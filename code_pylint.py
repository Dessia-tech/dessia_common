'''
Read pylint errors to see if number of errors does not exceed specified limits
v1.2

Changes:
    v1.1: move imports to top
    v1.2: limit to 100 message to avoid overflow, global note check at end, ratchet effects
'''


import os
import sys
from pylint import __version__
from pylint.lint import Run

MIN_NOTE = 9.17

UNWATCHED_ERRORS = ['fixme', 'trailing-whitespace', 'import-error']

MAX_ERROR_BY_TYPE = {
<<<<<<< HEAD
                     'protected-access': 35,
=======
                     'protected-access': 31,
>>>>>>> 45b7f30a
                     'invalid-name': 7,
                     'consider-using-f-string': 9,
                     'no-else-return': 0,
                     'arguments-differ': 2,
                     'no-member': 1,
                     'too-many-locals': 14,
                     'wrong-import-order': 7,
                     'too-many-branches': 9,
                     'unused-import': 1,
                     'unused-argument': 5,
                     'cyclic-import': 10,
                     'no-self-use': 6,
                     'unused-variable': 1,
                     'trailing-whitespace': 11,
                     'empty-docstring': 7,
                     'missing-module-docstring': 1,
                     'too-many-arguments': 6,
                     'too-few-public-methods': 5,
                     'unnecessary-comprehension': 5,
                     'no-value-for-parameter': 2,
                     'too-many-return-statements': 9,
                     'raise-missing-from': 0,
                     'consider-merging-isinstance': 6,
                     'abstract-method': 6,
                     'import-outside-toplevel': 7,
                     'too-many-instance-attributes': 5,
                     'consider-iterating-dictionary': 4,
                     'attribute-defined-outside-init': 3,
                     'simplifiable-if-expression': 3,
                     'broad-except': 3,
                     'consider-using-get': 1,
                     'undefined-loop-variable': 1,
                     'consider-using-with': 2,
                     'too-many-nested-blocks': 2,
                     'bad-staticmethod-argument': 1,
                     'too-many-public-methods': 2,  # Try to lower by splitting DessiaObject and Workflow
                     'consider-using-generator': 1,
                     'too-many-statements': 1,
                     'chained-comparison': 1,
                     'wildcard-import': 1,
                     'use-maxsplit-arg': 1,
                     'duplicate-code': 1,
                     # No tolerance errors
                     'eval-used': 0,
                     'redefined-builtin': 0,
                     'arguments-renamed': 0,
                     'ungrouped-imports': 0,
                     'super-init-not-called': 0,
                     'superfluous-parens': 0,
                     'unused-wildcard-import': 0,
                     'consider-using-enumerate': 0,
                     'undefined-variable': 0,
                     'function-redefined': 0,
                     'inconsistent-return-statements': 0,
                     'unexpected-special-method-signature': 0,
                     'too-many-lines': 0,
                     'bare-except': 2,
                     'unspecified-encoding': 0,
                     'no-else-raise': 0,
                     'bad-indentation': 0,
                     'reimported': 0,
                     'use-implicit-booleaness-not-comparison': 0,
                     'misplaced-bare-raise': 0,
                     'redefined-argument-from-local': 0,
                     'import-error': 0,
                     'unsubscriptable-object': 0,
                     'unnecessary-dunder-call': 4
                     }

print('pylint version: ', __version__)

f = open(os.devnull, 'w')

old_stdout = sys.stdout
sys.stdout = f

results = Run(['dessia_common', '--output-format=json', '--reports=no'], do_exit=False)
# `exit` is deprecated, use `do_exit` instead
sys.stdout = old_stdout

PYLINT_OBJECTS = True
if hasattr(results.linter.stats, 'global_note'):
    pylint_note = results.linter.stats.global_note
    PYLINT_OBJECT_STATS = True
else:
    pylint_note = results.linter.stats['global_note']
    PYLINT_OBJECT_STATS = False


def extract_messages_by_type(type_):
    return [m for m in results.linter.reporter.messages if m.symbol == type_]


error_detected = False
error_over_ratchet_limit = False

if PYLINT_OBJECT_STATS:
    stats_by_msg = results.linter.stats.by_msg
else:
    stats_by_msg = results.linter.stats['by_msg']

for error_type, number_errors in stats_by_msg.items():
    if error_type not in UNWATCHED_ERRORS:
        if error_type in MAX_ERROR_BY_TYPE:
            max_errors = MAX_ERROR_BY_TYPE[error_type]
        else:
            max_errors = 0

        # if number_errors < max_errors - RATCHET_ERRORS:
        #     error_over_ratchet_limit = True

        if number_errors > max_errors:
            error_detected = True
            print('Fix some {} errors: {}/{}'.format(error_type,
                                                     number_errors,
                                                     max_errors))
            for message in extract_messages_by_type(error_type)[:30]:
                print('{} line {}: {}'.format(message.path, message.line, message.msg))
        elif number_errors < max_errors:
            print('You can lower number of {} to {} (actual {})'.format(
                error_type, number_errors, max_errors))


if error_detected:
    raise RuntimeError('Too many errors\nRun pylint dessia_common to get the errors')

if error_over_ratchet_limit:
    raise RuntimeError('Please lower the error limits in code_pylint.py MAX_ERROR_BY_TYPE according to warnings above')

print('Pylint note: ', pylint_note)
# if pylint_note > MIN_NOTE + RATCHET_NOTE:
#     raise ValueError(f'MIN_NOTE in code_pylint.py is too low, increase to at least {MIN_NOTE + RATCHET_NOTE}, max {pylint_note}')
if pylint_note < MIN_NOTE:
    raise ValueError(f'Pylint not is too low: {pylint_note}, expected {MIN_NOTE}')

print('You can increase MIN_NOTE in pylint to {} (actual: {})'.format(pylint_note,
                                                                      MIN_NOTE))<|MERGE_RESOLUTION|>--- conflicted
+++ resolved
@@ -18,11 +18,7 @@
 UNWATCHED_ERRORS = ['fixme', 'trailing-whitespace', 'import-error']
 
 MAX_ERROR_BY_TYPE = {
-<<<<<<< HEAD
-                     'protected-access': 35,
-=======
                      'protected-access': 31,
->>>>>>> 45b7f30a
                      'invalid-name': 7,
                      'consider-using-f-string': 9,
                      'no-else-return': 0,
