"""
Read pylint errors to see if number of errors does not exceed specified limits
v1.3

Changes:
    v1.1: move imports to top
    v1.2: limit to 100 message to avoid overflow, global note check at end, ratchet effects
    v1.3: time decrease and simplification warning about useless entries in MAX_ERROR_BY_TYPE
"""


import os
import sys
import random
import math
from datetime import date

from pylint import __version__
from pylint.lint import Run

MIN_NOTE = 9.3

EFFECTIVE_DATE = date(2023, 1, 18)
WEEKLY_DECREASE = 0.03

UNWATCHED_ERRORS = ["fixme", "trailing-whitespace", "import-error"]

MAX_ERROR_BY_TYPE = {
<<<<<<< HEAD
    "wrong-spelling-in-docstring": 141,
    "protected-access": 70,  # Highly dependant on our "private" conventions. Keeps getting raised
=======
    "protected-access": 45,  # Highly dependant on our "private" conventions. Keeps getting raised
>>>>>>> c4818688
    "arguments-differ": 1,
    "too-many-locals": 9,  # Reduce by dropping vectored objects
    "too-many-branches": 12,  # Huge refactor needed. Will be reduced by schema refactor
    "unused-argument": 6,  # Some abstract functions have unused arguments (plot_data). Hence cannot decrease
    "cyclic-import": 2,  # Still work to do on Specific based DessiaObject
    "too-many-arguments": 55,  # Huge refactor needed
    "too-few-public-methods": 4,  # Abstract classes (Errors, Checks,...)
    "too-many-return-statements": 9,  # Huge refactor needed. Will be reduced by schema refactor
    "import-outside-toplevel": 4,  # TODO : will reduced in a future work (when tests are ready)
<<<<<<< HEAD
    "too-many-instance-attributes": 9,  # Huge refactor needed (workflow, etc...)
    "broad-exception-caught": 12,  # Necessary in order not to raise non critical errors. Will be reduced by schema refactor
=======
    "too-many-instance-attributes": 7,  # Huge refactor needed (workflow, etc...)
    "broad-exception-caught": 10,  # Necessary in order not to raise non critical errors. Will be reduced by schema refactor
>>>>>>> c4818688
    "bare-except": 1,  # Necessary in order not to raise non critical errors. Will be reduced by schema refactor
    "too-many-public-methods": 3,  # Try to lower by splitting DessiaObject and Workflow
    "too-many-statements": 2,  # Will be solved by schema refactor and jsonchema removal
    "undefined-loop-variable": 1,  # Fearing to break the code by solving it
    "attribute-defined-outside-init": 3,  # For test purposes
    "consider-using-generator": 1,
}

ERRORS_WITHOUT_TIME_DECREASE = ['protected-access', 'arguments-differ', 'too-many-locals', 'too-many-branches',
                                'unused-argument', 'cyclic-import', 'too-many-arguments', 'too-few-public-methods',
                                'too-many-return-statements', 'import-outside-toplevel',
                                'too-many-instance-attributes', 'broad-except', 'bare-except', "broad-exception-caught",
                                'too-many-public-methods', 'too-many-statements', 'undefined-loop-variable',
                                'attribute-defined-outside-init']

print("pylint version: ", __version__)

time_decrease_coeff = 1 - (date.today() - EFFECTIVE_DATE).days / 7.0 * WEEKLY_DECREASE

f = open(os.devnull, "w")

old_stdout = sys.stdout
sys.stdout = f

results = Run(["dessia_common", "--output-format=json", "--reports=no"], do_exit=False)
# `exit` is deprecated, use `do_exit` instead
sys.stdout = old_stdout

PYLINT_OBJECTS = True
if hasattr(results.linter.stats, "global_note"):
    pylint_note = results.linter.stats.global_note
    PYLINT_OBJECT_STATS = True
else:
    pylint_note = results.linter.stats["global_note"]
    PYLINT_OBJECT_STATS = False


def extract_messages_by_type(type_):
    return [m for m in results.linter.reporter.messages if m.symbol == type_]


error_detected = False
error_over_ratchet_limit = False

if PYLINT_OBJECT_STATS:
    stats_by_msg = results.linter.stats.by_msg
else:
    stats_by_msg = results.linter.stats["by_msg"]

for error_type, number_errors in stats_by_msg.items():
    if error_type not in UNWATCHED_ERRORS:
        base_errors = MAX_ERROR_BY_TYPE.get(error_type, 0)

        if error_type in ERRORS_WITHOUT_TIME_DECREASE:
            max_errors = base_errors
        else:
            max_errors = math.ceil(base_errors * time_decrease_coeff)

        time_decrease_effect = base_errors - max_errors
        # print('time_decrease_effect', time_decrease_effect)

        if number_errors > max_errors:
            error_detected = True
            print(
                f"\nFix some {error_type} errors: {number_errors}/{max_errors} "
                f"(time effect: {time_decrease_effect} errors)")

            messages = extract_messages_by_type(error_type)
            messages_to_show = sorted(random.sample(messages, min(30, len(messages))), key=lambda m: (m.path, m.line))
            for message in messages_to_show:
                print(f"{message.path} line {message.line}: {message.msg}")
        elif number_errors < max_errors:
            print(f"\nYou can lower number of {error_type} to {number_errors+time_decrease_effect}"
                  f" (actual {base_errors})")

for error_type in MAX_ERROR_BY_TYPE:
    if error_type not in stats_by_msg:
        print(f"You can delete {error_type} entry from MAX_ERROR_BY_TYPE dict")

if error_detected:
    raise RuntimeError("Too many errors\nRun pylint dessia_common to get the errors")

if error_over_ratchet_limit:
    raise RuntimeError("Please lower the error limits in code_pylint.py MAX_ERROR_BY_TYPE according to warnings above")

print("Pylint note: ", pylint_note)
if pylint_note < MIN_NOTE:
    raise ValueError(f"Pylint not is too low: {pylint_note}, expected {MIN_NOTE}")

print("You can increase MIN_NOTE in pylint to {} (actual: {})".format(pylint_note, MIN_NOTE))<|MERGE_RESOLUTION|>--- conflicted
+++ resolved
@@ -26,12 +26,7 @@
 UNWATCHED_ERRORS = ["fixme", "trailing-whitespace", "import-error"]
 
 MAX_ERROR_BY_TYPE = {
-<<<<<<< HEAD
-    "wrong-spelling-in-docstring": 141,
     "protected-access": 70,  # Highly dependant on our "private" conventions. Keeps getting raised
-=======
-    "protected-access": 45,  # Highly dependant on our "private" conventions. Keeps getting raised
->>>>>>> c4818688
     "arguments-differ": 1,
     "too-many-locals": 9,  # Reduce by dropping vectored objects
     "too-many-branches": 12,  # Huge refactor needed. Will be reduced by schema refactor
@@ -41,13 +36,8 @@
     "too-few-public-methods": 4,  # Abstract classes (Errors, Checks,...)
     "too-many-return-statements": 9,  # Huge refactor needed. Will be reduced by schema refactor
     "import-outside-toplevel": 4,  # TODO : will reduced in a future work (when tests are ready)
-<<<<<<< HEAD
     "too-many-instance-attributes": 9,  # Huge refactor needed (workflow, etc...)
-    "broad-exception-caught": 12,  # Necessary in order not to raise non critical errors. Will be reduced by schema refactor
-=======
-    "too-many-instance-attributes": 7,  # Huge refactor needed (workflow, etc...)
     "broad-exception-caught": 10,  # Necessary in order not to raise non critical errors. Will be reduced by schema refactor
->>>>>>> c4818688
     "bare-except": 1,  # Necessary in order not to raise non critical errors. Will be reduced by schema refactor
     "too-many-public-methods": 3,  # Try to lower by splitting DessiaObject and Workflow
     "too-many-statements": 2,  # Will be solved by schema refactor and jsonchema removal
