--- conflicted
+++ resolved
@@ -26,15 +26,9 @@
 UNWATCHED_ERRORS = ["fixme", "trailing-whitespace", "import-error"]
 
 MAX_ERROR_BY_TYPE = {
-<<<<<<< HEAD
-    "wrong-spelling-in-docstring": 196,
-    "wrong-spelling-in-comment": 26,
-    "protected-access": 70,  # Highly dependant on our "private" conventions. Keeps getting raised
-=======
     "wrong-spelling-in-docstring": 164,
     "wrong-spelling-in-comment": 13,
     "protected-access": 46,  # Highly dependant on our "private" conventions. Keeps getting raised
->>>>>>> f7e2405f
     "arguments-differ": 1,
     "too-many-locals": 10,  # Reduce by dropping vectored objects
     "too-many-branches": 13,  # Huge refactor needed. Will be reduced by schema refactor
