"""
Read pylint errors to see if number of errors does not exceed specified limits
v1.2

Changes:
    v1.1: move imports to top
    v1.2: limit to 100 message to avoid overflow, global note check at end, ratchet effects
"""


import os
import sys
import random

from pylint import __version__
from pylint.lint import Run

MIN_NOTE = 9.17

UNWATCHED_ERRORS = ['fixme', 'trailing-whitespace', 'import-error']

MAX_ERROR_BY_TYPE = {
                     'protected-access': 38,
                     'consider-using-f-string': 1,
                     'arguments-differ': 2,
                     'no-member': 3,
                     'too-many-locals': 10,  # Reduce by dropping vectored objects
                     'too-many-branches': 13,
                     'unused-argument': 7,
                     'cyclic-import': 2,  # 0 just to test
                     'wrong-import-order': 0,
                     'no-self-use': 6,
                     'trailing-whitespace': 11,
                     'empty-docstring': 1,
                     'missing-module-docstring': 1,
<<<<<<< HEAD
                     'too-many-arguments': 21,
=======
                     'too-many-arguments': 20,
>>>>>>> a4c4b463
                     'too-few-public-methods': 5,
                     'unnecessary-comprehension': 1,
                     'no-value-for-parameter': 2,
                     'too-many-return-statements': 10,
                     'consider-merging-isinstance': 1,
                     'abstract-method': 6,
                     'import-outside-toplevel': 4,  # TODO : will reduced in a future work (when tests are ready)
                     'too-many-instance-attributes': 7,
                     'no-else-raise errors': 5,
                     'consider-iterating-dictionary': 1,
                     'attribute-defined-outside-init': 3,
                     'simplifiable-if-expression': 1,
                     'broad-except': 4,
                     'bare-except': 4,
                     'undefined-loop-variable': 1,
                     'consider-using-with': 2,
                     'too-many-nested-blocks': 2,
                     'bad-staticmethod-argument': 1,
                     'too-many-public-methods': 2,  # Try to lower by splitting DessiaObject and Workflow
                     'consider-using-generator': 1,
                     'too-many-statements': 1,
                     'chained-comparison': 1,
                     'wildcard-import': 1,
                     'use-maxsplit-arg': 1,
                     'duplicate-code': 1,
                     'too-many-lines': 1
                     }

print('pylint version: ', __version__)

f = open(os.devnull, 'w')

old_stdout = sys.stdout
sys.stdout = f

results = Run(['dessia_common', '--output-format=json', '--reports=no'], do_exit=False)
# `exit` is deprecated, use `do_exit` instead
sys.stdout = old_stdout

PYLINT_OBJECTS = True
if hasattr(results.linter.stats, 'global_note'):
    pylint_note = results.linter.stats.global_note
    PYLINT_OBJECT_STATS = True
else:
    pylint_note = results.linter.stats['global_note']
    PYLINT_OBJECT_STATS = False


def extract_messages_by_type(type_):
    return [m for m in results.linter.reporter.messages if m.symbol == type_]


error_detected = False
error_over_ratchet_limit = False

if PYLINT_OBJECT_STATS:
    stats_by_msg = results.linter.stats.by_msg
else:
    stats_by_msg = results.linter.stats['by_msg']

for error_type, number_errors in stats_by_msg.items():
    if error_type not in UNWATCHED_ERRORS:
        max_errors = MAX_ERROR_BY_TYPE.get(error_type, 0)

        if number_errors > max_errors:
            error_detected = True
            print(f'\nFix some {error_type} errors: {number_errors}/{max_errors}')

            messages = extract_messages_by_type(error_type)
            messages_to_show = sorted(random.sample(messages, min(30, len(messages))),
                                      key=lambda m: (m.path, m.line))
            for message in messages_to_show:
                print(f'{message.path} line {message.line}: {message.msg}')
        elif number_errors < max_errors:
            print(f'\nYou can lower number of {error_type} to {number_errors} (actual {max_errors})')


if error_detected:
    raise RuntimeError('Too many errors\nRun pylint dessia_common to get the errors')

if error_over_ratchet_limit:
    raise RuntimeError('Please lower the error limits in code_pylint.py MAX_ERROR_BY_TYPE according to warnings above')

print('Pylint note: ', pylint_note)
if pylint_note < MIN_NOTE:
    raise ValueError(f'Pylint not is too low: {pylint_note}, expected {MIN_NOTE}')

print('You can increase MIN_NOTE in pylint to {} (actual: {})'.format(pylint_note,
                                                                      MIN_NOTE))<|MERGE_RESOLUTION|>--- conflicted
+++ resolved
@@ -27,17 +27,13 @@
                      'too-many-locals': 10,  # Reduce by dropping vectored objects
                      'too-many-branches': 13,
                      'unused-argument': 7,
-                     'cyclic-import': 2,  # 0 just to test
+                     'cyclic-import': 2,
                      'wrong-import-order': 0,
                      'no-self-use': 6,
                      'trailing-whitespace': 11,
                      'empty-docstring': 1,
                      'missing-module-docstring': 1,
-<<<<<<< HEAD
-                     'too-many-arguments': 21,
-=======
                      'too-many-arguments': 20,
->>>>>>> a4c4b463
                      'too-few-public-methods': 5,
                      'unnecessary-comprehension': 1,
                      'no-value-for-parameter': 2,
