--- conflicted
+++ resolved
@@ -29,13 +29,8 @@
     "protected-access": 48,  # Highly dependant on our "private" conventions. Keeps getting raised
     "arguments-differ": 1,
     "too-many-locals": 7,  # Reduce by dropping vectored objects
-<<<<<<< HEAD
     "too-many-branches": 11,  # Huge refactor needed. Will be reduced by schema refactor
     "unused-argument": 4,  # Some abstract functions have unused arguments (plot_data). Hence cannot decrease
-=======
-    "too-many-branches": 10,  # Huge refactor needed. Will be reduced by schema refactor
-    "unused-argument": 6,  # Some abstract functions have unused arguments (plot_data). Hence cannot decrease
->>>>>>> 461433d5
     "cyclic-import": 2,  # Still work to do on Specific based DessiaObject
     "too-many-arguments": 21,  # Huge refactor needed
     "too-few-public-methods": 3,  # Abstract classes (Errors, Checks,...)
