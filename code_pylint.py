"""
Read pylint errors to see if number of errors does not exceed specified limits
v1.3

Changes:
    v1.1: move imports to top
    v1.2: limit to 100 message to avoid overflow, global note check at end, ratchet effects
    v1.3: time decrease and simplification warning about useless entries in MAX_ERROR_BY_TYPE
"""


import os
import sys
import random
import math
from datetime import date

from pylint import __version__
from pylint.lint import Run

MIN_NOTE = 9

EFFECTIVE_DATE = date(2023, 1, 18)
WEEKLY_DECREASE = 0.03

UNWATCHED_ERRORS = ["fixme", "trailing-whitespace", "import-error"]

MAX_ERROR_BY_TYPE = {
<<<<<<< HEAD
    "wrong-spelling-in-docstring": 333,
    "wrong-spelling-in-comment": 58,
=======
    "wrong-spelling-in-docstring": 237,
    "wrong-spelling-in-comment": 44,
>>>>>>> 0ed74c2b
    "protected-access": 43,  # Highly dependant on our "private" conventions. Keeps getting raised
    "arguments-differ": 1,
    "too-many-locals": 10,  # Reduce by dropping vectored objects
    "too-many-branches": 13,  # Huge refactor needed. Will be reduced by schema refactor
    "unused-argument": 6,  # Some abstract functions have unused arguments (plot_data). Hence cannot decrease
    "cyclic-import": 2,  # Still work to do on Specific based DessiaObject
    "too-many-arguments": 21,  # Huge refactor needed
    "too-few-public-methods": 9,  # Abstract classes (Errors, Checks,...)
    "too-many-return-statements": 8,  # Huge refactor needed. Will be reduced by schema refactor
    "import-outside-toplevel": 4,  # TODO : will reduced in a future work (when tests are ready)
    "too-many-instance-attributes": 7,  # Huge refactor needed (workflow, etc...)
    "broad-exception-caught": 7,  # Necessary in order not to raise non critical errors. Will be reduced by schema refactor
    "bare-except": 3,  # Necessary in order not to raise non critical errors. Will be reduced by schema refactor
    "too-many-public-methods": 2,  # Try to lower by splitting DessiaObject and Workflow
    "too-many-statements": 2,  # Will be solved by schema refactor and jsonchema removal
    "undefined-loop-variable": 1,  # Fearing to break the code by solving it
    "attribute-defined-outside-init": 3,  # For test purposes
    "too-many-nested-blocks": 2,
    "consider-using-generator": 1,
}

ERRORS_WITHOUT_TIME_DECREASE = ['protected-access', 'arguments-differ', 'too-many-locals', 'too-many-branches',
                                'unused-argument', 'cyclic-import', 'too-many-arguments', 'too-few-public-methods',
                                'too-many-return-statements', 'import-outside-toplevel',
                                'too-many-instance-attributes', 'broad-except', 'bare-except', "broad-exception-caught",
                                'too-many-public-methods', 'too-many-statements', 'undefined-loop-variable']

print("pylint version: ", __version__)

time_decrease_coeff = 1 - (date.today() - EFFECTIVE_DATE).days / 7.0 * WEEKLY_DECREASE

f = open(os.devnull, "w")

old_stdout = sys.stdout
sys.stdout = f

results = Run(["dessia_common", "--output-format=json", "--reports=no"], do_exit=False)
# `exit` is deprecated, use `do_exit` instead
sys.stdout = old_stdout

PYLINT_OBJECTS = True
if hasattr(results.linter.stats, "global_note"):
    pylint_note = results.linter.stats.global_note
    PYLINT_OBJECT_STATS = True
else:
    pylint_note = results.linter.stats["global_note"]
    PYLINT_OBJECT_STATS = False


def extract_messages_by_type(type_):
    return [m for m in results.linter.reporter.messages if m.symbol == type_]


error_detected = False
error_over_ratchet_limit = False

if PYLINT_OBJECT_STATS:
    stats_by_msg = results.linter.stats.by_msg
else:
    stats_by_msg = results.linter.stats["by_msg"]

for error_type, number_errors in stats_by_msg.items():
    if error_type not in UNWATCHED_ERRORS:
        base_errors = MAX_ERROR_BY_TYPE.get(error_type, 0)

        if error_type in ERRORS_WITHOUT_TIME_DECREASE:
            max_errors = base_errors
        else:
            max_errors = math.ceil(base_errors * time_decrease_coeff)

        time_decrease_effect = base_errors - max_errors
        # print('time_decrease_effect', time_decrease_effect)

        if number_errors > max_errors:
            error_detected = True
            print(
                f"\nFix some {error_type} errors: {number_errors}/{max_errors} "
                f"(time effect: {time_decrease_effect} errors)")

            messages = extract_messages_by_type(error_type)
            messages_to_show = sorted(random.sample(messages, min(30, len(messages))), key=lambda m: (m.path, m.line))
            for message in messages_to_show:
                print(f"{message.path} line {message.line}: {message.msg}")
        elif number_errors < max_errors:
            print(f"\nYou can lower number of {error_type} to {number_errors+time_decrease_effect}"
                  f" (actual {base_errors})")

for error_type in MAX_ERROR_BY_TYPE:
    if error_type not in stats_by_msg:
        print(f"You can delete {error_type} entry from MAX_ERROR_BY_TYPE dict")

if error_detected:
    raise RuntimeError("Too many errors\nRun pylint dessia_common to get the errors")

if error_over_ratchet_limit:
    raise RuntimeError("Please lower the error limits in code_pylint.py MAX_ERROR_BY_TYPE according to warnings above")

print("Pylint note: ", pylint_note)
if pylint_note < MIN_NOTE:
    raise ValueError(f"Pylint not is too low: {pylint_note}, expected {MIN_NOTE}")

print("You can increase MIN_NOTE in pylint to {} (actual: {})".format(pylint_note, MIN_NOTE))<|MERGE_RESOLUTION|>--- conflicted
+++ resolved
@@ -26,13 +26,8 @@
 UNWATCHED_ERRORS = ["fixme", "trailing-whitespace", "import-error"]
 
 MAX_ERROR_BY_TYPE = {
-<<<<<<< HEAD
-    "wrong-spelling-in-docstring": 333,
-    "wrong-spelling-in-comment": 58,
-=======
     "wrong-spelling-in-docstring": 237,
     "wrong-spelling-in-comment": 44,
->>>>>>> 0ed74c2b
     "protected-access": 43,  # Highly dependant on our "private" conventions. Keeps getting raised
     "arguments-differ": 1,
     "too-many-locals": 10,  # Reduce by dropping vectored objects
