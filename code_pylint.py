--- conflicted
+++ resolved
@@ -20,14 +20,15 @@
 UNWATCHED_ERRORS = ["fixme", "trailing-whitespace", "import-error"]
 
 MAX_ERROR_BY_TYPE = {
-<<<<<<< HEAD
+                     "wrong-spelling-in-docstring": 453,
+                     "wrong-spelling-in-comment": 111,
                      'protected-access': 62,
                      'consider-using-f-string': 1,
-                     'arguments-differ': 1,
+                     'arguments-differ': 2,
                      'no-member': 3,
                      'too-many-locals': 11,  # Reduce by dropping vectored objects
                      'too-many-branches': 14,
-                     'unused-argument': 9,
+                     'unused-argument': 6,
                      'cyclic-import': 2,
                      'no-self-use': 6,
                      'trailing-whitespace': 11,
@@ -47,14 +48,14 @@
                      'attribute-defined-outside-init': 3,
                      'simplifiable-if-expression': 1,
                      'broad-except': 4,
-                     'bare-except': 3,
+                     'bare-except': 4,
                      'undefined-loop-variable': 1,
                      'consider-using-with': 2,
                      'too-many-nested-blocks': 2,
                      'bad-staticmethod-argument': 1,
                      'too-many-public-methods': 3,  # Try to lower by splitting DessiaObject and Workflow
                      'consider-using-generator': 1,
-                     'too-many-statements': 1,
+                     'too-many-statements': 2,
                      'chained-comparison': 1,
                      'wildcard-import': 1,
                      'use-maxsplit-arg': 1,
@@ -66,55 +67,6 @@
 print('pylint version: ', __version__)
 
 f = open(os.devnull, 'w')
-=======
-    "wrong-spelling-in-docstring": 453,
-    "wrong-spelling-in-comment": 111,
-    "protected-access": 38,
-    "consider-using-f-string": 1,
-    "arguments-differ": 2,
-    "no-member": 3,
-    "too-many-locals": 11,
-    "too-many-branches": 14,
-    "unused-argument": 6,
-    "cyclic-import": 2,  # 0 just to test
-    "no-self-use": 6,
-    "trailing-whitespace": 11,
-    "empty-docstring": 1,
-    "missing-module-docstring": 1,
-    "too-many-arguments": 21,
-    "too-few-public-methods": 9,
-    "unnecessary-comprehension": 1,
-    "no-value-for-parameter": 2,
-    "too-many-return-statements": 10,
-    "consider-merging-isinstance": 1,
-    "abstract-method": 6,
-    "import-outside-toplevel": 4,  # TODO : will reduced in a future work (when tests are ready)
-    "too-many-instance-attributes": 7,
-    "no-else-raise errors": 5,
-    "consider-iterating-dictionary": 1,
-    "attribute-defined-outside-init": 3,
-    "simplifiable-if-expression": 1,
-    "broad-exception-caught": 4,
-    "broad-except": 4,
-    "bare-except": 4,
-    "undefined-loop-variable": 1,
-    "consider-using-with": 2,
-    "too-many-nested-blocks": 2,
-    "bad-staticmethod-argument": 1,
-    "too-many-public-methods": 2,  # Try to lower by splitting DessiaObject and Workflow
-    "consider-using-generator": 1,
-    "too-many-statements": 2,
-    "chained-comparison": 1,
-    "wildcard-import": 1,
-    "use-maxsplit-arg": 1,
-    "duplicate-code": 1,
-    "too-many-lines": 1,
-}
-
-print("pylint version: ", __version__)
-
-f = open(os.devnull, "w")
->>>>>>> bb0c1400
 
 old_stdout = sys.stdout
 sys.stdout = f
