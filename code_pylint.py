--- conflicted
+++ resolved
@@ -33,13 +33,8 @@
                      'trailing-whitespace': 11,
                      'empty-docstring': 1,
                      'missing-module-docstring': 1,
-<<<<<<< HEAD
                      'too-many-arguments': 35,
-                     'too-few-public-methods': 4,  # Not really important
-=======
-                     'too-many-arguments': 21,
-                     'too-few-public-methods': 5,
->>>>>>> d14a327e
+                     'too-few-public-methods': 5,  # Not really important
                      'unnecessary-comprehension': 1,
                      'no-value-for-parameter': 2,
                      'too-many-return-statements': 10,
