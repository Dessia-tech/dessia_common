'''
Read pylint errors to see if number of errors does not exceed specified limits
v1.2

Changes:
    v1.1: move imports to top
    v1.2: limit to 100 message to avoid overflow, global note check at end, ratchet effects
'''


import os
import sys
from pylint import __version__
from pylint.lint import Run

MIN_NOTE = 9.17

UNWATCHED_ERRORS = ['fixme', 'trailing-whitespace', 'import-error']

MAX_ERROR_BY_TYPE = {
                     'protected-access': 30,
                     'invalid-name': 7,
                     'consider-using-f-string': 9,
                     'no-else-return': 0,
                     'arguments-differ': 2,
                     'no-member': 1,
                     'too-many-locals': 14,
                     'wrong-import-order': 7,
                     'too-many-branches': 9,
                     'unused-import': 1,
<<<<<<< HEAD
                     'unused-argument': 6,
=======
                     'unused-argument': 5,
>>>>>>> fc9f81a2
                     'cyclic-import': 10,
                     'no-self-use': 6,
                     'unused-variable': 1,
                     'trailing-whitespace': 11,
                     'empty-docstring': 7,
<<<<<<< HEAD
                     'missing-module-docstring': 9,
=======
                     'missing-module-docstring': 1,
>>>>>>> fc9f81a2
                     'too-many-arguments': 6,
                     'too-few-public-methods': 5,
                     'unnecessary-comprehension': 5,
                     'no-value-for-parameter': 2,
                     'too-many-return-statements': 9,
<<<<<<< HEAD
                     'raise-missing-from': 2,
=======
                     'raise-missing-from': 0,
>>>>>>> fc9f81a2
                     'consider-merging-isinstance': 6,
                     'abstract-method': 6,
                     'import-outside-toplevel': 7,
                     'too-many-instance-attributes': 5,
                     'consider-iterating-dictionary': 4,
                     'attribute-defined-outside-init': 3,
                     'simplifiable-if-expression': 3,
                     'broad-except': 3,
                     'consider-using-get': 1,
                     'undefined-loop-variable': 1,
                     'consider-using-with': 2,
                     'too-many-nested-blocks': 2,
                     'bad-staticmethod-argument': 1,
                     'too-many-public-methods': 2,  # Try to lower by splitting DessiaObject and Workflow
                     'consider-using-generator': 1,
                     'too-many-statements': 1,
                     'chained-comparison': 1,
                     'wildcard-import': 1,
                     'use-maxsplit-arg': 1,
                     'duplicate-code': 1,
                     # No tolerance errors
                     'eval-used': 0,
                     'redefined-builtin': 0,
                     'arguments-renamed': 0,
                     'ungrouped-imports': 0,
                     'super-init-not-called': 0,
                     'superfluous-parens': 0,
                     'unused-wildcard-import': 0,
                     'consider-using-enumerate': 0,
                     'undefined-variable': 0,
                     'function-redefined': 0,
                     'inconsistent-return-statements': 0,
                     'unexpected-special-method-signature': 0,
                     'too-many-lines': 0,
                     'bare-except': 2,
                     'unspecified-encoding': 0,
                     'no-else-raise': 0,
                     'bad-indentation': 0,
                     'reimported': 0,
                     'use-implicit-booleaness-not-comparison': 0,
                     'misplaced-bare-raise': 0,
                     'redefined-argument-from-local': 0,
                     'import-error': 0,
                     'unsubscriptable-object': 0,
                     'unnecessary-dunder-call': 4
                     }

print('pylint version: ', __version__)

f = open(os.devnull, 'w')

old_stdout = sys.stdout
sys.stdout = f

results = Run(['dessia_common', '--output-format=json', '--reports=no'], do_exit=False)
# `exit` is deprecated, use `do_exit` instead
sys.stdout = old_stdout

PYLINT_OBJECTS = True
if hasattr(results.linter.stats, 'global_note'):
    pylint_note = results.linter.stats.global_note
    PYLINT_OBJECT_STATS = True
else:
    pylint_note = results.linter.stats['global_note']
    PYLINT_OBJECT_STATS = False


def extract_messages_by_type(type_):
    return [m for m in results.linter.reporter.messages if m.symbol == type_]


error_detected = False
error_over_ratchet_limit = False

if PYLINT_OBJECT_STATS:
    stats_by_msg = results.linter.stats.by_msg
else:
    stats_by_msg = results.linter.stats['by_msg']

for error_type, number_errors in stats_by_msg.items():
    if error_type not in UNWATCHED_ERRORS:
        if error_type in MAX_ERROR_BY_TYPE:
            max_errors = MAX_ERROR_BY_TYPE[error_type]
        else:
            max_errors = 0

        # if number_errors < max_errors - RATCHET_ERRORS:
        #     error_over_ratchet_limit = True

        if number_errors > max_errors:
            error_detected = True
            print('Fix some {} errors: {}/{}'.format(error_type,
                                                     number_errors,
                                                     max_errors))
            for message in extract_messages_by_type(error_type)[:30]:
                print('{} line {}: {}'.format(message.path, message.line, message.msg))
        elif number_errors < max_errors:
            print('You can lower number of {} to {} (actual {})'.format(
                error_type, number_errors, max_errors))


if error_detected:
    raise RuntimeError('Too many errors\nRun pylint dessia_common to get the errors')

if error_over_ratchet_limit:
    raise RuntimeError('Please lower the error limits in code_pylint.py MAX_ERROR_BY_TYPE according to warnings above')

print('Pylint note: ', pylint_note)
# if pylint_note > MIN_NOTE + RATCHET_NOTE:
#     raise ValueError(f'MIN_NOTE in code_pylint.py is too low, increase to at least {MIN_NOTE + RATCHET_NOTE}, max {pylint_note}')
if pylint_note < MIN_NOTE:
    raise ValueError(f'Pylint not is too low: {pylint_note}, expected {MIN_NOTE}')

print('You can increase MIN_NOTE in pylint to {} (actual: {})'.format(pylint_note,
                                                                      MIN_NOTE))<|MERGE_RESOLUTION|>--- conflicted
+++ resolved
@@ -28,31 +28,19 @@
                      'wrong-import-order': 7,
                      'too-many-branches': 9,
                      'unused-import': 1,
-<<<<<<< HEAD
-                     'unused-argument': 6,
-=======
                      'unused-argument': 5,
->>>>>>> fc9f81a2
                      'cyclic-import': 10,
                      'no-self-use': 6,
                      'unused-variable': 1,
                      'trailing-whitespace': 11,
                      'empty-docstring': 7,
-<<<<<<< HEAD
-                     'missing-module-docstring': 9,
-=======
                      'missing-module-docstring': 1,
->>>>>>> fc9f81a2
                      'too-many-arguments': 6,
                      'too-few-public-methods': 5,
                      'unnecessary-comprehension': 5,
                      'no-value-for-parameter': 2,
                      'too-many-return-statements': 9,
-<<<<<<< HEAD
-                     'raise-missing-from': 2,
-=======
                      'raise-missing-from': 0,
->>>>>>> fc9f81a2
                      'consider-merging-isinstance': 6,
                      'abstract-method': 6,
                      'import-outside-toplevel': 7,
