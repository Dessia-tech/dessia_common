--- conflicted
+++ resolved
@@ -32,11 +32,7 @@
                      'too-many-locals': 10,  # Reduce by dropping vectored objects
                      'too-many-branches': 13,
                      'wrong-import-order': 0,
-<<<<<<< HEAD
-                     'unused-argument': 9,
-=======
                      'unused-argument': 7,
->>>>>>> b4fb7984
                      'cyclic-import': 4,
                      'no-self-use': 6,
                      'trailing-whitespace': 11,
