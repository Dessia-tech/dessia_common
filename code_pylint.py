'''
Read pylint errors to see if number of errors does not exceed specified limits
v1.2

Changes:
    v1.1: move imports to top
    v1.2: limit to 100 message to avoid overflow, global note check at end, ratchet effects
'''


import os
import sys
from pylint import __version__
from pylint.lint import Run

MIN_NOTE = 9.17

UNWATCHED_ERRORS = ['fixme', 'trailing-whitespace', 'import-error']

MAX_ERROR_BY_TYPE = {
<<<<<<< HEAD
                     'protected-access': 37,
                     'invalid-name': 7,
                     'consider-using-f-string': 9,
=======
                     'protected-access': 36,
                     'invalid-name': 4,
                     'consider-using-f-string': 1,
>>>>>>> d5f660db
                     'no-else-return': 0,
                     'arguments-differ': 2,
                     'no-member': 1,
                     'too-many-locals': 14,
                     'wrong-import-order': 7,
                     'too-many-branches': 9,
                     'unused-import': 1,
                     'unused-argument': 5,
                     'cyclic-import': 10,
                     'no-self-use': 6,
                     'unused-variable': 1,
                     'trailing-whitespace': 11,
                     'empty-docstring': 7,
                     'missing-module-docstring': 1,
                     'too-many-arguments': 16,
                     'too-few-public-methods': 5,
                     'unnecessary-comprehension': 5,
                     'no-value-for-parameter': 2,
                     'too-many-return-statements': 10,
                     'raise-missing-from': 0,
                     'consider-merging-isinstance': 1,
                     'abstract-method': 6,
                     'import-outside-toplevel': 12, # TODO : will reduced in a future work (when tests are ready)
                     'too-many-instance-attributes': 7,
                     'consider-iterating-dictionary': 4,
                     'attribute-defined-outside-init': 3,
                     'simplifiable-if-expression': 3,
                     'broad-except': 3,
                     'consider-using-get': 1,
                     'undefined-loop-variable': 1,
                     'consider-using-with': 2,
                     'too-many-nested-blocks': 2,
                     'bad-staticmethod-argument': 1,
                     'too-many-public-methods': 2,  # Try to lower by splitting DessiaObject and Workflow
                     'consider-using-generator': 1,
                     'too-many-statements': 1,
                     'chained-comparison': 1,
                     'wildcard-import': 1,
                     'use-maxsplit-arg': 1,
                     'duplicate-code': 1,
                     # No tolerance errors
                     'eval-used': 0,
                     'redefined-builtin': 0,
                     'arguments-renamed': 0,
                     'ungrouped-imports': 0,
                     'super-init-not-called': 0,
                     'superfluous-parens': 0,
                     'unused-wildcard-import': 0,
                     'consider-using-enumerate': 0,
                     'undefined-variable': 0,
                     'function-redefined': 0,
                     'inconsistent-return-statements': 0,
                     'unexpected-special-method-signature': 0,
                     'too-many-lines': 0,
                     'bare-except': 2,
                     'unspecified-encoding': 0,
                     'no-else-raise': 0,
                     'bad-indentation': 0,
                     'reimported': 0,
                     'use-implicit-booleaness-not-comparison': 0,
                     'misplaced-bare-raise': 0,
                     'redefined-argument-from-local': 0,
                     'import-error': 0,
                     'unsubscriptable-object': 0,
                     'unnecessary-dunder-call': 4
                     }

print('pylint version: ', __version__)

f = open(os.devnull, 'w')

old_stdout = sys.stdout
sys.stdout = f

results = Run(['dessia_common', '--output-format=json', '--reports=no'], do_exit=False)
# `exit` is deprecated, use `do_exit` instead
sys.stdout = old_stdout

PYLINT_OBJECTS = True
if hasattr(results.linter.stats, 'global_note'):
    pylint_note = results.linter.stats.global_note
    PYLINT_OBJECT_STATS = True
else:
    pylint_note = results.linter.stats['global_note']
    PYLINT_OBJECT_STATS = False


def extract_messages_by_type(type_):
    return [m for m in results.linter.reporter.messages if m.symbol == type_]


error_detected = False
error_over_ratchet_limit = False

if PYLINT_OBJECT_STATS:
    stats_by_msg = results.linter.stats.by_msg
else:
    stats_by_msg = results.linter.stats['by_msg']

for error_type, number_errors in stats_by_msg.items():
    if error_type not in UNWATCHED_ERRORS:
        if error_type in MAX_ERROR_BY_TYPE:
            max_errors = MAX_ERROR_BY_TYPE[error_type]
        else:
            max_errors = 0

        # if number_errors < max_errors - RATCHET_ERRORS:
        #     error_over_ratchet_limit = True

        if number_errors > max_errors:
            error_detected = True
            print('Fix some {} errors: {}/{}'.format(error_type,
                                                     number_errors,
                                                     max_errors))
            for message in extract_messages_by_type(error_type)[:30]:
                print('{} line {}: {}'.format(message.path, message.line, message.msg))
        elif number_errors < max_errors:
            print('You can lower number of {} to {} (actual {})'.format(
                error_type, number_errors, max_errors))


if error_detected:
    raise RuntimeError('Too many errors\nRun pylint dessia_common to get the errors')

if error_over_ratchet_limit:
    raise RuntimeError('Please lower the error limits in code_pylint.py MAX_ERROR_BY_TYPE according to warnings above')

print('Pylint note: ', pylint_note)
# if pylint_note > MIN_NOTE + RATCHET_NOTE:
#     raise ValueError(f'MIN_NOTE in code_pylint.py is too low, increase to at least {MIN_NOTE + RATCHET_NOTE}, max {pylint_note}')
if pylint_note < MIN_NOTE:
    raise ValueError(f'Pylint not is too low: {pylint_note}, expected {MIN_NOTE}')

print('You can increase MIN_NOTE in pylint to {} (actual: {})'.format(pylint_note,
                                                                      MIN_NOTE))<|MERGE_RESOLUTION|>--- conflicted
+++ resolved
@@ -18,15 +18,9 @@
 UNWATCHED_ERRORS = ['fixme', 'trailing-whitespace', 'import-error']
 
 MAX_ERROR_BY_TYPE = {
-<<<<<<< HEAD
                      'protected-access': 37,
-                     'invalid-name': 7,
-                     'consider-using-f-string': 9,
-=======
-                     'protected-access': 36,
                      'invalid-name': 4,
                      'consider-using-f-string': 1,
->>>>>>> d5f660db
                      'no-else-return': 0,
                      'arguments-differ': 2,
                      'no-member': 1,
