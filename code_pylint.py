'''
Read pylint errors to see if number of errors does not exceed specified limits
v1.2

Changes:
    v1.1: move imports to top
    v1.2: limit to 100 message to avoid overflow, global note check at end, ratchet effects
'''


import os
import sys
from pylint import __version__
from pylint.lint import Run

MIN_NOTE = 9.17

UNWATCHED_ERRORS = ['fixme', 'trailing-whitespace', 'import-error']

MAX_ERROR_BY_TYPE = {
                     'protected-access': 26,
                     'invalid-name': 7,
                     'consider-using-f-string': 10,
<<<<<<< HEAD
                     'no-else-return': 0,
                     'arguments-differ': 12,
=======
                     'no-else-return': 4,
                     'arguments-differ': 2,
>>>>>>> 4cb4c161
                     'no-member': 1,
                     'too-many-locals': 14,
                     'wrong-import-order': 10,
                     'too-many-branches': 9,
                     'unused-import': 1,
                     'unused-argument': 6,
                     'cyclic-import': 11,
                     'no-self-use': 6,
                     'unused-variable': 1,
                     'trailing-whitespace': 11,
                     'empty-docstring': 7,
                     'missing-module-docstring': 9,
                     'too-many-arguments': 5,
                     'too-few-public-methods': 5,
                     'unnecessary-comprehension': 5,
                     'no-value-for-parameter': 2,
                     'too-many-return-statements': 8,
                     'raise-missing-from': 0,
                     'consider-merging-isinstance': 6,
                     'abstract-method': 6,
                     'import-outside-toplevel': 7,
                     'too-many-instance-attributes': 4,
                     'consider-iterating-dictionary': 4,
                     'attribute-defined-outside-init': 3,
                     'simplifiable-if-expression': 3,
                     'broad-except': 3,
                     'consider-using-get': 2,
                     'undefined-loop-variable': 2,
                     'consider-using-with': 2,
                     'too-many-nested-blocks': 2,
                     'bad-staticmethod-argument': 1,
                     'too-many-public-methods': 2,  # Try to lower by splitting DessiaObject and Workflow
                     'consider-using-generator': 1,
                     'too-many-statements': 1,
                     'chained-comparison': 1,
                     'wildcard-import': 1,
                     'use-maxsplit-arg': 1,
                     'duplicate-code': 1,
                     # No tolerance errors
                     'eval-used': 0,
                     'redefined-builtin': 0,
                     'arguments-renamed': 0,
                     'ungrouped-imports': 0,
                     'super-init-not-called': 0,
                     'superfluous-parens': 0,
                     'unused-wildcard-import': 0,
                     'consider-using-enumerate': 0,
                     'undefined-variable': 0,
                     'function-redefined': 0,
                     'inconsistent-return-statements': 0,
                     'unexpected-special-method-signature': 0,
                     'too-many-lines': 0,
                     'bare-except': 1,
                     'unspecified-encoding': 0,
                     'no-else-raise': 0,
                     'bad-indentation': 0,
                     'reimported': 0,
                     'use-implicit-booleaness-not-comparison': 0,
                     'misplaced-bare-raise': 0,
                     'redefined-argument-from-local': 0,
                     'import-error': 0,
                     'unsubscriptable-object': 0
                     }

print('pylint version: ', __version__)

f = open(os.devnull, 'w')

old_stdout = sys.stdout
sys.stdout = f

results = Run(['dessia_common', '--output-format=json', '--reports=no'], do_exit=False)
# `exit` is deprecated, use `do_exit` instead
sys.stdout = old_stdout

PYLINT_OBJECTS = True
if hasattr(results.linter.stats, 'global_note'):
    pylint_note = results.linter.stats.global_note
    PYLINT_OBJECT_STATS = True
else:
    pylint_note = results.linter.stats['global_note']
    PYLINT_OBJECT_STATS = False


def extract_messages_by_type(type_):
    return [m for m in results.linter.reporter.messages if m.symbol == type_]


error_detected = False
error_over_ratchet_limit = False

if PYLINT_OBJECT_STATS:
    stats_by_msg = results.linter.stats.by_msg
else:
    stats_by_msg = results.linter.stats['by_msg']

for error_type, number_errors in stats_by_msg.items():
    if error_type not in UNWATCHED_ERRORS:
        if error_type in MAX_ERROR_BY_TYPE:
            max_errors = MAX_ERROR_BY_TYPE[error_type]
        else:
            max_errors = 0

        # if number_errors < max_errors - RATCHET_ERRORS:
        #     error_over_ratchet_limit = True

        if number_errors > max_errors:
            error_detected = True
            print('Fix some {} errors: {}/{}'.format(error_type,
                                                     number_errors,
                                                     max_errors))
            for message in extract_messages_by_type(error_type)[:30]:
                print('{} line {}: {}'.format(message.path, message.line, message.msg))
        elif number_errors < max_errors:
            print('You can lower number of {} to {} (actual {})'.format(
                error_type, number_errors, max_errors))


if error_detected:
    raise RuntimeError('Too many errors\nRun pylint dessia_common to get the errors')

if error_over_ratchet_limit:
    raise RuntimeError('Please lower the error limits in code_pylint.py MAX_ERROR_BY_TYPE according to warnings above')

print('Pylint note: ', pylint_note)
# if pylint_note > MIN_NOTE + RATCHET_NOTE:
#     raise ValueError(f'MIN_NOTE in code_pylint.py is too low, increase to at least {MIN_NOTE + RATCHET_NOTE}, max {pylint_note}')
if pylint_note < MIN_NOTE:
    raise ValueError(f'Pylint not is too low: {pylint_note}, expected {MIN_NOTE}')

print('You can increase MIN_NOTE in pylint to {} (actual: {})'.format(pylint_note,
                                                                      MIN_NOTE))<|MERGE_RESOLUTION|>--- conflicted
+++ resolved
@@ -21,13 +21,8 @@
                      'protected-access': 26,
                      'invalid-name': 7,
                      'consider-using-f-string': 10,
-<<<<<<< HEAD
                      'no-else-return': 0,
                      'arguments-differ': 12,
-=======
-                     'no-else-return': 4,
-                     'arguments-differ': 2,
->>>>>>> 4cb4c161
                      'no-member': 1,
                      'too-many-locals': 14,
                      'wrong-import-order': 10,
