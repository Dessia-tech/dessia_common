"""
Read pylint errors to see if number of errors does not exceed specified limits
v1.3

Changes:
    v1.1: move imports to top
    v1.2: limit to 100 message to avoid overflow, global note check at end, ratchet effects
    v1.3: time decrease and simplification warning about useless entries in MAX_ERROR_BY_TYPE
"""


import os
import sys
import random
import math
from datetime import date

from pylint import __version__
from pylint.lint import Run

MIN_NOTE = 9.1

EFFECTIVE_DATE = date(2023, 1, 18)
WEEKLY_DECREASE = 0.03

UNWATCHED_ERRORS = ["fixme", "trailing-whitespace", "import-error"]

MAX_ERROR_BY_TYPE = {
    "wrong-spelling-in-docstring": 196,
<<<<<<< HEAD
    "wrong-spelling-in-comment": 19,
    "protected-access": 43,  # Highly dependant on our "private" conventions. Keeps getting raised
=======
    "wrong-spelling-in-comment": 26,
    "protected-access": 46,  # Highly dependant on our "private" conventions. Keeps getting raised
>>>>>>> bb7b54a5
    "arguments-differ": 1,
    "too-many-locals": 10,  # Reduce by dropping vectored objects
    "too-many-branches": 13,  # Huge refactor needed. Will be reduced by schema refactor
    "unused-argument": 6,  # Some abstract functions have unused arguments (plot_data). Hence cannot decrease
    "cyclic-import": 2,  # Still work to do on Specific based DessiaObject
<<<<<<< HEAD
    "too-many-arguments": 22,  # Huge refactor needed
    "too-few-public-methods": 9,  # Abstract classes (Errors, Checks,...)
    "too-many-return-statements": 8,  # Huge refactor needed. Will be reduced by schema refactor
=======
    "too-many-arguments": 21,  # Huge refactor needed
    "too-few-public-methods": 4,  # Abstract classes (Errors, Checks,...)
    "too-many-return-statements": 9,  # Huge refactor needed. Will be reduced by schema refactor
>>>>>>> bb7b54a5
    "import-outside-toplevel": 4,  # TODO : will reduced in a future work (when tests are ready)
    "too-many-instance-attributes": 7,  # Huge refactor needed (workflow, etc...)
    "broad-exception-caught": 12,  # Necessary in order not to raise non critical errors. Will be reduced by schema refactor
    "bare-except": 1,  # Necessary in order not to raise non critical errors. Will be reduced by schema refactor
    "too-many-public-methods": 2,  # Try to lower by splitting DessiaObject and Workflow
    "too-many-statements": 2,  # Will be solved by schema refactor and jsonchema removal
    "undefined-loop-variable": 1,  # Fearing to break the code by solving it
    "attribute-defined-outside-init": 3,  # For test purposes
    "too-many-nested-blocks": 2,
    "consider-using-generator": 1,
}

ERRORS_WITHOUT_TIME_DECREASE = ['protected-access', 'arguments-differ', 'too-many-locals', 'too-many-branches',
                                'unused-argument', 'cyclic-import', 'too-many-arguments', 'too-few-public-methods',
                                'too-many-return-statements', 'import-outside-toplevel',
                                'too-many-instance-attributes', 'broad-except', 'bare-except', "broad-exception-caught",
                                'too-many-public-methods', 'too-many-statements', 'undefined-loop-variable']

print("pylint version: ", __version__)

time_decrease_coeff = 1 - (date.today() - EFFECTIVE_DATE).days / 7.0 * WEEKLY_DECREASE

f = open(os.devnull, "w")

old_stdout = sys.stdout
sys.stdout = f

results = Run(["dessia_common", "--output-format=json", "--reports=no"], do_exit=False)
# `exit` is deprecated, use `do_exit` instead
sys.stdout = old_stdout

PYLINT_OBJECTS = True
if hasattr(results.linter.stats, "global_note"):
    pylint_note = results.linter.stats.global_note
    PYLINT_OBJECT_STATS = True
else:
    pylint_note = results.linter.stats["global_note"]
    PYLINT_OBJECT_STATS = False


def extract_messages_by_type(type_):
    return [m for m in results.linter.reporter.messages if m.symbol == type_]


error_detected = False
error_over_ratchet_limit = False

if PYLINT_OBJECT_STATS:
    stats_by_msg = results.linter.stats.by_msg
else:
    stats_by_msg = results.linter.stats["by_msg"]

for error_type, number_errors in stats_by_msg.items():
    if error_type not in UNWATCHED_ERRORS:
        base_errors = MAX_ERROR_BY_TYPE.get(error_type, 0)

        if error_type in ERRORS_WITHOUT_TIME_DECREASE:
            max_errors = base_errors
        else:
            max_errors = math.ceil(base_errors * time_decrease_coeff)

        time_decrease_effect = base_errors - max_errors
        # print('time_decrease_effect', time_decrease_effect)

        if number_errors > max_errors:
            error_detected = True
            print(
                f"\nFix some {error_type} errors: {number_errors}/{max_errors} "
                f"(time effect: {time_decrease_effect} errors)")

            messages = extract_messages_by_type(error_type)
            messages_to_show = sorted(random.sample(messages, min(30, len(messages))), key=lambda m: (m.path, m.line))
            for message in messages_to_show:
                print(f"{message.path} line {message.line}: {message.msg}")
        elif number_errors < max_errors:
            print(f"\nYou can lower number of {error_type} to {number_errors+time_decrease_effect}"
                  f" (actual {base_errors})")

for error_type in MAX_ERROR_BY_TYPE:
    if error_type not in stats_by_msg:
        print(f"You can delete {error_type} entry from MAX_ERROR_BY_TYPE dict")

if error_detected:
    raise RuntimeError("Too many errors\nRun pylint dessia_common to get the errors")

if error_over_ratchet_limit:
    raise RuntimeError("Please lower the error limits in code_pylint.py MAX_ERROR_BY_TYPE according to warnings above")

print("Pylint note: ", pylint_note)
if pylint_note < MIN_NOTE:
    raise ValueError(f"Pylint not is too low: {pylint_note}, expected {MIN_NOTE}")

print("You can increase MIN_NOTE in pylint to {} (actual: {})".format(pylint_note, MIN_NOTE))<|MERGE_RESOLUTION|>--- conflicted
+++ resolved
@@ -27,27 +27,16 @@
 
 MAX_ERROR_BY_TYPE = {
     "wrong-spelling-in-docstring": 196,
-<<<<<<< HEAD
     "wrong-spelling-in-comment": 19,
-    "protected-access": 43,  # Highly dependant on our "private" conventions. Keeps getting raised
-=======
-    "wrong-spelling-in-comment": 26,
     "protected-access": 46,  # Highly dependant on our "private" conventions. Keeps getting raised
->>>>>>> bb7b54a5
     "arguments-differ": 1,
     "too-many-locals": 10,  # Reduce by dropping vectored objects
     "too-many-branches": 13,  # Huge refactor needed. Will be reduced by schema refactor
     "unused-argument": 6,  # Some abstract functions have unused arguments (plot_data). Hence cannot decrease
     "cyclic-import": 2,  # Still work to do on Specific based DessiaObject
-<<<<<<< HEAD
     "too-many-arguments": 22,  # Huge refactor needed
-    "too-few-public-methods": 9,  # Abstract classes (Errors, Checks,...)
-    "too-many-return-statements": 8,  # Huge refactor needed. Will be reduced by schema refactor
-=======
-    "too-many-arguments": 21,  # Huge refactor needed
     "too-few-public-methods": 4,  # Abstract classes (Errors, Checks,...)
     "too-many-return-statements": 9,  # Huge refactor needed. Will be reduced by schema refactor
->>>>>>> bb7b54a5
     "import-outside-toplevel": 4,  # TODO : will reduced in a future work (when tests are ready)
     "too-many-instance-attributes": 7,  # Huge refactor needed (workflow, etc...)
     "broad-exception-caught": 12,  # Necessary in order not to raise non critical errors. Will be reduced by schema refactor
