'''
Read pylint errors to see if number of errors does not exceed specified limits
v1.2

Changes:
    v1.1: move imports to top
    v1.2: limit to 100 message to avoid overflow, global note check at end, ratchet effects
'''


import os
import sys
import random

from pylint import __version__
from pylint.lint import Run

MIN_NOTE = 9.17

UNWATCHED_ERRORS = ['fixme', 'trailing-whitespace', 'import-error']

MAX_ERROR_BY_TYPE = {
                     'protected-access': 41,
                     'consider-using-f-string': 1,
                     'arguments-differ': 2,
                     'no-member': 3,
                     'too-many-locals': 12,  # Reduce by dropping vectored objects
<<<<<<< HEAD
                     'too-many-branches': 12,
                     'wrong-import-order': 1,
                     'too-many-branches': 12,
=======
                     'too-many-branches': 13,
                     'wrong-import-order': 1,
>>>>>>> 3c575481
                     'unused-argument': 5,
                     'cyclic-import': 12,
                     'no-self-use': 6,
                     'trailing-whitespace': 11,
                     'empty-docstring': 1,
                     'missing-module-docstring': 1,
                     'too-many-arguments': 20,
                     'too-few-public-methods': 4,
                     'unnecessary-comprehension': 1,
                     'no-value-for-parameter': 2,
                     'too-many-return-statements': 10,
                     'consider-merging-isinstance': 1,
                     'abstract-method': 6,
                     'import-outside-toplevel': 4,  # TODO : will reduced in a future work (when tests are ready)
                     'too-many-instance-attributes': 7,
                     'no-else-raise errors': 5,
                     'consider-iterating-dictionary': 1,
                     'attribute-defined-outside-init': 3,
                     'simplifiable-if-expression': 1,
                     'broad-except': 4,
                     'bare-except': 4,
                     'undefined-loop-variable': 1,
                     'consider-using-with': 2,
                     'too-many-nested-blocks': 2,
                     'bad-staticmethod-argument': 1,
                     'too-many-public-methods': 2,  # Try to lower by splitting DessiaObject and Workflow
                     'consider-using-generator': 1,
                     'too-many-statements': 1,
                     'chained-comparison': 1,
                     'wildcard-import': 1,
                     'use-maxsplit-arg': 1,
                     'duplicate-code': 1,
                     'too-many-lines': 1
                     # No tolerance errors

                     }

print('pylint version: ', __version__)

f = open(os.devnull, 'w')

old_stdout = sys.stdout
sys.stdout = f

results = Run(['dessia_common', '--output-format=json', '--reports=no'], do_exit=False)
# `exit` is deprecated, use `do_exit` instead
sys.stdout = old_stdout

PYLINT_OBJECTS = True
if hasattr(results.linter.stats, 'global_note'):
    pylint_note = results.linter.stats.global_note
    PYLINT_OBJECT_STATS = True
else:
    pylint_note = results.linter.stats['global_note']
    PYLINT_OBJECT_STATS = False


def extract_messages_by_type(type_):
    return [m for m in results.linter.reporter.messages if m.symbol == type_]


error_detected = False
error_over_ratchet_limit = False

if PYLINT_OBJECT_STATS:
    stats_by_msg = results.linter.stats.by_msg
else:
    stats_by_msg = results.linter.stats['by_msg']

for error_type, number_errors in stats_by_msg.items():
    if error_type not in UNWATCHED_ERRORS:
        max_errors = MAX_ERROR_BY_TYPE.get(error_type, 0)

        if number_errors > max_errors:
            error_detected = True
            print(f'\nFix some {error_type} errors: {number_errors}/{max_errors}')

            messages = extract_messages_by_type(error_type)
            messages_to_show = sorted(random.sample(messages, min(30, len(messages))),
                                      key=lambda m: (m.path, m.line))
            for message in messages_to_show:
                print(f'{message.path} line {message.line}: {message.msg}')
        elif number_errors < max_errors:
            print(f'\nYou can lower number of {error_type} to {number_errors} (actual {max_errors})')


if error_detected:
    raise RuntimeError('Too many errors\nRun pylint dessia_common to get the errors')

if error_over_ratchet_limit:
    raise RuntimeError('Please lower the error limits in code_pylint.py MAX_ERROR_BY_TYPE according to warnings above')

print('Pylint note: ', pylint_note)
if pylint_note < MIN_NOTE:
    raise ValueError(f'Pylint not is too low: {pylint_note}, expected {MIN_NOTE}')

print('You can increase MIN_NOTE in pylint to {} (actual: {})'.format(pylint_note,
                                                                      MIN_NOTE))<|MERGE_RESOLUTION|>--- conflicted
+++ resolved
@@ -25,14 +25,8 @@
                      'arguments-differ': 2,
                      'no-member': 3,
                      'too-many-locals': 12,  # Reduce by dropping vectored objects
-<<<<<<< HEAD
-                     'too-many-branches': 12,
-                     'wrong-import-order': 1,
-                     'too-many-branches': 12,
-=======
                      'too-many-branches': 13,
                      'wrong-import-order': 1,
->>>>>>> 3c575481
                      'unused-argument': 5,
                      'cyclic-import': 12,
                      'no-self-use': 6,
