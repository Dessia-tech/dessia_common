--- conflicted
+++ resolved
@@ -35,11 +35,7 @@
                      'trailing-whitespace': 11,
                      'empty-docstring': 7,
                      'missing-module-docstring': 1,
-<<<<<<< HEAD
-                     'too-many-arguments': 17,
-=======
                      'too-many-arguments': 19,
->>>>>>> 6f53d807
                      'too-few-public-methods': 5,
                      'unnecessary-comprehension': 5,
                      'no-value-for-parameter': 2,
