--- conflicted
+++ resolved
@@ -32,13 +32,8 @@
                      'trailing-whitespace': 11,
                      'empty-docstring': 1,
                      'missing-module-docstring': 1,
-<<<<<<< HEAD
                      'too-many-arguments': 20,
                      'too-few-public-methods': 5,
-=======
-                     'too-many-arguments': 21,
-                     'too-few-public-methods': 9,
->>>>>>> c95f9fa2
                      'unnecessary-comprehension': 1,
                      'no-value-for-parameter': 2,
                      'too-many-return-statements': 10,
