--- conflicted
+++ resolved
@@ -26,15 +26,9 @@
                      'no-member': 1,
                      'too-many-locals': 16,  # Reduce by dropping vectored objects
                      'wrong-import-order': 7,
-<<<<<<< HEAD
                      'too-many-branches': 10,
                      'unused-import': 0,
-                     'unused-argument': 6,
-=======
-                     'too-many-branches': 11,
-                     'unused-import': 1,
                      'unused-argument': 5,
->>>>>>> 260a2843
                      'cyclic-import': 10,
                      'no-self-use': 6,
                      'unused-variable': 0,
