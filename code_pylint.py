'''
Read pylint errors to see if number of errors does not exceed specified limits
v1.2

Changes:
    v1.1: move imports to top
    v1.2: limit to 100 message to avoid overflow, global note check at end, ratchet effects
'''


import os
import sys
import random

from pylint import __version__
from pylint.lint import Run

MIN_NOTE = 9.17

UNWATCHED_ERRORS = ['fixme', 'trailing-whitespace', 'import-error']

MAX_ERROR_BY_TYPE = {
                     'protected-access': 41,
                     'consider-using-f-string': 1,
                     'arguments-differ': 2,
                     'no-member': 3,
                     'too-many-locals': 12,  # Reduce by dropping vectored objects
                     'too-many-branches': 13,
                     'wrong-import-order': 1,
<<<<<<< HEAD
                     'too-many-branches': 12,
                     'unused-argument': 6,
                     'cyclic-import': 14,
=======
                     'unused-argument': 5,
                     'cyclic-import': 12,
>>>>>>> 9f4ecece
                     'no-self-use': 6,
                     'trailing-whitespace': 11,
                     'empty-docstring': 1,
                     'missing-module-docstring': 1,
                     'too-many-arguments': 20,
                     'too-few-public-methods': 4,
                     'unnecessary-comprehension': 1,
                     'no-value-for-parameter': 2,
                     'too-many-return-statements': 10,
                     'consider-merging-isinstance': 1,
                     'abstract-method': 6,
                     'import-outside-toplevel': 4,  # TODO : will reduced in a future work (when tests are ready)
                     'too-many-instance-attributes': 7,
                     'no-else-raise errors': 5,
                     'consider-iterating-dictionary': 1,
                     'attribute-defined-outside-init': 3,
                     'simplifiable-if-expression': 1,
                     'broad-except': 4,
                     'bare-except': 4,
                     'undefined-loop-variable': 1,
                     'consider-using-with': 2,
                     'too-many-nested-blocks': 2,
                     'bad-staticmethod-argument': 1,
                     'too-many-public-methods': 2,  # Try to lower by splitting DessiaObject and Workflow
                     'consider-using-generator': 1,
                     'too-many-statements': 1,
                     'chained-comparison': 1,
                     'wildcard-import': 1,
                     'use-maxsplit-arg': 1,
                     'duplicate-code': 1,
                     'too-many-lines': 1
                     # No tolerance errors

                     }

print('pylint version: ', __version__)

f = open(os.devnull, 'w')

old_stdout = sys.stdout
sys.stdout = f

results = Run(['dessia_common', '--output-format=json', '--reports=no'], do_exit=False)
# `exit` is deprecated, use `do_exit` instead
sys.stdout = old_stdout

PYLINT_OBJECTS = True
if hasattr(results.linter.stats, 'global_note'):
    pylint_note = results.linter.stats.global_note
    PYLINT_OBJECT_STATS = True
else:
    pylint_note = results.linter.stats['global_note']
    PYLINT_OBJECT_STATS = False


def extract_messages_by_type(type_):
    return [m for m in results.linter.reporter.messages if m.symbol == type_]


error_detected = False
error_over_ratchet_limit = False

if PYLINT_OBJECT_STATS:
    stats_by_msg = results.linter.stats.by_msg
else:
    stats_by_msg = results.linter.stats['by_msg']

for error_type, number_errors in stats_by_msg.items():
    if error_type not in UNWATCHED_ERRORS:
        max_errors = MAX_ERROR_BY_TYPE.get(error_type, 0)

        if number_errors > max_errors:
            error_detected = True
            print(f'\nFix some {error_type} errors: {number_errors}/{max_errors}')

            messages = extract_messages_by_type(error_type)
            messages_to_show = sorted(random.sample(messages, min(30, len(messages))),
                                      key=lambda m: (m.path, m.line))
            for message in messages_to_show:
                print(f'{message.path} line {message.line}: {message.msg}')
        elif number_errors < max_errors:
            print(f'\nYou can lower number of {error_type} to {number_errors} (actual {max_errors})')


if error_detected:
    raise RuntimeError('Too many errors\nRun pylint dessia_common to get the errors')

if error_over_ratchet_limit:
    raise RuntimeError('Please lower the error limits in code_pylint.py MAX_ERROR_BY_TYPE according to warnings above')

print('Pylint note: ', pylint_note)
if pylint_note < MIN_NOTE:
    raise ValueError(f'Pylint not is too low: {pylint_note}, expected {MIN_NOTE}')

print('You can increase MIN_NOTE in pylint to {} (actual: {})'.format(pylint_note,
                                                                      MIN_NOTE))<|MERGE_RESOLUTION|>--- conflicted
+++ resolved
@@ -25,16 +25,10 @@
                      'arguments-differ': 2,
                      'no-member': 3,
                      'too-many-locals': 12,  # Reduce by dropping vectored objects
-                     'too-many-branches': 13,
                      'wrong-import-order': 1,
-<<<<<<< HEAD
                      'too-many-branches': 12,
                      'unused-argument': 6,
                      'cyclic-import': 14,
-=======
-                     'unused-argument': 5,
-                     'cyclic-import': 12,
->>>>>>> 9f4ecece
                      'no-self-use': 6,
                      'trailing-whitespace': 11,
                      'empty-docstring': 1,
