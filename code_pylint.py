--- conflicted
+++ resolved
@@ -15,13 +15,8 @@
 UNWATCHED_ERRORS = ['fixme', 'trailing-whitespace', 'import-error']
 
 MAX_ERROR_BY_TYPE = {
-<<<<<<< HEAD
-                     'protected-access': 26,
-                     'invalid-name': 21,
-=======
                      'protected-access': 27,
                      'invalid-name': 22,
->>>>>>> 90051fc7
                      'consider-using-f-string': 13,
                      'no-else-return': 17,
                      'arguments-differ': 3,
