'''
Read pylint errors to see if number of errors does not exceed specified limits
v1.1

Changes:
    v1.1: move imports to top
'''

import os
import sys
from pylint.lint import Run

MIN_NOTE = 9.1

UNWATCHED_ERRORS = ['fixme', 'trailing-whitespace', 'import-error']

MAX_ERROR_BY_TYPE = {
                     'protected-access': 26,
                     'invalid-name': 19,
                     'consider-using-f-string': 10,
                     'no-else-return': 17,
                     'arguments-differ': 3,
                     'no-member': 1,
                     'too-many-locals': 14,
                     'wrong-import-order': 10,
                     'too-many-branches': 9,
<<<<<<< HEAD
                     'unused-import': 0,
=======
                     'unused-import': 1,
>>>>>>> 8db827cb
                     'unused-argument': 6,
                     'cyclic-import': 11,
                     'no-self-use': 7,
                     'unused-variable': 6,
                     'trailing-whitespace': 11,
<<<<<<< HEAD
                     'empty-docstring': 8,
=======
                     'empty-docstring': 7,
>>>>>>> 8db827cb
                     'missing-module-docstring': 9,
                     'too-many-arguments': 5,
                     'too-few-public-methods': 5,
                     'unnecessary-comprehension': 5,
                     'no-value-for-parameter': 2,
                     'too-many-return-statements': 8,
                     'raise-missing-from': 6,
                     'consider-merging-isinstance': 6,
                     'abstract-method': 6,
                     'import-outside-toplevel': 7,
                     'too-many-instance-attributes': 4,
                     'consider-iterating-dictionary': 4,
                     'attribute-defined-outside-init': 3,
                     'simplifiable-if-expression': 3,
                     'broad-except': 3,
                     'consider-using-get': 2,
                     'undefined-loop-variable': 2,
                     'consider-using-with': 2,
                     'eval-used': 2,
                     'too-many-nested-blocks': 2,
                     'bad-staticmethod-argument': 1,
                     'too-many-public-methods': 2,  # Try to lower by splitting DessiaObject and Workflow
                     'consider-using-generator': 1,
                     'too-many-statements': 1,
                     'chained-comparison': 1,
                     'wildcard-import': 1,
                     'use-maxsplit-arg': 1,
                     'duplicate-code': 1,
                     # No tolerance errors
                     'redefined-builtin': 0,
                     'arguments-renamed': 0,
                     'ungrouped-imports': 0,
                     'super-init-not-called': 0,
                     'superfluous-parens': 0,
                     'unused-wildcard-import': 0,
                     'consider-using-enumerate': 0,
                     'undefined-variable': 0,
                     'function-redefined': 0,
                     'inconsistent-return-statements': 0,
                     'unexpected-special-method-signature': 0,
                     'too-many-lines': 0,
                     'bare-except': 1,
                     'unspecified-encoding': 0,
                     'no-else-raise': 0,
                     'bad-indentation': 0,
                     'reimported': 0,
                     'use-implicit-booleaness-not-comparison': 0,
                     'misplaced-bare-raise': 0,
                     'redefined-argument-from-local': 0,
                     'import-error': 0,
                     'unsubscriptable-object': 0
                     }

f = open(os.devnull, 'w')

old_stdout = sys.stdout
sys.stdout = f

results = Run(['dessia_common', '--output-format=json', '--reports=no'], do_exit=False)
# `exit` is deprecated, use `do_exit` instead
sys.stdout = old_stdout

PYLINT_OBJECTS = True
if hasattr(results.linter.stats, 'global_note'):
    pylint_note = results.linter.stats.global_note
    PYLINT_OBJECT_STATS = True
else:
    pylint_note = results.linter.stats['global_note']
    PYLINT_OBJECT_STATS = False

print('Pylint note: ', pylint_note)
assert pylint_note >= MIN_NOTE
print('You can increase MIN_NOTE in pylint to {} (actual: {})'.format(pylint_note,
                                                                      MIN_NOTE))


def extract_messages_by_type(type_):
    return [m for m in results.linter.reporter.messages if m.symbol == type_]


# uncontrolled_errors = {}
error_detected = False

if PYLINT_OBJECT_STATS:
    stats_by_msg = results.linter.stats.by_msg
else:
    stats_by_msg = results.linter.stats['by_msg']

for error_type, number_errors in stats_by_msg.items():
    if error_type not in UNWATCHED_ERRORS:
        if error_type in MAX_ERROR_BY_TYPE:
            max_errors = MAX_ERROR_BY_TYPE[error_type]
        else:
            max_errors = 0

        if number_errors > max_errors:
            error_detected = True
            print('Fix some {} errors: {}/{}'.format(error_type,
                                                     number_errors,
                                                     max_errors))
            for message in extract_messages_by_type(error_type):
                print('{} line {}: {}'.format(message.path, message.line, message.msg))
        elif number_errors < max_errors:
            print('You can lower number of {} to {} (actual {})'.format(
                error_type, number_errors, max_errors))

            # uncontrolled_errors[error_type] = number_errors

# if uncontrolled_errors:
#     print('Uncontrolled errors', uncontrolled_errors)

if error_detected:
    raise RuntimeError('Too many errors\nRun pylint dessia_common to get the errors')<|MERGE_RESOLUTION|>--- conflicted
+++ resolved
@@ -24,21 +24,13 @@
                      'too-many-locals': 14,
                      'wrong-import-order': 10,
                      'too-many-branches': 9,
-<<<<<<< HEAD
-                     'unused-import': 0,
-=======
                      'unused-import': 1,
->>>>>>> 8db827cb
                      'unused-argument': 6,
                      'cyclic-import': 11,
-                     'no-self-use': 7,
+                     'no-self-use': 6,
                      'unused-variable': 6,
                      'trailing-whitespace': 11,
-<<<<<<< HEAD
-                     'empty-docstring': 8,
-=======
                      'empty-docstring': 7,
->>>>>>> 8db827cb
                      'missing-module-docstring': 9,
                      'too-many-arguments': 5,
                      'too-few-public-methods': 5,
