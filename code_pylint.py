--- conflicted
+++ resolved
@@ -13,13 +13,7 @@
 from pylint import __version__
 from pylint.lint import Run
 
-<<<<<<< HEAD
-MIN_NOTE = 9.10
-# RATCHET_NOTE = 0.4
-# RATCHET_ERRORS = 3
-=======
 MIN_NOTE = 9.17
->>>>>>> daf9e608
 
 UNWATCHED_ERRORS = ['fixme', 'trailing-whitespace', 'import-error']
 
@@ -27,13 +21,8 @@
                      'protected-access': 26,
                      'invalid-name': 8,
                      'consider-using-f-string': 10,
-<<<<<<< HEAD
-                     'no-else-return': 17,
-                     'arguments-differ': 2,
-=======
                      'no-else-return': 4,
                      'arguments-differ': 12,
->>>>>>> daf9e608
                      'no-member': 1,
                      'too-many-locals': 14,
                      'wrong-import-order': 10,
@@ -41,13 +30,8 @@
                      'unused-import': 1,
                      'unused-argument': 6,
                      'cyclic-import': 11,
-<<<<<<< HEAD
-                     'no-self-use': 8,
-                     'unused-variable': 6,
-=======
                      'no-self-use': 6,
                      'unused-variable': 1,
->>>>>>> daf9e608
                      'trailing-whitespace': 11,
                      'empty-docstring': 7,
                      'missing-module-docstring': 9,
