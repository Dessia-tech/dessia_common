--- conflicted
+++ resolved
@@ -26,15 +26,9 @@
     "consider-using-f-string": 1,
     "arguments-differ": 2,
     "no-member": 3,
-<<<<<<< HEAD
-    "too-many-locals": 11,
-    "too-many-branches": 14,
-    "unused-argument": 6,
-=======
     "too-many-locals": 10,  # Reduce by dropping vectored objects
     "too-many-branches": 13,
-    "unused-argument": 8,
->>>>>>> db2c671f
+    "unused-argument": 6,
     "cyclic-import": 2,  # 0 just to test
     "no-self-use": 6,
     "trailing-whitespace": 11,
@@ -62,11 +56,7 @@
     "bad-staticmethod-argument": 1,
     "too-many-public-methods": 2,  # Try to lower by splitting DessiaObject and Workflow
     "consider-using-generator": 1,
-<<<<<<< HEAD
     "too-many-statements": 2,
-=======
-    "too-many-statements": 1,
->>>>>>> db2c671f
     "chained-comparison": 1,
     "wildcard-import": 1,
     "use-maxsplit-arg": 1,
