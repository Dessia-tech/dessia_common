'''
Read pylint errors to see if number of errors does not exceed specified limits
v1.2

Changes:
    v1.1: move imports to top
    v1.2: limit to 100 message to avoid overflow, global note check at end, ratchet effects
'''


import os
import sys
from pylint import __version__
from pylint.lint import Run

MIN_NOTE = 9.17

UNWATCHED_ERRORS = ['fixme', 'trailing-whitespace', 'import-error']

MAX_ERROR_BY_TYPE = {
                     'protected-access': 41,
                     'invalid-name': 4,
                     'consider-using-f-string': 1,
                     'no-else-return': 0,
                     'arguments-differ': 2,
                     'no-member': 1,
                     'too-many-locals': 16,  # Reduce by dropping vectored objects
                     'wrong-import-order': 7,
                     'too-many-branches': 10,
                     'unused-import': 1,
                     'unused-argument': 5,
                     'cyclic-import': 10,
                     'no-self-use': 6,
                     'unused-variable': 1,
                     'trailing-whitespace': 11,
                     'empty-docstring': 7,
                     'missing-module-docstring': 1,
                     'too-many-arguments': 16,
                     'too-few-public-methods': 5,
                     'unnecessary-comprehension': 5,
                     'no-value-for-parameter': 2,
                     'too-many-return-statements': 10,
                     'raise-missing-from': 0,
                     'consider-merging-isinstance': 1,
                     'abstract-method': 6,
<<<<<<< HEAD
                     'import-outside-toplevel': 14, # TODO : will reduced in a future work (when tests are ready)
=======
                     'import-outside-toplevel': 11,  # TODO : will reduced in a future work (when tests are ready)
>>>>>>> 4713c743
                     'too-many-instance-attributes': 7,
                     'consider-iterating-dictionary': 4,
                     'attribute-defined-outside-init': 3,
                     'simplifiable-if-expression': 3,
                     'broad-except': 3,
                     'consider-using-get': 0,
                     'undefined-loop-variable': 1,
                     'consider-using-with': 2,
                     'too-many-nested-blocks': 2,
                     'bad-staticmethod-argument': 1,
                     'too-many-public-methods': 2,  # Try to lower by splitting DessiaObject and Workflow
                     'consider-using-generator': 1,
                     'too-many-statements': 1,
                     'chained-comparison': 1,
                     'wildcard-import': 1,
                     'use-maxsplit-arg': 1,
                     'duplicate-code': 1,
                     # No tolerance errors
                     'eval-used': 0,
                     'redefined-builtin': 0,
                     'arguments-renamed': 0,
                     'ungrouped-imports': 0,
                     'super-init-not-called': 0,
                     'superfluous-parens': 0,
                     'unused-wildcard-import': 0,
                     'consider-using-enumerate': 0,
                     'undefined-variable': 0,
                     'function-redefined': 0,
                     'inconsistent-return-statements': 0,
                     'unexpected-special-method-signature': 0,
                     'too-many-lines': 0,
                     'bare-except': 2,
                     'unspecified-encoding': 0,
                     'no-else-raise': 0,
                     'bad-indentation': 0,
                     'reimported': 0,
                     'use-implicit-booleaness-not-comparison': 0,
                     'misplaced-bare-raise': 0,
                     'redefined-argument-from-local': 0,
                     'import-error': 0,
                     'unsubscriptable-object': 0,
                     'unnecessary-dunder-call': 4
                     }

print('pylint version: ', __version__)

f = open(os.devnull, 'w')

old_stdout = sys.stdout
sys.stdout = f

results = Run(['dessia_common', '--output-format=json', '--reports=no'], do_exit=False)
# `exit` is deprecated, use `do_exit` instead
sys.stdout = old_stdout

PYLINT_OBJECTS = True
if hasattr(results.linter.stats, 'global_note'):
    pylint_note = results.linter.stats.global_note
    PYLINT_OBJECT_STATS = True
else:
    pylint_note = results.linter.stats['global_note']
    PYLINT_OBJECT_STATS = False


def extract_messages_by_type(type_):
    return [m for m in results.linter.reporter.messages if m.symbol == type_]


error_detected = False
error_over_ratchet_limit = False

if PYLINT_OBJECT_STATS:
    stats_by_msg = results.linter.stats.by_msg
else:
    stats_by_msg = results.linter.stats['by_msg']

for error_type, number_errors in stats_by_msg.items():
    if error_type not in UNWATCHED_ERRORS:
        if error_type in MAX_ERROR_BY_TYPE:
            max_errors = MAX_ERROR_BY_TYPE[error_type]
        else:
            max_errors = 0

        # if number_errors < max_errors - RATCHET_ERRORS:
        #     error_over_ratchet_limit = True

        if number_errors > max_errors:
            error_detected = True
            print('Fix some {} errors: {}/{}'.format(error_type,
                                                     number_errors,
                                                     max_errors))
            for message in extract_messages_by_type(error_type)[:30]:
                print('{} line {}: {}'.format(message.path, message.line, message.msg))
        elif number_errors < max_errors:
            print('You can lower number of {} to {} (actual {})'.format(
                error_type, number_errors, max_errors))


if error_detected:
    raise RuntimeError('Too many errors\nRun pylint dessia_common to get the errors')

if error_over_ratchet_limit:
    raise RuntimeError('Please lower the error limits in code_pylint.py MAX_ERROR_BY_TYPE according to warnings above')

print('Pylint note: ', pylint_note)
# if pylint_note > MIN_NOTE + RATCHET_NOTE:
#     raise ValueError(f'MIN_NOTE in code_pylint.py is too low, increase to at least {MIN_NOTE + RATCHET_NOTE}, max {pylint_note}')
if pylint_note < MIN_NOTE:
    raise ValueError(f'Pylint not is too low: {pylint_note}, expected {MIN_NOTE}')

print('You can increase MIN_NOTE in pylint to {} (actual: {})'.format(pylint_note,
                                                                      MIN_NOTE))<|MERGE_RESOLUTION|>--- conflicted
+++ resolved
@@ -43,11 +43,7 @@
                      'raise-missing-from': 0,
                      'consider-merging-isinstance': 1,
                      'abstract-method': 6,
-<<<<<<< HEAD
-                     'import-outside-toplevel': 14, # TODO : will reduced in a future work (when tests are ready)
-=======
                      'import-outside-toplevel': 11,  # TODO : will reduced in a future work (when tests are ready)
->>>>>>> 4713c743
                      'too-many-instance-attributes': 7,
                      'consider-iterating-dictionary': 4,
                      'attribute-defined-outside-init': 3,
