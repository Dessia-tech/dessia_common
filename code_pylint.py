--- conflicted
+++ resolved
@@ -18,11 +18,7 @@
 UNWATCHED_ERRORS = ['fixme', 'trailing-whitespace', 'import-error']
 
 MAX_ERROR_BY_TYPE = {
-<<<<<<< HEAD
-                     'protected-access': 39,
-=======
                      'protected-access': 41,
->>>>>>> 05ca0b83
                      'invalid-name': 4,
                      'consider-using-f-string': 1,
                      'no-else-return': 0,
