
import unittest

scripts = [
    # Framework
    "displays.py",
    "generation.py",
    "models_test.py",
    "files.py",
    "clustering.py",
    "dataset.py",
    "dataset_pareto.py",
    "filters.py",
    "moving_object.py",
    "optimization.py",
    "graph.py",
    "sampling.py",
    "markdowns.py",
    "checks.py",
<<<<<<< HEAD
    "datatools_models.py",
    "datatools_modeler.py",
=======
    "unit_tests.py",
>>>>>>> 0ed74c2b

    # Schemas
    "schemas/default_values.py",
    "schemas/classes.py",
    "schemas/methods.py",
    "schemas/workflows.py",
    "schemas/annotation_deserialization.py",

    # Workflows
    "workflow/blocks.py",
    "workflow/workflow_with_models.py",
    "workflow/power_simulation.py",
    "workflow/forms_simulation.py",
    "workflow/pipes.py",
    "workflow/workflow_state_equalities.py",
    "workflow/workflow_diverge_converge.py",
    "workflow/workflow_clustering.py",
    "workflow/workflow_filtering.py",
    "workflow/workflow_pareto.py",
    "workflow/workflow_building.py",
    "workflow/workflow_sampling.py",
    "workflow/workflow_inputs.py",
    "workflow/file_inputs.py",

    # Breakdown
    "breakdown.py",

    # Utils
    "utils/algebra.py",
    "utils/interpolation.py",
    "utils/serialization.py",
    "utils/helpers.py",
    # "utils/test_types.py",
    "utils/diff.py",
    "type_matching.py",

    # Data structures
    "data-structures/1.py"
]

for script_name in scripts:
    print(f"\n## Executing script '{script_name}'.")
    exec(open(script_name).read())
    print(f"Script '{script_name}' successful.")

# This needs to be executed once all "assert-tests" have been run + once all unittests are defined
if __name__ == "__main__":
    unittest.main(verbosity=3)<|MERGE_RESOLUTION|>--- conflicted
+++ resolved
@@ -17,12 +17,9 @@
     "sampling.py",
     "markdowns.py",
     "checks.py",
-<<<<<<< HEAD
     "datatools_models.py",
     "datatools_modeler.py",
-=======
     "unit_tests.py",
->>>>>>> 0ed74c2b
 
     # Schemas
     "schemas/default_values.py",
