--- conflicted
+++ resolved
@@ -11,11 +11,8 @@
            'heterogeneous_list.py',
            'filters.py',
            'moving_object.py',
-<<<<<<< HEAD
            'optimization.py',
-=======
            'graph.py',
->>>>>>> 2e648ca0
            # Workflows
            'workflow/blocks.py',
            'workflow/workflow_with_models.py',
