--- conflicted
+++ resolved
@@ -1,9 +1,5 @@
 
-<<<<<<< HEAD
-=======
-import os
 import unittest
->>>>>>> cf2c0c51
 
 scripts = ['displays.py',
            'generation.py',
