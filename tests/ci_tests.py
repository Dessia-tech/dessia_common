
import unittest

<<<<<<< HEAD
scripts = [
    # Framework
    "displays.py",
    "generation.py",
    "models_test.py",
    "files.py",
    "clustering.py",
    "dataset.py",
    "dataset_pareto.py",
    "filters.py",
    "moving_object.py",
    "optimization.py",
    "graph.py",
    "sampling.py",
    "markdowns.py",
    "checks.py",

    # Schemas
    "schemas/default_values.py",
    "schemas/classes.py",
    "schemas/methods.py",
    "schemas/workflows.py",
    "schemas/annotation_deserialization.py",

    # Workflows
    "workflow/blocks.py",
    "workflow/workflow_with_models.py",
    "workflow/to_script.py",
    "workflow/power_simulation.py",
    "workflow/forms_simulation.py",
    "workflow/pipes.py",
    "workflow/workflow_state_equalities.py",
    "workflow/workflow_diverge_converge.py",
    "workflow/workflow_clustering.py",
    "workflow/workflow_filtering.py",
    "workflow/workflow_pareto.py",
    "workflow/workflow_method_dict.py",
    "workflow/various_tests.py",
    "workflow/workflow_building.py",
    "workflow/workflow_sampling.py",
    "workflow/workflow_inputs.py",
    "workflow/file_inputs.py",

    # Breakdown
    "breakdown.py",

    # Utils
    "utils/algebra.py",
    "utils/interpolation.py",
    "utils/serialization.py",
    "utils/helpers.py",
    # "utils/test_types.py",
    "utils/diff.py",
    "type_matching.py",

    # Unit tests
    "unit_tests.py",
    "bson_valid.py"
]
=======
scripts = ['displays.py',
           'generation.py',
           'models_test.py',
           'files.py',
           'clustering.py',
           'dataset.py',
           'dataset_pareto.py',
           'filters.py',
           'moving_object.py',
           'optimization.py',
           'graph.py',
           'jsonschema.py',
           'sampling.py',
           'markdowns.py',
           'checks.py',
           # Workflows
           'workflow/blocks.py',
           'workflow/workflow_with_models.py',
           'workflow/power_simulation.py',
           'workflow/forms_simulation.py',
           'workflow/pipes.py',
           'workflow/workflow_state_equalities.py',
           'workflow/workflow_diverge_converge.py',
           'workflow/workflow_clustering.py',
           'workflow/workflow_filtering.py',
           'workflow/workflow_pareto.py',
           'workflow/workflow_building.py',
           'workflow/workflow_sampling.py',
           "workflow/workflow_inputs.py",
           "workflow/file_inputs.py",
           # Breakdown
           'breakdown.py',
           # Utils
           'utils/algebra.py',
           'utils/interpolation.py',
           'utils/serialization.py',
           'utils/helpers.py',
           'utils/types.py',
           "utils/diff.py",
           'type_matching.py',
           # Data structures
           "data-structures/1.py",
           # Unit tests
           'unit_tests.py',
           ]
>>>>>>> aec8c844

for script_name in scripts:
    print(f"\n## Executing script '{script_name}'.")
    exec(open(script_name).read())
    print(f"Script '{script_name}' successful.")

# This needs to be executed once all "assert-tests" have been run + once all unittests are defined
if __name__ == "__main__":
    unittest.main(verbosity=3)<|MERGE_RESOLUTION|>--- conflicted
+++ resolved
@@ -1,7 +1,6 @@
 
 import unittest
 
-<<<<<<< HEAD
 scripts = [
     # Framework
     "displays.py",
@@ -29,7 +28,6 @@
     # Workflows
     "workflow/blocks.py",
     "workflow/workflow_with_models.py",
-    "workflow/to_script.py",
     "workflow/power_simulation.py",
     "workflow/forms_simulation.py",
     "workflow/pipes.py",
@@ -38,8 +36,6 @@
     "workflow/workflow_clustering.py",
     "workflow/workflow_filtering.py",
     "workflow/workflow_pareto.py",
-    "workflow/workflow_method_dict.py",
-    "workflow/various_tests.py",
     "workflow/workflow_building.py",
     "workflow/workflow_sampling.py",
     "workflow/workflow_inputs.py",
@@ -57,57 +53,13 @@
     "utils/diff.py",
     "type_matching.py",
 
+    # Data structures
+    "data-structures/1.py",
+
     # Unit tests
     "unit_tests.py",
     "bson_valid.py"
 ]
-=======
-scripts = ['displays.py',
-           'generation.py',
-           'models_test.py',
-           'files.py',
-           'clustering.py',
-           'dataset.py',
-           'dataset_pareto.py',
-           'filters.py',
-           'moving_object.py',
-           'optimization.py',
-           'graph.py',
-           'jsonschema.py',
-           'sampling.py',
-           'markdowns.py',
-           'checks.py',
-           # Workflows
-           'workflow/blocks.py',
-           'workflow/workflow_with_models.py',
-           'workflow/power_simulation.py',
-           'workflow/forms_simulation.py',
-           'workflow/pipes.py',
-           'workflow/workflow_state_equalities.py',
-           'workflow/workflow_diverge_converge.py',
-           'workflow/workflow_clustering.py',
-           'workflow/workflow_filtering.py',
-           'workflow/workflow_pareto.py',
-           'workflow/workflow_building.py',
-           'workflow/workflow_sampling.py',
-           "workflow/workflow_inputs.py",
-           "workflow/file_inputs.py",
-           # Breakdown
-           'breakdown.py',
-           # Utils
-           'utils/algebra.py',
-           'utils/interpolation.py',
-           'utils/serialization.py',
-           'utils/helpers.py',
-           'utils/types.py',
-           "utils/diff.py",
-           'type_matching.py',
-           # Data structures
-           "data-structures/1.py",
-           # Unit tests
-           'unit_tests.py',
-           ]
->>>>>>> aec8c844
 
 for script_name in scripts:
     print(f"\n## Executing script '{script_name}'.")
