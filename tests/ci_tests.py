--- conflicted
+++ resolved
@@ -41,12 +41,8 @@
            'utils/types.py',
            "utils/diff.py",
            'type_matching.py',
-<<<<<<< HEAD
            # Data structures
            "data-structures/1.py",
-=======
-
->>>>>>> 2d9e812c
            # Unit tests
            'unit_tests.py',
            ]
