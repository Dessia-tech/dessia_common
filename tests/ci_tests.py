--- conflicted
+++ resolved
@@ -15,11 +15,8 @@
            'jsonschema.py',
            'sampling.py',
            'markdowns.py',
-<<<<<<< HEAD
            'modeling.py',
-=======
            'checks.py',
->>>>>>> d673a7d0
            # Workflows
            'workflow/blocks.py',
            'workflow/workflow_with_models.py',
