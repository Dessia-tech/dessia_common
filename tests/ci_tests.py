--- conflicted
+++ resolved
@@ -7,12 +7,9 @@
            'models_test.py',
            'files.py',
            'vectored_objects.py',
-<<<<<<< HEAD
            'clustering.py',
            'heterogeneous_list.py',
-=======
            'moving_object.py',
->>>>>>> c8fe122e
            # Workflows
            'workflow/blocks.py',
            'workflow/workflow_with_models.py',
