--- conflicted
+++ resolved
@@ -53,17 +53,8 @@
     "utils/diff.py",
     "type_matching.py",
 
-<<<<<<< HEAD
-    # Unit tests
-    "unit_tests.py",
-    "bson_valid.py",
-
-    # Schema Unit Tests
-    "schemas/test_annotation_serialization.py"
-=======
     # Data structures
     "data-structures/1.py"
->>>>>>> 0ed74c2b
 ]
 
 for script_name in scripts:
