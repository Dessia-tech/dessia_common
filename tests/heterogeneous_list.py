--- conflicted
+++ resolved
@@ -19,7 +19,6 @@
             for item in [getattr(all_cars_with_features.dessia_objects[idx], attr)
                         for attr in all_cars_with_features.common_attributes]))
 
-<<<<<<< HEAD
 idx = random.randint(0, len(all_cars_without_features) - 1)
 assert(all(item in all_cars_without_features.matrix[idx]
             for item in [getattr(all_cars_without_features.dessia_objects[idx], attr)
@@ -35,10 +34,6 @@
 assert(all(item in all_cars_without_features
             for item in HeterogeneousList(all_cars_without_features+RandData_heterogeneous[idx:idx+2])))
 
-all_cars_without_features = HeterogeneousList(all_cars_no_feat)
-
-=======
->>>>>>> 824e1f0c
 # Tests for plot_data
 all_cars_with_features.plot()
 all_cars_without_features.plot()
