--- conflicted
+++ resolved
@@ -1,15 +1,9 @@
 """
 Tests for dessia_common.HeterogeneousList class (loadings, check_platform and plots)
 """
-<<<<<<< HEAD
-import pkg_resources
 import random
-import matplotlib.pyplot as plt
 import numpy as npy
-from dessia_common import tests
-=======
 from dessia_common.models import all_cars_no_feat, all_cars_wi_feat, rand_data_large
->>>>>>> 186bf69f
 from dessia_common.core import HeterogeneousList
 
 # When attribute _features is not specified in class Car
