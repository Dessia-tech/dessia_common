--- conflicted
+++ resolved
@@ -60,93 +60,47 @@
         workflow = Workflow(blocks, pipes, blocks[0].outputs[0], name="script_workflow")
 
         expected_script_value = "from dessia_common.tests import Optimizer, Car, Model" \
-<<<<<<< HEAD
-            "\nfrom dessia_common.workflow.blocks import InstantiateModel, ModelMethod, ModelAttribute, WorkflowBlock, ForEach, Archive, ClassMethod, Sequence, SetModelAttribute, Substraction, Sum, Flatten, Filter, Unpacker, MultiPlot, Product, Export" \
-            "\nfrom dessia_common.typings import MethodType, ClassMethodType" \
-            "\nfrom dessia_common.workflow.core import Pipe, Workflow" \
-            "\nfrom dessia_common.core import DessiaFilter" \
-            "\n" \
-            "\n" \
-            "\n# --- Subworkflow --- " \
-            "\nsub_block_0 = InstantiateModel(model_class=Optimizer, name='Instantiate Optimizer', position=(0, 0))" \
-            "\nsub_block_1 = ModelMethod(method_type=MethodType(Optimizer, 'optimize'), name='Optimization', position=(0, 0))" \
-            "\nsub_block_2 = ModelAttribute(attribute_name='model_to_optimize', name='Model Fetcher', position=(0, 0))" \
-            "\nsub_blocks = [sub_block_0, sub_block_1, sub_block_2]" \
-            "\n\n" \
-            "\nsub_pipe_0 = Pipe(sub_block_0.outputs[0], sub_block_1.inputs[0])" \
-            "\nsub_pipe_1 = Pipe(sub_block_1.outputs[1], sub_block_2.inputs[0])" \
-            "\nsub_pipes = [sub_pipe_0, sub_pipe_1]" \
-            "\n" \
-            "\nsub_workflow = Workflow(sub_blocks, sub_pipes, output=sub_block_2.outputs[0], name='Optimization Workflow')" \
-            "\n# --- End Subworkflow --- " \
-            "\n" \
-            "\nwfblock = WorkflowBlock(workflow=sub_workflow, name='Workflow Block', position=(0, 0))" \
-            "\nblock_0 = ForEach(workflow_block=wfblock, iter_input_index=0, name='', position=(11.11, 22))" \
-            "\nblock_1 = Archive(number_exports=1, filename='archive', name='', position=(22.22, 33))" \
-            "\nblock_2 = ClassMethod(method_type=ClassMethodType(Car, 'from_csv'), name='car_from_csv', position=(33.33, 44))" \
-            "\nblock_3 = InstantiateModel(model_class=Car, name='Instantiate Car', position=(44.44, 55))" \
-            "\nblock_4 = ModelAttribute(attribute_name='model_to_optimize', name='Model Fetcher', position=(55.55, 66))" \
-            "\nblock_5 = ModelMethod(method_type=MethodType(Car, 'to_vector'), name='car_to_vector', position=(66.66, 77))" \
-            "\nblock_6 = Sequence(number_arguments=3, name='sequence_name', position=(77.77, 88))" \
-            "\nblock_7 = SetModelAttribute(attribute_name='name', name='name_Name', position=(88.88, 99))" \
-            "\nblock_8 = Substraction(name='substraction_name', position=(99.99, 11.11))" \
-            "\nblock_9 = Sum(number_elements=2, name='sum_name', position=(22, 11.11))" \
-            "\nblock_10 = Flatten(name='flatten_name', position=(33, 22.22))" \
-            "\nblock_11 = Filter(filters=[DessiaFilter(attribute='attributeFilter', comparison_operator='operatorFilter', bound=3.1415, name='')], logical_operator='and', name='', position=(44, 33.33))" \
-            "\nblock_12 = Unpacker(indices=[1, 3], name='unpacker_name', position=(55, 44.44))" \
-            "\nblock_13 = MultiPlot(attributes=['multiplot0', 'multiplot1'], name='', position=(77, 66.66))" \
-            "\nblock_14 = Product(number_list=4, name='product_name', position=(88, 77.77))" \
-            "\nblock_15 = Export(method_type=MethodType(dessia_common.tests.Model, 'save_to_stream'), filename='filename', extension='json', text=True, name='Export', position=(99, 88.88))" \
-            "\nblocks = [block_0, block_1, block_2, block_3, block_4, block_5, block_6, block_7, block_8, block_9, block_10, block_11, block_12, block_13, block_14, block_15]" \
-            "\n\n" \
-            "\npipe_0 = Pipe(block_0.outputs[0], block_3.inputs[0])" \
-            "\npipes = [pipe_0]" \
-            "\n" \
-            "\nworkflow = Workflow(blocks, pipes, output=block_0.outputs[0], name='script_workflow')" \
-            "\n"
-=======
-                       "\nfrom dessia_common.workflow.blocks import InstantiateModel, ModelMethod, ModelAttribute, WorkflowBlock, ForEach, Archive, ClassMethod, Sequence, SetModelAttribute, Substraction, Sum, Flatten, Filter, Unpacker, MultiPlot, Product, Export" \
-                       "\nfrom dessia_common.typings import MethodType, ClassMethodType" \
-                       "\nfrom dessia_common.workflow.core import Pipe, Workflow" \
-                       "\nfrom dessia_common.core import DessiaFilter" \
-                       "\n" \
-                       "\n" \
-                       "\n# --- Subworkflow --- " \
-                       "\nsub_block_0 = InstantiateModel(model_class=Optimizer, name='Instantiate Optimizer', position=(0, 0))" \
-                       "\nsub_block_1 = ModelMethod(method_type=MethodType(Optimizer, 'optimize'), name='Optimization', position=(0, 0))" \
-                       "\nsub_block_2 = ModelAttribute(attribute_name='model_to_optimize', name='Model Fetcher', position=(0, 0))" \
-                       "\nsub_blocks = [sub_block_0, sub_block_1, sub_block_2]" \
-                       "\n\n" \
-                       "\nsub_pipe_0 = Pipe(sub_block_0.outputs[0], sub_block_1.inputs[0])" \
-                       "\nsub_pipe_1 = Pipe(sub_block_1.outputs[1], sub_block_2.inputs[0])" \
-                       "\nsub_pipes = [sub_pipe_0, sub_pipe_1]" \
-                       "\n" \
-                       "\nsub_workflow = Workflow(sub_blocks, sub_pipes, output=sub_block_2.outputs[0], name='Optimization Workflow')" \
-                       "\n# --- End Subworkflow --- " \
-                       "\n" \
-                       "\nwfblock = WorkflowBlock(workflow=sub_workflow, name='Workflow Block', position=(0, 0))" \
-                       "\nblock_0 = ForEach(workflow_block=wfblock, iter_input_index=0, name='', position=(11.11, 22))" \
-                       "\nblock_1 = Archive(number_exports=1, filename='archive', name='', position=(22.22, 33))" \
-                       "\nblock_2 = ClassMethod(method_type=ClassMethodType(Car, 'from_csv'), name='car_from_csv', position=(33.33, 44))" \
-                       "\nblock_3 = InstantiateModel(model_class=Car, name='Instantiate Car', position=(44.44, 55))" \
-                       "\nblock_4 = ModelAttribute(attribute_name='model_to_optimize', name='Model Fetcher', position=(55.55, 66))" \
-                       "\nblock_5 = ModelMethod(method_type=MethodType(Car, 'to_vector'), name='car_to_vector', position=(66.66, 77))" \
-                       "\nblock_6 = Sequence(number_arguments=3, name='sequence_name', position=(77.77, 88))" \
-                       "\nblock_7 = SetModelAttribute(attribute_name='name', name='name_Name', position=(88.88, 99))" \
-                       "\nblock_8 = Substraction(name='substraction_name', position=(99.99, 11.11))" \
-                       "\nblock_9 = Sum(number_elements=2, name='sum_name', position=(22, 11.11))" \
-                       "\nblock_10 = Flatten(name='flatten_name', position=(33, 22.22))" \
-                       "\nblock_11 = Filter(filters=[DessiaFilter(attribute='attributeFilter', comparison_operator='operatorFilter', bound=3.1415, name='')], logical_operator='and', name='', position=(44, 33.33))" \
-                       "\nblock_12 = Unpacker(indices=[1, 3], name='unpacker_name', position=(55, 44.44))" \
-                       "\nblock_13 = MultiPlot(attributes=['multiplot0', 'multiplot1'], name='', position=(77, 66.66))" \
-                       "\nblock_14 = Product(number_list=4, name='product_name', position=(88, 77.77))" \
-                       "\nblock_15 = Export(method_type=MethodType(Model, 'save_to_stream'), filename='filename', extension='json', text=True, name='Export', position=(99, 88.88))" \
-                       "\nblocks = [block_0, block_1, block_2, block_3, block_4, block_5, block_6, block_7, block_8, block_9, block_10, block_11, block_12, block_13, block_14, block_15]" \
-                       "\n\n" \
-                       "\npipe_0 = Pipe(block_0.outputs[0], block_3.inputs[0])" \
-                       "\npipes = [pipe_0]" \
-                       "\n" \
-                       "\nworkflow = Workflow(blocks, pipes, output=block_0.outputs[0], name='script_workflow')" \
-                       "\n"
->>>>>>> 32ddf83f
+           "\nfrom dessia_common.workflow.blocks import InstantiateModel, ModelMethod, ModelAttribute, WorkflowBlock, ForEach, Archive, ClassMethod, Sequence, SetModelAttribute, Substraction, Sum, Flatten, Filter, Unpacker, MultiPlot, Product, Export" \
+           "\nfrom dessia_common.typings import MethodType, ClassMethodType" \
+           "\nfrom dessia_common.workflow.core import Pipe, Workflow" \
+           "\nfrom dessia_common.core import DessiaFilter" \
+           "\n" \
+           "\n" \
+           "\n# --- Subworkflow --- " \
+           "\nsub_block_0 = InstantiateModel(model_class=Optimizer, name='Instantiate Optimizer', position=(0, 0))" \
+           "\nsub_block_1 = ModelMethod(method_type=MethodType(Optimizer, 'optimize'), name='Optimization', position=(0, 0))" \
+           "\nsub_block_2 = ModelAttribute(attribute_name='model_to_optimize', name='Model Fetcher', position=(0, 0))" \
+           "\nsub_blocks = [sub_block_0, sub_block_1, sub_block_2]" \
+           "\n\n" \
+           "\nsub_pipe_0 = Pipe(sub_block_0.outputs[0], sub_block_1.inputs[0])" \
+           "\nsub_pipe_1 = Pipe(sub_block_1.outputs[1], sub_block_2.inputs[0])" \
+           "\nsub_pipes = [sub_pipe_0, sub_pipe_1]" \
+           "\n" \
+           "\nsub_workflow = Workflow(sub_blocks, sub_pipes, output=sub_block_2.outputs[0], name='Optimization Workflow')" \
+           "\n# --- End Subworkflow --- " \
+           "\n" \
+           "\nwfblock = WorkflowBlock(workflow=sub_workflow, name='Workflow Block', position=(0, 0))" \
+           "\nblock_0 = ForEach(workflow_block=wfblock, iter_input_index=0, name='', position=(11.11, 22))" \
+           "\nblock_1 = Archive(number_exports=1, filename='archive', name='', position=(22.22, 33))" \
+           "\nblock_2 = ClassMethod(method_type=ClassMethodType(Car, 'from_csv'), name='car_from_csv', position=(33.33, 44))" \
+           "\nblock_3 = InstantiateModel(model_class=Car, name='Instantiate Car', position=(44.44, 55))" \
+           "\nblock_4 = ModelAttribute(attribute_name='model_to_optimize', name='Model Fetcher', position=(55.55, 66))" \
+           "\nblock_5 = ModelMethod(method_type=MethodType(Car, 'to_vector'), name='car_to_vector', position=(66.66, 77))" \
+           "\nblock_6 = Sequence(number_arguments=3, name='sequence_name', position=(77.77, 88))" \
+           "\nblock_7 = SetModelAttribute(attribute_name='name', name='name_Name', position=(88.88, 99))" \
+           "\nblock_8 = Substraction(name='substraction_name', position=(99.99, 11.11))" \
+           "\nblock_9 = Sum(number_elements=2, name='sum_name', position=(22, 11.11))" \
+           "\nblock_10 = Flatten(name='flatten_name', position=(33, 22.22))" \
+           "\nblock_11 = Filter(filters=[DessiaFilter(attribute='attributeFilter', comparison_operator='operatorFilter', bound=3.1415, name='')], logical_operator='and', name='', position=(44, 33.33))" \
+           "\nblock_12 = Unpacker(indices=[1, 3], name='unpacker_name', position=(55, 44.44))" \
+           "\nblock_13 = MultiPlot(attributes=['multiplot0', 'multiplot1'], name='', position=(77, 66.66))" \
+           "\nblock_14 = Product(number_list=4, name='product_name', position=(88, 77.77))" \
+           "\nblock_15 = Export(method_type=MethodType(Model, 'save_to_stream'), filename='filename', extension='json', text=True, name='Export', position=(99, 88.88))" \
+           "\nblocks = [block_0, block_1, block_2, block_3, block_4, block_5, block_6, block_7, block_8, block_9, block_10, block_11, block_12, block_13, block_14, block_15]" \
+           "\n\n" \
+           "\npipe_0 = Pipe(block_0.outputs[0], block_3.inputs[0])" \
+           "\npipes = [pipe_0]" \
+           "\n" \
+           "\nworkflow = Workflow(blocks, pipes, output=block_0.outputs[0], name='script_workflow')" \
+           "\n"
         self.assertEqual(workflow.to_script(), expected_script_value)