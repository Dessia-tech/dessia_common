--- conflicted
+++ resolved
@@ -27,9 +27,5 @@
 assert len(cad_do.data["meshes"]) == 2
 assert len(pd_do.data) == 5
 assert isinstance(md_do.data, str)
-<<<<<<< HEAD
-assert len(md_do.data) == 3684
-=======
->>>>>>> c95f9fa2
 
 print("script workflow_displays_simulation.py has passed")