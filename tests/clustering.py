--- conflicted
+++ resolved
@@ -94,14 +94,6 @@
     clustered_cars_without + clustered_cars_without
     raise ValueError("ClusteredDataset should be summable")
 except Exception as e:
-<<<<<<< HEAD
-    assert(e.args[0] == "Addition only defined for HeterogeneousList. A specific __add__ method is required for " +
-           "<class 'dessia_common.datatools.CategorizedList'>")
-
-# Exports XLS
-clustered_cars_without.to_xlsx('clus_xls.xlsx')
-split_cars_with.to_xlsx('clus_xls_2.xlsx')
-=======
     assert(e.args[0] == "Addition only defined for Dataset. A specific __add__ method is required for " +
             "<class 'dessia_common.datatools.cluster.ClusteredDataset'>")
 
@@ -111,5 +103,4 @@
 
 # Retrocompatibility
 Hlist = HeterogeneousList(all_cars_no_feat)
-Clist = CategorizedList(all_cars_no_feat)
->>>>>>> f35b3a90
+Clist = CategorizedList(all_cars_no_feat)