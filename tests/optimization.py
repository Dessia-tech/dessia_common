"""
Tests for dessia_common.optimization package
"""
from math import pi, exp, sin
from itertools import product
import matplotlib.pyplot as plt
from typing import List

from dessia_common.core import DessiaObject
import dessia_common.optimization as opt

class Engine(DessiaObject):
    """
    Dummy and unrealistic engine, only for tests on optimization package.
    Do not use to optimize an engine.
    """
    _vector_features = ['diameter', 'stroke', 'power', 'mass', 'costs']
    def __init__(self, n_cyl: int, diameter: float, stroke: float, r_pow_cyl: float = 1., r_diam_strok: float = 1.,
                 name: str = ''):
        DessiaObject.__init__(self, name=name)
        self.n_cyl = n_cyl
        self.diameter = diameter
        self.stroke = stroke
        self.r_pow_cyl = r_pow_cyl
        self.r_diam_strok = r_diam_strok
        self.cyl_volume = self.compute_cyl_volume()
        self.power = self._power()
        self.mass = self._mass()
        self.costs = self._costs()

    def compute_cyl_volume(self):
        return (self.diameter/2)**2 * pi * self.stroke

    def cylinder_power(self):
        return (self.cyl_volume * self.r_pow_cyl *
                abs(sin(
                    (self.r_diam_strok * (1 + 0.5 * (self.stroke / self.diameter + self.diameter / self.stroke)))**2)))

    def _power(self):
        return self.n_cyl * self.cylinder_power()

    def carter_volume(self):
        return self.stroke * 1.5 * (1 - exp(-self.diameter)) * 3. * self.diameter * 1.2 * self.n_cyl

    def _mass(self):
        return 7800*(self.carter_volume() - self.n_cyl * self.cyl_volume)

    def _costs(self):
        return (400*((0.175 - self.stroke)**2 + 2*(0.07 - self.diameter)**2) +
                (sin(self.power/self.r_pow_cyl) + sin(self.mass/10))**2)


    def to_vector(self):
        return [self.diameter, self.stroke, self.power, self.mass, self.costs]


class EngineOptimizer(opt.InstantiatingModelOptimizer):
    """
    Optimizer for Engine
    """
    def __init__(self, fixed_parameters: List[opt.FixedAttributeValue],
                 optimization_bounds: List[opt.BoundedAttributeValue],
                 name: str = ''):
        opt.InstantiatingModelOptimizer.__init__(self, fixed_parameters, optimization_bounds, name)

    def instantiate_model(self, attributes_values):
        return Engine(**attributes_values)

    def objective_from_model(self, model, clearance: float = 0.003):
        return model.costs


def check_costs_function(cylinders, diameters, strokes, r_pow_cyl, r_diam_strok):
    points = []
    engines = []
    for n_cyl, diameter, stroke in product(cylinders, diameters, strokes):
        engines.append(Engine(n_cyl, diameter, stroke, r_pow_cyl, r_diam_strok))
        points.append([diameter, stroke, engines[-1].power, engines[-1].mass, engines[-1].costs])

    costs = list(zip(*points))[-2]
    sorted_idx = (costs.index(cost) for cost in sorted(costs))
    sorted_points = [points[idx] for idx in sorted_idx]
    transposed_points = list(zip(*sorted_points))

    fig = plt.figure()
    ax = fig.add_subplot(111, projection='3d')
    ax.plot(transposed_points[0], transposed_points[1], transposed_points[-1],
            linestyle = 'None', marker = 'o', markersize = 0.5)

def three_ways_optimize_engine():
    list_fx = []
    for _ in range(250):
        diameter = opt.BoundedAttributeValue("diameter", 0.05, 0.5)
        stroke = opt.BoundedAttributeValue("stroke", 0.1, 0.3)
        cylinders = opt.FixedAttributeValue("n_cyl", 4)
        r_pow_cyl = opt.FixedAttributeValue("r_pow_cyl", 1e9)
        r_diam_strok = opt.FixedAttributeValue("r_diam_strok", 1.)

        engine_optimizer = EngineOptimizer([cylinders, r_pow_cyl, r_diam_strok], [diameter, stroke])
        model_cma, fx_opt = engine_optimizer.optimize_cma()
        model_grad, fx_opt_grad = engine_optimizer.optimize_gradient()
        model_mix, fx_opt_mix = engine_optimizer.optimize_cma_then_gradient()

        diameters = (x / 1000 for x in range(30, 100, 1))
        strokes = (x / 1000 for x in range(100, 250, 1))
        cylinders = [4]
        list_fx.append(fx_opt_mix)
    return {'cylinders':cylinders, 'diameters':diameters, 'strokes':strokes,
            'model_cma':model_cma, 'model_grad':model_grad, 'model_mix':model_mix,
            'optimal_confs':list_fx}

def test_script():
    results = three_ways_optimize_engine()
    assert(sum(results['optimal_confs'])/len(results['optimal_confs']) <= 0.05)

    assert(opt.Specifications().name == '')
    assert(opt.BoundedAttributeValue('test', 0, 100).dimensionless_value(50) == 0.5)

    assert(opt.Optimizer().adimensioned_vector([1,2]) is None)
    assert(opt.Optimizer().reduced_vector([1,2]) is None)
    assert(opt.Optimizer().cma_bounds() is None)
    assert(opt.Optimizer().scipy_minimize_bounds() is None)
    assert(opt.Optimizer().cma_optimization() is None)
    assert(opt.Optimizer().scipy_minimize_optimization() is None)

    assert(opt.DrivenModelOptimizer(lambda x: x**2).model(4) == 16)
    try:
        opt.DrivenModelOptimizer(lambda x: x**2).get_model_from_vector()
    except Exception as e:
        assert(e.args[0] == 'the method must be overloaded by subclassing class')

    standard_optimizer = opt.InstantiatingModelOptimizer([opt.FixedAttributeValue("n_cyl", 4)],
                                                         [opt.BoundedAttributeValue("diameter", 0.05, 0.5)])
    try:
        standard_optimizer.instantiate_model(None)
    except Exception as e:
        assert(e.args[0] == 'the method instantiate_model must be overloaded by subclassing class')
    try:
        standard_optimizer.objective_from_model(lambda x: x**2, clearance = 0.003)
    except Exception as e:
        assert(e.args[0] == 'the method objective_from_model must be overloaded by subclassing class')

def __main__():
    results = three_ways_optimize_engine()
    check_costs_function(results['cylinders'], results['diameters'], results['strokes'], 1e8, 1.)

    plt.plot(results['model_cma'].diameter, results['model_cma'].stroke, results['model_cma'].costs,
             linestyle = 'None', marker = 'D', markersize = 6, color = 'r', label='Solution CMA')

    plt.plot(results['model_grad'].diameter, results['model_grad'].stroke, results['model_grad'].costs,
             linestyle = 'None', marker = 'D', markersize = 6, color = 'm', label='Solution Gradient Descent')

    plt.plot(results['model_mix'].diameter, results['model_mix'].stroke, results['model_mix'].costs,
             linestyle = 'None', marker = 'D', markersize = 6, color = 'g', label='Solution approche mixte')

    plt.legend()

# Script
<<<<<<< HEAD
list_cma = []
list_fx = []
for _ in range(250):
    diameter = opt.BoundedAttributeValue("diameter", 0.05, 0.5)
    stroke = opt.BoundedAttributeValue("stroke", 0.1, 0.3)
    cylinders = opt.FixedAttributeValue("n_cyl", 4)
    r_pow_cyl = opt.FixedAttributeValue("r_pow_cyl", 1e9)
    r_diam_strok = opt.FixedAttributeValue("r_diam_strok", 1.)

    engine_optimizer = EngineOptimizer([cylinders, r_pow_cyl, r_diam_strok], [diameter, stroke])
    model_cma, fx_opt = engine_optimizer.optimize_cma()
    model_grad, fx_opt_grad = engine_optimizer.optimize_gradient()
    model_mix, fx_opt_mix = engine_optimizer.optimize_cma_then_gradient()

    diameters = (x / 1000 for x in range(30, 100, 1))
    strokes = (x / 1000 for x in range(100, 250, 1))
    cylinders = [4]
    list_fx.append(fx_opt_mix)

    # Set to True to see optimization results on complex cost function (the mix approach should be prefered)
if False:
    check_costs_function(cylinders, diameters, strokes, 1e8, 1.)
    plt.plot(model_cma.diameter, model_cma.stroke, model_cma.costs,
             linestyle = 'None', marker = 'D', markersize = 6, color = 'r', label='Solution CMA')

    plt.plot(model_grad.diameter, model_grad.stroke, model_grad.costs,
             linestyle = 'None', marker = 'D', markersize = 6, color = 'm', label='Solution Gradient Descent')

    plt.plot(model_mix.diameter, model_mix.stroke, model_mix.costs,
             linestyle = 'None', marker = 'D', markersize = 6, color = 'g', label='Solution approche mixte')

    plt.legend()

assert(sum(list_fx)/len(list_fx) <= 0.05)
=======
test_script()
if __name__ == "__main__":
    __main__()
>>>>>>> 60965eff
<|MERGE_RESOLUTION|>--- conflicted
+++ resolved
@@ -156,43 +156,6 @@
     plt.legend()
 
 # Script
-<<<<<<< HEAD
-list_cma = []
-list_fx = []
-for _ in range(250):
-    diameter = opt.BoundedAttributeValue("diameter", 0.05, 0.5)
-    stroke = opt.BoundedAttributeValue("stroke", 0.1, 0.3)
-    cylinders = opt.FixedAttributeValue("n_cyl", 4)
-    r_pow_cyl = opt.FixedAttributeValue("r_pow_cyl", 1e9)
-    r_diam_strok = opt.FixedAttributeValue("r_diam_strok", 1.)
-
-    engine_optimizer = EngineOptimizer([cylinders, r_pow_cyl, r_diam_strok], [diameter, stroke])
-    model_cma, fx_opt = engine_optimizer.optimize_cma()
-    model_grad, fx_opt_grad = engine_optimizer.optimize_gradient()
-    model_mix, fx_opt_mix = engine_optimizer.optimize_cma_then_gradient()
-
-    diameters = (x / 1000 for x in range(30, 100, 1))
-    strokes = (x / 1000 for x in range(100, 250, 1))
-    cylinders = [4]
-    list_fx.append(fx_opt_mix)
-
-    # Set to True to see optimization results on complex cost function (the mix approach should be prefered)
-if False:
-    check_costs_function(cylinders, diameters, strokes, 1e8, 1.)
-    plt.plot(model_cma.diameter, model_cma.stroke, model_cma.costs,
-             linestyle = 'None', marker = 'D', markersize = 6, color = 'r', label='Solution CMA')
-
-    plt.plot(model_grad.diameter, model_grad.stroke, model_grad.costs,
-             linestyle = 'None', marker = 'D', markersize = 6, color = 'm', label='Solution Gradient Descent')
-
-    plt.plot(model_mix.diameter, model_mix.stroke, model_mix.costs,
-             linestyle = 'None', marker = 'D', markersize = 6, color = 'g', label='Solution approche mixte')
-
-    plt.legend()
-
-assert(sum(list_fx)/len(list_fx) <= 0.05)
-=======
 test_script()
 if __name__ == "__main__":
-    __main__()
->>>>>>> 60965eff
+    __main__()