--- conflicted
+++ resolved
@@ -2,13 +2,8 @@
 # -*- coding: utf-8 -*-
 
 
-<<<<<<< HEAD
-import dessia_common
 from dessia_common.forms import DEF_SO
-=======
 from dessia_common.core import DessiaObject
-from dessia_common.models.forms import standalone_object
->>>>>>> 7ab00a77
 
 import unittest
 from parameterized import parameterized
