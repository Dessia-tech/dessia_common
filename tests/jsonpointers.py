--- conflicted
+++ resolved
@@ -2,13 +2,9 @@
 # -*- coding: utf-8 -*-
 
 
-<<<<<<< HEAD
-import dessia_common
 from dessia_common.forms import DEF_SO
-=======
 from dessia_common.core import DessiaObject
 from dessia_common.models.forms import standalone_object
->>>>>>> 1da07fe1
 
 import unittest
 from parameterized import parameterized
