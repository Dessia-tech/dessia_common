#!/usr/bin/env python3
# -*- coding: utf-8 -*-
"""
Created on Wed Sep 29 14:35:47 2021

@author: steven
"""

import json

MIN_MODULE_COVERAGE = 51.
<<<<<<< HEAD
MIN_GLOBAL_COVERAGE = 81.5
=======
MIN_GLOBAL_COVERAGE = 80.5
>>>>>>> 4713c743
RATCHET_COVERAGE = 3.

untracked_modules = ["dessia_common/templates.py",
                     "dessia_common/utils.py",
                     "dessia_common/optimization.py",
                     'workflows/forms_simulation.py',
                     'workflows/vectored_workflow.py',
                     'models/tests.py']

print("untracked modules:", untracked_modules)

with open("coverage.json", "r") as file:
    d = json.load(file)

global_coverage = d['totals']['percent_covered']
print('global coverage', global_coverage, '%')
if global_coverage > MIN_GLOBAL_COVERAGE + RATCHET_COVERAGE:
    raise RuntimeError(f'MIN_GLOBAL_COVERAGE is too low: raise it to maximum {global_coverage}')
if global_coverage < MIN_GLOBAL_COVERAGE:
    raise RuntimeError('Package is not covered enough by tests: {}% expected minimum {}%'.format(
        global_coverage, MIN_GLOBAL_COVERAGE))

print(f'[Coverage] You can increase MIN_MODULE_COVERAGE to maximum {global_coverage}% (actual {MIN_GLOBAL_COVERAGE}%)')

min_actual_coverage = 100
for file_name, data in d['files'].items():
    print(file_name, data['summary']['percent_covered'], '%')
    # print('/'.join(file_name.split('/')[-2:]))
    if '/'.join(file_name.split('/')[-2:]) in untracked_modules:
        print(file_name, '-> in untrack list')
    else:
        # print('Testing if {} is above {}'.format(file_name, MIN_FILE_COVERAGE))
        if data['summary']['percent_covered'] < MIN_MODULE_COVERAGE:
            raise RuntimeError(f"Module {file_name} is not covered enough by tests: \
                                {data['summary']['percent_covered']}% expected minimum {MIN_MODULE_COVERAGE}%")
        min_actual_coverage = min(
            min_actual_coverage, data['summary']['percent_covered'])

if min_actual_coverage > MIN_MODULE_COVERAGE + RATCHET_COVERAGE:
    raise RuntimeError(f'MIN_MODULE_COVERAGE is too low: raise it to maximum {min_actual_coverage}')

print(f'[Coverage] You can increase MIN_MODULE_COVERAGE to \
      maximum {min_actual_coverage}% (actual:{MIN_MODULE_COVERAGE})%')<|MERGE_RESOLUTION|>--- conflicted
+++ resolved
@@ -9,11 +9,8 @@
 import json
 
 MIN_MODULE_COVERAGE = 51.
-<<<<<<< HEAD
 MIN_GLOBAL_COVERAGE = 81.5
-=======
-MIN_GLOBAL_COVERAGE = 80.5
->>>>>>> 4713c743
+
 RATCHET_COVERAGE = 3.
 
 untracked_modules = ["dessia_common/templates.py",
