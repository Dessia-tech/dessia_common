"""
Tests for dessia_common.Dataset class (loadings, check_platform and plots).
"""
import random
import pandas as pd
import matplotlib.pyplot as plt
from dessia_common.core import DessiaObject
from dessia_common.models import all_cars_no_feat, all_cars_wi_feat, rand_data_middl
from dessia_common.datatools.metrics import covariance, manhattan_distance, euclidean_distance, minkowski_distance,\
    inf_norm, mahalanobis_distance
from dessia_common.datatools.dataset import Dataset

# Tests on common_attributes
<<<<<<< HEAD
class Bidon(DessiaObject):
    _vector_features = ['attr1']
=======

class SubObject(DessiaObject):
    def __init__(self, sub_attr: float = 1.5, name: str = ''):
        self.sub_attr = sub_attr
        DessiaObject.__init__(self, name=name)

>>>>>>> 92e118d1

class TestObject(DessiaObject):
    _vector_features = ['attr1', "sub_object/sub_attr"]

    def __init__(self, attr1: float = 1.2, sub_object: SubObject = SubObject(), name: str = ''):
        self.attr1 = attr1
        self.attr2 = attr1 * 2
        self.sub_object = sub_object
        DessiaObject.__init__(self, name=name)

    @property
    def prop1(self):
        return self.attr1 + self.attr2


<<<<<<< HEAD
bidon = Bidon()
bidon_dataset = Dataset([bidon] * 10)
bidon_dataset.plot_data()
assert(bidon_dataset.common_attributes == ['attr1'])

# Tests on common_attributes
class Bidon(DessiaObject):
=======
test_object = TestObject()
sub_object_dataset = Dataset([SubObject()] * 10)
test_dataset = Dataset([test_object] * 10)
test_dataset.plot_data()
assert(test_dataset.common_attributes == ['attr1', 'sub_object/sub_attr'])
assert("Sub_object/sub_attr" in test_dataset.__str__())
assert("Sub_attr" in sub_object_dataset.__str__())

# Tests on common_attributes
class TestObject(DessiaObject):
>>>>>>> 92e118d1
    _vector_features = ['attr1', 'attr2', 'prop1', 'in_to_vector']

    def __init__(self, attr1: float = 1.2, name: str = ''):
        self.attr1 = attr1
        self.attr2 = attr1 * 2
        DessiaObject.__init__(self, name=name)

    @property
    def prop1(self):
        return self.attr1 + self.attr2

    def to_vector(self):
        return [self.attr1, self.attr2, self.prop1, random.randint(0, 32)]

<<<<<<< HEAD
bidon = Bidon()
bidon_dataset = Dataset([bidon] * 10)
bidon_dataset.plot_data()
assert(all(value in bidon_dataset._print_object(6, [12, 12, 12, 12, 12]) for value in ["1.2", "2.4", "3.59999..."]))
assert(bidon_dataset.common_attributes == ['attr1', 'attr2', 'prop1', 'in_to_vector'])
=======

test_object = TestObject()
test_dataset = Dataset([test_object] * 10)
test_dataset.plot_data()
assert(all(value in test_dataset._print_object(6, [12, 12, 12, 12, 12]) for value in ["1.2", "2.4", "3.59999..."]))
assert(test_dataset.common_attributes == ['attr1', 'attr2', 'prop1', 'in_to_vector'])
>>>>>>> 92e118d1

# When attribute _features is not specified in class Car
all_cars_without_features = Dataset(all_cars_no_feat)

# When attribute _features is specified in class CarWithFeatures
all_cars_with_features = Dataset(all_cars_wi_feat)
# Auto-generated heterogeneous dataset with nb_clusters clusters of points in nb_dims dimensions
RandData_heterogeneous = Dataset(rand_data_middl)

# Compute one common_attributes
all_cars_without_features.common_attributes

# Compute features importances from RandomForest algorithm
input_attributes = ['displacement', 'horsepower', 'model', 'acceleration', 'cylinders']
output_attributes = ['weight']

# Check platform for datasets
all_cars_with_features._check_platform()
all_cars_without_features._check_platform()
RandData_heterogeneous._check_platform()

# Test __getitem__
picked_list = (all_cars_with_features[250:] +
               RandData_heterogeneous[:50][[1, 4, 6, 10, 25]][[True, False, True, True, False]])
assert(picked_list._common_attributes is None)
assert(picked_list._matrix is None)
assert(picked_list[-1] == rand_data_middl[10])
try:
    all_cars_without_features[[True, False, True]]
    raise ValueError("boolean indexes of len 3 should not be able to index Datasets of len 406")
except Exception as e:
    assert(e.args[0] == "Cannot index Dataset object of len 406 with a list of boolean of len 3")

# Test on matrice
idx = random.randint(0, len(all_cars_without_features) - 1)
assert(all(item in all_cars_without_features.matrix[idx]
           for item in [getattr(all_cars_without_features.dessia_objects[idx], attr)
                        for attr in all_cars_without_features.common_attributes]))

# Tests for displays
<<<<<<< HEAD
dataset_cars_plot_data = all_cars_without_features.plot_data()
# all_cars_without_features.plot()
# all_cars_with_features.plot()
# RandData_heterogeneous.plot()
# assert(json.dumps(dataset_cars_plot_data[0].to_dict())[150:200] == 'acceleration": 12.0, "model": 70.0}, {"mpg": 15.0,')
# assert(json.dumps(dataset_cars_plot_data[1].to_dict())[10500:10548] == 'celeration": 12.5, "model": 72.0},
#        {"mpg": 13.0,')
# assert(json.dumps(dataset_cars_plot_data[2].to_dict())[50:100] == 'te_names": ["Index of reduced basis vector", "Sing')
print(all_cars_with_features)
=======
hlist_cars_plot_data = all_cars_without_features.plot_data()
assert(all(string in all_cars_with_features.__str__() for string in ["Chevrolet C...", "0.302 |", "+ 396 undisplayed"]))
>>>>>>> 92e118d1

# Tests for metrics
assert(int(all_cars_with_features.distance_matrix('minkowski')[25][151]) == 186)
assert(int(all_cars_with_features.mean()[3]) == 15)
assert(int(all_cars_with_features.standard_deviation()[4]) == 845)
assert(int(all_cars_with_features.variances()[2]) == 1637)
assert(int(manhattan_distance(all_cars_with_features.matrix[3], all_cars_with_features.matrix[125])) == 1361)
assert(int(minkowski_distance(all_cars_with_features.matrix[3],
       all_cars_with_features.matrix[125], mink_power=7.2)) == 1275)
assert(int(euclidean_distance(all_cars_with_features.matrix[3], all_cars_with_features.matrix[125])) == 1277)
assert(int(covariance(all_cars_with_features.matrix[3], all_cars_with_features.matrix[125])) == 1155762)
assert(int(inf_norm([1, 2, 3, 45, 4., 4.21515, -12, -0, 0, -25214.1511])) == 25214)
assert(int(mahalanobis_distance(all_cars_with_features.matrix[3],
                                all_cars_with_features.matrix[125],
                                all_cars_with_features.covariance_matrix())) == 2)
assert(all_cars_with_features.maximums == [46.6, 0.455, 230.0, 24.8, 5140.0])
assert(all_cars_with_features.minimums == [0.0, 0.068, 0.0, 8.0, 1613.0])

# Tests for empty Dataset
empty_list = Dataset()
print(empty_list)
assert(empty_list[0] == [])
assert(empty_list[:] == [])
assert(empty_list[[False, True]] == [])
assert(empty_list + empty_list == Dataset())
assert(empty_list + all_cars_without_features == all_cars_without_features)
assert(all_cars_without_features + empty_list == all_cars_without_features)
assert(len(empty_list) == 0)
assert(empty_list.matrix == [])
assert(empty_list.common_attributes == [])
empty_list.sort(0)
assert(empty_list == Dataset())
empty_list.sort("weight")
assert(empty_list == Dataset())

try:
    empty_list.plot_data()
    raise ValueError("plot_data should not work on empty Datasets")
except Exception as e:
    assert(e.__class__.__name__ == "IndexError")

try:
    empty_list.singular_values()
    raise ValueError("singular_values should not work on empty Datasets")
except Exception as e:
    assert(e.__class__.__name__ == "ValueError")

# Tests sort
all_cars_with_features.sort('weight', ascend=False)
assert(all_cars_with_features[0].weight == max(all_cars_with_features.attribute_values('weight')))

idx_dpl = all_cars_without_features.common_attributes.index('displacement')
all_cars_without_features.sort(idx_dpl)
assert(all(attr in ['displacement', 'cylinders', 'mpg', 'horsepower', 'weight', 'acceleration', 'model']
           for attr in all_cars_without_features.common_attributes))
assert(all_cars_without_features[0].displacement == min(all_cars_without_features.column_values(idx_dpl)))

# Missing tests after coverage report
assert(all_cars_without_features[[]] == empty_list)
all_cars_without_features.extend(all_cars_without_features)
assert(len(all_cars_without_features._matrix) == 812)
try:
    all_cars_without_features[float]
    raise ValueError("float should not work as __getitem__ object for Dataset")
except Exception as e:
    assert(e.args[0] == "key of type <class 'type'> not implemented for indexing Datasets")

try:
    all_cars_without_features[[float]]
    raise ValueError("float should not work as __getitem__ object for Dataset")
except Exception as e:
    assert(e.args[0] == "key of type <class 'list'> with <class 'type'> elements not implemented for indexing Datasets")

try:
    covariance([1, 2], [1])
    raise ValueError("covariance should be able to compute on lists of different lengths")
except Exception as e:
    assert(e.args[0] == "vector_x and vector_y must be the same length to compute covariance.")<|MERGE_RESOLUTION|>--- conflicted
+++ resolved
@@ -11,17 +11,12 @@
 from dessia_common.datatools.dataset import Dataset
 
 # Tests on common_attributes
-<<<<<<< HEAD
-class Bidon(DessiaObject):
-    _vector_features = ['attr1']
-=======
 
 class SubObject(DessiaObject):
     def __init__(self, sub_attr: float = 1.5, name: str = ''):
         self.sub_attr = sub_attr
         DessiaObject.__init__(self, name=name)
 
->>>>>>> 92e118d1
 
 class TestObject(DessiaObject):
     _vector_features = ['attr1', "sub_object/sub_attr"]
@@ -37,15 +32,6 @@
         return self.attr1 + self.attr2
 
 
-<<<<<<< HEAD
-bidon = Bidon()
-bidon_dataset = Dataset([bidon] * 10)
-bidon_dataset.plot_data()
-assert(bidon_dataset.common_attributes == ['attr1'])
-
-# Tests on common_attributes
-class Bidon(DessiaObject):
-=======
 test_object = TestObject()
 sub_object_dataset = Dataset([SubObject()] * 10)
 test_dataset = Dataset([test_object] * 10)
@@ -56,7 +42,6 @@
 
 # Tests on common_attributes
 class TestObject(DessiaObject):
->>>>>>> 92e118d1
     _vector_features = ['attr1', 'attr2', 'prop1', 'in_to_vector']
 
     def __init__(self, attr1: float = 1.2, name: str = ''):
@@ -71,20 +56,12 @@
     def to_vector(self):
         return [self.attr1, self.attr2, self.prop1, random.randint(0, 32)]
 
-<<<<<<< HEAD
-bidon = Bidon()
-bidon_dataset = Dataset([bidon] * 10)
-bidon_dataset.plot_data()
-assert(all(value in bidon_dataset._print_object(6, [12, 12, 12, 12, 12]) for value in ["1.2", "2.4", "3.59999..."]))
-assert(bidon_dataset.common_attributes == ['attr1', 'attr2', 'prop1', 'in_to_vector'])
-=======
 
 test_object = TestObject()
 test_dataset = Dataset([test_object] * 10)
 test_dataset.plot_data()
 assert(all(value in test_dataset._print_object(6, [12, 12, 12, 12, 12]) for value in ["1.2", "2.4", "3.59999..."]))
 assert(test_dataset.common_attributes == ['attr1', 'attr2', 'prop1', 'in_to_vector'])
->>>>>>> 92e118d1
 
 # When attribute _features is not specified in class Car
 all_cars_without_features = Dataset(all_cars_no_feat)
@@ -125,20 +102,8 @@
                         for attr in all_cars_without_features.common_attributes]))
 
 # Tests for displays
-<<<<<<< HEAD
-dataset_cars_plot_data = all_cars_without_features.plot_data()
-# all_cars_without_features.plot()
-# all_cars_with_features.plot()
-# RandData_heterogeneous.plot()
-# assert(json.dumps(dataset_cars_plot_data[0].to_dict())[150:200] == 'acceleration": 12.0, "model": 70.0}, {"mpg": 15.0,')
-# assert(json.dumps(dataset_cars_plot_data[1].to_dict())[10500:10548] == 'celeration": 12.5, "model": 72.0},
-#        {"mpg": 13.0,')
-# assert(json.dumps(dataset_cars_plot_data[2].to_dict())[50:100] == 'te_names": ["Index of reduced basis vector", "Sing')
-print(all_cars_with_features)
-=======
 hlist_cars_plot_data = all_cars_without_features.plot_data()
 assert(all(string in all_cars_with_features.__str__() for string in ["Chevrolet C...", "0.302 |", "+ 396 undisplayed"]))
->>>>>>> 92e118d1
 
 # Tests for metrics
 assert(int(all_cars_with_features.distance_matrix('minkowski')[25][151]) == 186)
