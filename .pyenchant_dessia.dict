--- conflicted
+++ resolved
@@ -1,8 +1,5 @@
-<<<<<<< HEAD
 adam
-=======
 args
->>>>>>> 342d0115
 argspecs
 agglomerative
 backend
@@ -13,12 +10,9 @@
 boolean
 boolarg
 builtins
-<<<<<<< HEAD
 cKDTree
-=======
 centroid
 centroids
->>>>>>> 342d0115
 classmethod
 classname
 clist
@@ -46,21 +40,15 @@
 dessia
 DessiaObject
 dict
-<<<<<<< HEAD
 dicts
-=======
 dimensionality
->>>>>>> 342d0115
 distarg
 docstring
 Dessia's
 DessiaFilter
-<<<<<<< HEAD
 DOE
-=======
 enum
 Enum
->>>>>>> 342d0115
 eps
 eq
 filepath
@@ -105,16 +93,13 @@
 matchable
 matplotlib
 Minkowski
-<<<<<<< HEAD
 MLPClassifier
 MLPRegressor
 multiclass
 MultiLayerPerceptron
 multioutput
-=======
 Mongodb
 Multiplot
->>>>>>> 342d0115
 nbv
 ndarray
 ne
