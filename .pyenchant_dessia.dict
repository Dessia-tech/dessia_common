argspecs
backend
binarized
BinaryFile
bool
builtins
classmethod
cls
<<<<<<< HEAD
ClusteredDataset
=======
CMA
>>>>>>> cf23cb42
config
csv
cvar
Cython
dataset
datatools
dbscan
DecisionTree
DecisionTreeClassifier
DecisionTreeRegressor
dectree
dendogram
deserialization
deserialize
dessia
DessiaObject
dict
docstring
filepath
frobenius
frontend
gini
init
itertools
json
JSON
jsonschema
kernel
kwargs
hyperparameter
l1
l2
LinearModel
LinearRegression
linf
Mahalanobis
matplotlib
Minkowski
MLPClassifier
MLPRegressor
multiclass
MultiLayerPerceptron
multioutput
nbv
ndarray
networkx
numpy
orjson
Platt
poly
RandomForest
RandomForestClassifier
RandomForestRegressor
rbf
Ridge
rtype
schemas
scipy
scikit
serializable
sigmoid
sklearn
SupportVectorClassifier
SupportVectorMachine
SupportVectorRegressor
str
StringFile
Stringify
submodule
subobjects
traceback
uuid
uuids
visjs
volmdlr<|MERGE_RESOLUTION|>--- conflicted
+++ resolved
@@ -6,11 +6,8 @@
 builtins
 classmethod
 cls
-<<<<<<< HEAD
 ClusteredDataset
-=======
 CMA
->>>>>>> cf23cb42
 config
 csv
 cvar
