#!/usr/bin/env python3
# -*- coding: utf-8 -*-
"""
Created on Wed Sep 29 14:35:47 2021

@author: steven
"""

import json

<<<<<<< HEAD
MIN_MODULE_COVERAGE = 60.
MIN_GLOBAL_COVERAGE = 83.4
=======
MIN_MODULE_COVERAGE = 64.
MIN_GLOBAL_COVERAGE = 80.0
>>>>>>> fd6f991c

RATCHET_COVERAGE = 3.

untracked_modules = ["dessia_common/templates.py",
                     "dessia_common/optimization.py",
                     "dessia_common/warnings.py",
                     "workflows/forms_simulation.py",]

print("untracked modules:", untracked_modules)

with open("coverage.json", "r") as file:
    d = json.load(file)

global_coverage = d['totals']['percent_covered']
print('global coverage', global_coverage, '%')
if global_coverage > MIN_GLOBAL_COVERAGE + RATCHET_COVERAGE:
    raise RuntimeError(f'MIN_GLOBAL_COVERAGE is too low: raise it to maximum {global_coverage}')
if global_coverage < MIN_GLOBAL_COVERAGE:
    raise RuntimeError('Package is not covered enough by tests: {}% expected minimum {}%'.format(
        global_coverage, MIN_GLOBAL_COVERAGE))

print(f'[Coverage] You can increase MIN_MODULE_COVERAGE to {global_coverage}% (current: {MIN_GLOBAL_COVERAGE}%)')

min_actual_coverage = 100
for file_name, data in d['files'].items():
    print(file_name, data['summary']['percent_covered'], '%')
    if '/'.join(file_name.split('/')[-2:]) in untracked_modules:
        print(file_name, '-> in untrack list')
    else:
        # print('Testing if {} is above {}'.format(file_name, MIN_FILE_COVERAGE))
        if data['summary']['percent_covered'] < MIN_MODULE_COVERAGE:
            raise RuntimeError(f"Module {file_name} is not covered enough by tests: \
                                {data['summary']['percent_covered']}% expected minimum {MIN_MODULE_COVERAGE}%")
        min_actual_coverage = min(
            min_actual_coverage, data['summary']['percent_covered'])

if min_actual_coverage > MIN_MODULE_COVERAGE + RATCHET_COVERAGE:
    raise RuntimeError(f'MIN_MODULE_COVERAGE is too low: raise it to maximum {min_actual_coverage}')

print(f'[Coverage] You can increase MIN_MODULE_COVERAGE to {min_actual_coverage}% (current: {MIN_MODULE_COVERAGE})%')<|MERGE_RESOLUTION|>--- conflicted
+++ resolved
@@ -8,13 +8,8 @@
 
 import json
 
-<<<<<<< HEAD
-MIN_MODULE_COVERAGE = 60.
-MIN_GLOBAL_COVERAGE = 83.4
-=======
 MIN_MODULE_COVERAGE = 64.
 MIN_GLOBAL_COVERAGE = 80.0
->>>>>>> fd6f991c
 
 RATCHET_COVERAGE = 3.
 
