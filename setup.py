# -*- coding: utf-8 -*-
"""
Setup

Changelog:
v1.0: add branch to local version if possible
"""

from setuptools import setup

from os.path import dirname, isdir, join
import re
from subprocess import CalledProcessError, check_output


def readme():
    with open("README.md") as f:
        return f.read()


tag_re = re.compile(r"\btag: %s([0-9][^,]*)\b")
version_re = re.compile("^Version: (.+)$", re.M)


def version_from_git_describe(version):
    if version[0] == "v":
        version = version[1:]
    # PEP 440 compatibility
    number_commits_ahead = 0
    if "-" in version:
        version, number_commits_ahead, commit_hash = version.split("-")
        number_commits_ahead = int(number_commits_ahead)
    # print('number_commits_ahead', number_commits_ahead)

    split_versions = version.split(".")
    if "post" in split_versions[-1]:
        suffix = split_versions[-1]
        split_versions = split_versions[:-1]
    else:
        suffix = None
    for pre_release_segment in ["a", "b", "rc"]:
        if pre_release_segment in split_versions[-1]:
            if number_commits_ahead > 0:
                split_versions[-1] = str(
                    split_versions[-1].split(pre_release_segment)[0]
                )
                if len(split_versions) == 2:
                    split_versions.append("0")
                if len(split_versions) == 1:
                    split_versions.extend(["0", "0"])
                split_versions[-1] = str(int(split_versions[-1]) + 1)
                future_version = ".".join(split_versions)
                return "{}.dev{}".format(future_version, number_commits_ahead)
            else:
                return ".".join(split_versions)
    if number_commits_ahead > 0:
        if len(split_versions) == 2:
            split_versions.append("0")
        if len(split_versions) == 1:
            split_versions.extend(["0", "0"])
        split_versions[-1] = str(int(split_versions[-1]) + 1)
        split_versions = ".".join(split_versions)
        return "{}.dev{}+{}".format(split_versions, number_commits_ahead, commit_hash)
    else:
        if suffix is not None:
            split_versions.append(suffix)
        return ".".join(split_versions)


# Just testing if get_version works well
assert version_from_git_describe("v0.1.7.post2") == "0.1.7.post2"
assert version_from_git_describe("v0.0.1-25-gaf0bf53") == "0.0.2.dev25+gaf0bf53"
assert version_from_git_describe("v0.1-15-zsdgaz") == "0.1.1.dev15+zsdgaz"
assert version_from_git_describe("v1") == "1"
assert version_from_git_describe("v1-3-aqsfjbo") == "1.0.1.dev3+aqsfjbo"


def get_version():
    # Return the version if it has been injected into the file by git-archive
    version = tag_re.search("$Format:%D$")
    if version:
        return version.group(1)
    d = dirname(__file__)

    if isdir(join(d, ".git")):
        cmd = "git describe --tags"
        try:
            version = check_output(cmd.split()).decode().strip()[:]
        except CalledProcessError:
            raise RuntimeError("Unable to get version number from git tags")
        version = version_from_git_describe(version)
    else:
        # Extract the version from the PKG-INFO file.
        with open(join(d, "PKG-INFO")) as f:
            version = version_re.search(f.read()).group(1)

<<<<<<< HEAD
    branch = get_branch()
    if branch and branch != 'master':
        branch = re.sub('[^A-Za-z0-9]+', '', branch)
        # if '+' in version:
        #     version += f'{branch}'
        # else:
        #     version += f'+{branch}'
=======
    # branch = get_branch()
    # if branch and branch != 'master':
    #     branch = re.sub('[^A-Za-z0-9]+', '', branch)
    #     if '+' in version:
    #         version += f'{branch}'
    #     else:
    #         version += f'+{branch}'
>>>>>>> cb6abf3c
    return version


def get_branch():

    if isdir(join(dirname(__file__), ".git")):
        cmd = "git branch --show-current"
        try:
            return check_output(cmd.split()).decode().strip()[:]
        except CalledProcessError:
            pass

    return None


setup(
    name="dessia_common",
    version=get_version(),
    description="Common tools for DessIA software",
    long_description=readme(),
    long_description_content_type='text/markdown',
    keywords=["Dessia", "SDK", "engineering"],
    url="https://github.com/Dessia-tech/dessia-common",
    author="Steven Masfaraud",
    author_email="masfaraud@dessia.tech",
    include_package_data=True,
    packages=[
        "dessia_common",
        "dessia_common.workflow",
        "dessia_common.utils",
        "dessia_common.models",
        "dessia_common.models.workflows",
    ],
    install_requires=[
        "typeguard",
        "networkx",
        "numpy",
        "pandas",
        "mypy_extensions",
        "scipy",
        "pyDOE",
        "dectree",
        "openpyxl",
        "parameterized",
        "matplotlib",
        "sklearn",
        "cma"
    ],
    python_requires=">=3.7",
)<|MERGE_RESOLUTION|>--- conflicted
+++ resolved
@@ -94,15 +94,6 @@
         with open(join(d, "PKG-INFO")) as f:
             version = version_re.search(f.read()).group(1)
 
-<<<<<<< HEAD
-    branch = get_branch()
-    if branch and branch != 'master':
-        branch = re.sub('[^A-Za-z0-9]+', '', branch)
-        # if '+' in version:
-        #     version += f'{branch}'
-        # else:
-        #     version += f'+{branch}'
-=======
     # branch = get_branch()
     # if branch and branch != 'master':
     #     branch = re.sub('[^A-Za-z0-9]+', '', branch)
@@ -110,7 +101,7 @@
     #         version += f'{branch}'
     #     else:
     #         version += f'+{branch}'
->>>>>>> cb6abf3c
+
     return version
 
 
