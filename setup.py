<<<<<<< HEAD
# -*- coding: utf-8 -*-
"""
Setup

Changelog:
v1.0: add branch to local version if possible
"""

from setuptools import setup

from os.path import dirname, isdir, join
import re
from subprocess import CalledProcessError, check_output


def readme():
    with open("README.md") as f:
        return f.read()


tag_re = re.compile(r"\btag: %s([0-9][^,]*)\b")
version_re = re.compile("^Version: (.+)$", re.M)


def version_from_git_describe(version):
    if version[0] == "v":
        version = version[1:]
    # PEP 440 compatibility
    number_commits_ahead = 0
    if "-" in version:
        version, number_commits_ahead, commit_hash = version.split("-")
        number_commits_ahead = int(number_commits_ahead)
    # print('number_commits_ahead', number_commits_ahead)

    split_versions = version.split(".")
    if "post" in split_versions[-1]:
        suffix = split_versions[-1]
        split_versions = split_versions[:-1]
    else:
        suffix = None
    for pre_release_segment in ["a", "b", "rc"]:
        if pre_release_segment in split_versions[-1]:
            if number_commits_ahead > 0:
                split_versions[-1] = str(
                    split_versions[-1].split(pre_release_segment)[0]
                )
                if len(split_versions) == 2:
                    split_versions.append("0")
                if len(split_versions) == 1:
                    split_versions.extend(["0", "0"])
                split_versions[-1] = str(int(split_versions[-1]) + 1)
                future_version = ".".join(split_versions)
                return "{}.dev{}".format(future_version, number_commits_ahead)
            else:
                return ".".join(split_versions)
    if number_commits_ahead > 0:
        if len(split_versions) == 2:
            split_versions.append("0")
        if len(split_versions) == 1:
            split_versions.extend(["0", "0"])
        split_versions[-1] = str(int(split_versions[-1]) + 1)
        split_versions = ".".join(split_versions)
        return "{}.dev{}+{}".format(split_versions, number_commits_ahead, commit_hash)
    else:
        if suffix is not None:
            split_versions.append(suffix)
        return ".".join(split_versions)


# Just testing if get_version works well
assert version_from_git_describe("v0.1.7.post2") == "0.1.7.post2"
assert version_from_git_describe("v0.0.1-25-gaf0bf53") == "0.0.2.dev25+gaf0bf53"
assert version_from_git_describe("v0.1-15-zsdgaz") == "0.1.1.dev15+zsdgaz"
assert version_from_git_describe("v1") == "1"
assert version_from_git_describe("v1-3-aqsfjbo") == "1.0.1.dev3+aqsfjbo"


def get_version():
    # Return the version if it has been injected into the file by git-archive
    version = tag_re.search("$Format:%D$")
    if version:
        return version.group(1)
    d = dirname(__file__)

    if isdir(join(d, ".git")):
        cmd = "git describe --tags"
        try:
            version = check_output(cmd.split()).decode().strip()[:]
        except CalledProcessError:
            raise RuntimeError("Unable to get version number from git tags")
        version = version_from_git_describe(version)
    else:
        # Extract the version from the PKG-INFO file.
        with open(join(d, "PKG-INFO")) as f:
            version = version_re.search(f.read()).group(1)

    # branch = get_branch()
    # if branch and branch != 'master':
    #     branch = re.sub('[^A-Za-z0-9]+', '', branch)
    #     if '+' in version:
    #         version += f'{branch}'
    #     else:
    #         version += f'+{branch}'
    return version


def get_branch():

    if isdir(join(dirname(__file__), ".git")):
        cmd = "git branch --show-current"
        try:
            return check_output(cmd.split()).decode().strip()[:]
        except CalledProcessError:
            pass

    return None


setup(
    name="dessia_common",
    version=get_version(),
    description="Common tools for DessIA software",
    long_description=readme(),
    long_description_content_type='text/markdown',
    keywords=["Dessia", "SDK", "engineering"],
    url="https://github.com/Dessia-tech/dessia-common",
    author="Steven Masfaraud",
    author_email="masfaraud@dessia.tech",
    include_package_data=True,
    packages=[
        "dessia_common",
        "dessia_common.workflow",
        "dessia_common.utils",
        "dessia_common.models",
        "dessia_common.models.workflows",
    ],
    install_requires=[
        "typeguard",
        "networkx",
        "numpy",
        "pandas",
        "mypy_extensions",
        "scipy",
        "pyDOE",
        "dectree",
        "openpyxl",
        "parameterized",
        "matplotlib",
        "sklearn",
        "cma"
    ],
    python_requires=">=3.7",
)
=======
# -*- coding: utf-8 -*-
"""
Setup

Changelog:
v1.0: add branch to local version if possible
"""

from setuptools import setup

from os.path import dirname, isdir, join
import re
from subprocess import CalledProcessError, check_output


def readme():
    with open("README.md") as f:
        return f.read()


tag_re = re.compile(r"\btag: %s([0-9][^,]*)\b")
version_re = re.compile("^Version: (.+)$", re.M)


def version_from_git_describe(version):
    if version[0] == "v":
        version = version[1:]
    # PEP 440 compatibility
    number_commits_ahead = 0
    if "-" in version:
        version, number_commits_ahead, commit_hash = version.split("-")
        number_commits_ahead = int(number_commits_ahead)
    # print('number_commits_ahead', number_commits_ahead)

    split_versions = version.split(".")
    if "post" in split_versions[-1]:
        suffix = split_versions[-1]
        split_versions = split_versions[:-1]
    else:
        suffix = None
    for pre_release_segment in ["a", "b", "rc"]:
        if pre_release_segment in split_versions[-1]:
            if number_commits_ahead > 0:
                split_versions[-1] = str(
                    split_versions[-1].split(pre_release_segment)[0]
                )
                if len(split_versions) == 2:
                    split_versions.append("0")
                if len(split_versions) == 1:
                    split_versions.extend(["0", "0"])
                split_versions[-1] = str(int(split_versions[-1]) + 1)
                future_version = ".".join(split_versions)
                return "{}.dev{}".format(future_version, number_commits_ahead)
            else:
                return ".".join(split_versions)
    if number_commits_ahead > 0:
        if len(split_versions) == 2:
            split_versions.append("0")
        if len(split_versions) == 1:
            split_versions.extend(["0", "0"])
        split_versions[-1] = str(int(split_versions[-1]) + 1)
        split_versions = ".".join(split_versions)
        return "{}.dev{}+{}".format(split_versions, number_commits_ahead, commit_hash)
    else:
        if suffix is not None:
            split_versions.append(suffix)
        return ".".join(split_versions)


# Just testing if get_version works well
assert version_from_git_describe("v0.1.7.post2") == "0.1.7.post2"
assert version_from_git_describe("v0.0.1-25-gaf0bf53") == "0.0.2.dev25+gaf0bf53"
assert version_from_git_describe("v0.1-15-zsdgaz") == "0.1.1.dev15+zsdgaz"
assert version_from_git_describe("v1") == "1"
assert version_from_git_describe("v1-3-aqsfjbo") == "1.0.1.dev3+aqsfjbo"


def get_version():
    # Return the version if it has been injected into the file by git-archive
    version = tag_re.search("$Format:%D$")
    if version:
        return version.group(1)
    d = dirname(__file__)

    if isdir(join(d, ".git")):
        cmd = "git describe --tags"
        try:
            version = check_output(cmd.split()).decode().strip()[:]
        except CalledProcessError:
            raise RuntimeError("Unable to get version number from git tags")
        version = version_from_git_describe(version)
    else:
        # Extract the version from the PKG-INFO file.
        with open(join(d, "PKG-INFO")) as f:
            version = version_re.search(f.read()).group(1)

    branch = get_branch()
    if branch and branch != 'master':
        branch = re.sub('[^A-Za-z0-9]+', '', branch)
        if '+' in version:
            version += f'{branch}'
        else:
            version += f'+{branch}'
    return version


def get_branch():

    if isdir(join(dirname(__file__), ".git")):
        cmd = "git branch --show-current"
        try:
            return check_output(cmd.split()).decode().strip()[:]
        except CalledProcessError:
            pass

    return None

setup(
    name="dessia_common",
    version=get_version(),
    description="Common tools for DessIA software",
    long_description=readme(),
    long_description_content_type='text/markdown',
    keywords=["Dessia", "SDK", "engineering"],
    url="https://github.com/Dessia-tech/dessia-common",
    author="Steven Masfaraud",
    author_email="masfaraud@dessia.tech",
    include_package_data=True,
    packages=[
        "dessia_common",
        "dessia_common.workflow",
        "dessia_common.utils",
        "dessia_common.models",
        "dessia_common.models.workflows",
    ],
    install_requires=[
        "typeguard",
        "networkx",
        "numpy",
        "pandas",
        "mypy_extensions",
        "scipy",
        "pyDOE",
        "dectree",
        "openpyxl",
        "parameterized",
        "matplotlib",
        "sklearn",
        "cma"
    ],
    python_requires=">=3.7",
)
>>>>>>> 45b7f30a
<|MERGE_RESOLUTION|>--- conflicted
+++ resolved
@@ -1,158 +1,3 @@
-<<<<<<< HEAD
-# -*- coding: utf-8 -*-
-"""
-Setup
-
-Changelog:
-v1.0: add branch to local version if possible
-"""
-
-from setuptools import setup
-
-from os.path import dirname, isdir, join
-import re
-from subprocess import CalledProcessError, check_output
-
-
-def readme():
-    with open("README.md") as f:
-        return f.read()
-
-
-tag_re = re.compile(r"\btag: %s([0-9][^,]*)\b")
-version_re = re.compile("^Version: (.+)$", re.M)
-
-
-def version_from_git_describe(version):
-    if version[0] == "v":
-        version = version[1:]
-    # PEP 440 compatibility
-    number_commits_ahead = 0
-    if "-" in version:
-        version, number_commits_ahead, commit_hash = version.split("-")
-        number_commits_ahead = int(number_commits_ahead)
-    # print('number_commits_ahead', number_commits_ahead)
-
-    split_versions = version.split(".")
-    if "post" in split_versions[-1]:
-        suffix = split_versions[-1]
-        split_versions = split_versions[:-1]
-    else:
-        suffix = None
-    for pre_release_segment in ["a", "b", "rc"]:
-        if pre_release_segment in split_versions[-1]:
-            if number_commits_ahead > 0:
-                split_versions[-1] = str(
-                    split_versions[-1].split(pre_release_segment)[0]
-                )
-                if len(split_versions) == 2:
-                    split_versions.append("0")
-                if len(split_versions) == 1:
-                    split_versions.extend(["0", "0"])
-                split_versions[-1] = str(int(split_versions[-1]) + 1)
-                future_version = ".".join(split_versions)
-                return "{}.dev{}".format(future_version, number_commits_ahead)
-            else:
-                return ".".join(split_versions)
-    if number_commits_ahead > 0:
-        if len(split_versions) == 2:
-            split_versions.append("0")
-        if len(split_versions) == 1:
-            split_versions.extend(["0", "0"])
-        split_versions[-1] = str(int(split_versions[-1]) + 1)
-        split_versions = ".".join(split_versions)
-        return "{}.dev{}+{}".format(split_versions, number_commits_ahead, commit_hash)
-    else:
-        if suffix is not None:
-            split_versions.append(suffix)
-        return ".".join(split_versions)
-
-
-# Just testing if get_version works well
-assert version_from_git_describe("v0.1.7.post2") == "0.1.7.post2"
-assert version_from_git_describe("v0.0.1-25-gaf0bf53") == "0.0.2.dev25+gaf0bf53"
-assert version_from_git_describe("v0.1-15-zsdgaz") == "0.1.1.dev15+zsdgaz"
-assert version_from_git_describe("v1") == "1"
-assert version_from_git_describe("v1-3-aqsfjbo") == "1.0.1.dev3+aqsfjbo"
-
-
-def get_version():
-    # Return the version if it has been injected into the file by git-archive
-    version = tag_re.search("$Format:%D$")
-    if version:
-        return version.group(1)
-    d = dirname(__file__)
-
-    if isdir(join(d, ".git")):
-        cmd = "git describe --tags"
-        try:
-            version = check_output(cmd.split()).decode().strip()[:]
-        except CalledProcessError:
-            raise RuntimeError("Unable to get version number from git tags")
-        version = version_from_git_describe(version)
-    else:
-        # Extract the version from the PKG-INFO file.
-        with open(join(d, "PKG-INFO")) as f:
-            version = version_re.search(f.read()).group(1)
-
-    # branch = get_branch()
-    # if branch and branch != 'master':
-    #     branch = re.sub('[^A-Za-z0-9]+', '', branch)
-    #     if '+' in version:
-    #         version += f'{branch}'
-    #     else:
-    #         version += f'+{branch}'
-    return version
-
-
-def get_branch():
-
-    if isdir(join(dirname(__file__), ".git")):
-        cmd = "git branch --show-current"
-        try:
-            return check_output(cmd.split()).decode().strip()[:]
-        except CalledProcessError:
-            pass
-
-    return None
-
-
-setup(
-    name="dessia_common",
-    version=get_version(),
-    description="Common tools for DessIA software",
-    long_description=readme(),
-    long_description_content_type='text/markdown',
-    keywords=["Dessia", "SDK", "engineering"],
-    url="https://github.com/Dessia-tech/dessia-common",
-    author="Steven Masfaraud",
-    author_email="masfaraud@dessia.tech",
-    include_package_data=True,
-    packages=[
-        "dessia_common",
-        "dessia_common.workflow",
-        "dessia_common.utils",
-        "dessia_common.models",
-        "dessia_common.models.workflows",
-    ],
-    install_requires=[
-        "typeguard",
-        "networkx",
-        "numpy",
-        "pandas",
-        "mypy_extensions",
-        "scipy",
-        "pyDOE",
-        "dectree",
-        "openpyxl",
-        "parameterized",
-        "matplotlib",
-        "sklearn",
-        "cma"
-    ],
-    python_requires=">=3.7",
-)
-=======
 # -*- coding: utf-8 -*-
 """
 Setup
@@ -270,6 +115,7 @@
 
     return None
 
+
 setup(
     name="dessia_common",
     version=get_version(),
@@ -304,5 +150,4 @@
         "cma"
     ],
     python_requires=">=3.7",
-)
->>>>>>> 45b7f30a
+)