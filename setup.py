--- conflicted
+++ resolved
@@ -143,15 +143,10 @@
         "docx",
         "humanize",
         "matplotlib",
-        "networkx",
-<<<<<<< HEAD
-        "numpy<=1.24.0",
+        "numpy",
         "orjson>=3.8.0",
         "openpyxl",
         "parameterized",
-=======
-        "numpy<1.24.0",
->>>>>>> 609ad28b
         "pandas",
         "psutil",
         "pyDOE",
