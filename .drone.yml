--- conflicted
+++ resolved
@@ -64,14 +64,9 @@
   commands:
   - git fetch --tags
   - python setup.py install
-<<<<<<< HEAD
-  - python scripts/dessia_object.py
-  - pip install sphinx sphinx-rtd-theme coverage plot-data volmdlr nbformat nbconvert
-=======
 #  - python scripts/dessia_object.py
-  - pip install sphinx sphinx-rtd-theme coverage volmdlr
+  - pip install sphinx sphinx-rtd-theme coverage volmdlr nbformat nbconvert
   - pip install plot_data --no-cache-dir
->>>>>>> 125534ed
   - pip show coverage
   - pip show plot_data
   - cd doc
