---
kind: pipeline
type: docker
name: default

steps:
- name: merge master on testing
  image: alpine/git
  when:
    event: push 
    branch: master
  commands:
  - git fetch origin testing
  - git checkout testing
  - git merge master
  - git push

- name: merge testing on dev
  image: alpine/git
  when:
    event: push 
    branch: testing
  commands:
  - git fetch origin dev
  - git checkout dev
  - git merge testing
  - git push

- name: check code complexity, docs & code quality
  image: python:3.8
  commands:
  - pip install radon pydocstyle pylint
  - ./code_quality.sh
  - python code_pylint.py
  - python code_pydocstyle.py

  volumes:
    # Mount pip cache from host
    - name: pip_cache
      path: /root/.cache/pip

- name: check pep8 formatting
  image: python:3.8
  commands:
    - git fetch --tags
    - pip3 install -U pip autopep8
    - bash code_pep8.sh

  volumes:
    # Mount pip cache from host
    - name: pip_cache
      path: /root/.cache/pip

- name: install, run scripts and build doc
  image: python:3.8
  commands:
  - git fetch --tags
  - python setup.py install
  - python scripts/dessia_object.py
  - pip install sphinx sphinx-rtd-theme coverage plot-data volmdlr
  - pip show coverage
  - cd doc
  - make html
  - cd ../tests
  - coverage run --source dessia_common ci_tests.py
  - coverage json
  - coverage report
  - python coverage.py
<<<<<<< HEAD
=======

  volumes:
    # Mount pip cache from host
    - name: pip_cache
      path: /root/.cache/pip
>>>>>>> d14a327e

- name: develop
  image: python:3.8
  commands:
  - python setup.py develop

  volumes:
    # Mount pip cache from host
    - name: pip_cache
      path: /root/.cache/pip


- name: generate sdist
  image: python:3.8
  when:
      branch: master

  commands:
  - git fetch --tags
  - python setup.py sdist

  volumes:
    # Mount pip cache from host
    - name: pip_cache
      path: /root/.cache/pip


- name: upload to pypi
  image: plugins/pypi
  when:
      event: tag
  settings:
    skip_build: True
    username: dessia_tech
    password:
        from_secret: pypi_password

- name: upload_doc_master
  image: appleboy/drone-scp
  when:
    event: push
    branch: master
  settings:
    host: austerlitz.dessia.tech
    target: /var/www/documentation/dessia_common/
    source: doc/build/html/*
    strip_components: 3
    username: drone
    password:
      from_secret: ssh_drone_password

- name: notify
  when:
    status:
    - failure
  image: drillster/drone-email
  settings:
    host: mail.dessia.tech
    username: technical@dessia.tech
    password:
     from_secret: email_password
    from: technical@dessia.tech

volumes:
  - name: pip_cache
    host:
      path: /tmp/cache/drone/pip<|MERGE_RESOLUTION|>--- conflicted
+++ resolved
@@ -66,14 +66,11 @@
   - coverage json
   - coverage report
   - python coverage.py
-<<<<<<< HEAD
-=======
 
   volumes:
     # Mount pip cache from host
     - name: pip_cache
       path: /root/.cache/pip
->>>>>>> d14a327e
 
 - name: develop
   image: python:3.8
