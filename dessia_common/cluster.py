--- conflicted
+++ resolved
@@ -248,14 +248,8 @@
         return cls(data.dessia_objects, skl_cluster.labels_.tolist(), name=name)
 
     @classmethod
-<<<<<<< HEAD
-    def from_kmeans(cls, data: dc.HeterogeneousList, n_clusters: int = 2,
-                    n_init: int = 10, tol: float = 1e-4, scaling: bool = False, name: str =""):
-=======
     def from_kmeans(cls, data: dc.HeterogeneousList, n_clusters: int = 2, n_init: int = 10, tol: float = 1e-4,
                     scaling: bool = False, name: str =""):
->>>>>>> 3ddc22f3
-
         """
         The KMeans algorithm clusters data by trying to separate samples in n groups of equal variance,
         minimizing a criterion known as the inertia or within-cluster sum-of-squares (see below).
