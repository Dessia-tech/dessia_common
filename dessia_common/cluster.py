"""
Library for building clusters on data.
"""
from typing import List

import numpy as npy
from sklearn import cluster
import matplotlib.pyplot as plt

try:
    import plot_data
except ImportError:
    pass
import dessia_common.core as dc

class CategorizedList(dc.HeterogeneousList):
    """
    Base object for handling a categorized (clustered) list of DessiaObjects.

    **CategorizedList should be instantiated with** `from_...` **methods.**

    **Do not use** `__init__` **to instantiate a CategorizedList.**

    :param dessia_objects:
        --------
        List of DessiaObjects to store in CategorizedList
    :type dessia_objects: `List[DessiaObject]`, `optional`, defaults to `None`

    :param labels:
        --------
        Labels of DessiaObjects' cluster stored in CategorizedList
    :type labels: `List[int]`, `optional`, defaults to `None`

    :param name:
        --------
        Name of CategorizedList
    :type name: `str`, `optional`, defaults to `""`

    :Properties:
        * **common_attributes:** (`List[str]`)
            --------
            Common attributes of DessiaObjects contained in the current `CategorizedList`
        * **matrix:** (`List[List[float]]`, `n_samples x n_features`)
            --------
            Matrix of data computed by calling the to_vector method of all dessia_objects
        * **n_cluster:** (`int`)
            --------
            Number of clusters in dessia_objects

    **Built-in methods**: See :func:`~dessia_common.core.HeterogeneousList`
    """
    _allowed_methods = ['from_agglomerative_clustering', 'from_kmeans', 'from_dbscan']

    def __init__(self, dessia_objects: List[dc.DessiaObject] = None, labels: List[int] = None, name: str = ''):
        dc.HeterogeneousList.__init__(self, dessia_objects=dessia_objects, name=name)
        if labels is None:
            labels = [0]*len(self.dessia_objects)
        self.labels = labels
        self._n_clusters = None

    @property
    def n_clusters(self):
        if self._n_clusters is None:
            unic_labels = set(self.labels)
            unic_labels.discard(-1)
            self._n_clusters = len(unic_labels)
        return self._n_clusters

    def pick_from_slice(self, key: slice):
        new_hlist = dc.HeterogeneousList.pick_from_slice(self, key)
        new_hlist.labels = self.labels[key]
        # new_hlist.name += f"_{key.start if key.start is not None else 0}_{key.stop}")
        return new_hlist

    def pick_from_boolist(self, key: List[bool]):
        new_hlist = dc.HeterogeneousList.pick_from_boolist(self, key)
        new_hlist.labels = dc.DessiaFilter.apply(self.labels, key)
        # new_hlist.name += "_list")
        return new_hlist

    def __str__(self):
        label_space = 4
        attr_name_len = []
        attr_space = []
        prefix = f"{self.__class__.__name__} {self.name if self.name != '' else hex(id(self))}: "
        prefix += (f"{len(self.dessia_objects)} samples, {len(self.common_attributes)} features, {self.n_clusters} " +
                   "clusters")
        if self.__len__() == 0:
            return prefix

        string = "|" + " "*(label_space - 1) + "n°" + " "*(label_space - 1)
        string += self._print_titles(attr_space, attr_name_len)

        string += "\n" + "-"*len(string)

        string += self._print_objects_slice(slice(0, 5), attr_space, attr_name_len, label_space)

        undispl_len = len(self) - 10
        string += (f"\n+ {undispl_len} undisplayed object" + "s"*(min([undispl_len, 2])-1) + "..."
                   if len(self) > 10 else '')

        string += self._print_objects_slice(slice(-5, len(self)), attr_space, attr_name_len, label_space)

        return prefix + "\n" + string + "\n"

    def _print_objects_slice(self, key: slice, attr_space: int, attr_name_len: int, label_space: int):
        string = ''
        for label, dessia_object in zip(self.labels[key], self.dessia_objects[key]):
            string += "\n"
            space = 2*label_space - 1 - len(str(label))
            string += "|" + " "*space + f"{label}" + " "
            string += self._print_objects(dessia_object, attr_space, attr_name_len)
        return string

    def clustered_sublists(self):
        """
        Split a CategorizedList of labelled DessiaObjects into a CategorizedList of labelled HeterogeneousLists.

        :return: A CategorizedList of length n_cluster that store each cluster in a HeterogeneousList. Labels are \
            the labels of each cluster, i.e. stored HeterogeneousList
        :rtype: CategorizedList[HeterogeneousList]

        Examples
        --------
        >>> from dessia_common.core import HeterogeneousList
        >>> from dessia_common.models import all_cars_wi_feat
        >>> hlist = HeterogeneousList(all_cars_wi_feat, name="cars")
        >>> clist = CategorizedList.from_agglomerative_clustering(hlist, n_clusters=10, name="ex")
        >>> split_clist = clist.clustered_sublists()
        >>> print(split_clist[:3])
        CategorizedList ex_split: 3 samples, 2 features, 3 clusters
        |   n°   |   Name   |   Common_attributes   |
        ---------------------------------------------
        |      0 |     ex_0 |['mpg', 'displacemen...|
        |      1 |     ex_1 |['mpg', 'displacemen...|
        |      2 |     ex_2 |['mpg', 'displacemen...|
        >>> print(split_clist[3][:3])
        HeterogeneousList ex_3: 3 samples, 5 features
        |   Mpg   |   Displacement   |   Horsepower   |   Weight   |   Acceleration   |
        -------------------------------------------------------------------------------
        |    21.0 |              0.2 |           85.0 |     2587.0 |             16.0 |
        |    25.0 |             0.11 |           87.0 |     2672.0 |             17.5 |
        |    21.0 |            0.199 |           90.0 |     2648.0 |             15.0 |
        """
        sublists = []
        label_tags = sorted(list(map(str, set(self.labels).difference({-1}))))
        unic_labels = list(set(self.labels))
        for _ in range(self.n_clusters):
            sublists.append([])
        if -1 in self.labels:
            sublists.append([])
            label_tags.append("outliers")

        for idx, label in enumerate(self.labels):
            sublists[unic_labels.index(label)].append(self.dessia_objects[idx])

        new_dessia_objects = [dc.HeterogeneousList(dessia_objects=sublist, name=self.name + f"_{label_tag}")
                              for label_tag, sublist in zip(label_tags, sublists)]

        return CategorizedList(new_dessia_objects,
                               list(set(self.labels).difference({-1})) + ([-1] if -1 in self.labels else []),
                               name=self.name + "_split")

    def _tooltip_attributes(self):
        return self.common_attributes + ["Cluster Label"]

    def _plot_data_list(self):
        _plot_data_list = []
        for row, label in enumerate(self.labels):
            _plot_data_list.append({attr: self.matrix[row][col] for col, attr in enumerate(self.common_attributes)})
            _plot_data_list[-1]["Cluster Label"] = label
            # (label if label != -1 else "Excluded") plot_data "Excluded" -> NaN
        return _plot_data_list


    def _point_families(self):
        colormap = plt.cm.get_cmap('hsv', self.n_clusters + 1)(range(self.n_clusters + 1))
        point_families = []
        for i_cluster in range(self.n_clusters):
            color = plot_data.colors.Color(colormap[i_cluster][0], colormap[i_cluster][1], colormap[i_cluster][2])
            points_index = list(map(int, npy.where(npy.array(self.labels) == i_cluster)[0].tolist()))
            point_families.append(plot_data.core.PointFamily(color, points_index, name="Cluster " + str(i_cluster)))

        if -1 in self.labels:
            color = plot_data.colors.LIGHTGREY
            points_index = list(map(int, npy.where(npy.array(self.labels) == -1)[0].tolist()))
            point_families.append(plot_data.core.PointFamily(color, points_index, name="Excluded"))
        return point_families

    @classmethod
    def from_agglomerative_clustering(cls, data: dc.HeterogeneousList, n_clusters: int = 2,
                                      affinity: str = 'euclidean', linkage: str = 'ward',
                                      distance_threshold: float = None, scaling: bool = False, name: str =""):

        """
        Hierarchical clustering is a general family of clustering algorithms that
        build nested clusters by merging or splitting them successively.
        This hierarchy of clusters is represented as a tree (or dendrogram).
        The root of the tree is the unique cluster that gathers all the samples,
        the leaves being the clusters with only one sample. See the Wikipedia page
        for more details.

        The AgglomerativeClustering object performs a hierarchical clustering using
        a bottom up approach: each observation starts in its own cluster, and clusters
        are successively merged together. The linkage criteria determines the metric
        used for the merge strategy: Ward minimizes the sum of squared differences within all clusters.

        It is a variance-minimizing approach and in this sense is similar to the
        k-means objective function but tackled with an agglomerative hierarchical approach.
        Maximum or complete linkage minimizes the maximum distance between observations of pairs of clusters.
        Average linkage minimizes the average of the distances between all observations of pairs of clusters.
        Single linkage minimizes the distance between the closest observations of pairs of clusters.
        AgglomerativeClustering can also scale to large number of samples when it is used
        jointly with a connectivity matrix, but is computationally expensive when no connectivity
        constraints are added between samples: it considers at each step all the possible merges.

        See more : https://scikit-learn.org/stable/modules/clustering.html#hierarchical-clustering

        :param data: The future clustered data.
        :type data: List[DessiaObject]

        :param n_clusters:
            -------
            Number of wished clusters.

            Must be `None` if `distance_threshold` is not `None`
        :type n_clusters: `int`, `optional`, defaults to `2`

        :param affinity:
            -------
            Metric used to compute the linkage.
            Can be one of `['euclidean', 'l1', 'l2', 'manhattan', 'cosine', or 'precomputed']`.

            If linkage is `'ward'`, only `'euclidean'` is accepted.

            If `'precomputed'`, a distance matrix (instead of a similarity matrix) is needed as input for the \
                fit method.
        :type affinity: `str`, `optional`, defaults to `'euclidean'`

        :param linkage:
            --------
            |  Which linkage criterion to use. Can be one of `[‘ward’, ‘complete’, ‘average’, ‘single’]`
            |  The linkage criterion determines which distance to use between sets of observation.
            |  The algorithm will merge the pairs of cluster that minimize this criterion.
            |     - `'ward'` minimizes the variance of the clusters being merged.
            |     - `'average`' uses the average of the distances of each observation of the two sets.
            |     - `'complete`' or `'maximum`' linkage uses the maximum distances between all observations of the two \
                sets.
            |     - `'single`' uses the minimum of the distances between all observations of the two sets.
        :type linkage: `str`, `optional`, defaults to `'ward'`

        :param distance_threshold:
            --------
            The linkage distance above which clusters will not be merged.
            If not `None`, `n_clusters` must be `None`.
        :type distance_threshold: `float`, `optional`, defaults to `None`

        :param scaling:
            --------
            Whether to scale the data or not before clustering.

            Formula is `scaled_x = ( x - mean )/standard_deviation`
        :type scaling: `bool`, `optional`, default to `False`

        :return: a CategorizedList that knows the data and their labels
        :rtype: CategorizedListt
        """
        skl_cluster = cluster.AgglomerativeClustering(
            n_clusters=n_clusters, affinity=affinity, distance_threshold=distance_threshold, linkage=linkage)
        skl_cluster = cls.fit_cluster(skl_cluster, data.matrix, scaling)
        return cls(data.dessia_objects, skl_cluster.labels_.tolist(), name=name)

    @classmethod
    def from_kmeans(cls, data: dc.HeterogeneousList, n_clusters: int = 2, n_init: int = 10, tol: float = 1e-4,
                    scaling: bool = False, name: str =""):
        """
        The KMeans algorithm clusters data by trying to separate samples in n groups of equal variance,
        minimizing a criterion known as the inertia or within-cluster sum-of-squares (see below).
        This algorithm requires the number of clusters to be specified. It scales well to large number
        of samples and has been used across a large range of application areas in many different fields.
        The k-means algorithm divides a set of samples into disjoint clusters , each described by the mean
        of the samples in the cluster. The means are commonly called the cluster “centroids”; note that
        they are not, in general, points from, although they live in the same space.
        The K-means algorithm aims to choose centroids that minimise the inertia, or within-cluster
        sum-of-squares criterion.

        See more : https://scikit-learn.org/stable/modules/clustering.html#k-means

        :param data: The future clustered data.
        :type data: List[DessiaObject]

        :param n_clusters:
            --------
            Number of wished clusters
        :type n_clusters: `int`, `optional`, defaults to `2`

        :param n_init:
            --------
            Number of time the k-means algorithm will be run with different centroid seeds.
            The final results will be the best output of n_init consecutive runs in terms of inertia.
        :type n_init: `int`, `optional`, defaults to `10`

        :param tol:
            --------
            Relative tolerance with regards to Frobenius norm of the difference in the cluster centers of two \
                consecutive iterations to declare convergence.
        :type tol: `float`, `optional`, defaults to `1e-4`

        :param scaling:
            --------
            Whether to scale the data or not before clustering.

            Formula is `scaled_x = ( x - mean )/standard_deviation`
        :type scaling: `bool`, `optional`, default to `False`

        :return: a CategorizedList that knows the data and their labels
        :rtype: CategorizedList
        """
        skl_cluster = cluster.KMeans(n_clusters=n_clusters, n_init=n_init, tol=tol)
        skl_cluster = cls.fit_cluster(skl_cluster, data.matrix, scaling)
        return cls(data.dessia_objects, skl_cluster.labels_.tolist(), name=name)

    @classmethod
    def from_dbscan(cls, data: dc.HeterogeneousList, eps: float = 0.5, min_samples: int = 5, mink_power: float = 2,
                    leaf_size: int = 30, metric: str = "euclidean", scaling: bool = False, name: str =""):

        """
        The DBSCAN algorithm views clusters as areas of high density separated by areas of low density.
        Due to this rather generic view, clusters found by DBSCAN can be any shape, as opposed to k-means
        which assumes that clusters are convex shaped. The central component to the DBSCAN is the concept
        of core samples, which are samples that are in areas of high density. A cluster is therefore a set
        of core samples, each close to each other (measured by some distance measure) and a set of non-core
        samples that are close to a core sample (but are not themselves core samples).
        There are two parameters to the algorithm, min_samples and eps, which define formally what we mean
        when we say dense. Higher min_samples or lower eps indicate higher density necessary to form a cluster.

        See more : https://scikit-learn.org/stable/modules/clustering.html#dbscan

        :param data: The future clustered data.
        :type data: List[DessiaObject]

        :param eps:
            --------
            The maximum distance between two samples for one to be considered as in the neighborhood \
            of the other. This is not a maximum bound on the distances of points within a cluster. This is the most \
            important DBSCAN parameter to choose appropriately for your data set and distance function
        :type eps: `float`, `optional`, defaults to `0.5`

        :param min_samples:
            --------
            The number of samples (or total weight) in a neighborhood for a point to be considered as \
            a core point. This includes the point itself
        :type min_samples: `int`, `optional`, defaults to 5

        :param mink_power:
            --------
            The power of the Minkowski metric to be used to calculate distance between points. \
            If `None`, then `mink_power=2` (equivalent to the Euclidean distance)
        :type mink_power: `float`, `optional`, defaults to `2`

        :param leaf_size:
            --------
            Leaf size passed to BallTree or cKDTree. This can affect the speed of the construction and \
            query, as well as the memory required to store the tree. The optimal value depends on the nature of the \
            problem
        :type leaf_size: `int`, `optional`, defaults to `30`

        :param metric:
            --------
            The metric to use when calculating distance between instances in a feature array. If metric is \
            a string or callable, it must be one of the options allowed by sklearn.metrics.pairwise_distances for its \
            metric parameter. If metric is `'precomputed'`, X is assumed to be a distance matrix and must be square. \
            X may be a sparse graph, in which case only `'nonzero'` elements may be considered neighbors for DBSCAN.
        :type metric: `str`, or `callable`, default to `’euclidean’`


        :param scaling:
            --------
            Whether to scale the data or not before clustering.

            Formula is `scaled_x = ( x - mean )/standard_deviation`
        :type scaling: `bool`, `optional`, default to `False`

        :return: a CategorizedList that knows the data and their labels
        :rtype: CategorizedList
        """
        skl_cluster = cluster.DBSCAN(eps=eps, min_samples=min_samples, p=mink_power, leaf_size=leaf_size, metric=metric)
        skl_cluster = cls.fit_cluster(skl_cluster, data.matrix, scaling)
        return cls(data.dessia_objects, skl_cluster.labels_.tolist(), name=name)

    @classmethod
    def from_pareto_sheets(cls, h_list: dc.HeterogeneousList, costs: List[List[float]], nb_sheets: int = 1):
        labels = []
        dessia_objects = []
        pareto_sheets, non_optimal_points = h_list.pareto_sheets(costs, nb_sheets)
        for label, pareto_sheet in enumerate(pareto_sheets):
<<<<<<< HEAD
            labels.extend([label]*len(pareto_sheet))
            dessia_objects.extend(pareto_sheet)
        dessia_objects.extend(non_optimal_points)
        labels.extend([label + 1]*len(non_optimal_points))
=======
            labels.extend([label]*len(pareto_sheet.dessia_objects))
            dessia_objects.extend(pareto_sheet.dessia_objects)
        dessia_objects.extend(non_optimal_points.dessia_objects)
        labels.extend([len(pareto_sheets)]*len(non_optimal_points.dessia_objects))

>>>>>>> b111840c
        return cls(dessia_objects, labels)

    @staticmethod
    def fit_cluster(skl_cluster: cluster, matrix: List[List[float]], scaling: bool):
        if scaling:
            scaled_matrix = dc.HeterogeneousList.scale_data(matrix)
        else:
            scaled_matrix = matrix
        skl_cluster.fit(scaled_matrix)
        return skl_cluster

# Function to implement, to find a good eps parameter for dbscan
# def nearestneighbors(self):
#     vectors = []
#     for machine in self.machines:
#         vector = machine.to_vector()
#         vectors.append(vector)
#     neigh = NearestNeighbors(n_neighbors=14)
#     vectors = StandardScaler().fit_transform(vectors)
#     nbrs = neigh.fit(vectors)
#     distances, indices = nbrs.kneighbors(vectors)
#     distances = npy.sort(distances, axis=0)
#     distances = distances[:, 1]
#     plt.plot(distances)
#     plt.show()<|MERGE_RESOLUTION|>--- conflicted
+++ resolved
@@ -394,18 +394,10 @@
         dessia_objects = []
         pareto_sheets, non_optimal_points = h_list.pareto_sheets(costs, nb_sheets)
         for label, pareto_sheet in enumerate(pareto_sheets):
-<<<<<<< HEAD
             labels.extend([label]*len(pareto_sheet))
             dessia_objects.extend(pareto_sheet)
         dessia_objects.extend(non_optimal_points)
-        labels.extend([label + 1]*len(non_optimal_points))
-=======
-            labels.extend([label]*len(pareto_sheet.dessia_objects))
-            dessia_objects.extend(pareto_sheet.dessia_objects)
-        dessia_objects.extend(non_optimal_points.dessia_objects)
-        labels.extend([len(pareto_sheets)]*len(non_optimal_points.dessia_objects))
-
->>>>>>> b111840c
+        labels.extend([len(pareto_sheets)]*len(non_optimal_points))
         return cls(dessia_objects, labels)
 
     @staticmethod
