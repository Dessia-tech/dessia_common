"""
Library for building clusters on data.
"""
from typing import List

import numpy as npy
from sklearn import cluster, preprocessing
import matplotlib.pyplot as plt

try:
    import plot_data
except ImportError:
    pass
import dessia_common.core as dc

class CategorizedList(dc.HeterogeneousList):
    _allowed_methods = ['from_agglomerative_clustering', 'from_kmeans', 'from_dbscan']

<<<<<<< HEAD
    def __init__(self, dessia_objects: List[dc.DessiaObject], labels: List[int],
                 name: str = ''):
        dc.HeterogeneousList.__init__(self, dessia_objects=dessia_objects, name=name)
=======
    def __init__(self, data: List[dc.DessiaObject] = None,
                 labels: List[int] = None, name: str = ''):
        dc.DessiaObject.__init__(self, name=name)
        self.data = data
>>>>>>> 554dccfc
        self.labels = labels
        self._n_clusters = None

    @property
    def n_clusters(self):
        if self._n_clusters is None:
            self._n_clusters = max(self.labels) + 1
        return self._n_clusters

    def clustered_sublists(self):
        sublists = []
        label_tags = sorted(list(map(str, set(self.labels).difference({-1}))))
        for _ in range(max(self.labels) + 1):
            sublists.append([])
        if -1 in self.labels:
            sublists.append([])
            label_tags.append("outliers")

        for idx, label in enumerate(self.labels):
            sublists[label].append(self.dessia_objects[idx])

        new_dessia_objects = [dc.HeterogeneousList(dessia_objects=sublist, name=self.name + f"_{label_tag}")
                              for label_tag, sublist in zip(label_tags, sublists)]

        return CategorizedList(new_dessia_objects,
                               list(set(self.labels).difference({-1})) + ([-1] if -1 in self.labels else []),
                               name=self.name + "_split")

    def _tooltip_attributes(self):
        return self.common_attributes + ["Cluster Label"]

    def _plot_data_list(self):
        _plot_data_list = []
        for row, label in enumerate(self.labels):
            _plot_data_list.append({attr: self.matrix[row][col] for col, attr in enumerate(self.common_attributes)})
            _plot_data_list[-1]["Cluster Label"] = label
            # (label if label != -1 else "Excluded") plot_data "Excluded" -> NaN
        return _plot_data_list


    def _point_families(self):
        colormap = plt.cm.get_cmap('hsv', self.n_clusters + 1)(range(self.n_clusters + 1))
        point_families = []
        for i_cluster in range(self.n_clusters):
            color = plot_data.colors.Color(colormap[i_cluster][0], colormap[i_cluster][1], colormap[i_cluster][2])
            points_index = list(map(int, npy.where(npy.array(self.labels) == i_cluster)[0].tolist()))
            point_families.append(plot_data.core.PointFamily(color, points_index))

        if -1 in self.labels:
            color = plot_data.colors.LIGHTGREY
            points_index =  list(map(int, npy.where(npy.array(self.labels) == -1)[0].tolist()))
            point_families.append(plot_data.core.PointFamily(color, points_index))
        return point_families


    @classmethod
    def from_agglomerative_clustering(cls, data: dc.HeterogeneousList, n_clusters: int = 2,
                                      affinity: str = 'euclidean', linkage: str = 'ward',
                                      distance_threshold: float = None, scaling: bool = False):

        """
        Internet doc
        ----------
            Hierarchical clustering is a general family of clustering algorithms that
            build nested clusters by merging or splitting them successively.
            This hierarchy of clusters is represented as a tree (or dendrogram).
            The root of the tree is the unique cluster that gathers all the samples,
            the leaves being the clusters with only one sample. See the Wikipedia page
            for more details.

            The AgglomerativeClustering object performs a hierarchical clustering using
            a bottom up approach: each observation starts in its own cluster, and clusters
            are successively merged together. The linkage criteria determines the metric
            used for the merge strategy: Ward minimizes the sum of squared differences within all clusters.

            It is a variance-minimizing approach and in this sense is similar to the
            k-means objective function but tackled with an agglomerative hierarchical approach.
            Maximum or complete linkage minimizes the maximum distance between observations of pairs of clusters.
            Average linkage minimizes the average of the distances between all observations of pairs of clusters.
            Single linkage minimizes the distance between the closest observations of pairs of clusters.
            AgglomerativeClustering can also scale to large number of samples when it is used
            jointly with a connectivity matrix, but is computationally expensive when no connectivity
            constraints are added between samples: it considers at each step all the possible merges.

            See more : https://scikit-learn.org/stable/modules/clustering.html#hierarchical-clustering

        :param data: The future clustered data.
        :type data: List[dc.DessiaObject]

        :param n_clusters: number of wished clusters, defaults to 2,
            Must be None if distance_threshold is not None
        :type n_clusters: int, optional

        :param affinity: metric used to compute the linkage, defaults to 'euclidean'.
            Can be one of [“euclidean”, “l1”, “l2”, “manhattan”, “cosine”, or “precomputed”].
            If linkage is “ward”, only “euclidean” is accepted.
            If “precomputed”, a distance matrix (instead of a similarity matrix)
            is needed as input for the fit method.
        :type affinity: str, optional

        :param linkage: Which linkage criterion to use, defaults to 'ward'
            Can be one of [‘ward’, ‘complete’, ‘average’, ‘single’]
            The linkage criterion determines which distance to use between sets of observation.
            The algorithm will merge the pairs of cluster that minimize this criterion.
                - ‘ward’ minimizes the variance of the clusters being merged.
                - ‘average’ uses the average of the distances of each observation of the two sets.
                - ‘complete’ or ‘maximum’ linkage uses the maximum distances between all observations of the two sets.
                - ‘single’ uses the minimum of the distances between all observations of the two sets.
        :type linkage: str, optional

        :param distance_threshold: The linkage distance above which clusters will not be merged, defaults to None
            If not None, n_clusters must be None.
        :type distance_threshold: float, optional

        :param scaling: Whether to scale the data or not before clustering.
        Formula is scaled_x = ( x - mean ) / standard_deviation, default to False
        :type scaling: bool, optional

        :return: a ClusterResult object that knows the data and their labels
        :rtype: ClusterResult

        """
        skl_cluster = cluster.AgglomerativeClustering(
            n_clusters=n_clusters, affinity=affinity, distance_threshold=distance_threshold, linkage=linkage)
        skl_cluster = cls.fit_cluster(skl_cluster, data.matrix, scaling)
        return cls(data.dessia_objects, skl_cluster.labels_.tolist())

    @classmethod
    def from_kmeans(cls, data: dc.HeterogeneousList, n_clusters: int = 2,
                    n_init: int = 10, tol: float = 1e-4, scaling: bool = False):

        """
        Internet doc
        ----------
            The KMeans algorithm clusters data by trying to separate samples in n groups of equal variance,
            minimizing a criterion known as the inertia or within-cluster sum-of-squares (see below).
            This algorithm requires the number of clusters to be specified. It scales well to large number
            of samples and has been used across a large range of application areas in many different fields.
            The k-means algorithm divides a set of samples into disjoint clusters , each described by the mean
            of the samples in the cluster. The means are commonly called the cluster “centroids”; note that
            they are not, in general, points from, although they live in the same space.
            The K-means algorithm aims to choose centroids that minimise the inertia, or within-cluster
            sum-of-squares criterion.

            See more : https://scikit-learn.org/stable/modules/clustering.html#k-means

        :param data: The future clustered data.
        :type data: List[dc.DessiaObject]

        :param n_clusters: number of wished clusters, defaults to 2
        :type n_clusters: int, optional

        :param n_init: Number of time the k-means algorithm will be run with different centroid seeds, defaults to 10
            The final results will be the best output of n_init consecutive runs in terms of inertia.
        :type n_init: int, optional

        :param tol: Relative tolerance with regards to Frobenius norm of the difference in the cluster centers
            of two consecutive iterations to declare convergence., defaults to 1e-4
        :type tol: float, optional

        :param scaling: Whether to scale the data or not before clustering.
        Formula is scaled_x = ( x - mean ) / standard_deviation, default to False
        :type scaling: bool, optional

        :return: a ClusterResult object that knows the data and their labels
        :rtype: ClusterResult

        """
        skl_cluster = cluster.KMeans(n_clusters=n_clusters, n_init=n_init, tol=tol)
        skl_cluster = cls.fit_cluster(skl_cluster, data.matrix, scaling)
        return cls(data.dessia_objects, skl_cluster.labels_.tolist())

    @classmethod
    def from_dbscan(cls, data: dc.HeterogeneousList, eps: float = 0.5, min_samples: int = 5, mink_power: float = 2,
                    leaf_size: int = 30, metric: str = "euclidean", scaling: bool = False):

        """
        Internet doc
        ----------
            The DBSCAN algorithm views clusters as areas of high density separated by areas of low density.
            Due to this rather generic view, clusters found by DBSCAN can be any shape, as opposed to k-means
            which assumes that clusters are convex shaped. The central component to the DBSCAN is the concept
            of core samples, which are samples that are in areas of high density. A cluster is therefore a set
            of core samples, each close to each other (measured by some distance measure) and a set of non-core
            samples that are close to a core sample (but are not themselves core samples).
            There are two parameters to the algorithm, min_samples and eps, which define formally what we mean
            when we say dense. Higher min_samples or lower eps indicate higher density necessary to form a cluster.

            See more : https://scikit-learn.org/stable/modules/clustering.html#dbscan

        :param data: The future clustered data.
        :type data: List[dc.DessiaObject]

        :param eps: The maximum distance between two samples for one to be considered as in the neighborhood
        of the other. This is not a maximum bound on the distances of points within a cluster.
        This is the most important DBSCAN parameter to choose appropriately for your data
        set and distance function, defaults to 0.5
        :type eps: float, optional

        :param min_samples: The number of samples (or total weight) in a neighborhood for a point to be considered as
        a core point. This includes the point itself, defaults to 5
        :type min_samples: int, optional

        :param mink_power: The power of the Minkowski metric to be used to calculate distance between points.
        If None, then mink_power=2 (equivalent to the Euclidean distance), defaults to 2
        :type mink_power: float, optional

        :param leaf_size: Leaf size passed to BallTree or cKDTree. This can affect the speed of the construction
        and query, as well as the memory required to store the tree. The optimal value depends on the nature of
        the problem, defaults to 30
        :type leaf_size: int, optional

        :param metric: The metric to use when calculating distance between instances in a feature array.
        If metric is a string or callable, it must be one of the options allowed by sklearn.metrics.pairwise_distances
        for its metric parameter. If metric is “precomputed”, X is assumed to be a distance matrix and must be square.
        X may be a sparse graph, in which case only “nonzero” elements may be considered neighbors for DBSCAN.
        :type metric: str, or callable, default=’euclidean’


        :param scaling: Whether to scale the data or not before clustering.
        Formula is scaled_x = ( x - mean ) / standard_deviation, default to False
        :type scaling: bool, optional

        :return: a ClusterResult object that knows the data and their labels
        :rtype: ClusterResult

        !! WARNING !!
        ----------
            All labels are summed with 1 in order to improve the code simplicity and ease to use.
            Then -1 labelled values are now at 0 and must not be considered as clustered values when using DBSCAN.

        """
        skl_cluster = cluster.DBSCAN(eps=eps, min_samples=min_samples, p=mink_power, leaf_size=leaf_size, metric=metric)
        skl_cluster = cls.fit_cluster(skl_cluster, data.matrix, scaling)
        return cls(data.dessia_objects, skl_cluster.labels_.tolist())

    @staticmethod
    def fit_cluster(skl_cluster: cluster, matrix: List[List[float]], scaling: bool):
        if scaling:
            scaled_matrix = CategorizedList.scale_data(matrix)
        else:
            scaled_matrix = matrix
        skl_cluster.fit(scaled_matrix)
        return skl_cluster

    @staticmethod
    def scale_data(data_matrix: List[List[float]]):
        scaled_matrix = preprocessing.StandardScaler().fit_transform(data_matrix)
        return [list(map(float, row.tolist())) for row in scaled_matrix]


# Function to implement, to find a good eps parameter for dbscan
# def nearestneighbors(self):
#     vectors = []
#     for machine in self.machines:
#         vector = machine.to_vector()
#         vectors.append(vector)
#     neigh = NearestNeighbors(n_neighbors=14)
#     vectors = StandardScaler().fit_transform(vectors)
#     nbrs = neigh.fit(vectors)
#     distances, indices = nbrs.kneighbors(vectors)
#     distances = npy.sort(distances, axis=0)
#     distances = distances[:, 1]
#     plt.plot(distances)
#     plt.show()<|MERGE_RESOLUTION|>--- conflicted
+++ resolved
@@ -16,16 +16,10 @@
 class CategorizedList(dc.HeterogeneousList):
     _allowed_methods = ['from_agglomerative_clustering', 'from_kmeans', 'from_dbscan']
 
-<<<<<<< HEAD
+
     def __init__(self, dessia_objects: List[dc.DessiaObject], labels: List[int],
                  name: str = ''):
         dc.HeterogeneousList.__init__(self, dessia_objects=dessia_objects, name=name)
-=======
-    def __init__(self, data: List[dc.DessiaObject] = None,
-                 labels: List[int] = None, name: str = ''):
-        dc.DessiaObject.__init__(self, name=name)
-        self.data = data
->>>>>>> 554dccfc
         self.labels = labels
         self._n_clusters = None
 
