#!/usr/bin/env python3
# -*- coding: utf-8 -*-
"""
exports for dessia_common

"""
from typing import List, Dict, Any, Sequence, Optional


from openpyxl.styles.borders import Border, Side
from openpyxl.styles import PatternFill, Font
from openpyxl import Workbook
import openpyxl.utils
from dessia_common.utils.types import is_sequence
from dessia_common.breakdown import breakdown


def is_hashable(value):
    """Determine whether `value` can be hashed."""
    try:
        hash(value)
    except TypeError:
        return False
    return True


def is_number(value):
    """Determine if the value is a int or a float."""
    return isinstance(value, (int, float))


def is_builtins_list(list_):
    """Determin if a list is only composed of builtins."""
    for element in list_:
        if not (is_number(element) or isinstance(element, str)):
            return False
    return True


class ExportFormat:
    def __init__(self, selector: Optional[str], extension: str,
                 method_name: str, text: bool,
                 export_name: str = "", args: Dict[str, Any] = None):
        self.selector = selector
        self.extension = extension
        self.method_name = method_name
        self.text = text
        self.export_name = export_name
        if args is None:
            args = {}
        self.args = args

    def to_dict(self):
        return {"selector": self.selector, "extension": self.extension,
                "method_name": self.method_name, "text": self.text,
                "export_name": self.export_name, "args": self.args}


class XLSXWriter:
    """
    Base class to write a DessiaObject in an excel file.
    """
    max_column_width = 40
    color_dessIA1 = "263238"
    color_dessIA2 = "537CB0"
    grey1 = "f1f1f1"
    white_font = Font(color="FFFFFF")

    thin_border = Border(left=Side(style='thin'), right=Side(style='thin'),
                         top=Side(style='thin'), bottom=Side(style='thin'))

    def __init__(self, object_):
        self.pattern_color1 = PatternFill(
            fill_type="solid",
            start_color=self.color_dessIA1,
            end_color=self.color_dessIA1)

        self.pattern_color2 = PatternFill(
            fill_type="solid",
            start_color=self.color_dessIA2,
            end_color=self.color_dessIA2)

        self.workbook = Workbook()
        self.main_sheet = self.workbook.active
        self.object = object_

        self.paths = breakdown(object_)

        self.classes_to_sheets = {}
        self.object_to_sheet_row = {}
        for class_name, obj_paths in self.paths.items():
            sheet = self.workbook.create_sheet(class_name)
            self.classes_to_sheets[class_name] = sheet

            for i, (obj, path) in enumerate(obj_paths.items()):
                self.object_to_sheet_row[obj] = (sheet, i + 2, path)

        self.write()

    def write_class_header_to_row(self, obj_of_class, sheet, row_number):
        """
        Write to a sheet the class header: finds columns names from a class.
        """
        cell = sheet.cell(row=row_number, column=1, value='Path')
        cell.fill = self.pattern_color2
        cell.border = self.thin_border
        cell.font = self.white_font

        cell = sheet.cell(row=row_number, column=2, value='name')
        cell.fill = self.pattern_color2
        cell.border = self.thin_border
        cell.font = self.white_font
        i = 3

        for (k, _) in sorted(obj_of_class.__dict__.items()):
            if (not k.startswith('_')) and k != 'name':
                cell = sheet.cell(row=row_number, column=i, value=str(k))

                cell.border = self.thin_border
                cell.fill = self.pattern_color2
                cell.font = self.white_font
                i += 1

    def write_value_to_cell(self, value, sheet, row_number, column_number):
        """
        Write a given value to a cell. Insert it as a link if it is an object.
        """
        cell_link = None
        if isinstance(value, dict):
            str_v = f'Dict of {len(value)} items'
        elif isinstance(value, list):
            if is_builtins_list(value):
                str_v = str(value)
            else:
                str_v = f'List of {len(value)} items'

        elif isinstance(value, set):
            str_v = f'Set of {len(value)} items'
        elif isinstance(value, float):
            str_v = round(value, 6)
        elif is_hashable(value) and value in self.object_to_sheet_row:
            ref_sheet, ref_row_number, ref_path = self.object_to_sheet_row[value]
            str_v = ref_path
            cell_link = f'#{ref_sheet.title}!A{ref_row_number}'
        else:
            str_v = str(value)

        cell = sheet.cell(row=row_number, column=column_number, value=str_v)
        if cell_link:
            cell.hyperlink = cell_link

        cell.border = self.thin_border

    def write_object_to_row(self, obj, sheet, row_number, path=''):
        """
        Write on object to a row. Loops on its attributes to write its value in each cell.
        """
        cell = sheet.cell(row=row_number, column=1, value=path)
        cell.border = self.thin_border
        if hasattr(obj, 'name'):
            cell = sheet.cell(row=row_number, column=2, value=obj.name)
        else:
            cell = sheet.cell(row=row_number, column=2, value='No name in model')

        cell.border = self.thin_border
        i = 3
        for (k, value) in sorted(obj.__dict__.items()):
            if (not k.startswith('_')) and k != 'name':
                self.write_value_to_cell(value, sheet, row_number, i)

                i += 1

                # column_width = min((len(k) + 1.5), max_column_width)
                # column_name = openpyxl.utils.cell.get_column_letter(i)
                # sheet.column_dimensions[column_name].width = column_width

    def write_object_id(self, sheet):
        """
        Write object id to a given sheet.
        """
        sheet.title = f'Object {self.object.__class__.__name__}'

        sheet['A1'] = 'Module'
        sheet['B1'] = 'Class'
        sheet['C1'] = 'name'

        sheet['A1'].border = self.thin_border
        sheet['B1'].border = self.thin_border
        sheet['C1'].border = self.thin_border
        sheet['A1'].fill = self.pattern_color1
        sheet['B1'].fill = self.pattern_color1
        sheet['C1'].fill = self.pattern_color1
        sheet['A1'].font = self.white_font
        sheet['B1'].font = self.white_font
        sheet['C1'].font = self.white_font

        sheet['A2'] = self.object.__module__
        sheet['B2'] = self.object.__class__.__name__
        sheet['C2'] = self.object.name

        sheet['A2'].border = self.thin_border
        sheet['B2'].border = self.thin_border
        sheet['C2'].border = self.thin_border
        sheet['A2'].fill = self.pattern_color1
        sheet['B2'].fill = self.pattern_color1
        sheet['C2'].fill = self.pattern_color1
        sheet['A2'].font = self.white_font
        sheet['B2'].font = self.white_font
        sheet['C2'].font = self.white_font

        sheet['A3'] = 'Attribute'
        sheet['A4'] = 'Value'
        sheet['A3'].border = self.thin_border
        sheet['A4'].border = self.thin_border

    def write(self):
        """
        Generate the whole file.
        """
        # name_column_width = 0
        self.write_object_id(self.main_sheet)
        self.write_class_header_to_row(self.object, self.main_sheet, 3)
        self.write_object_to_row(self.object, self.main_sheet, 4)
        self.autosize_sheet_columns(self.main_sheet, 5, 30)

        for class_name, obj_paths in self.paths.items():
            sheet = self.classes_to_sheets[class_name]

            for obj, path in obj_paths.items():
                _, row_number, path = self.object_to_sheet_row[obj]
                self.write_object_to_row(obj, sheet, row_number, path)
            self.write_class_header_to_row(obj, sheet, 1)

            sheet.auto_filter.ref = f"A1:{openpyxl.utils.cell.get_column_letter(sheet.max_column)}{len(obj_paths) + 1}"
            self.autosize_sheet_columns(sheet, 5, 30)

    def save_to_file(self, filepath: str):
        """
        Save to a filepath (open) and write.
        """
        if not filepath.endswith('.xlsx'):
            filepath += '.xlsx'
            print(f"Changing name to {filepath}")

        with open(filepath, 'rb') as file:
            self.save_to_stream(file)

    def save_to_stream(self, stream):
        """
        Saves the file to a binary stream.
        """
        self.workbook.save(stream)

    @staticmethod
    def autosize_sheet_columns(sheet, min_width=5, max_width=30):
        """
        Autosize the sheet columns by analyzing the content. Min and max width must be specified.
        """
        # Autosize columns
        for col in sheet.columns:
            width = min_width
            column = col[1].column_letter  # Get the column name
            # Since Openpyxl 2.6, the column name is  ".column_letter" as .column became the column number (1-based)
            for cell in col:
                try:  # Necessary to avoid error on empty cells
                    if len(str(cell.value)) > width:
                        width = len(str(cell.value))
                except AttributeError:
                    pass
            if width > 0:
                adjusted_width = min((width + 0.5), max_width)
                sheet.column_dimensions[column].width = adjusted_width


class MarkdownWriter:
    """
    Base class to write markdowns.
    """
    def __init__(self, print_limit: int = 25, table_limit: int = 12):
        self.print_limit = print_limit
        self.table_limit = table_limit

    @staticmethod
    def _object_titles():
        return ['Attribute', 'Type', 'Value']  # , 'Subvalues']

    @staticmethod
    def _sequence_to_str(value: Sequence):
        if len(value) == 0:
            return f"empty {type(value).__name__}"

        printed_string = f"{len(value)} "

        all_class_names = list(set(subvalue.__class__.__name__ for subvalue in value))
        if len(all_class_names) == 1:
            printed_string += ''.join([f"{all_class_names[0]}",
                                       f"{'s' if len(value) > 1 else ''}"])
        else:
            str_all_class = str(all_class_names).translate(str(all_class_names).maketrans('', '', "{}'"))
            printed_string += f"{str_all_class}"

        return printed_string

    def _dict_to_str(self, value: Dict):
        return self._sequence_to_str(list(value.values()))

    @staticmethod
    def _object_to_str(value) -> str:
        if hasattr(value, 'name') and value.name:
            return value.name
        return 'unnamed'

    def _value_to_str(self, value: Any) -> str:
        if isinstance(value, (float, int, bool, complex)):
            return str(round(value, 6))
        if isinstance(value, str):
            return value if value != '' else 'no value'
        if is_sequence(value):
            return self._sequence_to_str(value)
        if isinstance(value, Dict):
            return self._dict_to_str(value)
        return self._object_to_str(value)

    def _string_in_table(self, string: str = ''):
        return string[:self.print_limit] + ('...' if len(string) > self.print_limit else '')

    def _object_matrix(self, object_):
        matrix = []
        for attr, value in object_.__dict__.items():
            matrix.append([attr,
                           value.__class__.__name__,
                           (self._value_to_str(value) if not isinstance(value, (list, dict, set)) else ' - ')])
        return matrix

    @staticmethod
    def _head_table(col_names: List[str]) -> str:
        cap_names = map(lambda x: x.capitalize(), col_names)
        return ("| " + " | ".join(cap_names) + " |\n" +
                "| ------ " * len(col_names) + "|\n")

    def _table_line(self, row: List[Any]) -> str:
        line = "|"
        for value in row:
            line += f" {self._string_in_table(self._value_to_str(value))} |"
        return line + "\n"

    def _table_rows_from_content(self, content: List[List[Any]]) -> str:
        string = ''
        for row in content:
            string += self._table_line(row)
        return string

    def _content_table(self, content: List[List[Any]]) -> str:
        if self.table_limit is None:
            return self._table_rows_from_content(content)

        table = ''
        half_table = int(self.table_limit / 2)

        table += self._table_rows_from_content(content[:half_table])

        if self.table_limit > 1:
            if len(content) > self.table_limit:
                table += f"| + {len(content) - self.table_limit} unprinted elements | |\n"

            if len(content) > half_table:
                table += self._table_rows_from_content(content[-half_table:])

        return table

<<<<<<< HEAD
    @staticmethod
    def print_name(object_) -> str:
        return object_.name if object_.name != '' else 'with no name'

    @staticmethod
    def print_class(object_) -> str:
=======
    def print_name(self, object_) -> str:
        """Print name of object_."""
        return (object_.name if object_.name != '' else 'with no name')

    def print_class(self, object_) -> str:
        """Print name of class name of object_."""
>>>>>>> b2beb2fd
        return object_.__class__.__name__

    def matrix_table(self, matrix: List[List[float]], col_names: List[str]) -> str:
        """Print col_names of matrix as a table."""
        return ''.join([self._head_table(col_names),
                        self._content_table(matrix)])

    def object_table(self, object_) -> str:
        """Print object_'s attributes in table."""
        return self.matrix_table(self._object_matrix(object_),
                                 self._object_titles())

    def element_details(self, elements: List[Any]) -> str:
        """Print sequence of elements."""
        return self._sequence_to_str(elements)<|MERGE_RESOLUTION|>--- conflicted
+++ resolved
@@ -368,21 +368,14 @@
 
         return table
 
-<<<<<<< HEAD
     @staticmethod
     def print_name(object_) -> str:
+        """Print name of object_."""
         return object_.name if object_.name != '' else 'with no name'
 
     @staticmethod
     def print_class(object_) -> str:
-=======
-    def print_name(self, object_) -> str:
-        """Print name of object_."""
-        return (object_.name if object_.name != '' else 'with no name')
-
-    def print_class(self, object_) -> str:
         """Print name of class name of object_."""
->>>>>>> b2beb2fd
         return object_.__class__.__name__
 
     def matrix_table(self, matrix: List[List[float]], col_names: List[str]) -> str:
