--- conflicted
+++ resolved
@@ -3,12 +3,7 @@
 """
 
 """
-<<<<<<< HEAD
-import io
-import tempfile
 import warnings
-=======
->>>>>>> b3bdbca1
 
 from openpyxl.styles.borders import Border, Side
 from openpyxl.styles import PatternFill, Font
@@ -52,10 +47,8 @@
     grey1 = "f1f1f1"
     white_font = Font(color="FFFFFF")
 
-    thin_border = Border(left=Side(style='thin'),
-                         right=Side(style='thin'),
-                         top=Side(style='thin'),
-                         bottom=Side(style='thin'))
+    thin_border = Border(left=Side(style='thin'), right=Side(style='thin'),
+                         top=Side(style='thin'), bottom=Side(style='thin'))
 
     def __init__(self, object_):
 
@@ -139,12 +132,11 @@
             cell.hyperlink = cell_link
 
         cell.border = self.thin_border
-        
 
     def write_object_to_row(self, obj, sheet, row_number, path=''):
-        '''
+        """
         Write on object to a row. Loops on its attributes to write its value in each cell
-        '''
+        """
         cell = sheet.cell(row=row_number, column=1, value=path)
         cell.border = self.thin_border
         if hasattr(obj, 'name'):
@@ -201,9 +193,9 @@
         sheet['A4'].border = self.thin_border
 
     def write(self):
-        '''
+        """
         Generate the whole file
-        '''
+        """
         # name_column_width = 0
         self.write_object_id(self.main_sheet)
         self.write_class_header_to_row(self.object, self.main_sheet, 3)
@@ -223,43 +215,12 @@
             self.autosize_sheet_columns(sheet, 5, 30)
 
     def save_to_file(self, filepath):
-<<<<<<< HEAD
-        warnings.warn("Deprecated. Use to_xlsx instead", DeprecationWarning)
-        return self.to_xlsx(filepath=filepath)
-        # # TODO: split in two functions?
-        # if isinstance(filepath, str):
-        #     real_filepath = filepath
-        #     if not filepath.endswith('.xlsx'):
-        #         real_filepath += '.xlsx'
-        # else:
-        #     real_filepath = tempfile.NamedTemporaryFile().name
-        #
-        # self.workbook.save(real_filepath)
-        #
-        # if not isinstance(filepath, str):
-        #     with open(real_filepath, 'rb') as file:
-        #         filepath.seek(0)
-        #         filepath.write(file.read())
-
-    def to_xlsx_stream(self) -> XLSXFile:
-        virtual_workbook = XLSXFile()
-        self.workbook.save(virtual_workbook)
-        return virtual_workbook
-
-    def to_xlsx(self, filepath: str):
-        print("Here")
         if not filepath.endswith('.xlsx'):
             filepath += '.xlsx'
-            print('Changing name to {}'.format(filepath))
-        self.workbook.save(filepath)
-        return filepath
-=======
-        if not filepath.endswith('.xlsx'):
-            filepath += '.xlsx'
-            
+            print(f"Changing name to {filepath}")
+
         with open(filepath, 'rb') as file:
             self.save_to_stream(file)
-        
 
     def save_to_stream(self, stream):
         """
@@ -267,12 +228,10 @@
         """
         self.workbook.save(stream)
 
->>>>>>> b3bdbca1
-
     def autosize_sheet_columns(self, sheet, min_width=5, max_width=30):
-        '''
+        """
         Autosize the sheet columns by analyzing the content. Min and max width must be specified
-        '''
+        """
         # Autosize columns
         for col in sheet.columns:
             width = min_width
