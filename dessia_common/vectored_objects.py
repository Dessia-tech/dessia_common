--- conflicted
+++ resolved
@@ -48,12 +48,7 @@
 class Objective(DessiaObject):
     """
     Defines an objective function.
-<<<<<<< HEAD
-=======
-
     Order is kept. It means that coefficients are applied to the variables in the same order as they are defined.
->>>>>>> 8fecc6d9
-
     """
     _generic_eq = True
     _standalone_in_db = False
@@ -84,12 +79,7 @@
     @classmethod
     def coefficients_from_angles(cls, angles: List[float]) -> List[float]:
         """
-<<<<<<< HEAD
         Computes coefficients from n-1 angles.
-=======
-        Compute coefficients from n-1 angles.
-
->>>>>>> 8fecc6d9
         """
         raise NotImplementedError("This is deprecated and should not be used anymore")
     #     n = len(angles) + 1
@@ -131,11 +121,7 @@
 
 class Catalog(DessiaObject):
     """
-<<<<<<< HEAD
     Defines a Catalog object that gathers a collection of VectoredObjects.
-=======
-    Define a Catalog object that gathers a collection of VectoredObjects.
->>>>>>> 8fecc6d9
 
     TODO Update Docstring
     :param objectives: List of objectives to apply to
