--- conflicted
+++ resolved
@@ -13,11 +13,6 @@
 from dessia_common.utils.types import is_sequence
 
 
-<<<<<<< HEAD
-def extract_from_object(object_, segment):
-    if is_sequence(object_):
-        return object_[int(segment)]
-=======
 def attrmethod_getter(object_, attr_methods):
     """
     Float with . in attributes are not handled
@@ -36,9 +31,10 @@
     return object_
 
 
-def get_in_object_from_path(object_, path):
-    segments = path.lstrip('#/').split('/')
->>>>>>> 73e56253
+def extract_from_object(object_, segment):
+    if is_sequence(object_):
+        return object_[int(segment)]
+
     if isinstance(object_, dict):
         if segment in object_:
             return object_[segment]
