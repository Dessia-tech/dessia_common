--- conflicted
+++ resolved
@@ -40,17 +40,10 @@
     if is_sequence(object_):
         try:
             return object_[int(segment)]
-<<<<<<< HEAD
-        except ValueError as error:
-            message_error = (f'Cannot extract segment {segment} from object {{str(object_)[:500]}}:'
-                             + 'segment is not a sequence index')
-            raise ExtractionError(message_error) from error
-=======
         except ValueError as err:
             message_error = (f'Cannot extract segment {segment} from object {{str(object_)[:500]}}:'
                              + 'segment is not a sequence index')
             raise ExtractionError(message_error) from err
->>>>>>> 1bad026d
 
     if isinstance(object_, dict):
         if segment in object_:
@@ -97,15 +90,9 @@
                 raise RecursionError(err_msg) from err
         try:
             element = extract_from_object(element, segment)
-<<<<<<< HEAD
-        except ExtractionError as error:
-            err_msg = f'Cannot get segment {segment} from path {path} in element {str(element)[:500]}'
-            raise ExtractionError(err_msg) from error
-=======
         except ExtractionError as err:
             err_msg = f'Cannot get segment {segment} from path {path} in element {str(element)[:500]}'
             raise ExtractionError(err_msg) from err
->>>>>>> 1bad026d
 
     return element
 
