#!/usr/bin/env python3
# -*- coding: utf-8 -*-
"""
Code for breakdowns

"""

import sys
from ast import literal_eval
import collections
import numpy as npy

import dessia_common
from dessia_common.utils.types import is_sequence


def attrmethod_getter(object_, attr_methods):
    """
    Float with . in attributes are not handled
    """
    # TODO: escape . inside ()
    for segment in attr_methods.split('.'):
        if '(' in segment:
            method, _, attributes = segment.partition('(')
            attributes = attributes[:-1]
            if attributes:
                object_ = getattr(object_, method)(literal_eval(attributes))
            else:
                object_ = getattr(object_, method)()
        else:
            object_ = getattr(object_, segment)
    return object_


class ExtractionError(Exception):
    pass


def extract_segment_from_object(object_, segment:str):
    if is_sequence(object_):
        try:
            return object_[int(segment)]
        except ValueError as err:
            message_error = (f'Cannot extract segment {segment} from object {{str(object_)[:500]}}:'
                             + 'segment is not a sequence index')
            raise ExtractionError(message_error) from err

    if isinstance(object_, dict):
        if segment in object_:
            return object_[segment]

        if segment.isdigit():
            intifyed_segment = int(segment)
            if intifyed_segment in object_:
                return object_[intifyed_segment]
            if segment in object_:
                return object_[segment]

            raise ExtractionError(f'Cannot extract segment {segment} from object {str(object_)[:200]}')

        # should be a tuple
        if segment.startswith('(') and segment.endswith(')') and ',' in segment:
            key = []
            for subsegment in segment.strip('()').replace(' ', '').split(','):
                if subsegment.isdigit():
                    subkey = int(subsegment)
                else:
                    subkey = subsegment
                key.append(subkey)
            return object_[tuple(key)]
        # else:
        message_error = f'Cannot extract segment {segment} from object {str(object_)[:500]}'
        raise ExtractionError(message_error)

    # Finally, it is a regular object
    return getattr(object_, segment)


def get_in_object_from_path(object_, path, evaluate_pointers=True):
    segments = path.lstrip('#/').split('/')
    element = object_
    for segment in segments:
        if isinstance(element, dict) and '$ref' in element:
            # Going down in the object and it is a reference
            # Evaluating subreference
            if evaluate_pointers:
                try:
                    element = get_in_object_from_path(object_, element['$ref'])
                except RecursionError as err:
                    err_msg = f'Cannot get segment {segment} from path {path} in element {str(element)[:500]}'
                    raise RecursionError(err_msg) from err
            
        try:
<<<<<<< HEAD
            element = extract_segment_from_object(element, segment)
        except ExtractionError:
=======
            element = extract_from_object(element, segment)
        except ExtractionError as err:
>>>>>>> b1120166
            err_msg = f'Cannot get segment {segment} from path {path} in element {str(element)[:500]}'
            raise ExtractionError(err_msg) from err

    return element


def merge_breakdown_dicts(dict1, dict2):
    dict3 = dict1.copy()
    for class_name, refs in dict2.items():
        if class_name in dict3:
            # Decide by lower depth
            for obj, path in refs.items():
                if obj in dict3[class_name]:
                    if len(path.split('.')) < len(dict3[class_name][obj].split('.')):
                        dict3[class_name][obj] = path
                else:
                    dict3[class_name][obj] = path
            # dict3[class_name].update(refs)
        else:
            dict3[class_name] = refs
    return dict3


def breakdown(obj, path=''):
    bd_dict = {}
    if obj is None:
        return bd_dict

    if isinstance(obj, (str, float, int)):
        return bd_dict

    if isinstance(obj, npy.ndarray):
        return bd_dict

    if isinstance(obj, (list, tuple, set)):
        if path:
            path += '.'

        for i, element in enumerate(obj):
            path2 = f'{path}{i}'
            bd_dict = merge_breakdown_dicts(bd_dict, breakdown(element, path2))
    elif isinstance(obj, dict):
        if path:
            path += '.'

        for k, value in obj.items():
            path2 = path + str(k)
            bd_dict = merge_breakdown_dicts(bd_dict, breakdown(value, path2))
    else:
        # Put object and break it down
        if path:  # avoid to get root object
            if hasattr(obj, '__dict__'):
                if obj.__class__.__name__ in bd_dict:
                    if obj in bd_dict[obj.__class__.__name__]:
                        if len(path.split('.')) < len(bd_dict[obj.__class__.__name__][obj].split('.')):
                            bd_dict[obj.__class__.__name__][obj] = path
                    else:
                        bd_dict[obj.__class__.__name__][obj] = path
                else:
                    bd_dict[obj.__class__.__name__] = collections.OrderedDict()
                    bd_dict[obj.__class__.__name__][obj] = path

        bd_dict = merge_breakdown_dicts(bd_dict, object_breakdown(obj, path=path))

    return bd_dict


def object_breakdown(obj, path=''):
    """
    Return breakdown dict of object (no preliminary checks)
    """
    if path:
        path += '.'

    bd_dict = {}
    if isinstance(obj, dessia_common.core.DessiaObject):
        obj_dict = obj._serializable_dict()
    else:
        if hasattr(obj, '__dict__'):
            obj_dict = obj.__dict__
        else:
            obj_dict = {}

    for k, value in obj_dict.items():
        # dict after lists
        if not isinstance(value, (dict, list, tuple)):  # Should be object or builtins
            dict2 = breakdown(value, path=path + k)
            bd_dict = merge_breakdown_dicts(bd_dict, dict2)

    for k, value in obj_dict.items():
        # First lists and tuples
        if isinstance(value, (list, tuple)):
            dict2 = breakdown(value, path=path + k)
            bd_dict = merge_breakdown_dicts(bd_dict, dict2)

    for k, value in obj_dict.items():
        # dict after lists
        if isinstance(value, dict):
            dict2 = breakdown(value, path=path + k)
            bd_dict = merge_breakdown_dicts(bd_dict, dict2)
    return bd_dict


def deep_getsizeof(obj, ids=None):
    """Find the memory footprint of a Python object

    This is a recursive function that drills down a Python object graph
    like a dictionary holding nested dictionaries with lists of lists
    and tuples and sets.

    The sys.getsizeof function does a shallow size of only. It counts each
    object inside a container as pointer only regardless of how big it
    really is.

    :param o: the object
    :param ids:
    :return:
    """

    if ids is None:
        ids = set()

    dgso = deep_getsizeof
    if id(obj) in ids:
        return 0

    result = sys.getsizeof(obj)
    ids.add(id(obj))

    if isinstance(obj, str):
        return result

    # if isinstance(o, collections.Mapping):
    #     return r + sum(d(k, ids) + d(v, ids) for k, v in o.items())

    if isinstance(obj, collections.Mapping):
        return result + sum(dgso(k, ids) + dgso(v, ids) for k, v in obj.items())

    if isinstance(obj, collections.Container):
        return result + sum(dgso(x, ids) for x in obj.__dict__.values())

    return result


def breakdown_analysis(obj):
    obj_breakdown = object_breakdown(obj)

    stats = {}
    stats['total_size'] = deep_getsizeof(obj)

    number_objs = {}
    size_objs = {}
    meansize_objs = {}
    for class_name, class_objs in obj_breakdown.items():
        nobjs = len(class_objs)
        number_objs[class_name] = nobjs
        size_objs[class_name] = deep_getsizeof(class_objs)
        meansize_objs[class_name] = size_objs[class_name] / nobjs
    stats['subobjects_number_by_class'] = number_objs
    stats['subobjects_size_by_class'] = size_objs
    stats['subobjects_meansize_by_class'] = meansize_objs
    return stats<|MERGE_RESOLUTION|>--- conflicted
+++ resolved
@@ -91,13 +91,9 @@
                     raise RecursionError(err_msg) from err
             
         try:
-<<<<<<< HEAD
-            element = extract_segment_from_object(element, segment)
-        except ExtractionError:
-=======
             element = extract_from_object(element, segment)
         except ExtractionError as err:
->>>>>>> b1120166
+
             err_msg = f'Cannot get segment {segment} from path {path} in element {str(element)[:500]}'
             raise ExtractionError(err_msg) from err
 
