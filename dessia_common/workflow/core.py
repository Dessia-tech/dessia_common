#!/usr/bin/env python3
# -*- coding: utf-8 -*-
""" Gathers all workflow relative features. """
import ast
import inspect
import time
import datetime
import tempfile
import json
import webbrowser
from functools import cached_property
import io
from typing import List, Union, Type, Any, Dict, Tuple, Optional, TypeVar, get_args
from copy import deepcopy
import warnings
import networkx as nx

import dessia_common.errors
from dessia_common.graph import get_column_by_node
from dessia_common.templates import workflow_template
from dessia_common.core import DessiaObject
from dessia_common.schemas.core import get_schema, FAILED_ATTRIBUTE_PARSING, EMPTY_PARSED_ATTRIBUTE,\
    serialize_annotation, is_typing

from dessia_common.utils.types import deserialize_typing, recursive_type, typematch, is_sequence, is_dessia_file
from dessia_common.utils.copy import deepcopy_value
from dessia_common.utils.diff import choose_hash
from dessia_common.utils.helpers import prettyname
from dessia_common.utils.jsonschema import set_default_value, JSONSCHEMA_HEADER, jsonschema_from_annotation

from dessia_common.typings import JsonSerializable
from dessia_common.files import StringFile, BinaryFile
from dessia_common.displays import DisplaySetting, DisplayObject
from dessia_common.breakdown import ExtractionError
from dessia_common.errors import SerializationError
from dessia_common.warnings import SerializationWarning
from dessia_common.exports import ExportFormat
from dessia_common.serialization import deserialize, serialize_with_pointers, serialize, update_pointers_data, \
    serialize_dict, add_references, deserialize_argument

from dessia_common.workflow.utils import ToScriptElement


class Variable(DessiaObject):
    """ Variable for workflow. """

    _standalone_in_db = False
    _eq_is_data_eq = False
    has_default_value: bool = False

    def __init__(self, name: str = '', position: Tuple[float, float] = None):
        DessiaObject.__init__(self, name=name)
        if position is None:
            self.position = (0, 0)
        else:
            self.position = position

        self.default_value = None
        self.type_ = None

    def to_dict(self, use_pointers=True, memo=None, path: str = '#', id_method=True, id_memo=None):
        """ Serialize the variable with custom logic. """
        dict_ = DessiaObject.base_dict(self)
        dict_.update({'has_default_value': self.has_default_value, 'position': self.position})
        return dict_

    def _to_script(self) -> ToScriptElement:
        script = self._get_to_script_elements()
        script.declaration = f"{self.__class__.__name__}({script.declaration})"

        script.imports.append(self.full_classname)
        return script

    def _get_to_script_elements(self):
        declaration = f"name='{self.name}', position={self.position}"
        return ToScriptElement(declaration=declaration, imports=[], imports_as_is=[])

    def is_file_type(self):
        """ Not implemented yet. Should be implemented when all variable have types necessarily. """
        msg = f"File checking is not implemented for untyped workflow Variable named '{self.name}'.\n" \
              f"If this variable is a workflow input, variable should be typed " \
              f"and of type TypedVariable or TypedVariableWithDefaultValues"
        return NotImplementedError(msg)


class TypedVariable(Variable):
    """ Variable for workflow with a typing. """

    has_default_value: bool = False

    def __init__(self, type_: Type[Any], name: str = '', position: Tuple[float, float] = None):
        Variable.__init__(self, name=name, position=position)
        self.type_ = type_

    def to_dict(self, use_pointers=True, memo=None, path: str = '#', id_method=True, id_memo=None):
        """ Serializes the object with specific logic. """
        dict_ = super().to_dict(use_pointers, memo, path)
        if inspect.isclass(self.type_) and issubclass(self.type_, DisplayObject):
            # TODO QUICKFIX
            serialized = "dessia_common.displays.DisplayObject"
        else:
            serialized = serialize_annotation(self.type_)
        dict_.update({'type_': serialized})
        return dict_

    @classmethod
    def dict_to_object(cls, dict_: JsonSerializable, force_generic: bool = False,
                       global_dict=None, pointers_memo: Dict[str, Any] = None, path: str = '#') -> 'TypedVariable':
        """
        Compute variable from dict.

        TODO Remove this ?
        """
        type_ = deserialize_typing(dict_['type_'])
        return cls(type_=type_, name=dict_['name'], position=dict_.get("position"))

    def copy(self, deep: bool = False, memo=None):
        """ Copies and gives a new object with no linked data. """
        return TypedVariable(type_=self.type_, name=self.name)

    def _get_to_script_elements(self) -> ToScriptElement:
        script = super()._get_to_script_elements()

        script.declaration += f", type_={self.type_.__name__}"

        if "builtins" not in serialize_annotation(self.type_):
            script.imports.append(serialize_annotation(self.type_))
        return script

    def is_file_type(self) -> bool:
        """ Return whether a variable is of type File given its type_ attribute. """
        if is_typing(self.type_):
            # Handling List[BinaryFile or StringFile]
            return get_args(self.type_)[0] in [BinaryFile, StringFile]

        if not isinstance(self.type_, type):
            return False
        return issubclass(self.type_, (StringFile, BinaryFile))


class VariableWithDefaultValue(Variable):
    """
    A variable with a default value.

    TODO Isn't this always typed ?
    """

    has_default_value: bool = True

    def __init__(self, default_value: Any, name: str = '', position: Tuple[float, float] = None):
        warnings.warn("VariableWithDefaultValue is deprecated and shouldn't be used anymore. ")
        Variable.__init__(self, name=name, position=position)
        self.default_value = default_value


T = TypeVar("T")


class TypedVariableWithDefaultValue(TypedVariable):
    """
    Workflow variables wit a type and a default value.

    TODO Can this be just VariableWithDefaultValue ? Type is induced ?
    """

    has_default_value: bool = True

    def __init__(self, type_: Type[T], default_value: T, name: str = '', position: Tuple[float, float] = None):
        TypedVariable.__init__(self, type_=type_, name=name, position=position)
        self.default_value = default_value

    def to_dict(self, use_pointers: bool = True, memo=None, path: str = '#', id_method=True, id_memo=None):
        """ Serialize the variable with custom logic. """
        dict_ = super().to_dict(use_pointers, memo, path)
        dict_.update({'default_value': serialize(self.default_value)})
        return dict_

    @classmethod
    def dict_to_object(cls, dict_: JsonSerializable, force_generic: bool = False, global_dict=None,
                       pointers_memo: Dict[str, Any] = None, path: str = '#') -> 'TypedVariableWithDefaultValue':
        """
        Compute variable from dict.

        TODO Remove this ?
        """
        type_ = deserialize_typing(dict_['type_'])
        default_value = deserialize(dict_['default_value'], global_dict=global_dict, pointers_memo=pointers_memo)
        return cls(type_=type_, default_value=default_value, name=dict_['name'], position=dict_.get('position'))

    def copy(self, deep: bool = False, memo=None):
        """
        Copy a TypedVariableWithDefaultValue.

        :param deep: DESCRIPTION, defaults to False
        :type deep: bool, optional

        :param memo: a memo to use, defaults to None
        :type memo: TYPE, optional

        :return: The copied object
        """
        if memo is None:
            memo = {}
        copied_default_value = deepcopy_value(self.default_value, memo=memo)
        return TypedVariableWithDefaultValue(type_=self.type_, default_value=copied_default_value, name=self.name)

    def _to_script(self) -> ToScriptElement:
        warnings.warn("to_script method is not implemented for TypedVariableWithDefaultValue yet. "
                      "We are losing the default value as we call the TypedVariable method")
        casted_variable = TypedVariable(type_=self.type_, name=self.name, position=self.position)
        return casted_variable._to_script()


NAME_VARIABLE = TypedVariable(type_=str, name="Result Name")


def set_block_variable_names_from_dict(func):
<<<<<<< HEAD
    """ Inspect func arguments to compute black variable names. """

=======
    """ Inspect function arguments to compute black variable names. """
>>>>>>> f7e2405f
    def func_wrapper(cls, dict_):
        obj = func(cls, dict_)
        if 'input_names' in dict_:
            for input_name, input_ in zip(dict_['input_names'], obj.inputs):
                input_.name = input_name
        if 'output_names' in dict_:
            output_items = zip(dict_['output_names'], obj.outputs)
            for output_name, output_ in output_items:
                output_.name = output_name
        return obj

    return func_wrapper


class Block(DessiaObject):
    """ An Abstract block. Do not instantiate alone. """

    _standalone_in_db = False
    _eq_is_data_eq = False
    _non_serializable_attributes = []

    def __init__(self, inputs: List[Variable], outputs: List[Variable],
                 position: Tuple[float, float] = None, name: str = ''):
        if position is None:
            self.position = (0, 0)
        else:
            self.position = position
        self.inputs = inputs
        self.outputs = outputs
        DessiaObject.__init__(self, name=name)

    def equivalent_hash(self):
        """
        Custom hash of block that doesn't overwrite __hash__ as we do not want to lose python default equality behavior.

        Used by workflow module only.
        """
        return len(self.__class__.__name__)

    def equivalent(self, other):
        """
        Custom equal of block that does not overwrite __eq__ as we do not want to lose python default equality behavior.

        Used by workflow module only.
        """
        return self.__class__.__name__ == other.__class__.__name__

    def jointjs_data(self):
        """ Deprecated HTML computation. """
        data = {'block_class': self.__class__.__name__}
        if self.name != '':
            data['name'] = self.name
        else:
            data['name'] = self.__class__.__name__
        return data

    def _docstring(self):
        """ Base function for submodel docstring computing. """
        block_docstring = {i: EMPTY_PARSED_ATTRIBUTE for i in self.inputs}
        return block_docstring

    def parse_input_doc(self, input_: Variable):
        """ Parse block docstring to get input documentation. """
        try:
            docstring = self._docstring()
            if input_ in docstring:
                return docstring[input_]
        except Exception:
            # Broad except to avoid error 500 on doc computing
            return FAILED_ATTRIBUTE_PARSING
        return None

    def input_name(self, input_: Variable):
        """ Compute input name by concatenating block name in front. """
        name = input_.name
        if self.name:
            name = f"{self.name} - {name}"
        return prettyname(name)

    def base_script(self) -> str:
        """ Generate a chunk of script that denotes the arguments of a base block. """
        return f"name='{self.name}', position={self.position}"

    def evaluate(self, values, **kwargs):
        """ Not implemented for abstract block class 'evaluate' method. """
        raise NotImplementedError("This method should be implemented in any Block inheriting class.")

    def _to_script(self, prefix: str):
        raise NotImplementedError("This method should be implemented in any Block inheriting class.")

    def is_valid(self, level: str = 'error') -> bool:  # TODO: Change this in further releases
        """ Always return True for now. """
        return True


class Pipe(DessiaObject):
    """
    Bind two variables of a Workflow.

    :param input_variable: The input variable of the pipe correspond to the start of the arrow, its tail.
    :type input_variable: Variable
    :param output_variable: The output variable of the pipe correspond to the end of the arrow, its hat.
    :type output_variable: Variable
    """

    _eq_is_data_eq = False

    def __init__(self, input_variable: Variable, output_variable: Variable, name: str = ''):
        self.input_variable = input_variable
        self.output_variable = output_variable
        self.memorize = False
        DessiaObject.__init__(self, name=name)

    def to_dict(self, use_pointers=True, memo=None, path: str = '#', id_method=True, id_memo=None):
        """ Transform the pipe into a dict. """
        return {'input_variable': self.input_variable, 'output_variable': self.output_variable,
                'memorize': self.memorize}


class WorkflowError(Exception):
    """ Specific WorkflowError Exception. """


class Workflow(Block):
    """
    Class Block of Workflows.

    :param blocks: A List with all the Blocks used by the Workflow.
    :param pipes: A List of Pipe objects.
    :param imposed_variable_values: A dictionary of imposed variable values.
    :param description: A short description that will be displayed on workflow card (frontend).
        Should be shorter than 100 chars
    :param documentation: A long documentation that will be displayed on workflow page (frontend).
        Can use markdown elements.
    :param name: The name of the workflow.
    """

    _standalone_in_db = True
    _eq_is_data_eq = True
    _allowed_methods = ["run", "start_run"]
    _non_serializable_attributes = ["block_selectors", "branch_by_display_selector", "branch_by_export_format",
                                    "memorized_pipes", "coordinates", "detached_variables", "variables"]

    def __init__(self, blocks, pipes, output, *, imposed_variable_values=None,
                 detached_variables: List[TypedVariable] = None, description: str = "",
                 documentation: str = "", name: str = ""):
        self.blocks = blocks
        self.pipes = pipes

        if imposed_variable_values is None:
            imposed_variable_values = {}
        self.imposed_variable_values = imposed_variable_values

        self.coordinates = {}

        self.variables = []
        self.nonblock_variables = []
        if detached_variables is None:
            detached_variables = []
        self.detached_variables = detached_variables
        for block in self.blocks:
            self.handle_block(block)

        for pipe in self.pipes:
            self.handle_pipe(pipe)

        self._utd_graph = False

        inputs = [v for v in self.variables if v not in self.imposed_variable_values
                  and len(nx.ancestors(self.graph, v)) == 0]

        self.description = description
        self.documentation = documentation

        outputs = []
        self.output = output
        if output is not None:
            outputs.append(output)
            self._find_output_block(output)

        self._find_name()

        Block.__init__(self, inputs=inputs, outputs=outputs, name=name)

        self.block_selectors = {b: f"{self.selector_name(b)} ({i})" for i, b in enumerate(self.blocks)}

        self.branch_by_display_selector = self.branch_by_selector(self.display_blocks)
        self.branch_by_export_format = self.branch_by_selector(self.export_blocks)

    @classmethod
    def generate_empty(cls):
        """ Generate an empty workflow (mostly used by frontend to compute an init dict). """
        return cls(blocks=[], pipes=[], output=None)

    @property
    def nodes(self):
        """ Return the list of blocks and nonblock_variables (nodes) of the Workflow. """
        return self.blocks + self.nonblock_variables

    @cached_property
    def file_inputs(self):
        """ Get all inputs that are files. """
        return [i for i in self.inputs if i.is_file_type()]

    @cached_property
    def has_file_inputs(self) -> bool:
        """ Return True if there is any file input. """
        return any(self.file_inputs)

    @cached_property
    def memorized_pipes(self) -> List[Pipe]:
        """ Get pipes that are memorized. """
        return [p for p in self.pipes if p.memorize]

    def handle_pipe(self, pipe):
        """ Perform some initialization action on a pipe and its variables. """
        upstream_var = pipe.input_variable
        downstream_var = pipe.output_variable
        if upstream_var not in self.variables:
            self.variables.append(upstream_var)
            if upstream_var in self.detached_variables:
                self.detached_variables.remove(upstream_var)
            self.nonblock_variables.append(upstream_var)
        if downstream_var not in self.variables:
            self.variables.append(downstream_var)
            self.nonblock_variables.append(downstream_var)

    def handle_block(self, block):
        """ Perform some initialization action on a block and its variables. """
        if isinstance(block, Workflow):
            raise ValueError("Using workflow as blocks is forbidden, use WorkflowBlock wrapper instead")
        self.variables.extend(block.inputs)
        self.variables.extend(block.outputs)
        try:
            self.coordinates[block] = (0, 0)
        except ValueError as err:
            raise ValueError(f"Cannot serialize block {block} ({block.name})") from err

    def _data_hash(self):
        output_hash = hash(self.variable_indices(self.output))
        base_hash = len(self.blocks) + 11 * len(self.pipes) + 23 * len(self.imposed_variable_values) + output_hash
        block_hash = int(sum(b.equivalent_hash() for b in self.blocks) % 1e6)
        return (base_hash + block_hash) % 1000000000

    def _data_eq(self, other_object) -> bool:
        if hash(self) != hash(other_object) or not Block.equivalent(self, other_object):
            return False

        # TODO: temp , reuse graph to handle block order!!!!
        for block1, block2 in zip(self.blocks, other_object.blocks):
            if not block1.equivalent(block2):
                return False

        if not self._equivalent_pipes(other_object):
            return False

        if not self._equivalent_imposed_variables_values(other_object):
            return False
        return True

    def _find_output_block(self, output: Variable):
        found_output = False
        i = 0
        while not found_output and i < len(self.blocks):
            found_output = output in self.blocks[i].outputs
            i += 1
        if not found_output:
            raise WorkflowError("workflow's output is not in any block's outputs")

    def _find_name(self):
        found_name = False
        i = 0
        all_nbvs = self.nonblock_variables + self.detached_variables
        while not found_name and i < len(all_nbvs):
            variable = all_nbvs[i]
            found_name = variable.name == "Result Name"
            i += 1
        if not found_name:
            self.detached_variables.insert(0, NAME_VARIABLE)

    def _equivalent_pipes(self, other_wf) -> bool:
        pipes = []
        other_pipes = []
        for pipe, other_pipe in zip(self.pipes, other_wf.pipes):
            input_index = self.variable_index(pipe.input_variable)
            output_index = self.variable_index(pipe.output_variable)
            pipes.append((input_index, output_index))

            other_input_index = other_wf.variable_index(other_pipe.input_variable)
            other_output_index = other_wf.variable_index(other_pipe.output_variable)
            other_pipes.append((other_input_index, other_output_index))
        return set(pipes) == set(other_pipes)

    def _equivalent_imposed_variables_values(self, other_wf) -> bool:
        ivvs = set()
        other_ivvs = set()
        for imposed_key, other_imposed_key in zip(self.imposed_variable_values.keys(),
                                                  other_wf.imposed_variable_values.keys()):
            variable_index = self.variable_index(imposed_key)
            ivvs.add((variable_index, self.imposed_variable_values[imposed_key]))

            other_variable_index = other_wf.variable_index(other_imposed_key)
            other_ivvs.add((other_variable_index, other_wf.imposed_variable_values[other_imposed_key]))

        return ivvs == other_ivvs

    def __deepcopy__(self, memo=None):
        """ Return the deep copy. """
        if memo is None:
            memo = {}

        blocks = [b.__deepcopy__() for b in self.blocks]
        output_adress = self.variable_indices(self.output)
        if output_adress is None:
            output = None
        else:
            output_block = blocks[output_adress[0]]
            output = output_block.outputs[output_adress[2]]

        copied_workflow = Workflow(blocks=blocks, pipes=[], output=output, name=self.name)

        pipes = self.copy_pipes(copied_workflow)

        imposed_variable_values = {}
        for variable, value in self.imposed_variable_values.items():
            new_variable = copied_workflow.variable_from_index(self.variable_indices(variable))
            imposed_variable_values[new_variable] = value

        copied_workflow = Workflow(blocks=blocks, pipes=pipes, output=output,
                                   imposed_variable_values=imposed_variable_values, name=self.name)
        return copied_workflow

    def copy_pipe(self, copied_workflow: 'Workflow', pipe: Pipe) -> Pipe:
        """ Copy a single regular pipe. """
        upstream_index = self.variable_indices(pipe.input_variable)
        if self.is_variable_nbv(pipe.input_variable):
            raise dessia_common.errors.CopyError("copy_pipe method cannot handle nonblock-variables. "
                                                 "Please consider using copy_nbv_pipes")
        pipe_upstream = copied_workflow.variable_from_index(upstream_index)

        downstream_index = self.variable_indices(pipe.output_variable)
        pipe_downstream = copied_workflow.variable_from_index(downstream_index)
        return Pipe(pipe_upstream, pipe_downstream)

    def copy_nbv_pipe(self, copied_workflow: 'Workflow', pipe: Pipe, copy_memo: Dict[int, Variable]) -> Pipe:
        """
        Copy a pipe where its upstream variable is a NBV.

        This needs special care because if it is not handled properly, NBVs can duplicate,
        or copied pipes might be unordered.
        """
        nbv = pipe.input_variable
        upstream_index = self.variable_index(nbv)
        if upstream_index in copy_memo:
            copied_variable = copy_memo[upstream_index]
        else:
            copied_variable = nbv.copy()
            copy_memo[upstream_index] = copied_variable
        downstream_index = self.variable_indices(pipe.output_variable)
        pipe_downstream = copied_workflow.variable_from_index(downstream_index)
        return Pipe(copied_variable, pipe_downstream)

    def copy_pipes(self, copied_workflow: 'Workflow') -> List[Pipe]:
        """ Copy all pipes in workflow. """
        copy_memo = {}
        return [self.copy_nbv_pipe(copied_workflow=copied_workflow, pipe=p, copy_memo=copy_memo)
                if self.is_variable_nbv(p.input_variable)
                else self.copy_pipe(copied_workflow=copied_workflow, pipe=p)
                for p in self.pipes]

    def selector_name(self, block: Block) -> str:
        """ Compute name for selector. """
        name = block.name
        if name:
            return name
        if block in self.display_blocks:
            return block.type_
        if block in self.export_blocks:
            return block.extension
        return "Block"

    def branch_by_selector(self, blocks: List[Block]):
        """ Return the corresponding branch to each display or export selector. """
        selector_branches = {}
        for block in blocks:
            branch = self.secondary_branch_blocks(block)
            selector = self.block_selectors[block]
            selector_branches[selector] = branch
        return selector_branches

    @property
    def display_blocks(self):
        """ Return list of blocks that can display something (3D, PlotData, Markdown,...). """
        return [b for b in self.blocks if hasattr(b, "_display_settings")]

    @property
    def blocks_display_settings(self) -> List[DisplaySetting]:
        """ Compute all display blocks display_settings. """
        display_settings = []
        for block in self.display_blocks:
            reference_path = "#"
            for i, input_ in enumerate(block.inputs):
                incoming_pipe = self.variable_input_pipe(input_)
                if i == block._displayable_input:
                    reference_path = f"{reference_path}/values/{self.pipes.index(incoming_pipe)}"
            block_index = self.blocks.index(block)
            settings = block._display_settings(block_index=block_index, reference_path=reference_path)
            if settings is not None:
                settings.selector = self.block_selectors[block]
                display_settings.append(settings)
        return display_settings

    @staticmethod
    def display_settings() -> List[DisplaySetting]:
        """ Compute the displays settings of the workflow. """
        return [DisplaySetting(selector="documentation", type_="markdown", method="to_markdown", load_by_default=True),
                DisplaySetting(selector="workflow", type_="workflow", method="to_dict")]

    @property
    def export_blocks(self):
        """ Return list of blocks that can export something (3D, PlotData, Markdown,...). """
        return [b for b in self.blocks if hasattr(b, "_export_format")]

    @property
    def blocks_export_formats(self):
        """ Compute all export blocks export_formats. """
        export_formats = []
        for block in self.export_blocks:
            block_index = self.blocks.index(block)
            format_ = block._export_format(block_index)
            if format_ is not None:
                format_.selector = self.block_selectors[block]
                export_formats.append(format_)
        return export_formats

    def _export_formats(self):
        """ Read block to compute available export formats. """
        export_formats = DessiaObject._export_formats(self)
        script_export = ExportFormat(selector="py", extension="py", method_name="save_script_to_stream", text=True)
        export_formats.append(script_export)
        return export_formats

    def to_markdown(self):
        """ Set workflow documentation as markdown. """
        return self.documentation

    def _docstring(self):
        """ Compute documentation of all blocks. """
        return [b._docstring() for b in self.blocks]

    @property
    def _method_jsonschemas(self):
        """ Compute the run jsonschema (had to be overloaded). """
        jsonschemas = {'run': deepcopy(JSONSCHEMA_HEADER)}
        jsonschemas['run'].update({'classes': ['dessia_common.workflow.Workflow']})
        properties_dict = jsonschemas['run']['properties']
        required_inputs = []
        parsed_attributes = {}
        for i, input_ in enumerate(self.inputs + self.detached_variables):
            current_dict = {}
            if isinstance(input_, TypedVariable):
                annotation = (str(i), input_.type_)
            else:
                annotation = (str(i), Any)
            if input_ in self.nonblock_variables or input_ in self.detached_variables:
                title = input_.name
                parsed_attributes = None
            else:
                input_block = self.block_from_variable(input_)
                try:
                    block_docstring = input_block._docstring()
                    if input_ in block_docstring:
                        parsed_attributes[str(i)] = block_docstring[input_]
                except Exception:
                    parsed_attributes[(str(i))] = FAILED_ATTRIBUTE_PARSING
                if input_block.name:
                    name = input_block.name + ' - ' + input_.name
                    title = prettyname(name)
                else:
                    title = prettyname(input_.name)

            annotation_jsonschema = jsonschema_from_annotation(annotation=annotation, title=title, order=i + 1,
                                                               jsonschema_element=current_dict,
                                                               parsed_attributes=parsed_attributes)
            # Order is i+1 because of name that is at 0
            current_dict.update(annotation_jsonschema[str(i)])
            if not input_.has_default_value:
                required_inputs.append(str(i))
            else:
                dict_ = set_default_value(jsonschema_element=current_dict, key=str(i),
                                          default_value=input_.default_value)
                current_dict.update(dict_)
            if input_ not in self.imposed_variable_values:  # Removes from Optional in edits
                properties_dict[str(i)] = current_dict[str(i)]

        jsonschemas['run'].update({'required': required_inputs, 'method': True,
                                   'python_typing': "dessia_common.typings.MethodType"})
        jsonschemas['start_run'] = deepcopy(jsonschemas['run'])
        jsonschemas['start_run']['required'] = []
        return jsonschemas

    @property
    def method_schemas(self):
        """ New support of method schemas. """
        properties = {}
        required = []
        for i, input_ in enumerate(self.inputs + self.detached_variables):
            # Default value
            default_ = input_.default_value
            if not input_.has_default_value:
                required.append(str(i))
            schema = get_schema(annotation=input_.type_, attribute=str(i), definition_default=default_)

            # Title & Description
            description = None
            title = prettyname(input_.name)
            if input_ not in self.nonblock_variables and input_ not in self.detached_variables:
                block = self.block_from_variable(input_)
                description = block.parse_input_doc(input_)
                title = block.input_name(input_)
            editable = input_ not in self.imposed_variable_values
            properties[str(i)] = schema.to_dict(title=title, editable=editable, description=description)

        schemas = {}
        for method_name in ["run", "start_run"]:
            schemas[method_name] = deepcopy(JSONSCHEMA_HEADER)
            schemas[method_name].update({"required": required, "method": True, "properties": properties,
                                         "python_typing": "dessia_common.typings.MethodType",
                                         "classes": "dessia_common.workflow.core.Workflow"})
        schemas["start_run"]["required"] = []
        return schemas

    def to_dict(self, use_pointers=False, memo=None, path="#", id_method=True, id_memo=None):
        """ Compute a dict from the object content. """
        if memo is None:
            memo = {}

        # self.refresh_blocks_positions()
        dict_ = Block.to_dict(self, use_pointers=False)
        dict_['object_class'] = 'dessia_common.workflow.core.Workflow'  # Force migrating from dessia_common.workflow
        blocks = [b.to_dict(use_pointers=False) for b in self.blocks]

        pipes = [self.pipe_variable_indices(p) for p in self.pipes]

        output = self.variable_indices(self.output)
        dict_.update({'blocks': blocks, 'pipes': pipes, 'output': output,
                      'nonblock_variables': [v.to_dict() for v in self.nonblock_variables + self.detached_variables],
                      'package_mix': self.package_mix()})

        imposed_variable_values = {}
        for variable, value in self.imposed_variable_values.items():
            var_index = self.variable_indices(variable)

            if use_pointers:
                ser_value, memo = serialize_with_pointers(value=value, memo=memo,
                                                          path=f"{path}/imposed_variable_values/{var_index}")
            else:
                ser_value = serialize(value)
            imposed_variable_values[str(var_index)] = ser_value

        dict_.update({'description': self.description, 'documentation': self.documentation,
                      'imposed_variable_values': imposed_variable_values})
        return dict_

    @classmethod
    def dict_to_object(cls, dict_: JsonSerializable, force_generic: bool = False,
                       global_dict=None, pointers_memo: Dict[str, Any] = None, path: str = '#') -> 'Workflow':
        """ Recompute the object from a dict. """
        if pointers_memo is None or global_dict is None:
            global_dict, pointers_memo = update_pointers_data(global_dict=global_dict, current_dict=dict_,
                                                              pointers_memo=pointers_memo)

        workflow = initialize_workflow(dict_=dict_, global_dict=global_dict, pointers_memo=pointers_memo)

        if 'imposed_variable_values' in dict_ and 'imposed_variables' in dict_:
            # Legacy support of double list
            imposed_variable_values = {}
            for variable_index, serialized_value in zip(dict_['imposed_variables'], dict_['imposed_variable_values']):
                value = deserialize(serialized_value, global_dict=global_dict, pointers_memo=pointers_memo)
                variable = workflow.variable_from_index(variable_index)
                imposed_variable_values[variable] = value
        else:
            imposed_variable_values = {}
            if 'imposed_variable_indices' in dict_:
                for variable_index in dict_['imposed_variable_indices']:
                    variable = workflow.variable_from_index(variable_index)
                    imposed_variable_values[variable] = variable.default_value
            if 'imposed_variable_values' in dict_:
                # New format with a dict
                for variable_index_str, serialized_value in dict_['imposed_variable_values'].items():
                    variable_index = ast.literal_eval(variable_index_str)
                    value = deserialize(serialized_value, global_dict=global_dict, pointers_memo=pointers_memo)
                    variable = workflow.variable_from_index(variable_index)
                    imposed_variable_values[variable] = value

            if 'imposed_variable_indices' not in dict_ and 'imposed_variable_values' not in dict_:
                imposed_variable_values = None

        description = dict_.get("description", "")
        documentation = dict_.get("documentation", "")

        return cls(blocks=workflow.blocks, pipes=workflow.pipes, output=workflow.output,
                   imposed_variable_values=imposed_variable_values, description=description,
                   documentation=documentation, name=dict_["name"])

    def dict_to_arguments(self, dict_: JsonSerializable, method: str, global_dict=None, pointers_memo=None, path='#'):
        """ Process a JSON of arguments and deserialize them. """
        dict_ = {int(k): v for k, v in dict_.items()}  # Serialization set keys as strings
        if method in self._allowed_methods:
            name = None
            arguments_values = {}
            for i, input_ in enumerate(self.inputs):
                has_default = input_.has_default_value
                if not has_default or (has_default and i in dict_):
                    value = dict_[i]
                    path_value = f'{path}/inputs/{i}'
                    deserialized_value = deserialize_argument(type_=input_.type_, argument=value,
                                                              global_dict=global_dict,
                                                              pointers_memo=pointers_memo, path=path_value)
                    if input_.name == "Result Name":
                        name = deserialize_argument(type_=input_.type_, argument=value, global_dict=global_dict,
                                                    pointers_memo=pointers_memo, path=path_value)
                    arguments_values[i] = deserialized_value
            if name is None and len(self.inputs) in dict_ and isinstance(dict_[len(self.inputs)], str):
                # Hot fixing name not attached
                name = dict_[len(self.inputs)]
            return {'input_values': arguments_values, 'name': name}
        raise NotImplementedError(f"Method {method} not in Workflow allowed methods")

    def _run_dict(self) -> Dict:
        dict_ = {}

        copied_ivv = {}
        for variable, value in self.imposed_variable_values.items():
            variable_index = self.variables.index(variable)
            copied_ivv[variable_index] = value

        cached_ivv = self.imposed_variable_values
        self.imposed_variable_values = {}
        copied_workflow = self.copy()
        self.imposed_variable_values = cached_ivv
        # We need to clear the imposed_variables_values and then copy the workflow in order
        # to have the good input indices in the loop bellow

        for input_index, input_ in enumerate(copied_workflow.inputs):
            variable_index = copied_workflow.variables.index(input_)
            if variable_index in copied_ivv:
                dict_[input_index] = serialize(copied_ivv[variable_index])
            elif isinstance(input_, TypedVariableWithDefaultValue):
                dict_[input_index] = serialize(input_.default_value)

        return dict_

    def _start_run_dict(self) -> Dict:
        return {}

    def method_dict(self, method_name: str = None, method_jsonschema: Any = None) -> Dict:
        """ Wrapper method to get dictionaries of run and start_run methods. """
        if method_name == 'run':
            return self._run_dict()
        if method_name == 'start_run':
            return self._start_run_dict()
        raise WorkflowError(f"Calling method_dict with unknown method_name '{method_name}'")

    def variable_from_index(self, index: Union[int, Tuple[int, int, int]]):
        """ Index elements are, in order : (Block index : int, Port side (0: input, 1: output), Port index : int). """
        if isinstance(index, int):
            variable = self.nonblock_variables[index]
        else:
            if not index[1]:
                variable = self.blocks[index[0]].inputs[index[2]]
            else:
                variable = self.blocks[index[0]].outputs[index[2]]
        return variable

    def _get_graph(self):
        """ Cached property for graph. """
        if not self._utd_graph:
            self._cached_graph = self._graph()
            self._utd_graph = True
        return self._cached_graph

    graph = property(_get_graph)

    def _graph(self):
        """ Compute the networkx graph of the workflow. """
        graph = nx.DiGraph()
        graph.add_nodes_from(self.variables)
        graph.add_nodes_from(self.blocks)
        for block in self.blocks:
            for input_parameter in block.inputs:
                graph.add_edge(input_parameter, block)
            for output_parameter in block.outputs:
                graph.add_edge(block, output_parameter)

        for pipe in self.pipes:
            graph.add_edge(pipe.input_variable, pipe.output_variable)
        return graph

    @property
    def runtime_blocks(self):
        """ Return blocks that are upstream for output. """
        # TODO Check what's happening when output is null (incomplete workflow)
        output_block = self.block_from_variable(self.output)
        output_upstreams = self.upstream_blocks(output_block)
        runtime_blocks = [output_block] + output_upstreams
        i = 0
        while output_upstreams and i <= len(self.blocks):
            block_upstreams = []
            for block in output_upstreams:
                block_upstreams.extend(self.upstream_blocks(block))
            output_upstreams = block_upstreams
            for candidate in block_upstreams:
                if candidate not in runtime_blocks:
                    runtime_blocks.append(candidate)
            i += 1
        return runtime_blocks

    def secondary_branch_blocks(self, block: Block) -> List[Block]:
        """
        Compute the necessary upstream blocks to run a part of a workflow that leads to the given block.

        It stops looking for blocks when it reaches the main branch, and memorize the connected pipe

        :param block: Block that is the target of the secondary branch
        :type block: Block
        """
        upstream_blocks = self.upstream_blocks(block)
        branch_blocks = [block]
        i = 0
        candidates = upstream_blocks
        while candidates and i <= len(self.blocks):
            candidates = []
            for upstream_block in upstream_blocks:
                if upstream_block not in self.runtime_blocks and upstream_block not in branch_blocks:
                    branch_blocks.insert(0, upstream_block)
                    candidates.extend(self.upstream_blocks(upstream_block))
            upstream_blocks = candidates
            i += 1
        for branch_block in branch_blocks:
            upstream_blocks = self.upstream_blocks(branch_block)
            for upstream_block in upstream_blocks:
                if upstream_block in self.runtime_blocks:
                    for pipe in self.pipes_between_blocks(upstream_block, branch_block):
                        pipe.memorize = True
        return branch_blocks

    def pipe_from_variable_indices(self, upstream_indices: Union[int, Tuple[int, int, int]],
                                   downstream_indices: Union[int, Tuple[int, int, int]]) -> Pipe:
        """ Get a pipe from the global indices of its attached variables. """
        for pipe in self.pipes:
            if self.variable_indices(pipe.input_variable) == upstream_indices \
                    and self.variable_indices(pipe.output_variable) == downstream_indices:
                return pipe
        msg = f"No pipe has {upstream_indices} as upstream variable and {downstream_indices} as downstream variable"
        raise ValueError(msg)

    def pipe_variable_indices(self, pipe: Pipe) -> Tuple[Union[int, Tuple[int, int, int]],
                                                         Union[int, Tuple[int, int, int]]]:
        """ Return the global indices of a pipe's attached variables. """
        return self.variable_indices(pipe.input_variable), self.variable_indices(pipe.output_variable)

    def variable_input_pipe(self, variable: Variable) -> Optional[Pipe]:
        """ Get the incoming pipe for a variable. If variable is not connected, returns None. """
        incoming_pipes = [p for p in self.pipes if p.output_variable == variable]
        if incoming_pipes:  # Inputs can only be connected to one pipe
            incoming_pipe = incoming_pipes[0]
            return incoming_pipe
        return None

    def variable_output_pipes(self, variable: Variable) -> List[Optional[Pipe]]:
        """ Compute all pipes going out a given variable. """
        return [p for p in self.pipes if p.input_variable == variable]

    def pipes_between_blocks(self, upstream_block: Block, downstream_block: Block):
        """ Compute all the pipes linking two blocks. """
        pipes = []
        for outgoing_pipe in self.block_outgoing_pipes(upstream_block):
            if outgoing_pipe is not None and outgoing_pipe in self.block_incoming_pipes(downstream_block):
                pipes.append(outgoing_pipe)
        return pipes

    def block_incoming_pipes(self, block: Block) -> List[Optional[Pipe]]:
        """ Get incoming pipes for every block variable. """
        return [self.variable_input_pipe(i) for i in block.inputs]

    def block_outgoing_pipes(self, block: Block) -> List[Pipe]:
        """ Return all block outgoing pipes. """
        outgoing_pipes = []
        for output in block.outputs:
            outgoing_pipes.extend(self.variable_output_pipes(output))
        return outgoing_pipes

    def upstream_blocks(self, block: Block) -> List[Block]:
        """ Return a list of given block's upstream blocks. """
        # Setting a dict here to foresee a future use. Might be unnecessary
        upstream_variables = {"available": [], "nonblock": [], "wired": []}
        input_upstreams = [self.upstream_variable(i) for i in block.inputs]
        for variable in input_upstreams:
            if variable is None:
                upstream_variables["available"].append(variable)
            elif variable in self.nonblock_variables:
                upstream_variables["nonblock"].append(variable)
            else:
                upstream_variables["wired"].append(variable)
        upstream_blocks = [self.block_from_variable(v) for v in upstream_variables["wired"]]
        return list(set(upstream_blocks))

    def get_upstream_nbv(self, variable: Variable) -> Variable:
        """ If given variable has an upstream nonblock_variable, return it otherwise return given variable itself. """
        if not self.nonblock_variables:
            return variable
        upstream_variable = self.upstream_variable(variable)
        if upstream_variable is not None and upstream_variable in self.nonblock_variables:
            return upstream_variable
        return variable

    def upstream_variable(self, variable: Variable) -> Optional[Variable]:
        """
        Return upstream variable if given variable is connected to a pipe as a pipe output.

        :param variable: Variable to search an upstream for
        """
        incoming_pipe = self.variable_input_pipe(variable)
        if incoming_pipe:
            return incoming_pipe.input_variable
        return None

    def variable_indices(self, variable: Variable) -> Optional[Union[Tuple[int, int, int], int]]:
        """
        Return global address of given variable as a tuple or an int.

        If variable is non block, return index of variable in variables sequence
        Else returns global address (index_block, index, index_port)
        """
        if variable is None:
            return None

        for iblock, block in enumerate(self.blocks):
            if variable in block.inputs:
                ib1 = iblock
                ti1 = 0
                iv1 = block.inputs.index(variable)
                return ib1, ti1, iv1
            if variable in block.outputs:
                ib1 = iblock
                ti1 = 1
                iv1 = block.outputs.index(variable)
                return ib1, ti1, iv1

        upstream_variable = self.get_upstream_nbv(variable)
        if upstream_variable in self.nonblock_variables:
            # Free variable not attached to block
            return self.nonblock_variables.index(upstream_variable)
        raise WorkflowError(f"Something is wrong with variable {variable.name}")

    def is_variable_nbv(self, variable: Variable) -> bool:
        """ Return True if variable does not belong to a block. """
        return isinstance(self.variable_indices(variable), int)

    def block_from_variable(self, variable) -> Block:
        """ Return block of which given variable is attached to. """
        iblock, _, _ = self.variable_indices(variable)
        return self.blocks[iblock]

    def output_disconnected_elements(self):
        """ Return blocks and variables that are not attached to the output. """
        disconnected_elements = []
        ancestors = nx.ancestors(self.graph, self.output)
        for block in self.blocks:
            if block not in ancestors:
                disconnected_elements.append(block)

        for variable in self.nonblock_variables:
            if variable not in ancestors:
                disconnected_elements.append(variable)
        return disconnected_elements

    def index(self, variable):
        """ Deprecated, will be remove in version 0.8.0. """
        warnings.warn("index method is deprecated, use input_index instead", DeprecationWarning)
        return self.input_index(variable)

    def input_index(self, variable: Variable) -> Optional[int]:
        """ If variable is a workflow input, returns its index. """
        upstream_variable = self.get_upstream_nbv(variable)
        if upstream_variable in self.inputs:
            return self.inputs.index(upstream_variable)
        return None

    def variable_index(self, variable: Variable) -> int:
        """ Return variable index in variables sequence. """
        return self.variables.index(variable)

    def block_inputs_global_indices(self, block_index: int) -> List[int]:
        """ Return given block inputs global indices in inputs sequence. """
        block = self.blocks[block_index]
        indices = [self.input_index(i) for i in block.inputs]
        return [i for i in indices if i is not None]

    def match_variables(self, serialize_output: bool = False):
        """
        Run a check for every variable to find its matchable counterparts.

        This means :
            - Variables are compatible workflow-wise
            - Their types are compatible
        """
        variable_match = {}
        for variable in self.variables:
            if isinstance(variable, TypedVariable):
                vartype = variable.type_
            else:
                continue
            if serialize_output:
                varkey = str(self.variable_indices(variable))
            else:
                varkey = variable
            variable_match[varkey] = []
            for other_variable in self.variables:
                if not self.variable_compatibility(variable, other_variable):
                    continue
                other_vartype = other_variable.type_
                if typematch(vartype, other_vartype):
                    if serialize_output:
                        varval = str(self.variable_indices(other_variable))
                    else:
                        varval = other_variable
                    variable_match[varkey].append(varval)
        return variable_match

    def variable_compatibility(self, variable: Variable, other_variable: Variable) -> bool:
        """
        Check compatibility between variables.

        Two variables are compatible if :
            - They are not equal
            - They don't share the same block
            - They are not input/input or output/output
            - They are typed
        """
        if variable == other_variable:
            # If this is the same variable, it is not compatible
            return False

        adress = self.variable_indices(variable)
        other_adress = self.variable_indices(other_variable)

        if variable not in self.nonblock_variables and other_variable not in self.nonblock_variables:
            # If both aren't NBVs we need to check more non-equality elements
            same_block = adress[0] == other_adress[0]
            same_side = adress[1] == other_adress[1]
            if same_block or same_side:
                # A variable cannot be compatible with one on a same block
                # or being the same side (input/input, output/output)
                return False
        # If both are NBVs, non-equality has already been checked
        # If one is NBV and not the other, there is no need to check non-equality

        if not (isinstance(variable, TypedVariable) and isinstance(other_variable, TypedVariable)):
            # Variable must be typed to be seen compatible
            return False
        return True

    @property
    def layout_graph(self) -> nx.DiGraph:
        """ Compute graph layout. """
        graph = nx.DiGraph()
        graph.add_nodes_from(self.nodes)  # does not handle detached_variable

        for pipe in self.pipes:
            if pipe.input_variable in self.nonblock_variables:
                input_node = pipe.input_variable
            else:
                input_node = self.block_from_variable(pipe.input_variable)
            output_block = self.block_from_variable(pipe.output_variable)
            graph.add_edge(input_node, output_block)

        return graph

    def graph_columns(self, graph):
        """
        Store nodes of a workflow into a list of nodes indexes.

        :returns: list[ColumnLayout] where ColumnLayout is list[node_index]
        """
        column_by_node = get_column_by_node(graph)
        nodes_by_column = {}
        for node, column_index in column_by_node.items():
            node_index = self.nodes.index(node)
            nodes_by_column[column_index] = nodes_by_column.get(column_index, []) + [node_index]

        return list(nodes_by_column.values())

    def layout(self):
        """
        Stores a workflow graph layout.

        :returns: list[GraphLayout] where GraphLayout is list[ColumnLayout] and ColumnLayout is list[node_index]
        """
        digraph = self.layout_graph
        graph = digraph.to_undirected()
        connected_components = nx.connected_components(graph)

        return [self.graph_columns(digraph.subgraph(cc)) for cc in list(connected_components)]

    def plot_graph(self):
        """ Plot graph by means of networking and matplotlib. """
        pos = nx.kamada_kawai_layout(self.graph)
        nx.draw_networkx_nodes(self.graph, pos, self.blocks, node_shape='s', node_color='grey')
        nx.draw_networkx_nodes(self.graph, pos, self.variables, node_color='b')
        nx.draw_networkx_nodes(self.graph, pos, self.inputs, node_color='g')
        nx.draw_networkx_nodes(self.graph, pos, self.outputs, node_color='r')
        nx.draw_networkx_edges(self.graph, pos)

        labels = {}  # b: b.function.__name__ for b in self.block}
        for block in self.blocks:
            labels[block] = block.__class__.__name__
            for variable in self.variables:
                labels[variable] = variable.name
        nx.draw_networkx_labels(self.graph, pos, labels)

    def run(self, input_values, verbose=False, progress_callback=lambda x: None, name=None):
        """ Full run of a workflow. Yields a WorkflowRun. """
        log = ''

        state = self.start_run(input_values)
        state.activate_inputs(check_all_inputs=True)

        start_time = time.time()
        start_timestamp = datetime.datetime.now()

        log_msg = 'Starting workflow run at {}'
        log_line = log_msg.format(time.strftime('%d/%m/%Y %H:%M:%S UTC', time.gmtime(start_time)))
        log += (log_line + '\n')
        if verbose:
            print(log_line)

        state.continue_run(progress_callback=progress_callback)

        end_time = time.time()
        log_line = f"Workflow terminated in {end_time - start_time} s"

        log += log_line + '\n'
        if verbose:
            print(log_line)

        if not name:
            timestamp = start_timestamp.strftime("%m-%d (%H:%M)")
            name = f"{self.name} @ [{timestamp}]"
        return state.to_workflow_run(name=name)

    def start_run(self, input_values=None, name: str = None):
        """ Partial run of a workflow. Yields a WorkflowState. """
        return WorkflowState(self, input_values=input_values, name=name)

    def jointjs_layout(self, min_horizontal_spacing=300, min_vertical_spacing=200, max_height=800, max_length=1500):
        """ Deprecated workflow layout. Used only in jointjs_data method. """
        coordinates = {}
        elements_by_distance = {}
        if self.output:
            for element in self.nodes:
                distances = []
                paths = nx.all_simple_paths(self.graph, element, self.output)
                for path in paths:
                    distance = 1
                    for path_element in path[1:-1]:
                        if path_element in self.blocks + self.nonblock_variables:
                            distance += 1
                    distances.append(distance)
                try:
                    distance = max(distances)
                except ValueError:
                    distance = 3
                if distance in elements_by_distance:
                    elements_by_distance[distance].append(element)
                else:
                    elements_by_distance[distance] = [element]

        if len(elements_by_distance) != 0:
            max_distance = max(elements_by_distance.keys())
        else:
            max_distance = 3  # TODO: this is an awful quick fix

        horizontal_spacing = max(min_horizontal_spacing, max_length / max_distance)

        for i, distance in enumerate(sorted(elements_by_distance.keys())[::-1]):
            vertical_spacing = min(min_vertical_spacing, max_height / len(elements_by_distance[distance]))
            for j, element in enumerate(elements_by_distance[distance]):
                coordinates[element] = (i * horizontal_spacing, (j + 0.5) * vertical_spacing)
        return coordinates

    def jointjs_data(self):
        """ Compute the data needed for jointjs plotting. """
        coordinates = self.jointjs_layout()
        blocks = []
        for block in self.blocks:
            # TOCHECK Is it necessary to add is_workflow_input/output for outputs/inputs ??
            block_data = block.jointjs_data()
            inputs = [{'name': i.name, 'is_workflow_input': i in self.inputs,
                       'has_default_value': i.has_default_value} for i in block.inputs]
            outputs = [{'name': o.name, 'is_workflow_output': o in self.outputs} for o in block.outputs]
            block_data.update({'inputs': inputs, 'outputs': outputs, 'position': coordinates[block]})
            blocks.append(block_data)

        nonblock_variables = []
        for variable in self.nonblock_variables:
            is_input = variable in self.inputs
            nonblock_variables.append({'name': variable.name, 'is_workflow_input': is_input,
                                       'position': coordinates[variable]})
        edges = []
        for pipe in self.pipes:
            input_index = self.variable_indices(pipe.input_variable)
            if self.is_variable_nbv(pipe.input_variable):
                node1 = input_index
            else:
                ib1, is1, ip1 = input_index
                if is1:
                    block = self.blocks[ib1]
                    ip1 += len(block.inputs)

                node1 = [ib1, ip1]

            output_index = self.variable_indices(pipe.output_variable)
            if self.is_variable_nbv(pipe.output_variable):
                node2 = output_index
            else:
                ib2, is2, ip2 = output_index
                if is2:
                    block = self.blocks[ib2]
                    ip2 += len(block.inputs)

                node2 = [ib2, ip2]

            edges.append([node1, node2])

        data = Block.jointjs_data(self)
        data.update({'blocks': blocks, 'nonblock_variables': nonblock_variables, 'edges': edges})
        return data

    def plot(self, reference_path: str = "#", **kwargs):
        """ Display workflow in web browser. """
        data = json.dumps(self.jointjs_data())
        rendered_template = workflow_template.substitute(workflow_data=data)

        temp_file = tempfile.mkstemp(suffix='.html')[1]
        with open(temp_file, 'wb') as file:
            file.write(rendered_template.encode('utf-8'))
        webbrowser.open('file://' + temp_file)

    def is_valid(self, level: str = "error"):
        """ Tell if the workflow is valid by checking type compatibility of pipes inputs/outputs. """
        for pipe in self.pipes:
            upstream = pipe.input_variable.type_
            downstream = pipe.output_variable.type_
            if upstream.type_ != downstream.type_:
                try:
                    issubclass(upstream.type_.type_, downstream.type_)
                except TypeError as error:  # TODO: need of a real typing check
                    consistent = True
                    if not consistent:
                        raise TypeError(f"Inconsistent pipe type from pipe input '{upstream.name}'"
                                        f"to pipe output '{downstream.name}': "
                                        f"'{upstream.type_}' incompatible with '{downstream.type_}'") from error
        return True

    def package_mix(self) -> Dict[str, float]:
        """ Compute a structure showing percentages of packages used. """
        package_mix = {}
        for block in self.blocks:
            if hasattr(block, 'package_mix'):
                for package_name, fraction in block.package_mix().items():
                    if package_name in package_mix:
                        package_mix[package_name] += fraction
                    else:
                        package_mix[package_name] = fraction

        # Make dimensionless
        fraction_sum = sum(package_mix.values())
        return {pn: f / fraction_sum for pn, f in package_mix.items()}

    def _to_script(self, prefix: str = '') -> ToScriptElement:
        """
        Computes elements for a to_script interpretation.

        :returns: ToSriptElement
        """
        workflow_output_index = self.variable_indices(self.output)
        if workflow_output_index is None:
            raise ValueError("A workflow output must be set")

        # --- Blocks ---
        blocks_str = ""
        imports = []
        imports_as_is = []
        for iblock, block in enumerate(self.blocks):
            block_script = block._to_script(prefix)
            imports.extend(block_script.imports)
            if block_script.before_declaration is not None:
                blocks_str += f"{block_script.before_declaration}\n"
            blocks_str += f'{prefix}block_{iblock} = {block_script.declaration}\n'
        blocks_str += f"{prefix}blocks = [{', '.join([prefix + 'block_' + str(i) for i in range(len(self.blocks))])}]\n"

        # --- NBVs ---
        nbvs_str = ""
        for nbv_index, nbv in enumerate(self.nonblock_variables):
            nbv_script = nbv._to_script()
            imports.extend(nbv_script.imports)
            imports_as_is.extend(nbv_script.imports_as_is)
            nbvs_str += f"{prefix}variable_{nbv_index} = {nbv_script.declaration}\n"

        # --- Pipes ---
        if len(self.pipes) > 0:
            imports.append(self.pipes[0].full_classname)

        pipes_str = ""
        for ipipe, pipe in enumerate(self.pipes):
            input_index = self.variable_indices(pipe.input_variable)
            if self.is_variable_nbv(pipe.input_variable):  # NBV handling
                input_name = f'{prefix}variable_{input_index}'
            else:
                input_name = f"{prefix}block_{input_index[0]}.outputs[{input_index[2]}]"

            output_index = self.variable_indices(pipe.output_variable)
            if self.is_variable_nbv(pipe.output_variable):  # NBV handling
                output_name = f'{prefix}variable_{output_index}'
            else:
                output_name = f"{prefix}block_{output_index[0]}.inputs[{output_index[2]}]"
            pipes_str += f"{prefix}pipe_{ipipe} = Pipe({input_name}, {output_name})\n"
        pipes_str += f"{prefix}pipes = [{', '.join([prefix + 'pipe_' + str(i) for i in range(len(self.pipes))])}]\n"

        # --- Building script ---
        output_name = f"{prefix}block_{workflow_output_index[0]}.outputs[{workflow_output_index[2]}]"

        full_script = f"{blocks_str}\n" \
                      f"{nbvs_str}\n" \
                      f"{pipes_str}\n" \
                      f"{prefix}workflow = " \
                      f"Workflow({prefix}blocks, {prefix}pipes, output={output_name}, name='{self.name}')\n"

        for key, value in self.imposed_variable_values.items():
            variable_indice = self.variable_indices(key)
            if self.is_variable_nbv(key):
                variable_str = variable_indice
            else:
                [block_index, _, variable_index] = variable_indice
                variable_str = f"{prefix}blocks[{block_index}].inputs[{variable_index}]"
            full_script += f"{prefix}workflow.imposed_variable_values[{variable_str}] = {value}\n"
        return ToScriptElement(declaration=full_script, imports=imports, imports_as_is=imports_as_is)

    def to_script(self) -> str:
        """ Compute a script representing the workflow. """
        workflow_output_index = self.variable_indices(self.output)
        if workflow_output_index is None:
            raise ValueError("A workflow output must be set")

        self_script = self._to_script()
        self_script.imports.append(self.full_classname)

        script_imports = self_script.imports_to_str()

        return f"{script_imports}\n" \
               f"{self_script.declaration}"

    def save_script_to_stream(self, stream: io.StringIO):
        """ Save the workflow to a python script to a stream. """
        string = self.to_script()
        stream.seek(0)
        stream.write(string)

    def save_script_to_file(self, filename: str):
        """ Save the workflow to a python script to a file on the disk. """
        if not filename.endswith('.py'):
            filename += '.py'
        with open(filename, 'w', encoding='utf-8') as file:
            self.save_script_to_stream(file)

    def evaluate(self, values, **kwargs):
        """ Not implemented Workflow as Block evaluate method. """
        raise NotImplementedError("Method 'evaluate' is not implemented for class Workflow.")


class WorkflowState(DessiaObject):
    """ State of execution of a workflow. """

    _standalone_in_db = True
    _allowed_methods = ['block_evaluation', 'evaluate_next_block', 'continue_run',
                        'evaluate_maximum_blocks', 'add_block_input_values']
    _non_serializable_attributes = ['activated_items']

    def __init__(self, workflow: Workflow, input_values=None, activated_items=None, values=None,
                 start_time: float = None, end_time: float = None, output_value=None, log: str = '', name: str = ''):
        self.workflow = workflow
        if input_values is None:
            input_values = {}
        self.input_values = input_values

        if activated_items is None:
            activated_items = {p: False for p in workflow.pipes}
            activated_items.update({v: False for v in workflow.variables})
            activated_items.update({b: False for b in workflow.blocks})
        self.activated_items = activated_items

        if values is None:
            values = {}
        self.values = values

        if start_time is None:
            start_time = time.time()
        self.start_time = start_time

        self.end_time = end_time

        self.output_value = output_value
        self.log = log

        self.activate_inputs()
        DessiaObject.__init__(self, name=name)

    def __deepcopy__(self, memo=None):
        if memo is None:
            memo = {}

        workflow = self.workflow.copy(deep=True, memo=memo)
        input_values = deepcopy_value(value=self.input_values, memo=memo)
        values = {}
        for pipe, value in self.values.items():
            variable_indices = self.workflow.pipe_variable_indices(pipe)
            copied_pipe = workflow.pipe_from_variable_indices(*variable_indices)
            values[copied_pipe] = value

        activated_items = {}
        for item, value in self.activated_items.items():
            if isinstance(item, Variable):
                copied_item = workflow.variable_from_index(self.workflow.variable_indices(item))
            elif isinstance(item, Block):
                copied_item = workflow.blocks[self.workflow.blocks.index(item)]
            elif isinstance(item, Pipe):
                copied_item = workflow.pipes[self.workflow.pipes.index(item)]
            else:
                raise ValueError(f"WorkflowState Copy Error : item {item} cannot be activated")
            activated_items[copied_item] = value
        workflow_state = self.__class__(workflow=workflow, input_values=input_values, activated_items=activated_items,
                                        values=values, start_time=self.start_time, end_time=self.end_time,
                                        output_value=deepcopy_value(value=self.output_value, memo=memo),
                                        log=self.log, name=self.name)
        return workflow_state

    def _data_hash(self):
        workflow = hash(self.workflow)
        output = choose_hash(self.output_value)
        input_values = sum(i * choose_hash(v) for (i, v) in self.input_values.items())
        values = len(self.values) * 7
        return (workflow + output + input_values + values) % 1000000000

    def _data_eq(self, other_object: 'WorkflowState'):
        if not (self.__class__.__name__ == other_object.__class__.__name__
                and self.progress == other_object.progress
                and self.workflow == other_object.workflow
                # and self.input_values.keys() == other_object.input_values.keys()
                and self.output_value == other_object.output_value):
            return False

        for index in set(list(self.input_values.keys()) + list(other_object.input_values.keys())):
            value1 = self.input_values.get(index, None)
            value2 = other_object.input_values.get(index, None)
            if value1 != value2:
                # Rechecking if input is file, in which case we tolerate different values
                if not self.workflow.inputs[index].is_file_type():
                    return False

        for block, other_block in zip(self.workflow.blocks, other_object.workflow.blocks):
            if self.activated_items[block] != other_object.activated_items[other_block]:
                # Check block progress state
                return False
            variables = block.inputs + block.outputs
            other_variables = other_block.inputs + other_block.outputs
            for variable, other_variable in zip(variables, other_variables):
                if self.activated_items[variable] != other_object.activated_items[other_variable]:
                    # Check variables progress state
                    return False

        for pipe, other_pipe in zip(self.workflow.pipes, other_object.workflow.pipes):
            if self.activated_items[pipe] != other_object.activated_items[other_pipe]:
                # Check pipe progress state
                return False
        return True

    @property
    def method_schemas(self):
        """ Empty schemas for WorkflowState because not directly used. """
        return {}

    def to_dict(self, use_pointers: bool = True, memo=None, path: str = '#', id_method=True, id_memo=None):
        """ Transform object into a dict. """
        if memo is None:
            memo = {}
        if id_memo is None:
            id_memo = {}

        if use_pointers:
            workflow_dict = self.workflow.to_dict(path=f'{path}/workflow', memo=memo)
        else:
            workflow_dict = self.workflow.to_dict(use_pointers=False)

        dict_ = self.base_dict()
        dict_.update({'start_time': self.start_time, 'end_time': self.end_time,
                      'log': self.log, "workflow": workflow_dict})
        # Force migrating from dessia_common.workflow
        dict_['object_class'] = 'dessia_common.workflow.core.WorkflowState'

        input_values = {}
        for input_number, value in self.input_values.items():
            if self.workflow.inputs[input_number] not in self.workflow.file_inputs:
                if use_pointers:
                    serialized_v, memo = serialize_with_pointers(value=value, memo=memo,
                                                                 path=f"{path}/input_values/{input_number}",
                                                                 id_memo=id_memo)
                else:
                    serialized_v = serialize(value)
                input_values[str(input_number)] = serialized_v

        dict_['input_values'] = input_values

        # Output value: priority for reference before values
        if self.output_value is not None:
            if use_pointers:
                serialized_output_value, memo = serialize_with_pointers(self.output_value, memo=memo,
                                                                        path=f'{path}/output_value',
                                                                        id_memo=id_memo)
            else:
                serialized_output_value = serialize(self.output_value)

            dict_.update({'output_value': serialized_output_value,
                          'output_value_type': recursive_type(self.output_value)})
        # Values
        values = {}
        for pipe, value in self.values.items():
            if not is_dessia_file(value) and pipe in self.workflow.memorized_pipes:
                pipe_index = self.workflow.pipes.index(pipe)
                if use_pointers:
                    try:
                        serialized_value, memo = serialize_with_pointers(value=value, memo=memo,
                                                                         path=f"{path}/values/{pipe_index}",
                                                                         id_memo=id_memo)
                        values[str(pipe_index)] = serialized_value
                    except SerializationError:
                        warnings.warn(f"unable to serialize {value}, dropping it from workflow state/run values",
                                      SerializationWarning)
                else:
                    values[str(pipe_index)] = serialize(value)
        dict_['values'] = values

        # In the future comment these below and rely only on activated items
        dict_['evaluated_blocks_indices'] = [i for i, b in enumerate(self.workflow.blocks)
                                             if b in self.activated_items and self.activated_items[b]]

        dict_['evaluated_pipes_indices'] = [i for i, p in enumerate(self.workflow.pipes)
                                            if p in self.activated_items and self.activated_items[p]]

        dict_['evaluated_variables_indices'] = [self.workflow.variable_indices(v) for v in self.workflow.variables
                                                if v in self.activated_items and self.activated_items[v]]
        if path == '#':
            add_references(dict_, memo, id_memo)
        return dict_

    def state_display(self):
        """
        Compute display.

        TODO This doesn't compute display at all. It probably was the reason of display failure. Copy/Paste problem ?
        """
        memo = {}

        workflow_dict = self.workflow.to_dict(path='#/workflow', memo=memo)

        dict_ = self.base_dict()
        # Force migrating from dessia_common.workflow
        dict_['object_class'] = 'dessia_common.workflow.core.WorkflowState'

        dict_['workflow'] = workflow_dict

        dict_['filled_inputs'] = list(sorted(self.input_values.keys()))

        # Output value: priority for reference before values
        if self.output_value is not None:
            serialized_output_value, memo = serialize_with_pointers(self.output_value, memo=memo, path='#/output_value')
            dict_['output_value'] = serialized_output_value

        dict_['evaluated_blocks_indices'] = [i for i, b in enumerate(self.workflow.blocks)
                                             if b in self.activated_items and self.activated_items[b]]

        dict_['evaluated_pipes_indices'] = [i for i, p in enumerate(self.workflow.pipes)
                                            if p in self.activated_items and self.activated_items[p]]

        dict_['evaluated_variables_indices'] = [self.workflow.variable_indices(v) for v in self.workflow.variables
                                                if v in self.activated_items and self.activated_items[v]]

        dict_.update({'start_time': self.start_time, 'end_time': self.end_time, 'log': self.log})
        return dict_

    @classmethod
    def dict_to_object(cls, dict_: JsonSerializable, force_generic: bool = False,
                       global_dict=None, pointers_memo: Dict[str, Any] = None, path: str = '#') -> 'WorkflowState':
        """ Compute Workflow State from given dict. Handles pointers. """
        if pointers_memo is None or global_dict is None:
            global_dict, pointers_memo = update_pointers_data(global_dict=global_dict, current_dict=dict_,
                                                              pointers_memo=pointers_memo)

        workflow = Workflow.dict_to_object(dict_=dict_['workflow'], global_dict=global_dict,
                                           pointers_memo=pointers_memo, path=f"{path}/workflow")
        if 'output_value' in dict_:
            value = dict_['output_value']
            output_value = deserialize(value, global_dict=global_dict,
                                       pointers_memo=pointers_memo, path=f'{path}/output_value')
        else:
            output_value = None

        values = {}
        if 'values' in dict_:
            for i, value in dict_['values'].items():
                values[workflow.pipes[int(i)]] = deserialize(value, global_dict=global_dict,
                                                             pointers_memo=pointers_memo, path=f'{path}/values/{i}')

        input_values = {int(i): deserialize(v, global_dict=global_dict, pointers_memo=pointers_memo,
                                            path=f"{path}/input_values/{i}") for i, v in dict_['input_values'].items()}

        activated_items = {b: i in dict_['evaluated_blocks_indices'] for i, b in enumerate(workflow.blocks)}
        activated_items.update({p: i in dict_['evaluated_pipes_indices'] for i, p in enumerate(workflow.pipes)})

        var_indices = []
        for variable_indices in dict_['evaluated_variables_indices']:
            if is_sequence(variable_indices):
                var_indices.append(tuple(variable_indices))  # JSON serialization loses tuples
            else:
                var_indices.append(variable_indices)
        activated_items.update({v: workflow.variable_indices(v) in var_indices for v in workflow.variables})

        return cls(workflow=workflow, input_values=input_values, activated_items=activated_items,
                   values=values, start_time=dict_['start_time'], end_time=dict_['end_time'],
                   output_value=output_value, log=dict_['log'], name=dict_['name'])

    def add_input_value(self, input_index: int, value):
        """ Add a value for given input. """
        self._activate_input(input_=self.workflow.inputs[input_index], value=value)

    def add_several_input_values(self, indices: List[int], values):
        """ Add several values for given inputs. """
        for index in indices:
            input_ = self.workflow.inputs[index]
            if index not in values:
                if self.activated_items[input_] and index in self.input_values:
                    value = self.input_values[index]
                else:
                    msg = f"Value '{input_.name}' of index '{index}' in inputs has no value."
                    if isinstance(input_, TypedVariable):
                        msg += f" Should be instance of '{input_.type_}'."
                    raise ValueError(msg)
            else:
                value = values[index]
            self.add_input_value(input_index=index, value=value)

    def add_block_input_values(self, block_index: int, values):
        """ Add inputs values for given block. """
        values = {int(k): v for k, v in values.items()}  # Serialization set keys as strings
        indices = self.workflow.block_inputs_global_indices(block_index)
        self.add_several_input_values(indices=indices, values=values)

    def display_settings(self) -> List[DisplaySetting]:
        """ Compute the displays settings of the objects. """
        display_settings = [DisplaySetting(selector="workflow_state", type_="workflow_state", method="state_display")]

        # Displayable blocks
        display_settings.extend(self.workflow.blocks_display_settings)
        return display_settings

    def block_display(self, block_index: int, reference_path: str = "#"):
        """ Compute the display of associated block to use integrate it in the workflow run displays. """
        self.activate_inputs()
        block = self.workflow.blocks[block_index]

        selector = self.workflow.block_selectors[block]
        branch = self.workflow.branch_by_display_selector[selector]
        block_args = {}
        for branch_block in branch:
            if branch_block is block:
                argpath = reference_path
            else:
                argpath = "#"
            block_args[branch_block] = {"reference_path": argpath}

        evaluated_blocks = self.evaluate_branch(blocks=branch, block_args=block_args)

        if block not in evaluated_blocks:
            msg = f"Could not reach block at index {block_index}." \
                  f"Has the workflow been run far enough to evaluate this block ?"
            raise WorkflowError(msg)
        return evaluated_blocks[block][0]  # Only one output to an Export Block

    @property
    def progress(self):
        """
        Return the current progress.

        Return a float between 0 (nothing evaluated), to 1 (every computational block evaluated).
        """
        evaluated_blocks = [self.activated_items[b] for b in self.workflow.runtime_blocks]
        progress = sum(evaluated_blocks) / len(evaluated_blocks)
        if progress == 1 and self.end_time is None:
            self.end_time = time.time()
        return progress

    def block_evaluation(self, block_index: int, progress_callback=lambda x: None) -> bool:
        """ Select a block to evaluate. """
        block = self.workflow.blocks[block_index]
        self.activate_inputs()
        if block in self._activable_blocks():
            self._evaluate_block(block)
            progress_callback(self.progress)
            return True
        return False

    def evaluate_next_block(self, progress_callback=lambda x: None) -> Optional[Block]:
        """ Evaluate a block. """
        self.activate_inputs()
        blocks = self._activable_blocks()
        if blocks:
            block = blocks[0]
            self._evaluate_block(block)
            progress_callback(self.progress)
            return block
        return None

    def continue_run(self, progress_callback=lambda x: None, export: bool = False):
        """ Evaluate all possible blocks. """
        self.activate_inputs()

        evaluated_blocks = []
        something_activated = True
        while something_activated:
            something_activated = False
            blocks = [b for b in self.workflow.runtime_blocks if b in self._activable_blocks()]
            for block in blocks:
                evaluated_blocks.append(block)
                self._evaluate_block(block)
                if not export:
                    progress_callback(self.progress)
                something_activated = True
        return evaluated_blocks

    def evaluate_branch(self, blocks: List[Block], block_args: Dict[Block, Any]):
        """ Evaluate all blocks of a branch, automatically finding the first executable ones. """
        self.activate_inputs()

        if not any((b in self._activable_blocks() for b in blocks)):
            raise WorkflowError("Branch cannot be evaluated because no block has all its inputs activated")

        evaluated_blocks = {}
        i = 0
        while len(evaluated_blocks) != len(blocks) and i <= len(blocks):
            next_blocks = [b for b in blocks if b in self._activable_blocks() and b not in evaluated_blocks]
            for block in next_blocks:
                kwargs = block_args[block]
                output_values = self._evaluate_block(block, **kwargs)
                evaluated_blocks[block] = output_values
            i += 1
        return evaluated_blocks

    def _activate_pipe(self, pipe: Pipe, value):
        """ Set the pipe value and activate its downstream variable. """
        self.values[pipe] = value
        self.activated_items[pipe] = True
        self._activate_variable(variable=pipe.output_variable, value=value)

    def _activate_block(self, block: Block, output_values):
        """ Activate all block outputs. """
        # Unpacking result of evaluation
        output_items = zip(block.outputs, output_values)
        for output, output_value in output_items:
            self._activate_variable(variable=output, value=output_value)
        self.activated_items[block] = True

    def _activate_variable(self, variable: Variable, value):
        """ Activate the given variable with its value and propagate activation to its outgoing pipe. """
        outgoing_pipes = self.workflow.variable_output_pipes(variable)
        if self.workflow.output == variable:
            self.output_value = value
        for outgoing_pipe in outgoing_pipes:
            self._activate_pipe(pipe=outgoing_pipe, value=value)
        self.activated_items[variable] = True

    def _activate_input(self, input_: TypedVariable, value):  # Inputs must always be Typed
        """ Type-check, activate the variable and propagate the value to its pipe. """
        # Type checking
        value_type_check(value, input_.type_)
        input_index = self.workflow.input_index(input_)
        self.input_values[input_index] = value
        self._activate_variable(variable=input_, value=value)
        downstream_pipes = self.workflow.variable_output_pipes(input_)
        for pipe in downstream_pipes:
            self._activate_pipe(pipe=pipe, value=value)

    def _activable_blocks(self):
        """
        Returns a list of all activable blocks.

        Activable blocks are blocks that have all inputs ready for evaluation.
        """
        return [b for b in self.workflow.blocks if self._block_activable_by_inputs(b)
                and (not self.activated_items[b] or b not in self.workflow.runtime_blocks)]

    def _block_activable_by_inputs(self, block: Block):
        """Return whether a block has all its inputs active and can be activated."""
        for function_input in block.inputs:
            if not self.activated_items[function_input]:
                return False
        return True

    def _evaluate_block(self, block, progress_callback=lambda x: x, verbose=False, **kwargs):
        """ Evaluate given block. """
        if verbose:
            log_line = f"Evaluating block {block.name}"
            self.log += log_line + '\n'
            if verbose:
                print(log_line)

        local_values = {}
        for input_ in block.inputs:
            incoming_pipe = self.workflow.variable_input_pipe(input_)
            if incoming_pipe is None:
                # Input isn't connected, it's a workflow input
                input_index = self.workflow.input_index(input_)
                value = self.input_values[input_index]
            else:
                value = self.values[incoming_pipe]
            self._activate_variable(variable=input_, value=value)
            local_values[input_] = value

        output_values = block.evaluate(local_values, **kwargs)
        self._activate_block(block=block, output_values=output_values)

        # Updating progress
        if progress_callback is not None:
            progress_callback(self.progress)
        return output_values

    def activate_inputs(self, check_all_inputs=False):
        """ Return whether all inputs are activated or not. """
        # Input activation
        for index, variable in enumerate(self.workflow.inputs):
            if index in self.input_values:
                self._activate_input(input_=variable, value=self.input_values[index])
            elif variable in self.workflow.imposed_variable_values:
                self._activate_input(input_=variable, value=self.workflow.imposed_variable_values[variable])
            elif variable.has_default_value:
                self._activate_input(input_=variable, value=variable.default_value)
            elif check_all_inputs:
                msg = f"Value {variable.name} of index {index} in inputs has no value"
                if isinstance(variable, TypedVariable):
                    msg += f": should be instance of {variable.type_}"
                raise ValueError(msg)

    def to_workflow_run(self, name: str = ""):
        """ Return a WorkflowRun if state is complete. """
        if self.progress == 1:
            values = {p: self.values[p] for p in self.workflow.pipes if p in self.values}
            return WorkflowRun(workflow=self.workflow, input_values=self.input_values, output_value=self.output_value,
                               values=values, activated_items=self.activated_items, start_time=self.start_time,
                               end_time=self.end_time, log=self.log, name=name)
        raise ValueError('Workflow not completed')

    def _export_formats(self):
        """ Read block to compute available export formats. """
        export_formats = DessiaObject._export_formats(self)

        # Exportable Blocks
        export_formats.extend(self.workflow.blocks_export_formats)
        return export_formats

    def export_format_from_selector(self, selector: str):
        """ Get WorflowState format from given selector. """
        for export_format in self.workflow.blocks_export_formats:
            if export_format["selector"] == selector:
                return export_format
        raise ValueError(f"No block defines an export with the selector '{selector}'")

    def export(self, stream: Union[BinaryFile, StringFile], block_index: int):
        """ Perform export. """
        block = self.workflow.blocks[block_index]
        selector = self.workflow.block_selectors[block]
        branch = self.workflow.branch_by_export_format[selector]
        block_args = {b: {} for b in branch}
        evaluated_blocks = self.evaluate_branch(blocks=branch, block_args=block_args)
        if block not in evaluated_blocks:
            msg = f"Could not reach block at index {block_index}." \
                  f"Has the workflow been ran far enough to evaluate this block ?"
            raise WorkflowError(msg)
        export_stream = evaluated_blocks[block][0]  # Only one output to an Export Block
        if isinstance(stream, StringFile):
            stream.write(export_stream.getvalue())
        if isinstance(stream, BinaryFile):
            stream.write(export_stream.getbuffer())
        stream.filename = export_stream.filename
        return export_stream


class WorkflowRun(WorkflowState):
    """ Completed state of a workflow. """

    _standalone_in_db = True
    _allowed_methods = ['run_again']
    _eq_is_data_eq = True

    def __init__(self, workflow: Workflow, input_values, output_value, values,
                 activated_items: Dict[Union[Pipe, Block, Variable], bool],
                 start_time: float, end_time: float = None, log: str = "", name: str = ""):
        if end_time is None:
            end_time = time.time()
        self.end_time = end_time
        self.execution_time = end_time - start_time
        filtered_values = {p: values[p] for p in workflow.memorized_pipes}
        WorkflowState.__init__(self, workflow=workflow, input_values=input_values,
                               activated_items=activated_items, values=filtered_values,
                               start_time=start_time, end_time=end_time,
                               output_value=output_value, log=log, name=name)

    def to_dict(self, use_pointers: bool = True, memo=None, path: str = '#', id_method=True, id_memo=None):
        """ Add variable values to super WorkflowState dict. """
        if memo is None:
            memo = {}  # To make sure we have the good ref for next steps
        dict_ = WorkflowState.to_dict(self, use_pointers=use_pointers, memo=memo, path=path,
                                      id_method=id_method, id_memo=id_memo)

        # To force migrating from dessia_common.workflow
        dict_['object_class'] = 'dessia_common.workflow.core.WorkflowRun'
        return dict_

    def _get_from_path(self, path: str):
        """
        Extract sub-object at given path. Tries the generic function, then applies specific cases if it fails.

        Returns found object
        """
        try:
            return DessiaObject._get_from_path(self, path)
        except ExtractionError:
            segments = path.split("/")
            first_segment = segments[1]
            if first_segment == "values" and len(segments) >= 3:
                pipe_index = int(segments[2])
                pipe = self.workflow.pipes[pipe_index]
                value = self.values[pipe]
                if len(segments) > 3:
                    return DessiaObject._get_from_path(value, f"#/{'/'.join(segments[3:])}")
                return value
        raise NotImplementedError(f"WorkflowRun : Specific object from path method is not defined for path '{path}'")

    def dict_to_arguments(self, dict_: JsonSerializable, method: str):
        """ Compute run method's arguments from serialized ones. """
        if method in self._allowed_methods:
            return self.workflow.dict_to_arguments(dict_=dict_, method='run')
        raise NotImplementedError(f"Method {method} not in WorkflowRun allowed methods")

    def display_settings(self) -> List[DisplaySetting]:
        """
        Compute WorkflowRun display settings.

        Concatenate WorkflowState display_settings and Workflow ones.
        """
        workflow_settings = self.workflow.display_settings()
        doc_setting = workflow_settings[0]
        workflow_setting = workflow_settings[1]
        display_settings = WorkflowState.display_settings(self)
        display_settings.pop(0)
        return [doc_setting, workflow_setting.compose("workflow")] + display_settings

    def method_dict(self, method_name: str = None, method_jsonschema: Any = None):
        """ Get run again default dict. """
        if method_name is not None and method_name == 'run_again' and method_jsonschema is not None:
            dict_ = serialize_dict(self.input_values)
            for property_, value in method_jsonschema['properties'].items():
                if property_ in dict_ and 'object_id' in value and 'object_class' in value:
                    # TODO : Check. this is probably useless as we are not dealing with default values here
                    dict_[property_] = value
            return dict_
        # TODO Check this result. Might raise an error
        return DessiaObject.method_dict(self, method_name=method_name, method_jsonschema=method_jsonschema)

    def run_again(self, input_values, progress_callback=None, name=None):
        """ Execute workflow again with given inputs. """
        return self.workflow.run(input_values=input_values, verbose=False,
                                 progress_callback=progress_callback, name=name)

    @property
    def _method_jsonschemas(self):
        # TODO This is outdated now that WorkflowRun inherits from WorkflowState and has already broke once.
        #  We should outsource the "run" jsonschema computation from workflow in order to mutualize it with run_again,
        #  and have WorkflowRun have its inheritances from WorkflowState _method_jsonschema method
        workflow_jsonschemas = self.workflow._method_jsonschemas
        jsonschemas = {"run_again": workflow_jsonschemas.pop('run')}
        jsonschemas['run_again']['classes'] = ["dessia_common.workflow.WorkflowRun"]
        return jsonschemas

<<<<<<< HEAD
    def to_script(self):
        """
        Computes a script representing the workflowrun.
        """
        # TODO : Use self instead of workflow !!
        workflow_script = self.workflow.to_script()
        workflow_script_import = self.workflow._to_script().imports
        input_str = ""
        default_value = ""
        add_import = ""
        var = "block_{}.inputs[{}]"
        types = ["str", "int", "float"]
        for_each_file = "\nlist_files_{}_{} = []\n" \
                        "for filename in os.listdir('Dir_file'):\n" \
                        "\tf = os.path.join('Dir_file', filename)\n" \
                        "\tfile_bin = io.FileIO(f, 'r')\n" \
                        "\tlist_files_{}_{}.append(file_bin)\n"

        # Add Block input
        for j, block in enumerate(self.workflow.blocks):
            for i, input_ in enumerate(block.inputs):
                if not input_.has_default_value and not \
                        var.format(j, i) in workflow_script:
                    input_str += f"    workflow.input_index(" \
                                 f"{var.format(j, i)}):" \
                                 f" value_{str(j) + '_' + str(i)},\n"
                    default_value_ = f"\nvalue_{j}_{i} = 0"
                    try:
                        if input_.type_.__name__ not in types:
                            module_ = input_._get_to_script_elements().get_import_dict()
                            key, value = list(module_.items())[0]
                            default_value_ = f"\nvalue_{j}_{i} = {value[0]}()"
                            if not any(value[0] in lst for lst in (add_import, workflow_script_import)):
                                add_import += f"from {key} import {value[0]}\n"
                        else:
                            if input_.type_ is str:
                                default_value_ = f"\nvalue_{j}_{i} = 'str'"
                            elif input_.type_ is float or input_.type_ is int:
                                default_value_ = f"\nvalue_{j}_{i} = 0"

                    # Input has list of objects or files
                    except AttributeError:
                        if input_.type_.__origin__ is list:
                            if input_.type_.__args__[0].__name__ == 'BinaryFile':
                                default_value += for_each_file.format(j, i, j, i)
                                default_value_ = f"\nvalue_{j}_{i} = list_files_{j}_{i}"
                                if "os" not in add_import:
                                    add_import += "import os\n"
                                    add_import += "import io\n"
                    default_value += default_value_

        # Add NBV input
        for k, nbv in enumerate(self.workflow.nonblock_variables):
            if not nbv.has_default_value:
                if nbv.type_ == str:
                    default_value += f"\nvalue_nbv_{k} = 'str'"
                if nbv.type_ == int:
                    default_value += f"\nvalue_nbv_{k} = 'int'"
                input_str += f"    workflow.input_index(" \
                             f"{('variable_' + str(k))}):" \
                             f" value_nbv_{str(k)},\n"

        input_str = add_import + workflow_script + "\n" + default_value + "\ninput_values = {\n" + input_str + "}"
        return input_str + "\n" + "\nworkflow_run = workflow.run(input_values=input_values)\n"

    def save_script_to_stream(self, stream: io.StringIO):
        """
        Save the workflowrun to a python script to a stream
        """
        string = self.to_script()
        stream.seek(0)
        stream.write(string)

    def save_script_to_file(self, filename: str):
        """
        Save the workflowrun to a python script to a file on the disk
        """
        if not filename.endswith('.py'):
            filename += '.py'
            print(f'Changing filename to {filename}')
        with open(filename, 'w', encoding='utf-8') as file:
            self.save_script_to_stream(file)
=======
    @property
    def method_schemas(self):
        """ Copy old method_jsonschema behavior. Probably to be refactored. """
        schemas = {"run_again": self.workflow.method_schemas.pop('run')}
        schemas["run_again"].update({"classes": ["dessia_common.workflow.core.WorkflowRun"], "required": []})
        return schemas
>>>>>>> f7e2405f


def initialize_workflow(dict_, global_dict, pointers_memo) -> Workflow:
    """ Generate blocks, pipes, detached_variables and output from a serialized state. """
    blocks = [deserialize(serialized_element=d, global_dict=global_dict, pointers_memo=pointers_memo)
              for d in dict_["blocks"]]
    if 'nonblock_variables' in dict_:
        nonblock_variables = [deserialize(serialized_element=d, global_dict=global_dict, pointers_memo=pointers_memo)
                              for d in dict_['nonblock_variables']]
    else:
        nonblock_variables = []

    connected_nbvs = {v: False for v in nonblock_variables}

    pipes = deserialize_pipes(pipes_dict=dict_['pipes'], blocks=blocks, nonblock_variables=nonblock_variables,
                              connected_nbvs=connected_nbvs)

    if dict_['output'] is not None:
        output = blocks[dict_['output'][0]].outputs[dict_['output'][2]]
    else:
        output = None
    return Workflow(blocks=blocks, pipes=pipes, output=output,
                    detached_variables=[v for v, is_connected in connected_nbvs.items() if not is_connected])


def deserialize_pipes(pipes_dict, blocks, nonblock_variables, connected_nbvs):
    """ Generate all pipes from a dict. """
    pipes = []
    for source, target in pipes_dict:
        if isinstance(source, int):
            variable1 = nonblock_variables[source]
            connected_nbvs[variable1] = True
        else:
            ib1, _, ip1 = source
            variable1 = blocks[ib1].outputs[ip1]

        if isinstance(target, int):
            variable2 = nonblock_variables[target]
            connected_nbvs[variable2] = True
        else:
            ib2, _, ip2 = target
            variable2 = blocks[ib2].inputs[ip2]

        pipes.append(Pipe(variable1, variable2))
    return pipes


def value_type_check(value, type_):
    """
    Type propagation.

    Check if the value as the specified type.
    """
    try:  # TODO: Sub-scripted generics cannot be used...
        if not isinstance(value, type_):
            return False
    except TypeError:
        pass
    return True<|MERGE_RESOLUTION|>--- conflicted
+++ resolved
@@ -215,12 +215,7 @@
 
 
 def set_block_variable_names_from_dict(func):
-<<<<<<< HEAD
-    """ Inspect func arguments to compute black variable names. """
-
-=======
     """ Inspect function arguments to compute black variable names. """
->>>>>>> f7e2405f
     def func_wrapper(cls, dict_):
         obj = func(cls, dict_)
         if 'input_names' in dict_:
@@ -2124,7 +2119,7 @@
         jsonschemas['run_again']['classes'] = ["dessia_common.workflow.WorkflowRun"]
         return jsonschemas
 
-<<<<<<< HEAD
+
     def to_script(self):
         """
         Computes a script representing the workflowrun.
@@ -2207,14 +2202,13 @@
             print(f'Changing filename to {filename}')
         with open(filename, 'w', encoding='utf-8') as file:
             self.save_script_to_stream(file)
-=======
+            
     @property
     def method_schemas(self):
         """ Copy old method_jsonschema behavior. Probably to be refactored. """
         schemas = {"run_again": self.workflow.method_schemas.pop('run')}
         schemas["run_again"].update({"classes": ["dessia_common.workflow.core.WorkflowRun"], "required": []})
         return schemas
->>>>>>> f7e2405f
 
 
 def initialize_workflow(dict_, global_dict, pointers_memo) -> Workflow:
