--- conflicted
+++ resolved
@@ -1290,10 +1290,6 @@
             workflow_dict = self.workflow.to_dict(use_pointers=False)
 
         dict_ = self.base_dict()
-<<<<<<< HEAD
-
-=======
->>>>>>> f97ff41a
         # Force migrating from dessia_common.workflow
         dict_['object_class'] = 'dessia_common.workflow.core.WorkflowState'
 
@@ -1702,12 +1698,9 @@
         Adds variable values to super WorkflowState dict
         """
         dict_ = WorkflowState.to_dict(self, use_pointers=use_pointers, memo=memo, path=path)
-<<<<<<< HEAD
-        dict_['object_class'] = 'dessia_common.workflow.core.WorkflowRun'  # Force migrating from dessia_common.workflow
-=======
         # To force migrating from dessia_common.workflow
         dict_['object_class'] = 'dessia_common.workflow.core.WorkflowRun'
->>>>>>> f97ff41a
+
         dict_["variable_values"] = {str(k): serialize(v) for k, v in self.variable_values.items()}
         return dict_
 
