--- conflicted
+++ resolved
@@ -1638,46 +1638,6 @@
             add_references(dict_, memo, id_memo)
         return dict_
 
-<<<<<<< HEAD
-    def state_display(self):
-        """
-        Compute display.
-
-        TODO This doesn't compute display at all. It probably was the reason of display failure. Copy/Paste problem ?
-        """
-        memo = {}
-
-        workflow_dict = self.workflow.to_dict(path='#/workflow', memo=memo)
-
-        dict_ = self.base_dict()
-        # Force migrating from dessia_common.workflow
-        dict_['object_class'] = 'dessia_common.workflow.core.WorkflowState'
-
-        dict_['workflow'] = workflow_dict
-
-        dict_['filled_inputs'] = list(sorted(self.input_values.keys()))
-
-        # Output value: priority for reference before values
-        if self.output_value is not None:
-            serialized_output_value, memo = serialize_with_pointers(self.output_value, memo=memo,
-                                                                    path='#/output_value')
-            dict_['output_value'] = serialized_output_value
-
-        dict_['evaluated_blocks_indices'] = [i for i, b in enumerate(self.workflow.blocks)
-                                             if b in self.activated_items and self.activated_items[b]]
-
-        dict_['evaluated_pipes_indices'] = [i for i, p in enumerate(self.workflow.pipes)
-                                            if p in self.activated_items and self.activated_items[p]]
-
-        dict_['evaluated_variables_indices'] = [self.workflow.variable_indices(v) for v in self.workflow.variables
-                                                if v in self.activated_items and self.activated_items[v]]
-
-        dict_.update({'start_time': self.execution_info.start_time, 'end_time': self.execution_info.end_time,
-                      'log': self.log})
-        return dict_
-
-=======
->>>>>>> 461433d5
     @classmethod
     def dict_to_object(cls, dict_: JsonSerializable, force_generic: bool = False,
                        global_dict=None, pointers_memo: Dict[str, Any] = None, path: str = '#',
@@ -2139,12 +2099,6 @@
     @property
     def _method_jsonschemas(self):
         """ Compute the run jsonschema (had to be overloaded). """
-<<<<<<< HEAD
-        # TODO This is outdated now that WorkflowRun inherits from WorkflowState and has already broke once.
-        #  We should outsource the "run" jsonschema computation from workflow in order to share it with run_again,
-        #  and have WorkflowRun have its inheritances from WorkflowState _method_jsonschema method
-=======
->>>>>>> 461433d5
         warnings.warn("method_jsonschema method is deprecated. Use method_schema instead", DeprecationWarning)
         return self.method_schemas
 
