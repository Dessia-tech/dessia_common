--- conflicted
+++ resolved
@@ -346,11 +346,7 @@
         self.description = description
         self.documentation = documentation
 
-<<<<<<< HEAD
-=======
         if output is not None:
-            output.memorize = True
-
             found_output = False
             i = 0
             while not found_output and i < len(self.blocks):
@@ -359,7 +355,6 @@
             if not found_output:
                 raise WorkflowError("workflow's output is not in any block's outputs")
 
->>>>>>> 260a2843
         Block.__init__(self, input_variables, [output], name=name)
         self.output = self.outputs[0]
 
@@ -381,12 +376,7 @@
 
     def _data_hash(self):
         output_hash = hash(self.variable_indices(self.outputs[0]))
-<<<<<<< HEAD
-        base_hash = len(self.blocks) + 11 * len(self.pipes) + output_hash
-=======
-
         base_hash = len(self.blocks) + 11 * len(self.pipes) + 23 * len(self.imposed_variable_values) + output_hash
->>>>>>> 260a2843
         block_hash = int(sum(b.equivalent_hash() for b in self.blocks) % 10e5)
         return (base_hash + block_hash) % 1000000000
 
@@ -404,19 +394,6 @@
 
         if not self._equivalent_imposed_variables_values(other_object):
             return False
-<<<<<<< HEAD
-        for imposed_key1, imposed_key2 in zip(self.imposed_variable_values.keys(),
-                                              other_object.imposed_variable_values.keys()):
-            if hash(imposed_key1) != hash(imposed_key2):
-                return False
-            imposed_value1 = self.imposed_variable_values[imposed_key1]
-            imposed_value2 = other_object.imposed_variable_values[imposed_key2]
-            if hash(imposed_value1) != hash(imposed_value2):
-                return False
-=======
-
->>>>>>> 260a2843
-        return True
 
     def _equivalent_pipes(self, other_wf) -> bool:
         pipes = []
@@ -483,17 +460,6 @@
         pipe_downstream = copied_workflow.variable_from_index(downstream_index)
         return Pipe(pipe_upstream, pipe_downstream)
 
-<<<<<<< HEAD
-    @property
-    def display_blocks(self):
-        return [b for b in self.blocks if hasattr(b, "_display_settings")]
-
-    @property
-    def blocks_display_settings(self) -> List[List[DisplaySetting]]:
-        return [b._display_settings(i) for i, b in enumerate(self.display_blocks)]
-
-    def display_settings(self) -> List[DisplaySetting]:
-=======
     def copy_pipes(self, copied_workflow: 'Workflow') -> List[Pipe]:
         copied_pipes = []
 
@@ -520,9 +486,15 @@
 
         return copied_pipes
 
-    @staticmethod
-    def display_settings() -> List[DisplaySetting]:
->>>>>>> 260a2843
+    @property
+    def display_blocks(self):
+        return [b for b in self.blocks if hasattr(b, "_display_settings")]
+
+    @property
+    def blocks_display_settings(self) -> List[List[DisplaySetting]]:
+        return [b._display_settings(i) for i, b in enumerate(self.display_blocks)]
+
+    def display_settings(self) -> List[DisplaySetting]:
         """
         Computes the displays of the objects
         """
@@ -1319,11 +1291,7 @@
             raise ValueError("A workflow output must be set")
 
         # --- Blocks ---
-<<<<<<< HEAD
         blockstr = ""
-=======
-        script_blocks = ""
->>>>>>> 260a2843
         imports = []
         imports_as_is = []
         for iblock, block in enumerate(self.blocks):
@@ -1332,13 +1300,7 @@
             if block_script.before_declaration is not None:
                 blockstr += f"{block_script.before_declaration}\n"
             blockstr += f'{prefix}block_{iblock} = {block_script.declaration}\n'
-
-<<<<<<< HEAD
         blockstr += f"{prefix}blocks = [{', '.join([prefix + 'block_' + str(i) for i in range(len(self.blocks))])}]\n"
-=======
-        script_blocks += prefix + 'blocks = [{}]\n' \
-            .format(', '.join([prefix + 'block_' + str(i) for i in range(len(self.blocks))]))
->>>>>>> 260a2843
 
         # --- Pipes ---
         pipestr = ""
@@ -1350,11 +1312,7 @@
                 input_script_elements = pipe.input_variable._to_script()
                 imports.extend(input_script_elements.imports)
                 imports_as_is.extend((input_script_elements.imports_as_is))
-<<<<<<< HEAD
                 pipestr += f'{input_name} = {input_script_elements.declaration}'
-=======
-                script_pipes += f'{input_name} = {input_script_elements.declaration}'
->>>>>>> 260a2843
                 variable_index += 1
             else:
                 input_name = f"{prefix}block_{input_index[0]}.outputs[{input_index[2]}]"
@@ -1365,11 +1323,7 @@
                 output_script_elements = pipe.output_variable._to_script()
                 imports.extend(output_script_elements.imports)
                 imports_as_is.extend(output_script_elements.imports_as_is)
-<<<<<<< HEAD
                 pipestr += f'{output_name } = {output_script_elements.declaration}'
-=======
-                script_pipes += f'{output_name} = {output_script_elements.declaration}'
->>>>>>> 260a2843
                 variable_index += 1
             else:
                 output_name = f"{prefix}block_{output_index[0]}.inputs[{output_index[2]}]"
