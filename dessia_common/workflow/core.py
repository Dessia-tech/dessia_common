#!/usr/bin/env python3
# -*- coding: utf-8 -*-
""" Gathers all workflow relative features. """
import ast
import time
import datetime
import tempfile
import json
import webbrowser
from functools import cached_property
import io
<<<<<<< HEAD
from typing import List, Union, Type, Any, Dict, Tuple, Optional, get_origin, get_args
=======
from typing import List, Union, Type, Any, Dict, Tuple, Optional, get_args
>>>>>>> bb0c1400
from copy import deepcopy
import warnings
import networkx as nx

import dessia_common.errors
from dessia_common.graph import get_column_by_node
from dessia_common.templates import workflow_template
from dessia_common.core import DessiaObject, is_sequence, JSONSCHEMA_HEADER, jsonschema_from_annotation, \
    deserialize_argument, set_default_value, DisplaySetting

from dessia_common.utils.types import (serialize_typing, deserialize_typing, recursive_type,
                                       typematch, is_typing, is_dessia_file)
from dessia_common.utils.copy import deepcopy_value
from dessia_common.utils.docstrings import FAILED_ATTRIBUTE_PARSING, EMPTY_PARSED_ATTRIBUTE
from dessia_common.utils.diff import choose_hash
from dessia_common.utils.helpers import prettyname

from dessia_common.typings import JsonSerializable, MethodType
from dessia_common.files import StringFile, BinaryFile
from dessia_common.breakdown import ExtractionError
from dessia_common.errors import SerializationError
from dessia_common.warnings import SerializationWarning
from dessia_common.exports import ExportFormat
from dessia_common.serialization import deserialize, serialize_with_pointers, serialize, update_pointers_data, \
    serialize_dict  # , is_serializable

from dessia_common.workflow.utils import ToScriptElement


class Variable(DessiaObject):
    """ Variable for workflow. """

    _standalone_in_db = False
    _eq_is_data_eq = False
    has_default_value: bool = False

    def __init__(self, name: str = '', position=None):
        DessiaObject.__init__(self, name=name)
        if position is None:
            self.position = (0, 0)
        else:
            self.position = position

    def to_dict(self, use_pointers=True, memo=None, path: str = '#', id_method=True, id_memo=None):
        """ Serialize the variable with custom logic. """
        dict_ = DessiaObject.base_dict(self)
        dict_.update({'has_default_value': self.has_default_value, 'position': self.position})
        return dict_

    def _to_script(self) -> ToScriptElement:
        script = self._get_to_script_elements()
        script.declaration = f"{self.__class__.__name__}({script.declaration})"

        script.imports.append(self.full_classname)
        return script

    def _get_to_script_elements(self):
        declaration = f"name='{self.name}', position={self.position}"
        return ToScriptElement(declaration=declaration, imports=[], imports_as_is=[])

    def is_file_type(self):
        """ Not implemented yet. Should be implemented when all variable have types necessarily. """
        msg = f"File checking is not implemented for untyped workflow Variable named '{self.name}'.\n" \
              f"If this variable is a workflow input, variable should be typed " \
              f"and of type TypedVariable or TypedVariableWithDefaultValues"
        return NotImplementedError(msg)


class TypedVariable(Variable):
    """ Variable for workflow with a typing. """

    has_default_value: bool = False

    def __init__(self, type_: Type, name: str = '', position=None):
        Variable.__init__(self, name=name, position=position)
        self.type_ = type_

    def to_dict(self, use_pointers=True, memo=None, path: str = '#', id_method=True, id_memo=None):
        """ Serializes the object with specific logic. """
        dict_ = super().to_dict(use_pointers, memo, path)
        dict_.update({'type_': serialize_typing(self.type_)})
        return dict_

    @classmethod
    def dict_to_object(cls, dict_: JsonSerializable, force_generic: bool = False,
                       global_dict=None, pointers_memo: Dict[str, Any] = None, path: str = '#') -> 'TypedVariable':
        """
        Compute variable from dict.

        TODO Remove this ?
        """
        type_ = deserialize_typing(dict_['type_'])
        return cls(type_=type_, name=dict_['name'], position=dict_.get("position"))

    def copy(self, deep: bool = False, memo=None):
        """ Copies and gives a new object with no linked data. """
        return TypedVariable(type_=self.type_, name=self.name)
    
    def get_script_elements(self, script: ToScriptElement) -> ToScriptElement:
        """
        Update elements of the script representing the workflow.

        return ToSriptElement
        """
        types = ["Dict", "Tuple"]
        try:
            script.declaration += f", type_={self.type_.__name__}"
        except AttributeError:
            if is_typing(self.type_):
                args = get_args(self.type_)
                # TODO : fix this (len(args)!!)
                if len(args) == 1:
                    try:
                        args_sub = args[0].__name__
                    except AttributeError:
                        args_sub = f"{get_origin(args[0]).__name__.capitalize()}[{get_args(args[0])[0].__name__}]"
                elif len(args) != 1:
                    args_sub = f"{args[0].__name__}, {args[0].__name__}"
                script.declaration += f", type_={serialize_typing(self.type_).split('[')[0]}" \
                                      f"[{args_sub}]"
                try:
                    if args[0].__module__ != 'builtins':
                        script.imports.append(f"{args[0].__module__}.{args[0].__name__}")
                except AttributeError:
                    script.imports.append(f"{args[0].__module__}.{args[0].__origin__.__name__.capitalize()}")
        if "builtins" not in serialize_typing(self.type_) or any(type_ in serialize_typing(self.type_)
                                                                 for type_ in types):
            try:
                module = get_origin(self.type_).__name__
                module = module[0].upper() + module[1:]
                script.imports.append(f"{self.type_.__module__}.{module}")
            except AttributeError:
                script.imports.append(serialize_typing(self.type_))
        return script

    def _get_to_script_elements(self) -> ToScriptElement:
        """
        Compute elements of the script representing the workflow.

        return ToSriptElement
        """
        script = super()._get_to_script_elements()
        script_ = self.get_script_elements(script)

        return script_

    def is_file_type(self) -> bool:
        """ Return whether a variable is of type File given its type_ attribute. """
        if is_typing(self.type_):
            # Handling List[BinaryFile or StringFile]
            return get_args(self.type_)[0] in [BinaryFile, StringFile]

        if not isinstance(self.type_, type):
            return False
        return issubclass(self.type_, (StringFile, BinaryFile))


class VariableWithDefaultValue(Variable):
    """
    A variable with a default value.

    TODO Isn't this always typed ?
    """

    has_default_value: bool = True

    def __init__(self, default_value: Any, name: str = '', position=None):
        Variable.__init__(self, name=name, position=position)
        self.default_value = default_value


class TypedVariableWithDefaultValue(TypedVariable):
    """
    Workflow variables wit a type and a default value.

    TODO Can this be just VariableWithDefaultValue ? Type is induced ?
    """

    has_default_value: bool = True

    def __init__(self, type_: Type, default_value: Any, name: str = '', position=None):
        TypedVariable.__init__(self, type_=type_, name=name, position=position)
        self.default_value = default_value

    def to_dict(self, use_pointers: bool = True, memo=None, path: str = '#', id_method=True, id_memo=None):
        """ Serialize the variable with custom logic. """
        dict_ = super().to_dict(use_pointers, memo, path)
        dict_.update({'default_value': serialize(self.default_value)})
        return dict_

    @classmethod
    def dict_to_object(cls, dict_: JsonSerializable, force_generic: bool = False, global_dict=None,
                       pointers_memo: Dict[str, Any] = None, path: str = '#') -> 'TypedVariableWithDefaultValue':
        """
        Compute variable from dict.

        TODO Remove this ?
        """
        type_ = deserialize_typing(dict_['type_'])
        default_value = deserialize(dict_['default_value'], global_dict=global_dict, pointers_memo=pointers_memo)
        return cls(type_=type_, default_value=default_value, name=dict_['name'], position=dict_.get('position'))

    def copy(self, deep: bool = False, memo=None):
        """
        Copy a TypedVariableWithDefaultValue.

        :param deep: DESCRIPTION, defaults to False
        :type deep: bool, optional

        :param memo: a memo to use, defaults to None
        :type memo: TYPE, optional

        :return: The copied object
        """
        if memo is None:
            memo = {}
        copied_default_value = deepcopy_value(self.default_value, memo=memo)
        return TypedVariableWithDefaultValue(type_=self.type_, default_value=copied_default_value, name=self.name)

    def _to_script(self) -> ToScriptElement:
        warnings.warn("to_script method is not implemented for TypedVariableWithDefaultValue yet. "
                      "We are losing the default value as we call the TypedVariable method")
        casted_variable = TypedVariable(type_=self.type_, name=self.name, position=self.position)
        return casted_variable._to_script()


NAME_VARIABLE = TypedVariable(type_=str, name="Result Name")


def set_block_variable_names_from_dict(func):
    """ Inspect func arguments to compute black variable names. """
    def func_wrapper(cls, dict_):
        obj = func(cls, dict_)
        if 'input_names' in dict_:
            for input_name, input_ in zip(dict_['input_names'], obj.inputs):
                input_.name = input_name
        if 'output_names' in dict_:
            output_items = zip(dict_['output_names'], obj.outputs)
            for output_name, output_ in output_items:
                output_.name = output_name
        return obj
    return func_wrapper


class Block(DessiaObject):
    """ An Abstract block. Do not instantiate alone. """

    _standalone_in_db = False
    _eq_is_data_eq = False
    _non_serializable_attributes = []

    def __init__(self, inputs: List[Variable], outputs: List[Variable],
                 position: Tuple[float, float] = None, name: str = ''):
        if position is None:
            self.position = (0, 0)
        else:
            self.position = position
        self.inputs = inputs
        self.outputs = outputs
        DessiaObject.__init__(self, name=name)

    def equivalent_hash(self):
        """
        Custom hash of block that doesn't overwrite __hash__ as we do not want to lose python default equality behavior.

        Used by workflow module only.
        """
        return len(self.__class__.__name__)

    def equivalent(self, other):
        """
        Custom eq of block that does not overwrite __eq__ as we do not want to lose python default equality behavior.

        Used by workflow module only.
        """
        return self.__class__.__name__ == other.__class__.__name__

    def to_dict(self, use_pointers: bool = True, memo=None, path: str = '#', id_method=True, id_memo=None):
        """ Serialize the block with custom logic. """
        dict_ = DessiaObject.base_dict(self)
        dict_['inputs'] = [i.to_dict() for i in self.inputs]
        dict_['outputs'] = [o.to_dict() for o in self.outputs]
        if self.position is not None:
            dict_['position'] = list(self.position)
        else:
            dict_['position'] = self.position
        return dict_

    def jointjs_data(self):
        """ Deprecated HTML computation. """
        data = {'block_class': self.__class__.__name__}
        if self.name != '':
            data['name'] = self.name
        else:
            data['name'] = self.__class__.__name__
        return data

    def _docstring(self):
        """ Base function for submodel docstring computing. """
        block_docstring = {i: EMPTY_PARSED_ATTRIBUTE for i in self.inputs}
        return block_docstring

    def base_script(self) -> str:
        """ Generate a chunk of script that denotes the arguments of a base block. """
        return f"name='{self.name}', position={self.position}"

    def evaluate(self, values, **kwargs):
        """ Not implemented for abstract block class 'evaluate' method. """
        raise NotImplementedError("This method should be implemented in any Block inheriting class.")

    def _to_script(self, prefix: str):
        raise NotImplementedError("This method should be implemented in any Block inheriting class.")

    def is_valid(self, level: str = 'error') -> bool:  # TODO: Change this in further releases
        """ Always return True for now. """
        return True


class Pipe(DessiaObject):
    """
    Bind two variables of a Workflow.

    :param input_variable: The input varaible of the pipe correspond to the start of the arrow, its tail.
    :type input_variable: Variable
    :param output_variable: The output variable of the pipe correspond to the end of the arrow, its hat.
    :type output_variable: Variable
    """

    _eq_is_data_eq = False

    def __init__(self, input_variable: Variable, output_variable: Variable, name: str = ''):
        self.input_variable = input_variable
        self.output_variable = output_variable
        self.memorize = False
        DessiaObject.__init__(self, name=name)

    def to_dict(self, use_pointers=True, memo=None, path: str = '#', id_method=True, id_memo=None):
        """ Transform the pipe into a dict. """
        return {'input_variable': self.input_variable, 'output_variable': self.output_variable,
                'memorize': self.memorize}


class WorkflowError(Exception):
    """ Specific WorkflowError Exception. """


class Workflow(Block):
    """
    Class Block of Workflows.

    :param blocks:
        A List with all the Blocks used by the Worklow.
    :type blocks: List[Block]

    :param pipes:
        A List of Pipe objects.
    :type pipes: List[Pipe]

    :param imposed_variable_values:
        A dictionary of imposed variable values.
    :type imposed_variable_values: Dict

    :param description:
        A short description that will be displayed on workflow card (frontend). Should be shorter than 100 chars
    :type description: str

    :param documentation:
        A long documentation that will be displayed on workflow page (frontend). Can use markdown elements.
    :type documentation: str

    :param name:
        The name of the workflow.
    :type name: str
    """

    _standalone_in_db = True
    _allowed_methods = ['run', 'start_run']
    _eq_is_data_eq = True
    _jsonschema = {
        "definitions": {}, "$schema": "http://json-schema.org/draft-07/schema#", "type": "object", "title": "Workflow",
        "required": ["blocks", "pipes", "outputs"], "python_typing": 'dessia_common.workflow.core.Workflow',
        "classes": ["dessia_common.workflow.core.Workflow"], "standalone_in_db": True,
        "properties": {
            "blocks": {
                "type": "array", "order": 0, "editable": True,
                "python_typing": "SubclassOf[dessia_common.workflow.Block]",
                "items": {"type": "object", "editable": True,
                          "classes": ["dessia_common.workflow.InstanciateModel", "dessia_common.workflow.ModelMethod",
                                      "dessia_common.workflow.ForEach", "dessia_common.workflow.ModelAttribute",
                                      "dessia_common.workflow.Function", "dessia_common.workflow.Sequence",
                                      "dessia_common.workflow.ForEach", "dessia_common.workflow.Unpacker",
                                      "dessia_common.workflow.Flatten", "dessia_common.workflow.Filter",
                                      "dessia_common.workflow.ParallelPlot", "dessia_common.workflow.Sum",
                                      "dessia_common.workflow.Substraction"]},
            },
            "pipes": {
                "type": "array", "order": 1, "editable": True, "python_typing": "List[dessia_common.workflow.Pipe]",
                "items": {
                    'type': 'objects', 'classes': ["dessia_common.workflow.Pipe"],
                    "python_type": "dessia_common.workflow.Pipe", "editable": True
                }
            },
            "outputs": {
                "type": "array", "order": 2, "python_typing": "List[dessia_common.workflow.Variable]",
                'items': {
                    'type': 'array', 'items': {'type': 'number'},
                    'python_typing': "dessia_common.workflow.Variable"
                }
            },
            "description": {"type": "string", "title": "Description", "editable": True,
                            "default_value": "", "python_typing": "builtins.str"},
            "documentation": {"type": "string", "title": "Documentation", "editable": True,
                              "default_value": "", "python_typing": "builtins.str"},
            "name": {'type': 'string', 'title': 'Name', 'editable': True, 'order': 3,
                     'default_value': '', 'python_typing': 'builtins.str'}
        }
    }

    def __init__(self, blocks, pipes, output, *, imposed_variable_values=None,
                 detached_variables: List[TypedVariable] = None, description: str = "",
                 documentation: str = "", name: str = ""):
        self.blocks = blocks
        self.pipes = pipes

        if imposed_variable_values is None:
            imposed_variable_values = {}
        self.imposed_variable_values = imposed_variable_values

        self.coordinates = {}

        self.variables = []
        self.nonblock_variables = []
        if detached_variables is None:
            detached_variables = []
        self.detached_variables = detached_variables
        for block in self.blocks:
            self.handle_block(block)

        for pipe in self.pipes:
            self.handle_pipe(pipe)

        self._utd_graph = False

        inputs = [v for v in self.variables if v not in self.imposed_variable_values
                  and len(nx.ancestors(self.graph, v)) == 0]

        self.description = description
        self.documentation = documentation

        outputs = []
        self.output = output
        if output is not None:
            outputs.append(output)
            self._find_output_block(output)

        self._find_name()

        Block.__init__(self, inputs=inputs, outputs=outputs, name=name)

        self.block_selectors = {b: f"{self.selector_name(b)} ({i})" for i, b in enumerate(self.blocks)}

        self.branch_by_display_selector = self.branch_by_selector(self.display_blocks)
        self.branch_by_export_format = self.branch_by_selector(self.export_blocks)

    @classmethod
    def generate_empty(cls):
        """ Generate an empty workflow (mostly used by frontend to compute an init dict). """
        return cls(blocks=[], pipes=[], output=None)

    @property
    def nodes(self):
        """ Return the list of blocks and nonblock_variables (nodes) of the Workflow. """
        return self.blocks + self.nonblock_variables

    @cached_property
    def file_inputs(self):
        """ Get all inputs that are files. """
        return [i for i in self.inputs if i.is_file_type()]

    @cached_property
    def has_file_inputs(self) -> bool:
        """ Return True if there is any file input. """
        return any(self.file_inputs)

    @cached_property
    def memorized_pipes(self) -> List[Pipe]:
        """ Get pipes that are memorized. """
        return [p for p in self.pipes if p.memorize]

    def handle_pipe(self, pipe):
        """ Perform some initialization action on a pipe and its variables. """
        upstream_var = pipe.input_variable
        downstream_var = pipe.output_variable
        if upstream_var not in self.variables:
            self.variables.append(upstream_var)
            if upstream_var in self.detached_variables:
                self.detached_variables.remove(upstream_var)
            self.nonblock_variables.append(upstream_var)
        if downstream_var not in self.variables:
            self.variables.append(downstream_var)
            self.nonblock_variables.append(downstream_var)

    def handle_block(self, block):
        """ Perform some initialization action on a block and its variables. """
        if isinstance(block, Workflow):
            raise ValueError("Using workflow as blocks is forbidden, use WorkflowBlock wrapper instead")
        self.variables.extend(block.inputs)
        self.variables.extend(block.outputs)
        try:
            self.coordinates[block] = (0, 0)
        except ValueError as err:
            raise ValueError(f"Cannot serialize block {block} ({block.name})") from err

    def _data_hash(self):
        output_hash = hash(self.variable_indices(self.output))
        base_hash = len(self.blocks) + 11 * len(self.pipes) + 23 * len(self.imposed_variable_values) + output_hash
        block_hash = int(sum(b.equivalent_hash() for b in self.blocks) % 1e6)
        return (base_hash + block_hash) % 1000000000

    def _data_eq(self, other_object) -> bool:
        if hash(self) != hash(other_object) or not Block.equivalent(self, other_object):
            return False

        # TODO: temp , reuse graph to handle block order!!!!
        for block1, block2 in zip(self.blocks, other_object.blocks):
            if not block1.equivalent(block2):
                return False

        if not self._equivalent_pipes(other_object):
            return False

        if not self._equivalent_imposed_variables_values(other_object):
            return False
        return True

    def _find_output_block(self, output: Variable):
        found_output = False
        i = 0
        while not found_output and i < len(self.blocks):
            found_output = output in self.blocks[i].outputs
            i += 1
        if not found_output:
            raise WorkflowError("workflow's output is not in any block's outputs")

    def _find_name(self):
        found_name = False
        i = 0
        all_nbvs = self.nonblock_variables + self.detached_variables
        while not found_name and i < len(all_nbvs):
            variable = all_nbvs[i]
            found_name = variable.name == "Result Name"
            i += 1
        if not found_name:
            self.detached_variables.insert(0, NAME_VARIABLE)

    def _equivalent_pipes(self, other_wf) -> bool:
        pipes = []
        other_pipes = []
        for pipe, other_pipe in zip(self.pipes, other_wf.pipes):
            input_index = self.variable_index(pipe.input_variable)
            output_index = self.variable_index(pipe.output_variable)
            pipes.append((input_index, output_index))

            other_input_index = other_wf.variable_index(other_pipe.input_variable)
            other_output_index = other_wf.variable_index(other_pipe.output_variable)
            other_pipes.append((other_input_index, other_output_index))
        return set(pipes) == set(other_pipes)

    def _equivalent_imposed_variables_values(self, other_wf) -> bool:
        ivvs = set()
        other_ivvs = set()
        for imposed_key, other_imposed_key in zip(self.imposed_variable_values.keys(),
                                                  other_wf.imposed_variable_values.keys()):
            variable_index = self.variable_index(imposed_key)
            ivvs.add((variable_index, self.imposed_variable_values[imposed_key]))

            other_variable_index = other_wf.variable_index(other_imposed_key)
            other_ivvs.add((other_variable_index, other_wf.imposed_variable_values[other_imposed_key]))

        return ivvs == other_ivvs

    def __deepcopy__(self, memo=None):
        """ Return the deep copy. """
        if memo is None:
            memo = {}

        blocks = [b.__deepcopy__() for b in self.blocks]
        output_adress = self.variable_indices(self.output)
        if output_adress is None:
            output = None
        else:
            output_block = blocks[output_adress[0]]
            output = output_block.outputs[output_adress[2]]

        copied_workflow = Workflow(blocks=blocks, pipes=[], output=output, name=self.name)

        pipes = self.copy_pipes(copied_workflow)

        imposed_variable_values = {}
        for variable, value in self.imposed_variable_values.items():
            new_variable = copied_workflow.variable_from_index(self.variable_indices(variable))
            imposed_variable_values[new_variable] = value

        copied_workflow = Workflow(blocks=blocks, pipes=pipes, output=output,
                                   imposed_variable_values=imposed_variable_values, name=self.name)
        return copied_workflow

    def copy_pipe(self, copied_workflow: 'Workflow', pipe: Pipe) -> Pipe:
        """ Copy a single regular pipe. """
        upstream_index = self.variable_indices(pipe.input_variable)
        if self.is_variable_nbv(pipe.input_variable):
            raise dessia_common.errors.CopyError("copy_pipe method cannot handle nonblock-variables. "
                                                 "Please consider using copy_nbv_pipes")
        pipe_upstream = copied_workflow.variable_from_index(upstream_index)

        downstream_index = self.variable_indices(pipe.output_variable)
        pipe_downstream = copied_workflow.variable_from_index(downstream_index)
        return Pipe(pipe_upstream, pipe_downstream)

    def copy_nbv_pipe(self, copied_workflow: 'Workflow', pipe: Pipe, copy_memo: Dict[int, Variable]) -> Pipe:
        """
        Copy a pipe where its upstream variable is a NBV.

        This needs special care because if it is not handled properly, NBVs can duplicate,
        or copied pipes might be unordered.
        """
        nbv = pipe.input_variable
        upstream_index = self.variable_index(nbv)
        if upstream_index in copy_memo:
            copied_variable = copy_memo[upstream_index]
        else:
            copied_variable = nbv.copy()
            copy_memo[upstream_index] = copied_variable
        downstream_index = self.variable_indices(pipe.output_variable)
        pipe_downstream = copied_workflow.variable_from_index(downstream_index)
        return Pipe(copied_variable, pipe_downstream)

    def copy_pipes(self, copied_workflow: 'Workflow') -> List[Pipe]:
        """ Copy all pipes in workflow. """
        copy_memo = {}
        return [self.copy_nbv_pipe(copied_workflow=copied_workflow, pipe=p, copy_memo=copy_memo)
                if self.is_variable_nbv(p.input_variable)
                else self.copy_pipe(copied_workflow=copied_workflow, pipe=p)
                for p in self.pipes]

    def selector_name(self, block: Block) -> str:
        """ Compute name for selector. """
        name = block.name
        if name:
            return name
        if block in self.display_blocks:
            return block.type_
        if block in self.export_blocks:
            return block.extension
        return "Block"

    def branch_by_selector(self, blocks: List[Block]):
        """ Return the corresponding branch to each display or export selector. """
        selector_branches = {}
        for block in blocks:
            branch = self.secondary_branch_blocks(block)
            selector = self.block_selectors[block]
            selector_branches[selector] = branch
        return selector_branches

    @property
    def display_blocks(self):
        """ Return list of blocks that can display something (3D, PlotData, Markdown,...). """
        return [b for b in self.blocks if hasattr(b, "_display_settings")]

    @property
    def blocks_display_settings(self) -> List[DisplaySetting]:
        """ Compute all display blocks display_settings. """
        display_settings = []
        for block in self.display_blocks:
            reference_path = "#"
            for i, input_ in enumerate(block.inputs):
                incoming_pipe = self.variable_input_pipe(input_)
                if i == block._displayable_input:
                    reference_path = f"{reference_path}/values/{self.pipes.index(incoming_pipe)}"
            block_index = self.blocks.index(block)
            settings = block._display_settings(block_index=block_index, reference_path=reference_path)
            if settings is not None:
                settings.selector = self.block_selectors[block]
                display_settings.append(settings)
        return display_settings

    @staticmethod
    def display_settings() -> List[DisplaySetting]:
        """ Compute the displays settings of the workflow. """
        return [DisplaySetting(selector='documentation', type_='markdown', method='to_markdown'),
                DisplaySetting(selector='workflow', type_='workflow', method='to_dict')]

    @property
    def export_blocks(self):
        """ Return list of blocks that can export something (3D, PlotData, Markdown,...). """
        return [b for b in self.blocks if hasattr(b, "_export_format")]

    @property
    def blocks_export_formats(self):
        """ Compute all export blocks export_formats. """
        export_formats = []
        for block in self.export_blocks:
            block_index = self.blocks.index(block)
            format_ = block._export_format(block_index)
            if format_ is not None:
                format_.selector = self.block_selectors[block]
                export_formats.append(format_)
        return export_formats

    def _export_formats(self):
        """ Read block to compute available export formats. """
        export_formats = DessiaObject._export_formats(self)
        script_export = ExportFormat(selector="py", extension="py", method_name="save_script_to_stream", text=True)
        export_formats.append(script_export)
        return export_formats

    def to_markdown(self):
        """ Set workflow documentation as markdown. """
        return self.documentation

    def _docstring(self):
        """ Compute documentation of all blocks. """
        return [b._docstring() for b in self.blocks]

    @property
    def _method_jsonschemas(self):
        """ Compute the run jsonschema (had to be overloaded). """
        jsonschemas = {'run': deepcopy(JSONSCHEMA_HEADER)}
        jsonschemas['run'].update({'classes': ['dessia_common.workflow.Workflow']})
        properties_dict = jsonschemas['run']['properties']
        required_inputs = []
        parsed_attributes = {}
        for i, input_ in enumerate(self.inputs + self.detached_variables):
            current_dict = {}
            if isinstance(input_, TypedVariable) or isinstance(input_, TypedVariableWithDefaultValue):
                annotation = (str(i), input_.type_)
            else:
                annotation = (str(i), Any)
            if input_ in self.nonblock_variables or input_ in self.detached_variables:
                title = input_.name
                parsed_attributes = None
            else:
                input_block = self.block_from_variable(input_)
                try:
                    block_docstring = input_block._docstring()
                    if input_ in block_docstring:
                        parsed_attributes[str(i)] = block_docstring[input_]
                except Exception:
                    parsed_attributes[(str(i))] = FAILED_ATTRIBUTE_PARSING
                if input_block.name:
                    name = input_block.name + ' - ' + input_.name
                    title = prettyname(name)
                else:
                    title = prettyname(input_.name)

            annotation_jsonschema = jsonschema_from_annotation(annotation=annotation, title=title, order=i + 1,
                                                               jsonschema_element=current_dict,
                                                               parsed_attributes=parsed_attributes)
            # Order is i+1 because of name that is at 0
            current_dict.update(annotation_jsonschema[str(i)])
            if not input_.has_default_value:
                required_inputs.append(str(i))
            else:
                dict_ = set_default_value(jsonschema_element=current_dict, key=str(i),
                                          default_value=input_.default_value)
                current_dict.update(dict_)
            if input_ not in self.imposed_variable_values:  # Removes from Optional in edits
                properties_dict[str(i)] = current_dict[str(i)]

        jsonschemas['run'].update({'required': required_inputs, 'method': True,
                                   'python_typing': serialize_typing(MethodType)})
        jsonschemas['start_run'] = deepcopy(jsonschemas['run'])
        jsonschemas['start_run']['required'] = []
        return jsonschemas

    def to_dict(self, use_pointers=True, memo=None, path='#', id_method=True, id_memo=None):
        """ Compute a dict from the object content. """
        if memo is None:
            memo = {}

        # self.refresh_blocks_positions()
        dict_ = Block.to_dict(self)
        dict_['object_class'] = 'dessia_common.workflow.core.Workflow'  # TO force migrating from dessia_common.workflow
        blocks = [b.to_dict() for b in self.blocks]

        pipes = [self.pipe_variable_indices(p) for p in self.pipes]

        output = self.variable_indices(self.output)
        dict_.update({'blocks': blocks, 'pipes': pipes, 'output': output,
                      'nonblock_variables': [v.to_dict() for v in self.nonblock_variables + self.detached_variables],
                      'package_mix': self.package_mix()})

        imposed_variable_values = {}
        for variable, value in self.imposed_variable_values.items():
            var_index = self.variable_indices(variable)

            if use_pointers:
                ser_value, memo = serialize_with_pointers(value=value, memo=memo,
                                                          path=f"{path}/imposed_variable_values/{var_index}")
            else:
                ser_value = serialize(value)
            imposed_variable_values[str(var_index)] = ser_value

        dict_.update({'description': self.description, 'documentation': self.documentation,
                      'imposed_variable_values': imposed_variable_values})
        return dict_

    @classmethod
    def dict_to_object(cls, dict_: JsonSerializable, force_generic: bool = False,
                       global_dict=None, pointers_memo: Dict[str, Any] = None, path: str = '#') -> 'Workflow':
        """ Recompute the object from a dict. """
        if pointers_memo is None or global_dict is None:
            global_dict, pointers_memo = update_pointers_data(global_dict=global_dict, current_dict=dict_,
                                                              pointers_memo=pointers_memo)

        workflow = initialize_workflow(dict_=dict_, global_dict=global_dict, pointers_memo=pointers_memo)

        if 'imposed_variable_values' in dict_ and 'imposed_variables' in dict_:
            # Legacy support of double list
            imposed_variable_values = {}
            for variable_index, serialized_value in zip(dict_['imposed_variables'], dict_['imposed_variable_values']):
                value = deserialize(serialized_value, global_dict=global_dict, pointers_memo=pointers_memo)
                variable = workflow.variable_from_index(variable_index)
                imposed_variable_values[variable] = value
        else:
            imposed_variable_values = {}
            if 'imposed_variable_indices' in dict_:
                for variable_index in dict_['imposed_variable_indices']:
                    variable = workflow.variable_from_index(variable_index)
                    imposed_variable_values[variable] = variable.default_value
            if 'imposed_variable_values' in dict_:
                # New format with a dict
                for variable_index_str, serialized_value in dict_['imposed_variable_values'].items():
                    variable_index = ast.literal_eval(variable_index_str)
                    value = deserialize(serialized_value, global_dict=global_dict, pointers_memo=pointers_memo)
                    variable = workflow.variable_from_index(variable_index)
                    imposed_variable_values[variable] = value

            if 'imposed_variable_indices' not in dict_ and 'imposed_variable_values' not in dict_:
                imposed_variable_values = None

        description = dict_.get("description", "")
        documentation = dict_.get("documentation", "")

        return cls(blocks=workflow.blocks, pipes=workflow.pipes, output=workflow.output,
                   imposed_variable_values=imposed_variable_values, description=description,
                   documentation=documentation, name=dict_["name"])

    def dict_to_arguments(self, dict_: JsonSerializable, method: str, global_dict=None,
                          pointers_memo=None, path='#'):
        """ Process a JSON of arguments and deserialize them. """
        dict_ = {int(k): v for k, v in dict_.items()}  # serialisation set keys as strings
        if method in self._allowed_methods:
            name = None
            arguments_values = {}
            for i, input_ in enumerate(self.inputs):
                has_default = input_.has_default_value
                if not has_default or (has_default and i in dict_):
                    value = dict_[i]
                    path_value = f'{path}/inputs/{i}'
                    deserialized_value = deserialize_argument(type_=input_.type_, argument=value,
                                                              global_dict=global_dict,
                                                              pointers_memo=pointers_memo, path=path_value)
                    if input_.name == "Result Name":
                        name = deserialize_argument(type_=input_.type_, argument=value, global_dict=global_dict,
                                                    pointers_memo=pointers_memo, path=path_value)
                    arguments_values[i] = deserialized_value
            if name is None and len(self.inputs) in dict_ and isinstance(dict_[len(self.inputs)], str):
                # Hot fixing name not attached
                name = dict_[len(self.inputs)]
            return {'input_values': arguments_values, 'name': name}
        raise NotImplementedError(f"Method {method} not in Workflow allowed methods")

    def _run_dict(self) -> Dict:
        dict_ = {}

        copied_ivv = {}
        for variable, value in self.imposed_variable_values.items():
            variable_index = self.variables.index(variable)
            copied_ivv[variable_index] = value

        cached_ivv = self.imposed_variable_values
        self.imposed_variable_values = {}
        copied_workflow = self.copy()
        self.imposed_variable_values = cached_ivv
        # We need to clear the imposed_variables_values and then copy the workflow in order
        # to have the good input indices in the loop bellow

        for input_index, input_ in enumerate(copied_workflow.inputs):
            variable_index = copied_workflow.variables.index(input_)
            if variable_index in copied_ivv.keys():
                dict_[input_index] = serialize(copied_ivv[variable_index])
            elif isinstance(input_, TypedVariableWithDefaultValue):
                dict_[input_index] = serialize(input_.default_value)

        return dict_

    def _start_run_dict(self) -> Dict:
        return {}

    def method_dict(self, method_name: str = None, method_jsonschema: Any = None) -> Dict:
        """ Wrapper method to get dicts of run and start_run methods. """
        if method_name == 'run':
            return self._run_dict()
        if method_name == 'start_run':
            return self._start_run_dict()
        raise WorkflowError(f"Calling method_dict with unknown method_name '{method_name}'")

    def variable_from_index(self, index: Union[int, Tuple[int, int, int]]):
        """ Index elements are, in order : (Block index : int, Port side (0: input, 1: output), Port index : int). """
        if isinstance(index, int):
            variable = self.nonblock_variables[index]
        else:
            if not index[1]:
                variable = self.blocks[index[0]].inputs[index[2]]
            else:
                variable = self.blocks[index[0]].outputs[index[2]]
        return variable

    def _get_graph(self):
        """ Cached property for graph. """
        if not self._utd_graph:
            self._cached_graph = self._graph()
            self._utd_graph = True
        return self._cached_graph

    graph = property(_get_graph)

    def _graph(self):
        """ Compute the networkx graph of the workflow. """
        graph = nx.DiGraph()
        graph.add_nodes_from(self.variables)
        graph.add_nodes_from(self.blocks)
        for block in self.blocks:
            for input_parameter in block.inputs:
                graph.add_edge(input_parameter, block)
            for output_parameter in block.outputs:
                graph.add_edge(block, output_parameter)

        for pipe in self.pipes:
            graph.add_edge(pipe.input_variable, pipe.output_variable)
        return graph

    @property
    def runtime_blocks(self):
        """ Return blocks that are upstream for output. """
        # TODO Check what's happening when output is null (incomplete workflow)
        output_block = self.block_from_variable(self.output)
        output_upstreams = self.upstream_blocks(output_block)
        runtime_blocks = [output_block] + output_upstreams
        i = 0
        while output_upstreams and i <= len(self.blocks):
            block_upstreams = []
            for block in output_upstreams:
                block_upstreams.extend(self.upstream_blocks(block))
            output_upstreams = block_upstreams
            for candidate in block_upstreams:
                if candidate not in runtime_blocks:
                    runtime_blocks.append(candidate)
            i += 1
        return runtime_blocks

    def secondary_branch_blocks(self, block: Block) -> List[Block]:
        """
        Compute the necessary upstream blocks to run a part of a workflow that leads to the given block.

        It stops looking for blocks when it reaches the main branch, and memorize the connected pipe

        :param block: Block that is the target of the secondary branch
        :type block: Block
        """
        upstream_blocks = self.upstream_blocks(block)
        branch_blocks = [block]
        i = 0
        candidates = upstream_blocks
        while candidates and i <= len(self.blocks):
            candidates = []
            for upstream_block in upstream_blocks:
                if upstream_block not in self.runtime_blocks and upstream_block not in branch_blocks:
                    branch_blocks.insert(0, upstream_block)
                    candidates.extend(self.upstream_blocks(upstream_block))
            upstream_blocks = candidates
            i += 1
        for branch_block in branch_blocks:
            upstream_blocks = self.upstream_blocks(branch_block)
            for upstream_block in upstream_blocks:
                if upstream_block in self.runtime_blocks:
                    for pipe in self.pipes_between_blocks(upstream_block, branch_block):
                        pipe.memorize = True
        return branch_blocks

    def pipe_from_variable_indices(self, upstream_indices: Union[int, Tuple[int, int, int]],
                                   downstream_indices: Union[int, Tuple[int, int, int]]) -> Pipe:
        """ Get a pipe from the global indices of its attached variables. """
        for pipe in self.pipes:
            if self.variable_indices(pipe.input_variable) == upstream_indices \
                    and self.variable_indices(pipe.output_variable) == downstream_indices:
                return pipe
        msg = f"No pipe has {upstream_indices} as upstream variable and {downstream_indices} as downstream variable"
        raise ValueError(msg)

    def pipe_variable_indices(self, pipe: Pipe) -> Tuple[Union[int, Tuple[int, int, int]],
                                                         Union[int, Tuple[int, int, int]]]:
        """ Return the global indices of a pipe's attached variables. """
        return self.variable_indices(pipe.input_variable), self.variable_indices(pipe.output_variable)

    def variable_input_pipe(self, variable: Variable) -> Optional[Pipe]:
        """ Get the incoming pipe for a variable. If variable is not connected, returns None. """
        incoming_pipes = [p for p in self.pipes if p.output_variable == variable]
        if incoming_pipes:  # Inputs can only be connected to one pipe
            incoming_pipe = incoming_pipes[0]
            return incoming_pipe
        return None

    def variable_output_pipes(self, variable: Variable) -> List[Optional[Pipe]]:
        """ Compute all pipes going out a given variable. """
        return [p for p in self.pipes if p.input_variable == variable]

    def pipes_between_blocks(self, upstream_block: Block, downstream_block: Block):
        """ Compute all the pipes linking two blocks. """
        pipes = []
        for outgoing_pipe in self.block_outgoing_pipes(upstream_block):
            if outgoing_pipe is not None and outgoing_pipe in self.block_incoming_pipes(downstream_block):
                pipes.append(outgoing_pipe)
        return pipes

    def block_incoming_pipes(self, block: Block) -> List[Optional[Pipe]]:
        """ Get incoming pipes for every block variable. """
        return [self.variable_input_pipe(i) for i in block.inputs]

    def block_outgoing_pipes(self, block: Block) -> List[Pipe]:
        """ Return all block outgoing pipes. """
        outgoing_pipes = []
        for output in block.outputs:
            outgoing_pipes.extend(self.variable_output_pipes(output))
        return outgoing_pipes

    def upstream_blocks(self, block: Block) -> List[Block]:
        """ Return a list of given block's upstream blocks. """
        # Setting a dict here to foresee a future use. Might be unnecessary
        upstream_variables = {"available": [], "nonblock": [], "wired": []}
        input_upstreams = [self.upstream_variable(i) for i in block.inputs]
        for variable in input_upstreams:
            if variable is None:
                upstream_variables["available"].append(variable)
            elif variable in self.nonblock_variables:
                upstream_variables["nonblock"].append(variable)
            else:
                upstream_variables["wired"].append(variable)
        upstream_blocks = [self.block_from_variable(v) for v in upstream_variables["wired"]]
        return list(set(upstream_blocks))

    def get_upstream_nbv(self, variable: Variable) -> Variable:
        """ If given variable has an upstream nonblock_variable, return it otherwise return given variable itself. """
        if not self.nonblock_variables:
            return variable
        upstream_variable = self.upstream_variable(variable)
        if upstream_variable is not None and upstream_variable in self.nonblock_variables:
            return upstream_variable
        return variable

    def upstream_variable(self, variable: Variable) -> Optional[Variable]:
        """
        Return upstream variable if given variable is connected to a pipe as a pipe output.

        :param variable: Variable to search an upstream for
        """
        incoming_pipe = self.variable_input_pipe(variable)
        if incoming_pipe:
            return incoming_pipe.input_variable
        return None

    def variable_indices(self, variable: Variable) -> Optional[Union[Tuple[int, int, int], int]]:
        """
        Return global adress of given variable as a tuple or an int.

        If variable is non block, return index of variable in variables sequence
        Else returns global adress (ib, i, ip)
        """
        if variable is None:
            return None

        for iblock, block in enumerate(self.blocks):
            if variable in block.inputs:
                ib1 = iblock
                ti1 = 0
                iv1 = block.inputs.index(variable)
                return ib1, ti1, iv1
            if variable in block.outputs:
                ib1 = iblock
                ti1 = 1
                iv1 = block.outputs.index(variable)
                return ib1, ti1, iv1

        upstream_variable = self.get_upstream_nbv(variable)
        if upstream_variable in self.nonblock_variables:
            # Free variable not attached to block
            return self.nonblock_variables.index(upstream_variable)
        raise WorkflowError(f"Something is wrong with variable {variable.name}")

    def is_variable_nbv(self, variable: Variable) -> bool:
        """ Return True if variable does not belong to a block. """
        return isinstance(self.variable_indices(variable), int)

    def block_from_variable(self, variable) -> Block:
        """ Return block of which given variable is attached to. """
        iblock, _, _ = self.variable_indices(variable)
        return self.blocks[iblock]

    def output_disconnected_elements(self):
        """ Return blocks and variables that are not attached to the output. """
        disconnected_elements = []
        ancestors = nx.ancestors(self.graph, self.output)
        for block in self.blocks:
            if block not in ancestors:
                disconnected_elements.append(block)

        for variable in self.nonblock_variables:
            if variable not in ancestors:
                disconnected_elements.append(variable)
        return disconnected_elements

    def index(self, variable):
        """ Deprecated, will be remove in version 0.8.0. """
        warnings.warn("index method is deprecated, use input_index instead", DeprecationWarning)
        return self.input_index(variable)

    def input_index(self, variable: Variable) -> Optional[int]:
        """ If variable is a workflow input, returns its index. """
        upstream_variable = self.get_upstream_nbv(variable)
        if upstream_variable in self.inputs:
            return self.inputs.index(upstream_variable)
        return None

    def variable_index(self, variable: Variable) -> int:
        """ Return variable index in variables sequence. """
        return self.variables.index(variable)

    def block_inputs_global_indices(self, block_index: int) -> List[int]:
        """ Return given block inputs global indices in inputs sequence. """
        block = self.blocks[block_index]
        indices = [self.input_index(i) for i in block.inputs]
        return [i for i in indices if i is not None]

    def match_variables(self, serialize_output: bool = False):
        """
        Run a check for every variable to find its matchable counterparts.

        This means :
            - Variables are compatible workflow-wise
            - Their types are compatible
        """
        variable_match = {}
        for variable in self.variables:
            if isinstance(variable, TypedVariable):
                vartype = variable.type_
            else:
                continue
            if serialize_output:
                varkey = str(self.variable_indices(variable))
            else:
                varkey = variable
            variable_match[varkey] = []
            for other_variable in self.variables:
                if not self.variable_compatibility(variable, other_variable):
                    continue
                other_vartype = other_variable.type_
                if typematch(vartype, other_vartype):
                    if serialize_output:
                        varval = str(self.variable_indices(other_variable))
                    else:
                        varval = other_variable
                    variable_match[varkey].append(varval)
        return variable_match

    def variable_compatibility(self, variable: Variable, other_variable: Variable) -> bool:
        """
        Check compatibility between variables.

        Two variables are compatible if :
            - They are not equal
            - They don't share the same block
            - They are not input/input or output/output
            - They are typed
        """
        if variable == other_variable:
            # If this is the same variable, it is not compatible
            return False

        adress = self.variable_indices(variable)
        other_adress = self.variable_indices(other_variable)

        if variable not in self.nonblock_variables and other_variable not in self.nonblock_variables:
            # If both aren't NBVs we need to check more non-equality elements
            same_block = adress[0] == other_adress[0]
            same_side = adress[1] == other_adress[1]
            if same_block or same_side:
                # A variable cannot be compatible with one on a same block
                # or being the same side (input/input, output/output)
                return False
        # If both are NBVs, non-equality has already been checked
        # If one is NBV and not the other, there is no need to check non-equality

        if not (isinstance(variable, TypedVariable) and isinstance(other_variable, TypedVariable)):
            # Variable must be typed to be seen compatible
            return False
        return True

    @property
    def layout_graph(self) -> nx.DiGraph:
        """ Compute graph layout. """
        graph = nx.DiGraph()
        graph.add_nodes_from(self.nodes)  # does not handle detached_variable

        for pipe in self.pipes:
            if pipe.input_variable in self.nonblock_variables:
                input_node = pipe.input_variable
            else:
                input_node = self.block_from_variable(pipe.input_variable)
            output_block = self.block_from_variable(pipe.output_variable)
            graph.add_edge(input_node, output_block)

        return graph

    def graph_columns(self, graph):
        """
        Store nodes of a workflow into a list of nodes indexes.

        :returns: list[ColumnLayout] where ColumnLayout is list[node_index]
        """
        column_by_node = get_column_by_node(graph)
        nodes_by_column = {}
        for node, column_index in column_by_node.items():
            node_index = self.nodes.index(node)
            nodes_by_column[column_index] = nodes_by_column.get(column_index, []) + [node_index]

        return [column_list for column_list in nodes_by_column.values()]

    def layout(self):
        """
        Stores a workflow gaph layout.

        :returns: list[GraphLayout] where GraphLayout is list[ColumnLayout] and ColumnLayout is list[node_index]
        """
        digraph = self.layout_graph
        graph = digraph.to_undirected()
        connected_components = nx.connected_components(graph)

        return [self.graph_columns(digraph.subgraph(cc)) for cc in list(connected_components)]

    def plot_graph(self):
        """ Plot graph by means of networking and matplotlib. """
        pos = nx.kamada_kawai_layout(self.graph)
        nx.draw_networkx_nodes(self.graph, pos, self.blocks, node_shape='s', node_color='grey')
        nx.draw_networkx_nodes(self.graph, pos, self.variables, node_color='b')
        nx.draw_networkx_nodes(self.graph, pos, self.inputs, node_color='g')
        nx.draw_networkx_nodes(self.graph, pos, self.outputs, node_color='r')
        nx.draw_networkx_edges(self.graph, pos)

        labels = {}  # b: b.function.__name__ for b in self.block}
        for block in self.blocks:
            labels[block] = block.__class__.__name__
            for variable in self.variables:
                labels[variable] = variable.name
        nx.draw_networkx_labels(self.graph, pos, labels)

    def run(self, input_values, verbose=False, progress_callback=lambda x: None, name=None):
        """ Full run of a workflow. Yields a WorkflowRun. """
        log = ''

        state = self.start_run(input_values)
        state.activate_inputs(check_all_inputs=True)

        start_time = time.time()
        start_timestamp = datetime.datetime.now()

        log_msg = 'Starting workflow run at {}'
        log_line = log_msg.format(time.strftime('%d/%m/%Y %H:%M:%S UTC', time.gmtime(start_time)))
        log += (log_line + '\n')
        if verbose:
            print(log_line)

        state.continue_run(progress_callback=progress_callback)

        end_time = time.time()
        log_line = f"Workflow terminated in {end_time - start_time} s"

        log += log_line + '\n'
        if verbose:
            print(log_line)

        if not name:
            timestamp = start_timestamp.strftime("%m-%d (%H:%M)")
            name = f"{self.name} @ [{timestamp}]"
        return state.to_workflow_run(name=name)

    def start_run(self, input_values=None, name: str = None):
        """ Partial run of a workflow. Yields a WorkflowState. """
        return WorkflowState(self, input_values=input_values, name=name)

    def jointjs_layout(self, min_horizontal_spacing=300, min_vertical_spacing=200, max_height=800, max_length=1500):
        """ Deprecated workflow layout. Used only in jointjs_data method. """
        coordinates = {}
        elements_by_distance = {}
        if self.output:
            for element in self.nodes:
                distances = []
                paths = nx.all_simple_paths(self.graph, element, self.output)
                for path in paths:
                    distance = 1
                    for path_element in path[1:-1]:
                        if path_element in self.blocks + self.nonblock_variables:
                            distance += 1
                    distances.append(distance)
                try:
                    distance = max(distances)
                except ValueError:
                    distance = 3
                if distance in elements_by_distance:
                    elements_by_distance[distance].append(element)
                else:
                    elements_by_distance[distance] = [element]

        if len(elements_by_distance) != 0:
            max_distance = max(elements_by_distance.keys())
        else:
            max_distance = 3  # TODO: this is an awfull quick fix

        horizontal_spacing = max(min_horizontal_spacing, max_length / max_distance)

        for i, distance in enumerate(sorted(elements_by_distance.keys())[::-1]):
            vertical_spacing = min(min_vertical_spacing, max_height / len(elements_by_distance[distance]))
            for j, element in enumerate(elements_by_distance[distance]):
                coordinates[element] = (i * horizontal_spacing, (j + 0.5) * vertical_spacing)
        return coordinates

    def jointjs_data(self):
        """ Compute the data needed for jointjs plotting. """
        coordinates = self.jointjs_layout()
        blocks = []
        for block in self.blocks:
            # TOCHECK Is it necessary to add is_workflow_input/output for outputs/inputs ??
            block_data = block.jointjs_data()
            inputs = [{'name': i.name, 'is_workflow_input': i in self.inputs,
                       'has_default_value': hasattr(i, 'default_value')} for i in block.inputs]
            outputs = [{'name': o.name, 'is_workflow_output': o in self.outputs} for o in block.outputs]
            block_data.update({'inputs': inputs, 'outputs': outputs, 'position': coordinates[block]})
            blocks.append(block_data)

        nonblock_variables = []
        for variable in self.nonblock_variables:
            is_input = variable in self.inputs
            nonblock_variables.append({'name': variable.name, 'is_workflow_input': is_input,
                                       'position': coordinates[variable]})
        edges = []
        for pipe in self.pipes:
            input_index = self.variable_indices(pipe.input_variable)
            if self.is_variable_nbv(pipe.input_variable):
                node1 = input_index
            else:
                ib1, is1, ip1 = input_index
                if is1:
                    block = self.blocks[ib1]
                    ip1 += len(block.inputs)

                node1 = [ib1, ip1]

            output_index = self.variable_indices(pipe.output_variable)
            if self.is_variable_nbv(pipe.output_variable):
                node2 = output_index
            else:
                ib2, is2, ip2 = output_index
                if is2:
                    block = self.blocks[ib2]
                    ip2 += len(block.inputs)

                node2 = [ib2, ip2]

            edges.append([node1, node2])

        data = Block.jointjs_data(self)
        data.update({'blocks': blocks, 'nonblock_variables': nonblock_variables, 'edges': edges})
        return data

    def plot(self, reference_path: str = "#", **kwargs):
        """ Display workflow in web browser. """
        data = json.dumps(self.jointjs_data())
        rendered_template = workflow_template.substitute(workflow_data=data)

        temp_file = tempfile.mkstemp(suffix='.html')[1]
        with open(temp_file, 'wb') as file:
            file.write(rendered_template.encode('utf-8'))
        webbrowser.open('file://' + temp_file)

    def is_valid(self, level: str = "error"):
        """ Tell if the workflow is valid by checking type compatibility of pipes inputs/outputs. """
        for pipe in self.pipes:
            if hasattr(pipe.input_variable, 'type_') and hasattr(pipe.output_variable, 'type_'):
                type1 = pipe.input_variable.type_
                type2 = pipe.output_variable.type_
                if type1 != type2:
                    try:
                        issubclass(pipe.input_variable.type_, pipe.output_variable.type_)
                    except TypeError as error:  # TODO: need of a real typing check
                        consistent = True
                        if not consistent:
                            raise TypeError(f"Inconsistent pipe type from pipe input {pipe.input_variable.name}"
                                            f"to pipe output {pipe.output_variable.name}: "
                                            f"{pipe.input_variable.type_} incompatible with"
                                            f"{pipe.output_variable.type_}") from error
        return True

    def package_mix(self) -> Dict[str, float]:
        """ Compute a structure showing percentages of packages used. """
        package_mix = {}
        for block in self.blocks:
            if hasattr(block, 'package_mix'):
                for package_name, fraction in block.package_mix().items():
                    if package_name in package_mix:
                        package_mix[package_name] += fraction
                    else:
                        package_mix[package_name] = fraction

        # Adimension
        fraction_sum = sum(package_mix.values())
        return {pn: f / fraction_sum for pn, f in package_mix.items()}

    def _to_script(self, prefix: str = '') -> ToScriptElement:
        """
        Computes elements for a to_script interpretation.

        :returns: ToSriptElement
        """
        workflow_output_index = self.variable_indices(self.output)
        if workflow_output_index is None:
            raise ValueError("A workflow output must be set")

        # --- Blocks ---
        blocks_str = ""
        imports = []
        imports_as_is = []
        for iblock, block in enumerate(self.blocks):
            block_script = block._to_script(prefix)
            imports.extend(block_script.imports)
            if block_script.before_declaration is not None:
                blocks_str += f"{block_script.before_declaration}\n"
            blocks_str += f'{prefix}block_{iblock} = {block_script.declaration}\n'
        blocks_str += f"{prefix}blocks = [{', '.join([prefix + 'block_' + str(i) for i in range(len(self.blocks))])}]\n"

        # --- NBVs ---
        nbvs_str = ""
        for nbv_index, nbv in enumerate(self.nonblock_variables):
            nbv_script = nbv._to_script()
            imports.extend(nbv_script.imports)
            imports_as_is.extend(nbv_script.imports_as_is)
            nbvs_str += f"{prefix}variable_{nbv_index} = {nbv_script.declaration}\n"

        # --- Pipes ---
        if len(self.pipes) > 0:
            imports.append(self.pipes[0].full_classname)

        pipes_str = ""
        for ipipe, pipe in enumerate(self.pipes):
            input_index = self.variable_indices(pipe.input_variable)
            if self.is_variable_nbv(pipe.input_variable):  # NBV handling
                input_name = f'{prefix}variable_{input_index}'
            else:
                input_name = f"{prefix}block_{input_index[0]}.outputs[{input_index[2]}]"

            output_index = self.variable_indices(pipe.output_variable)
            if self.is_variable_nbv(pipe.output_variable):  # NBV handling
                output_name = f'{prefix}variable_{output_index}'
            else:
                output_name = f"{prefix}block_{output_index[0]}.inputs[{output_index[2]}]"
            pipes_str += f"{prefix}pipe_{ipipe} = Pipe({input_name}, {output_name})\n"
        pipes_str += f"{prefix}pipes = [{', '.join([prefix + 'pipe_' + str(i) for i in range(len(self.pipes))])}]\n"

        # --- Building script ---
        output_name = f"{prefix}block_{workflow_output_index[0]}.outputs[{workflow_output_index[2]}]"

        full_script = f"{blocks_str}\n" \
                      f"{nbvs_str}\n" \
                      f"{pipes_str}\n" \
                      f"{prefix}workflow = " \
                      f"Workflow({prefix}blocks, {prefix}pipes, output={output_name}, name='{self.name}')\n"

        for key, value in self.imposed_variable_values.items():
            variable_indice = self.variable_indices(key)
            if self.is_variable_nbv(key):
                variable_str = variable_indice
            else:
                [block_index, _, variable_index] = variable_indice
                variable_str = f"{prefix}blocks[{block_index}].inputs[{variable_index}]"
            full_script += f"{prefix}workflow.imposed_variable_values[{variable_str}] = {value}\n"
        return ToScriptElement(declaration=full_script, imports=imports, imports_as_is=imports_as_is)

    def to_script(self) -> str:
        """ Compute a script representing the workflow. """
        workflow_output_index = self.variable_indices(self.output)
        if workflow_output_index is None:
            raise ValueError("A workflow output must be set")

        self_script = self._to_script()
        self_script.imports.append(self.full_classname)

        script_imports = self_script.imports_to_str()

        return f"{script_imports}\n" \
               f"{self_script.declaration}"

    def save_script_to_stream(self, stream: io.StringIO):
        """ Save the workflow to a python script to a stream. """
        string = self.to_script()
        stream.seek(0)
        stream.write(string)

    def save_script_to_file(self, filename: str):
        """ Save the workflow to a python script to a file on the disk. """
        if not filename.endswith('.py'):
            filename += '.py'
        with open(filename, 'w', encoding='utf-8') as file:
            self.save_script_to_stream(file)

    def evaluate(self, values, **kwargs):
        """ Not implemented Workflow as Block evaluate method. """
        raise NotImplementedError("Method 'evaluate' is not implemented for class Workflow.")


class WorkflowState(DessiaObject):
    """ State of execution of a workflow. """

    _standalone_in_db = True
    _allowed_methods = ['block_evaluation', 'evaluate_next_block', 'continue_run',
                        'evaluate_maximum_blocks', 'add_block_input_values']
    _non_serializable_attributes = ['activated_items']

    def __init__(self, workflow: Workflow, input_values=None, activated_items=None, values=None,
                 start_time: float = None, end_time: float = None, output_value=None, log: str = '', name: str = ''):
        self.workflow = workflow
        if input_values is None:
            input_values = {}
        self.input_values = input_values

        if activated_items is None:
            activated_items = {p: False for p in workflow.pipes}
            activated_items.update({v: False for v in workflow.variables})
            activated_items.update({b: False for b in workflow.blocks})
        self.activated_items = activated_items

        if values is None:
            values = {}
        self.values = values

        if start_time is None:
            start_time = time.time()
        self.start_time = start_time

        self.end_time = end_time

        self.output_value = output_value
        self.log = log

        self.activate_inputs()
        DessiaObject.__init__(self, name=name)

    def __deepcopy__(self, memo=None):
        if memo is None:
            memo = {}

        workflow = self.workflow.copy(deep=True, memo=memo)
        input_values = deepcopy_value(value=self.input_values, memo=memo)
        values = {}
        for pipe, value in self.values.items():
            variable_indices = self.workflow.pipe_variable_indices(pipe)
            copied_pipe = workflow.pipe_from_variable_indices(*variable_indices)
            values[copied_pipe] = value

        activated_items = {}
        for item, value in self.activated_items.items():
            if isinstance(item, Variable):
                copied_item = workflow.variable_from_index(self.workflow.variable_indices(item))
            elif isinstance(item, Block):
                copied_item = workflow.blocks[self.workflow.blocks.index(item)]
            elif isinstance(item, Pipe):
                copied_item = workflow.pipes[self.workflow.pipes.index(item)]
            else:
                raise ValueError(f"WorkflowState Copy Error : item {item} cannot be activated")
            activated_items[copied_item] = value
        workflow_state = self.__class__(workflow=workflow, input_values=input_values, activated_items=activated_items,
                                        values=values, start_time=self.start_time, end_time=self.end_time,
                                        output_value=deepcopy_value(value=self.output_value, memo=memo),
                                        log=self.log, name=self.name)
        return workflow_state

    def _data_hash(self):
        workflow = hash(self.workflow)
        output = choose_hash(self.output_value)
        input_values = sum(i * choose_hash(v) for (i, v) in self.input_values.items())
        values = len(self.values) * 7
        return (workflow + output + input_values + values) % 1000000000

    def _data_eq(self, other_object: 'WorkflowState'):
        if not (self.__class__.__name__ == other_object.__class__.__name__
                and self.progress == other_object.progress
                and self.workflow == other_object.workflow
                # and self.input_values.keys() == other_object.input_values.keys()
                and self.output_value == other_object.output_value):
            return False

        for index in set(list(self.input_values.keys()) + list(other_object.input_values.keys())):
            value1 = self.input_values.get(index, None)
            value2 = other_object.input_values.get(index, None)
            if value1 != value2:
                # Rechecking if input is file, in which case we tolerate different values
                if not self.workflow.inputs[index].is_file_type():
                    return False

        for block, other_block in zip(self.workflow.blocks, other_object.workflow.blocks):
            if self.activated_items[block] != other_object.activated_items[other_block]:
                # Check block progress state
                return False
            variables = block.inputs + block.outputs
            other_variables = other_block.inputs + other_block.outputs
            for variable, other_variable in zip(variables, other_variables):
                if self.activated_items[variable] != other_object.activated_items[other_variable]:
                    # Check variables progress state
                    return False

        for pipe, other_pipe in zip(self.workflow.pipes, other_object.workflow.pipes):
            if self.activated_items[pipe] != other_object.activated_items[other_pipe]:
                # Check pipe progress state
                return False

            # Not comparing values, to avoid comparing cleaned values
            # if self.activated_items[pipe] and pipe in self.values:
            #     # Not comparing values if ther
            #     if not is_dessia_file(self.values[pipe]) and not is_dessia_file(other_object.values[other_pipe]):
            #         if self.values[pipe] != other_object.values[other_pipe]:
            #             # Check variable values for evaluated ones
            #             return False
        return True

    def to_dict(self, use_pointers: bool = True, memo=None, path: str = '#', id_method=True, id_memo=None):
        """ Transform object into a dict. """
        if memo is None:
            memo = {}
        if id_memo is None:
            id_memo = {}

        if use_pointers:
            workflow_dict = self.workflow.to_dict(path=f'{path}/workflow', memo=memo)
        else:
            workflow_dict = self.workflow.to_dict(use_pointers=False)

        dict_ = self.base_dict()
        dict_.update({'start_time': self.start_time, 'end_time': self.end_time,
                      'log': self.log, "workflow": workflow_dict})
        # Force migrating from dessia_common.workflow
        dict_['object_class'] = 'dessia_common.workflow.core.WorkflowState'

        input_values = {}
        for input_number, value in self.input_values.items():
            if self.workflow.inputs[input_number] not in self.workflow.file_inputs:
                if use_pointers:
                    serialized_v, memo = serialize_with_pointers(value=value, memo=memo,
                                                                 path=f"{path}/input_values/{input_number}",
                                                                 id_memo=id_memo)
                else:
                    serialized_v = serialize(value)
                input_values[str(input_number)] = serialized_v

        dict_['input_values'] = input_values

        # Output value: priority for reference before values
        if self.output_value is not None:
            if use_pointers:
                serialized_output_value, memo = serialize_with_pointers(self.output_value, memo=memo,
                                                                        path=f'{path}/output_value',
                                                                        id_memo=id_memo)
            else:
                serialized_output_value = serialize(self.output_value)

            dict_.update({'output_value': serialized_output_value,
                          'output_value_type': recursive_type(self.output_value)})
        # Values
        values = {}
        for pipe, value in self.values.items():
            if not is_dessia_file(value) and pipe in self.workflow.memorized_pipes:
                pipe_index = self.workflow.pipes.index(pipe)
                if use_pointers:
                    try:
                        serialized_value, memo = serialize_with_pointers(value=value, memo=memo,
                                                                         path=f"{path}/values/{pipe_index}",
                                                                         id_memo=id_memo)
                        values[str(pipe_index)] = serialized_value
                    except SerializationError:
                        warnings.warn(f"unable to serialize {value}, dropping it from workflow state/run values",
                                      SerializationWarning)
                else:
                    values[str(pipe_index)] = serialize(value)
        dict_['values'] = values

        # In the future comment these below and rely only on activated items
        dict_['evaluated_blocks_indices'] = [i for i, b in enumerate(self.workflow.blocks)
                                             if b in self.activated_items and self.activated_items[b]]

        dict_['evaluated_pipes_indices'] = [i for i, p in enumerate(self.workflow.pipes)
                                            if p in self.activated_items and self.activated_items[p]]

        dict_['evaluated_variables_indices'] = [self.workflow.variable_indices(v) for v in self.workflow.variables
                                                if v in self.activated_items and self.activated_items[v]]
        dict_["_references"] = id_memo
        # Uncomment when refs are handled as dict keys
        # activated_items = {}
        # for key, activated in self.activated_items.items():
        #     s_key, memo = serialize_with_pointers(key, memo=memo, path=f'{path}/activated_items/{key}')
        #     print('s_key', s_key)
        #     activated_items[s_key] = activated
        return dict_

    def state_display(self):
        """
        Compute display.

        TODO This doesn't compute display at all. It probably was the reason of display failure. Copy/Paste problem ?
        """
        memo = {}

        workflow_dict = self.workflow.to_dict(path='#/workflow', memo=memo)

        dict_ = self.base_dict()
        # Force migrating from dessia_common.workflow
        dict_['object_class'] = 'dessia_common.workflow.core.WorkflowState'

        dict_['workflow'] = workflow_dict

        dict_['filled_inputs'] = list(sorted(self.input_values.keys()))

        # Output value: priority for reference before values
        if self.output_value is not None:
            serialized_output_value, memo = serialize_with_pointers(self.output_value, memo=memo, path='#/output_value')
            dict_['output_value'] = serialized_output_value

        dict_['evaluated_blocks_indices'] = [i for i, b in enumerate(self.workflow.blocks)
                                             if b in self.activated_items and self.activated_items[b]]

        dict_['evaluated_pipes_indices'] = [i for i, p in enumerate(self.workflow.pipes)
                                            if p in self.activated_items and self.activated_items[p]]

        dict_['evaluated_variables_indices'] = [self.workflow.variable_indices(v) for v in self.workflow.variables
                                                if v in self.activated_items and self.activated_items[v]]

        dict_.update({'start_time': self.start_time, 'end_time': self.end_time, 'log': self.log})
        return dict_

    @classmethod
    def dict_to_object(cls, dict_: JsonSerializable, force_generic: bool = False,
                       global_dict=None, pointers_memo: Dict[str, Any] = None, path: str = '#') -> 'WorkflowState':
        """ Compute Workflow State from diven dict. Handles pointers. """
        if pointers_memo is None or global_dict is None:
            global_dict, pointers_memo = update_pointers_data(global_dict=global_dict, current_dict=dict_,
                                                              pointers_memo=pointers_memo)

        workflow = Workflow.dict_to_object(dict_=dict_['workflow'], global_dict=global_dict,
                                           pointers_memo=pointers_memo, path=f"{path}/workflow")
        if 'output_value' in dict_:
            value = dict_['output_value']
            output_value = deserialize(value, global_dict=global_dict,
                                       pointers_memo=pointers_memo, path=f'{path}/output_value')
        else:
            output_value = None

        values = {}
        if 'values' in dict_:
            for i, value in dict_['values'].items():
                values[workflow.pipes[int(i)]] = deserialize(value, global_dict=global_dict,
                                                             pointers_memo=pointers_memo, path=f'{path}/values/{i}')

        input_values = {int(i): deserialize(v, global_dict=global_dict, pointers_memo=pointers_memo,
                                            path=f"{path}/input_values/{i}") for i, v in dict_['input_values'].items()}

        activated_items = {b: i in dict_['evaluated_blocks_indices'] for i, b in enumerate(workflow.blocks)}
        activated_items.update({p: i in dict_['evaluated_pipes_indices'] for i, p in enumerate(workflow.pipes)})

        var_indices = []
        for variable_indices in dict_['evaluated_variables_indices']:
            if is_sequence(variable_indices):
                var_indices.append(tuple(variable_indices))  # json serialisation loses tuples
            else:
                var_indices.append(variable_indices)
        activated_items.update({v: workflow.variable_indices(v) in var_indices for v in workflow.variables})

        return cls(workflow=workflow, input_values=input_values, activated_items=activated_items,
                   values=values, start_time=dict_['start_time'], end_time=dict_['end_time'],
                   output_value=output_value, log=dict_['log'], name=dict_['name'])

    def add_input_value(self, input_index: int, value):
        """ Add a value for given input. """
        self._activate_input(input_=self.workflow.inputs[input_index], value=value)

    def add_several_input_values(self, indices: List[int], values):
        """ Add several values for given inputs. """
        for index in indices:
            input_ = self.workflow.inputs[index]
            if index not in values:
                if self.activated_items[input_] and index in self.input_values:
                    value = self.input_values[index]
                else:
                    msg = f"Value {input_.name} of index {index} in inputs has no value"
                    if isinstance(input_, TypedVariable):
                        msg += f": should be instance of {input_.type_}"
                    raise ValueError(msg)
            else:
                value = values[index]
            self.add_input_value(input_index=index, value=value)

    def add_block_input_values(self, block_index: int, values):
        """ Add inputs values for given block. """
        values = {int(k): v for k, v in values.items()}  # serialisation set keys as strings
        indices = self.workflow.block_inputs_global_indices(block_index)
        self.add_several_input_values(indices=indices, values=values)

    def display_settings(self) -> List[DisplaySetting]:
        """ Compute the displays settings of the objects. """
        display_settings = [DisplaySetting('workflow-state', 'workflow_state', 'state_display', None)]

        # Displayable blocks
        display_settings.extend(self.workflow.blocks_display_settings)
        return display_settings

    def block_display(self, block_index: int, reference_path: str = "#"):
        """ Compute the display of associated block to use integrate it in the workflow run displays. """
        self.activate_inputs()
        block = self.workflow.blocks[block_index]

        selector = self.workflow.block_selectors[block]
        branch = self.workflow.branch_by_display_selector[selector]
        block_args = {}
        for branch_block in branch:
            if branch_block is block:
                argpath = reference_path
            else:
                argpath = "#"
            block_args[branch_block] = {"reference_path": argpath}

        evaluated_blocks = self.evaluate_branch(blocks=branch, block_args=block_args)

        if block not in evaluated_blocks:
            msg = f"Could not reach block at index {block_index}." \
                  f"Has the workflow been run far enough to evaluate this block ?"
            raise WorkflowError(msg)
        return evaluated_blocks[block][0]  # Only one output to an Export Block

    @property
    def progress(self):
        """
        Return the current progress.

        Return a float between 0 (nothing evaluated), to 1 (every computational block evaluated).
        """
        evaluated_blocks = [self.activated_items[b] for b in self.workflow.runtime_blocks]
        progress = sum(evaluated_blocks) / len(evaluated_blocks)
        if progress == 1 and self.end_time is None:
            self.end_time = time.time()
        return progress

    def block_evaluation(self, block_index: int, progress_callback=lambda x: None) -> bool:
        """ Select a block to evaluate. """
        block = self.workflow.blocks[block_index]
        self.activate_inputs()
        if block in self._activable_blocks():
            self._evaluate_block(block)
            progress_callback(self.progress)
            return True
        return False

    def evaluate_next_block(self, progress_callback=lambda x: None) -> Optional[Block]:
        """ Evaluate a block. """
        self.activate_inputs()
        blocks = self._activable_blocks()
        if blocks:
            block = blocks[0]
            self._evaluate_block(block)
            progress_callback(self.progress)
            return block
        return None

    def continue_run(self, progress_callback=lambda x: None, export: bool = False):
        """ Evaluate all possible blocks. """
        self.activate_inputs()

        evaluated_blocks = []
        something_activated = True
        while something_activated:
            something_activated = False
            blocks = [b for b in self.workflow.runtime_blocks if b in self._activable_blocks()]
            for block in blocks:
                evaluated_blocks.append(block)
                self._evaluate_block(block)
                if not export:
                    progress_callback(self.progress)
                something_activated = True
        return evaluated_blocks

    def evaluate_branch(self, blocks: List[Block], block_args: Dict[Block, Any]):
        """ Evaluate all blocks of a branch, automatically finding the first executable ones. """
        self.activate_inputs()

        if not any((b in self._activable_blocks() for b in blocks)):
            raise WorkflowError("Branch cannot be evaluated because no block has all its inputs activated")

        evaluated_blocks = {}
        i = 0
        while len(evaluated_blocks) != len(blocks) and i <= len(blocks):
            next_blocks = [b for b in blocks if b in self._activable_blocks() and b not in evaluated_blocks]
            for block in next_blocks:
                kwargs = block_args[block]
                output_values = self._evaluate_block(block, **kwargs)
                evaluated_blocks[block] = output_values
            i += 1
        return evaluated_blocks

    def _activate_pipe(self, pipe: Pipe, value):
        """ Set the pipe value and activate its downstream variable. """
        self.values[pipe] = value
        self.activated_items[pipe] = True
        self._activate_variable(variable=pipe.output_variable, value=value)

    def _activate_block(self, block: Block, output_values):
        """ Activate all block outputs. """
        # Unpacking result of evaluation
        output_items = zip(block.outputs, output_values)
        for output, output_value in output_items:
            self._activate_variable(variable=output, value=output_value)
        self.activated_items[block] = True

    def _activate_variable(self, variable: Variable, value):
        """ Activate the given variable with its value and propagate activation to its outgoing pipe. """
        outgoing_pipes = self.workflow.variable_output_pipes(variable)
        if self.workflow.output == variable:
            self.output_value = value
        for outgoing_pipe in outgoing_pipes:
            self._activate_pipe(pipe=outgoing_pipe, value=value)
        self.activated_items[variable] = True

    def _activate_input(self, input_: TypedVariable, value):  # Inputs must always be Typed
        """ Typecheck, activate the variable and propagate the value to its pipe. """
        # Type checking
        value_type_check(value, input_.type_)
        input_index = self.workflow.input_index(input_)
        self.input_values[input_index] = value
        self._activate_variable(variable=input_, value=value)
        downstream_pipes = self.workflow.variable_output_pipes(input_)
        for pipe in downstream_pipes:
            self._activate_pipe(pipe=pipe, value=value)

    def _activable_blocks(self):
        """ Return a list of all activable blocks, IE blocks that have all inputs ready for evaluation. """
        return [b for b in self.workflow.blocks if self._block_activable_by_inputs(b)
                and (not self.activated_items[b] or b not in self.workflow.runtime_blocks)]

    def _block_activable_by_inputs(self, block: Block):
        """Return whether a block has all its inputs active and can be activated."""
        for function_input in block.inputs:
            if not self.activated_items[function_input]:
                return False
        return True

    def _evaluate_block(self, block, progress_callback=lambda x: x, verbose=False, **kwargs):
        """ Evaluate given block. """
        if verbose:
            log_line = f"Evaluating block {block.name}"
            self.log += log_line + '\n'
            if verbose:
                print(log_line)

        local_values = {}
        for input_ in block.inputs:
            incoming_pipe = self.workflow.variable_input_pipe(input_)
            if incoming_pipe is None:
                # Input isn't connected, it's a workflow input
                input_index = self.workflow.input_index(input_)
                value = self.input_values[input_index]
            else:
                value = self.values[incoming_pipe]
            self._activate_variable(variable=input_, value=value)
            local_values[input_] = value

        output_values = block.evaluate(local_values, **kwargs)
        self._activate_block(block=block, output_values=output_values)

        # Updating progress
        if progress_callback is not None:
            progress_callback(self.progress)
        return output_values

    def activate_inputs(self, check_all_inputs=False):
        """ Return whether all inputs are activated or not. """
        # Input activation
        for index, variable in enumerate(self.workflow.inputs):
            if index in self.input_values:
                self._activate_input(input_=variable, value=self.input_values[index])
            elif variable in self.workflow.imposed_variable_values:
                self._activate_input(input_=variable, value=self.workflow.imposed_variable_values[variable])
            elif hasattr(variable, 'default_value'):
                self._activate_input(input_=variable, value=variable.default_value)
            elif check_all_inputs:
                msg = f"Value {variable.name} of index {index} in inputs has no value"
                if isinstance(variable, TypedVariable):
                    msg += f": should be instance of {variable.type_}"
                raise ValueError(msg)

    def to_workflow_run(self, name: str = ""):
        """ Return a WorkflowRun if state is complete. """
        if self.progress == 1:
            values = {p: self.values[p] for p in self.workflow.pipes if p in self.values}
            return WorkflowRun(workflow=self.workflow, input_values=self.input_values, output_value=self.output_value,
                               values=values, activated_items=self.activated_items, start_time=self.start_time,
                               end_time=self.end_time, log=self.log, name=name)
        raise ValueError('Workflow not completed')

    def _export_formats(self):
        """ Read block to compute available export formats. """
        export_formats = DessiaObject._export_formats(self)

        # Exportable Blocks
        export_formats.extend(self.workflow.blocks_export_formats)
        return export_formats

    def export_format_from_selector(self, selector: str):
        """ Get WorflowState format from given selector. """
        for export_format in self.workflow.blocks_export_formats:
            if export_format["selector"] == selector:
                return export_format
        raise ValueError(f"No block defines an export with the selector '{selector}'")

    def export(self, stream: Union[BinaryFile, StringFile], block_index: int):
        """ Perform export. """
        block = self.workflow.blocks[block_index]
        selector = self.workflow.block_selectors[block]
        branch = self.workflow.branch_by_export_format[selector]
        block_args = {b: {} for b in branch}
        evaluated_blocks = self.evaluate_branch(blocks=branch, block_args=block_args)
        if block not in evaluated_blocks:
            msg = f"Could not reach block at index {block_index}." \
                  f"Has the workflow been ran far enough to evaluate this block ?"
            raise WorkflowError(msg)
        export_stream = evaluated_blocks[block][0]  # Only one output to an Export Block
        if isinstance(stream, StringFile):
            stream.write(export_stream.getvalue())
        if isinstance(stream, BinaryFile):
            stream.write(export_stream.getbuffer())
        stream.filename = export_stream.filename
        return export_stream


class WorkflowRun(WorkflowState):
    """ Completed state of a workflow. """

    _standalone_in_db = True
    _allowed_methods = ['run_again']
    _eq_is_data_eq = True
    _jsonschema = {
        "definitions": {}, "$schema": "http://json-schema.org/draft-07/schema#", "type": "object",
        "standalone_in_db": True, "title": "WorkflowRun Base Schema", "required": [],
        "python_typing": 'dessia_common.workflow.WorkflowRun', "classes": ["dessia_common.workflow.core.WorkflowRun"],
        "properties": {
            "workflow": {"type": "object", "title": "Workflow", "python_typing": "dessia_common.workflow.Workflow",
                         "classes": ["dessia_common.workflow.Workflow"], "order": 0,
                         "editable": False, "description": "Workflow"},
            'output_value': {"type": "object", "classes": "Any", "title": "Values",
                             "description": "Input and output values", "editable": False,
                             "order": 1, "python_typing": "Any"},
            'input_values': {
                'type': 'object', 'order': 2, 'editable': False,
                'title': 'Input Values', "python_typing": "Dict[str, Any]",
                'patternProperties': {
                    '.*': {'type': "object", 'classes': 'Any'}
                }
            },
            'start_time': {"type": "number", "title": "Start Time", "editable": False, "python_typing": "builtins.int",
                           "description": "Start time of simulation", "order": 4},
            'end_time': {"type": "number", "title": "End Time", "editable": False, "python_typing": "builtins.int",
                         "description": "End time of simulation", "order": 5},
            'log': {"type": "string", "title": "Log", "editable": False, 'python_typing': 'builtins.str',
                    "description": "Log", "order": 6},
            "name": {'type': 'string', 'title': 'Name', 'editable': True, 'order': 7,
                     'default_value': '', 'python_typing': 'builtins.str'}
        }
    }

    def __init__(self, workflow: Workflow, input_values, output_value, values,
                 activated_items: Dict[Union[Pipe, Block, Variable], bool],
                 start_time: float, end_time: float = None, log: str = "", name: str = ""):
        if end_time is None:
            end_time = time.time()
        self.end_time = end_time
        self.execution_time = end_time - start_time
        # filtered_input_values = input_values
        # if workflow.has_file_inputs:
        #     filtered_input_values = {i: v for i, v in input_values.items()
        #                              if workflow.inputs[i] not in workflow.file_inputs}
        # filtered_values = {p: values[p] for p in workflow.memorized_pipes if is_serializable(values[p])}
        filtered_values = {p: values[p] for p in workflow.memorized_pipes}
        WorkflowState.__init__(self, workflow=workflow, input_values=input_values,
                               activated_items=activated_items, values=filtered_values,
                               start_time=start_time, end_time=end_time,
                               output_value=output_value, log=log, name=name)

    def to_dict(self, use_pointers: bool = True, memo=None, path: str = '#', id_method=True, id_memo=None):
        """ Add variable values to super WorkflowState dict. """
        if memo is None:
            memo = {}  # To make sure we have the good ref for next steps
        dict_ = WorkflowState.to_dict(self, use_pointers=use_pointers, memo=memo, path=path,
                                      id_method=id_method, id_memo=id_memo)

        # To force migrating from dessia_common.workflow
        dict_['object_class'] = 'dessia_common.workflow.core.WorkflowRun'
        return dict_

    def _get_from_path(self, path: str):
        """
        Extract subobject at given path. Tries the generic function, then applies specific cases if it fails.

        Returns found object
        """
        try:
            return DessiaObject._get_from_path(self, path)
        except ExtractionError:
            segments = path.split("/")
            first_segment = segments[1]
            if first_segment == "values" and len(segments) >= 3:
                pipe_index = int(segments[2])
                pipe = self.workflow.pipes[pipe_index]
                value = self.values[pipe]
                if len(segments) > 3:
                    return DessiaObject._get_from_path(value, f"#/{'/'.join(segments[3:])}")
                return value
        raise NotImplementedError(f"WorkflowRun : Specific object from path method is not defined for path '{path}'")

    def dict_to_arguments(self, dict_: JsonSerializable, method: str):
        """ Compute run method's args from serialized ones. """
        if method in self._allowed_methods:
            return self.workflow.dict_to_arguments(dict_=dict_, method='run')
        raise NotImplementedError(f"Method {method} not in WorkflowRun allowed methods")

    def display_settings(self) -> List[DisplaySetting]:
        """
        Compute WorkflowRun display settings.

        Concatenate WorkflowState display_settings and instering Workflow ones.
        """
        workflow_settings = self.workflow.display_settings()
        display_settings = WorkflowState.display_settings(self)
        display_settings.pop(0)
        return workflow_settings + display_settings

    def method_dict(self, method_name: str = None, method_jsonschema: Any = None):
        """ Get run again default dict. """
        if method_name is not None and method_name == 'run_again' and method_jsonschema is not None:
            dict_ = serialize_dict(self.input_values)
            for property_, value in method_jsonschema['properties'].items():
                if property_ in dict_ and 'object_id' in value and 'object_class' in value:
                    # TODO : Check. this is probably useless as we are not dealing with default values here
                    dict_[property_] = value
            return dict_
        # TODO Check this result. Might raise an error
        return DessiaObject.method_dict(self, method_name=method_name, method_jsonschema=method_jsonschema)

    def run_again(self, input_values, progress_callback=None, name=None):
        """ Execute workflow again with given inputs. """
        return self.workflow.run(input_values=input_values, verbose=False,
                                 progress_callback=progress_callback, name=name)

    @property
    def _method_jsonschemas(self):
        # TODO This is outdated now that WorkflowRun inherits from WorkflowState and has already broke once.
        #  We should outsource the "run" jsonschema computation from workflow in order to mutualize it with run_again,
        #  and have WorkflowRun have its inheritances from WorkflowState _method_jsonschema method
        workflow_jsonschemas = self.workflow._method_jsonschemas
        jsonschemas = {"run_again": workflow_jsonschemas.pop('run')}
        jsonschemas['run_again']['classes'] = ["dessia_common.workflow.WorkflowRun"]
        return jsonschemas


def initialize_workflow(dict_, global_dict, pointers_memo) -> Workflow:
    """ Generate blocks, pipes, detached_variables and output from a serialized state. """
    blocks = [deserialize(serialized_element=d, global_dict=global_dict, pointers_memo=pointers_memo)
              for d in dict_["blocks"]]
    if 'nonblock_variables' in dict_:
        nonblock_variables = [deserialize(serialized_element=d, global_dict=global_dict, pointers_memo=pointers_memo)
                              for d in dict_['nonblock_variables']]
    else:
        nonblock_variables = []

    connected_nbvs = {v: False for v in nonblock_variables}

    pipes = deserialize_pipes(pipes_dict=dict_['pipes'], blocks=blocks, nonblock_variables=nonblock_variables,
                              connected_nbvs=connected_nbvs)

    if dict_['output'] is not None:
        output = blocks[dict_['output'][0]].outputs[dict_['output'][2]]
    else:
        output = None
    return Workflow(blocks=blocks, pipes=pipes, output=output,
                    detached_variables=[v for v, is_connected in connected_nbvs.items() if not is_connected])


def deserialize_pipes(pipes_dict, blocks, nonblock_variables, connected_nbvs):
    """ Generate all pipes from a dict. """
    pipes = []
    for source, target in pipes_dict:
        if isinstance(source, int):
            variable1 = nonblock_variables[source]
            connected_nbvs[variable1] = True
        else:
            ib1, _, ip1 = source
            variable1 = blocks[ib1].outputs[ip1]

        if isinstance(target, int):
            variable2 = nonblock_variables[target]
            connected_nbvs[variable2] = True
        else:
            ib2, _, ip2 = target
            variable2 = blocks[ib2].inputs[ip2]

        pipes.append(Pipe(variable1, variable2))
    return pipes


def value_type_check(value, type_):
    """
    Type propagation.

    Check if the value as the specified type.
    """
    try:  # TODO: Subscripted generics cannot be used...
        if not isinstance(value, type_):
            return False
    except TypeError:
        pass
    return True<|MERGE_RESOLUTION|>--- conflicted
+++ resolved
@@ -9,11 +9,7 @@
 import webbrowser
 from functools import cached_property
 import io
-<<<<<<< HEAD
-from typing import List, Union, Type, Any, Dict, Tuple, Optional, get_origin, get_args
-=======
-from typing import List, Union, Type, Any, Dict, Tuple, Optional, get_args
->>>>>>> bb0c1400
+from typing import List, Union, Type, Any, Dict, Tuple, Optional, get_args, get_args
 from copy import deepcopy
 import warnings
 import networkx as nx
