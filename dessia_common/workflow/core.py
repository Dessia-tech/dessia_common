--- conflicted
+++ resolved
@@ -545,49 +545,6 @@
         pipe_downstream = copied_workflow.variable_from_index(downstream_index)
         return Pipe(pipe_upstream, pipe_downstream)
 
-<<<<<<< HEAD
-    def copy_pipes(self, copied_workflow: 'Workflow') -> List[Pipe]:
-        copied_pipes = []
-
-        is_nbv = {}
-        nbv_pipes = []
-        # standard_pipes = []
-        # pipes = []
-        for pipe in self.pipes:
-            upstream_index = self.variable_indices(pipe.input_variable)
-            is_nbv[pipe] = isinstance(upstream_index, int)
-            nbv_pipes.append(pipe)
-            # pipes.append(pipe)
-            # if isinstance(upstream_index, int):
-            #     nbv_pipes.append(True)
-            # else:
-            #     standard_pipes.append(pipe)
-
-        for pipe in self.pipes:
-            if is_nbv[pipe]:
-                nbv = pipe.input_variable
-                related_pipes = [pipe for pipe in nbv_pipes if pipe.input_variable == nbv]
-                if related_pipes:
-                    copied_variable = nbv.copy()
-                    for related_pipe in related_pipes:
-                        downstream_index = self.variable_indices(related_pipe.output_variable)
-                        pipe_downstream = copied_workflow.variable_from_index(downstream_index)
-                        copied_pipes.append(Pipe(copied_variable, pipe_downstream))
-            else:
-                copied_pipes.append(self.copy_pipe(copied_workflow, pipe))
-
-        # for pipe in standard_pipes:
-        #     copied_pipes.append(self.copy_pipe(copied_workflow, pipe))
-
-        # for nbv in self.nonblock_variables:
-        #     related_pipes = [pipe for pipe in nbv_pipes if pipe.input_variable == nbv]
-        #     if related_pipes:
-        #         copied_variable = nbv.copy()
-        #         for pipe in related_pipes:
-        #             downstream_index = self.variable_indices(pipe.output_variable)
-        #             pipe_downstream = copied_workflow.variable_from_index(downstream_index)
-        #             copied_pipes.append(Pipe(copied_variable, pipe_downstream))
-=======
     def copy_nbv_pipe(self, copied_workflow: 'Workflow', pipe: Pipe, copy_memo: Dict[int, Variable]) -> Pipe:
         """
         Copy a pipe where its upstream variable is a NBV.
@@ -605,7 +562,6 @@
         downstream_index = self.variable_indices(pipe.output_variable)
         pipe_downstream = copied_workflow.variable_from_index(downstream_index)
         return Pipe(copied_variable, pipe_downstream)
->>>>>>> 5cae1153
 
     def copy_pipes(self, copied_workflow: 'Workflow') -> List[Pipe]:
         """ Copy all pipes in workflow. """
@@ -1632,13 +1588,7 @@
                     # Check variables progress state
                     return False
 
-        # print("Object : ", self.values)
-        # print("pipes : ", self.workflow.pipes)
-        # print("Other Object : ", other_object.values)
-        # print("Other Pipes : ", other_object.workflow.pipes)
         for pipe, other_pipe in zip(self.workflow.pipes, other_object.workflow.pipes):
-            # print("pipe : ", pipe,  pipe.to_dict())
-            # print("other i : ", other_pipe, other_pipe.to_dict())
             if self.activated_items[pipe] != other_object.activated_items[other_pipe]:
                 # Check pipe progress state
                 return False
