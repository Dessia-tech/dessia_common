#!/usr/bin/env python3
# -*- coding: utf-8 -*-
""" Gathers all workflow relative features. """

import ast
import time
import datetime
from functools import cached_property
from typing import List, Union, Type, Any, Dict, Tuple, Optional, TypeVar
import warnings

import humanize
import psutil
import networkx as nx

import dessia_common.errors
from dessia_common.graph import get_column_by_node
from dessia_common.core import DessiaObject

from dessia_common.schemas.core import (get_schema, FAILED_ATTRIBUTE_PARSING, EMPTY_PARSED_ATTRIBUTE,
                                        serialize_annotation, deserialize_annotation, pretty_annotation,
                                        UNDEFINED, Schema, SchemaAttribute)
from dessia_common.utils.types import recursive_type, typematch, is_sequence, is_file_or_file_sequence
from dessia_common.utils.copy import deepcopy_value
from dessia_common.utils.diff import choose_hash
from dessia_common.utils.helpers import prettyname
from dessia_common.typings import JsonSerializable, ViewType
from dessia_common.files import StringFile, BinaryFile
from dessia_common.displays import DisplaySetting
from dessia_common.breakdown import ExtractionError
from dessia_common.errors import SerializationError
from dessia_common.warnings import SerializationWarning
from dessia_common.exports import ExportFormat, MarkdownWriter
import dessia_common.templates
from dessia_common.serialization import (deserialize, serialize_with_pointers, serialize, update_pointers_data,
                                         serialize_dict, add_references, deserialize_argument)
from dessia_common.workflow.utils import (ToScriptElement, blocks_to_script, nonblock_variables_to_script,
                                          update_imports, generate_default_value)


T = TypeVar("T")

VariableAddress = Union[int, Tuple[int, int, int]]


class Variable(DessiaObject):
    """ New version of workflow variable. """

    _eq_is_data_eq = False

    def __init__(self, type_: Type[T] = None, default_value: T = UNDEFINED,
                 name: str = "", label: str = "", position: Tuple[float, float] = (0, 0)):
        self.default_value = default_value
        if self.has_default_value and type_ is None:
            self.type_ = type(default_value)
        else:
            self.type_ = type_
        self.label = label
        self.position = position
        super().__init__(name)

    def to_dict(self, use_pointers: bool = True, memo=None, path: str = '#',
                id_method=True, id_memo=None, **kwargs) -> JsonSerializable:
        """ Customize serialization method in order to handle undefined default value as well as pretty type. """
        dict_ = DessiaObject.base_dict(self)
        dict_.update({"type_": serialize_annotation(self.type_), "position": self.position,
                      "pretty_type": pretty_annotation(self.type_), "label": self.label})
        if self.default_value is not UNDEFINED:
            dict_["default_value"] = serialize(self.default_value)
        return dict_

    @classmethod
    def dict_to_object(cls, dict_: JsonSerializable, **kwargs) -> 'Variable':
        """ Customize serialization method in order to handle undefined default value. """
        global_dict = dict_.get("global_dict", {})
        pointers_memo = dict_.get("pointers_memo", {})
        type_ = dict_.get("type_", None)
        default_value = dict_.get("default_value", UNDEFINED)
        default_value = deserialize(default_value, global_dict=global_dict, pointers_memo=pointers_memo)
        label = dict_.get("label", "")  # Backward compatibility < 0.15.0
        return Variable(type_=deserialize_annotation(type_), default_value=default_value,
                        name=dict_["name"], label=label, position=tuple(dict_["position"]))

    @property
    def has_default_value(self):
        """ Helper property that indicates if default value should be trusted as such or is undefined. """
        return self.default_value is not UNDEFINED

    @cached_property
    def is_file_related(self) -> bool:
        """ Return whether a variable is of type File given its type_ attribute. """
        schema = get_schema(annotation=self.type_, attribute=SchemaAttribute(self.name))
        return schema.is_file_related

    def copy(self, deep: bool = False, memo=None):
        """
        Copy a Variable.

        :param deep: Deep copy if set to true, shallow copy if false. Defaults to False.
        :param memo: A memo that keeps track of already encountered objects, defaults to None.
        :return: A copy of the object
        """
        if memo is None:
            memo = {}
        if self.has_default_value:
            copied_default_value = deepcopy_value(self.default_value, memo=memo)
        else:
            copied_default_value = UNDEFINED
        return Variable(type_=self.type_, default_value=copied_default_value, name=self.name)

    def _to_script(self) -> ToScriptElement:
        script = self._get_to_script_elements()
        script.declaration = f"{self.__class__.__name__}({script.declaration})"

        script.imports.append(self.full_classname)
        return script

    def _get_to_script_elements(self):
        schema = get_schema(annotation=self.type_, attribute=SchemaAttribute(self.name))
        imports = schema.get_import_names(import_names=[])
        declaration = f"name='{self.name}', label='{self.label}', position={self.position}," \
                      f" type_={schema.pretty_annotation}"
        return ToScriptElement(declaration=declaration, imports=imports, imports_as_is=[])


class TypedVariable(Variable):
    """ Backward compatibility for <0.15.0. Should not be used anymore. """

    def __init__(self, type_: Type[T], name: str = '', position: Tuple[float, float] = None):
        warnings.warn("'TypedVariable' has been deprecated since 0.15.0 and should not be used anymore."
                      "\nConsider using 'Variable', instead", DeprecationWarning)
        super().__init__(type_=type_, position=position, name=name)


class VariableWithDefaultValue(Variable):
    """ Backward compatibility for <0.15.0. Should not be used anymore. """

    has_default_value: bool = True

    def __init__(self, default_value: Any, name: str = '', position: Tuple[float, float] = None):
        warnings.warn("'VariableWithDefaultValue' has been deprecated since 0.15.5 and should not be used anymore."
                      "\nConsider using 'Variable', instead", DeprecationWarning)
        Variable.__init__(self, default_value=default_value, name=name, position=position)


class TypedVariableWithDefaultValue(Variable):
    """ Backward compatibility for <0.15.0. Should not be used anymore. """

    def __init__(self, type_: Type[T], default_value: T, name: str = '', position: Tuple[float, float] = None):
        warnings.warn("'TypedVariableWithDefaultValue' has been deprecated since 0.15.0 and should not be used anymore."
                      "\nConsider using 'Variable', instead", DeprecationWarning)
        Variable.__init__(self, type_=type_, default_value=default_value, name=name, position=position)


RESULT_VARIABLE_NAME = "_result_name_"


NAME_VARIABLE = Variable(type_=str, name=RESULT_VARIABLE_NAME, label="Result Name")


class Block(DessiaObject):
    """ An Abstract block. Do not instantiate alone. """

    _eq_is_data_eq = False

    def __init__(self, inputs: List[Variable], outputs: List[Variable],
                 position: Tuple[float, float] = (0, 0), name: str = ''):
        self.inputs = inputs
        self.outputs = outputs
        self.position = position
        DessiaObject.__init__(self, name=name)

    def equivalent_hash(self):
        """
        Custom hash of block that doesn't overwrite __hash__ as we do not want to lose python default equality behavior.

        Used by workflow module only.
        """
        return len(self.__class__.__name__)

    def equivalent(self, other):
        """
        Custom equal of block that does not overwrite __eq__ as we do not want to lose python default equality behavior.

        Used by workflow module only.
        """
        return self.__class__.__name__ == other.__class__.__name__

    def _docstring(self):
        """ Base function for sub model docstring computing. """
        block_docstring = {i: EMPTY_PARSED_ATTRIBUTE for i in self.inputs}
        return block_docstring

    def parse_input_doc(self, input_: Variable):
        """ Parse block docstring to get input documentation. """
        try:
            docstring = self._docstring()
            if input_ in docstring:
                return docstring[input_]
        except Exception:  # Broad except to avoid error 500 on doc computing
            return FAILED_ATTRIBUTE_PARSING
        return EMPTY_PARSED_ATTRIBUTE

    def base_script(self) -> str:
        """ Generate a chunk of script that denotes the arguments of a base block. """
        return f"name=\"{self.name}\", position={self.position}"

    def evaluate(self, values, **kwargs):
        """ Not implemented for abstract block class 'evaluate' method. """
        raise NotImplementedError("This method should be implemented in any Block inheriting class.")

    def _to_script(self, prefix: str):
        raise NotImplementedError("This method should be implemented in any Block inheriting class.")

    def is_valid(self, level: str = 'error') -> bool:  # TODO: Change this in further releases
        """ Always return True for now. """
        return True

    def dict_to_inputs(self, dict_: JsonSerializable):
        """
        Enable inputs and outputs overwriting in order to allow input renaming as well as default value persistence.

        If no entry is given in dict, then we have default behavior with blocks generating their own inputs.
        """
        if "inputs" in dict_:
            self.inputs = [Variable.dict_to_object(i) for i in dict_["inputs"]]
        if "outputs" in dict_:
            self.outputs = [Variable.dict_to_object(i) for i in dict_["outputs"]]


class Pipe(DessiaObject):
    """
    Bind two variables of a Workflow.

    :param input_variable: The input variable of the pipe correspond to the start of the arrow, its tail.
    :param output_variable: The output variable of the pipe correspond to the end of the arrow, its hat.
    """

    _eq_is_data_eq = False

    def __init__(self, input_variable: Variable, output_variable: Variable, name: str = ''):
        self.input_variable = input_variable
        self.output_variable = output_variable
        self.memorize = False
        DessiaObject.__init__(self, name=name)

    def to_dict(self, use_pointers=True, memo=None, path: str = '#', id_method=True, id_memo=None,
                **kwargs):
        """ Transform the pipe into a dict. """
        return {'input_variable': self.input_variable, 'output_variable': self.output_variable,
                'memorize': self.memorize}


class WorkflowError(Exception):
    """ Specific WorkflowError Exception. """


class Workflow(Block):
    """
    Class Block of Workflows.

    :param blocks: A List with all the Blocks used by the Workflow.
    :param pipes: A List of Pipe objects.
    :param imposed_variable_values: A dictionary of imposed variable values.
    :param description: A short description that will be displayed on workflow card (frontend).
        Should be shorter than 100 chars
    :param documentation: A long documentation that will be displayed on workflow page (frontend).
        Can use markdown elements.
    :param name: The name of the workflow.
    """

    _standalone_in_db = True
    _eq_is_data_eq = True
    _allowed_methods = ["run", "start_run"]
    _non_serializable_attributes = ["branch_by_display_selector", "branch_by_export_format",
                                    "memorized_pipes", "coordinates", "detached_variables", "variables"]

    def __init__(self, blocks, pipes, output, *, imposed_variable_values=None,
                 detached_variables: List[Variable] = None, description: str = "",
                 documentation: str = "", name: str = ""):
        self.blocks = blocks
        self.pipes = pipes

        if imposed_variable_values is None:
            imposed_variable_values = {}
        self.imposed_variable_values = imposed_variable_values

        self.coordinates = {}

        self.variables = []
        self.nonblock_variables = []
        if detached_variables is None:
            detached_variables = []
        self.detached_variables = detached_variables
        for block in self.blocks:
            self.handle_block(block)

        for pipe in self.pipes:
            self.handle_pipe(pipe)

        self._cached_graph = None

        inputs = [v for v in self.variables if len(nx.ancestors(self.graph, v)) == 0]

        self.description = description
        self.documentation = documentation

        outputs = []
        self.output = output
        if output is not None:
            outputs.append(output)
            self._find_output_block(output)

        self._find_name()

        Block.__init__(self, inputs=inputs, outputs=outputs, name=name)

        self.branch_by_display_selector = self.branch_by_selector(self.display_blocks)
        self.branch_by_export_format = self.branch_by_selector(self.export_blocks)

    @classmethod
    def generate_empty(cls):
        """ Generate an empty workflow (mostly used by frontend to compute an init dict). """
        return cls(blocks=[], pipes=[], output=None)

    @property
    def nodes(self):
        """ Return the list of blocks and non_block_variables (nodes) of the Workflow. """
        return self.blocks + self.nonblock_variables

    @cached_property
    def file_inputs(self):
        """ Get all inputs that are files. """
        return [i for i in self.inputs if i.is_file_related]

    @cached_property
    def has_file_inputs(self) -> bool:
        """ Return True if there is any file input. """
        return any(self.file_inputs)

    @cached_property
    def memorized_pipes(self) -> List[Pipe]:
        """ Get pipes that are memorized. """
        return [p for p in self.pipes if p.memorize]

    def handle_pipe(self, pipe):
        """ Perform some initialization action on a pipe and its variables. """
        upstream_var = pipe.input_variable
        downstream_var = pipe.output_variable
        if upstream_var not in self.variables:
            self.variables.append(upstream_var)
            if upstream_var in self.detached_variables:
                self.detached_variables.remove(upstream_var)
            self.nonblock_variables.append(upstream_var)
        if downstream_var not in self.variables:
            self.variables.append(downstream_var)
            self.nonblock_variables.append(downstream_var)

    def handle_block(self, block):
        """ Perform some initialization action on a block and its variables. """
        if isinstance(block, Workflow):
            # Protecting direct Workflow blocks
            raise ValueError("Using workflow as blocks is forbidden, use WorkflowBlock wrapper instead")

        # Populating variables with block variables
        self.variables.extend(block.inputs)
        self.variables.extend(block.outputs)

        # Memorizing block incoming pipes
        if block in self.display_blocks:
            for i, input_ in enumerate(block.inputs):
                incoming_pipe = self.variable_input_pipe(input_)
                if incoming_pipe and i == block._displayable_input:
                    incoming_pipe.memorize = True

        try:
            self.coordinates[block] = (0, 0)
        except ValueError as err:
            raise ValueError(f"Cannot serialize block {block} ({block.name})") from err

    def _data_hash(self):
        output_hash = hash(self.variable_indices(self.output))
        base_hash = len(self.blocks) + 11 * len(self.pipes) + 23 * len(self.imposed_variable_values) + output_hash
        block_hash = int(sum(b.equivalent_hash() for b in self.blocks) % 1e6)
        return (base_hash + block_hash) % 1000000000

    def _data_eq(self, other_object) -> bool:
        if hash(self) != hash(other_object) or not Block.equivalent(self, other_object):
            return False

        # TODO: temp , reuse graph to handle block order!!!!
        for block1, block2 in zip(self.blocks, other_object.blocks):
            if not block1.equivalent(block2):
                return False

        if not self._equivalent_pipes(other_object):
            return False

        if not self._equivalent_imposed_variables_values(other_object):
            return False
        return True

    def _find_output_block(self, output: Variable):
        found_output = False
        i = 0
        while not found_output and i < len(self.blocks):
            found_output = output in self.blocks[i].outputs
            i += 1
        if not found_output:
            raise WorkflowError("workflow's output is not in any block's outputs")

    def _find_name(self):
        found_name = False
        i = 0
        all_nbvs = self.nonblock_variables + self.detached_variables
        while not found_name and i < len(all_nbvs):
            variable = all_nbvs[i]
            found_name = variable.name == RESULT_VARIABLE_NAME
            i += 1
        if not found_name:
            self.detached_variables.insert(0, NAME_VARIABLE)

    def _equivalent_pipes(self, other_wf) -> bool:
        pipes = []
        other_pipes = []
        for pipe, other_pipe in zip(self.pipes, other_wf.pipes):
            input_index = self.variable_index(pipe.input_variable)
            output_index = self.variable_index(pipe.output_variable)
            pipes.append((input_index, output_index))

            other_input_index = other_wf.variable_index(other_pipe.input_variable)
            other_output_index = other_wf.variable_index(other_pipe.output_variable)
            other_pipes.append((other_input_index, other_output_index))
        return set(pipes) == set(other_pipes)

    def _equivalent_imposed_variables_values(self, other_wf) -> bool:
        ivvs = set()
        other_ivvs = set()
        for key, other_key in zip(self.imposed_variable_values.keys(), other_wf.imposed_variable_values.keys()):
            variable_index = self.variable_index(key)
            ivvs.add((variable_index, self.imposed_variable_values[key]))

            other_variable_index = other_wf.variable_index(other_key)
            other_ivvs.add((other_variable_index, other_wf.imposed_variable_values[other_key]))
        return ivvs == other_ivvs

    def __deepcopy__(self, memo=None):
        """ Return the deep copy. """
        if memo is None:
            memo = {}

        blocks = [deepcopy_value(b, memo) for b in self.blocks]
        output_adress = self.variable_indices(self.output)
        if output_adress is None:
            output = None
        else:
            output_block = blocks[output_adress[0]]
            output = output_block.outputs[output_adress[2]]

        copied_workflow = Workflow(blocks=blocks, pipes=[], output=output, name=self.name)

        pipes = self.copy_pipes(copied_workflow)

        imposed_variable_values = {}
        for variable, value in self.imposed_variable_values.items():
            new_variable = copied_workflow.variable_from_index(self.variable_indices(variable))
            imposed_variable_values[new_variable] = value

        copied_workflow = Workflow(blocks=blocks, pipes=pipes, output=output,
                                   imposed_variable_values=imposed_variable_values, name=self.name)
        return copied_workflow

    def copy_pipe(self, copied_workflow: 'Workflow', pipe: Pipe) -> Pipe:
        """ Copy a single regular pipe. """
        upstream_index = self.variable_indices(pipe.input_variable)
        if self.is_variable_nbv(pipe.input_variable):
            raise dessia_common.errors.CopyError("copy_pipe method cannot handle nonblock-variables. "
                                                 "Please consider using copy_nbv_pipes")
        pipe_upstream = copied_workflow.variable_from_index(upstream_index)
        downstream_index = self.variable_indices(pipe.output_variable)
        pipe_downstream = copied_workflow.variable_from_index(downstream_index)
        return Pipe(pipe_upstream, pipe_downstream)

    def copy_nbv_pipe(self, copied_workflow: 'Workflow', pipe: Pipe, copy_memo: Dict[int, Variable]) -> Pipe:
        """
        Copy a pipe where its upstream variable is a NBV.

        This needs special care because if it is not handled properly, NBVs can duplicate,
        or copied pipes might be unordered.
        """
        nbv = pipe.input_variable
        upstream_index = self.variable_index(nbv)
        if upstream_index in copy_memo:
            copied_variable = copy_memo[upstream_index]
        else:
            copied_variable = nbv.copy()
            copy_memo[upstream_index] = copied_variable
        downstream_index = self.variable_indices(pipe.output_variable)
        pipe_downstream = copied_workflow.variable_from_index(downstream_index)
        return Pipe(copied_variable, pipe_downstream)

    def copy_pipes(self, copied_workflow: 'Workflow') -> List[Pipe]:
        """ Copy all pipes in workflow. """
        copy_memo = {}
        return [self.copy_nbv_pipe(copied_workflow=copied_workflow, pipe=p, copy_memo=copy_memo)
                if self.is_variable_nbv(p.input_variable)
                else self.copy_pipe(copied_workflow=copied_workflow, pipe=p)
                for p in self.pipes]

    def block_selector(self, block: Block) -> str:
        """ Get or create a generic selector for given block. """
        if block in self.display_blocks and block.selector:
            if isinstance(block.selector, ViewType):
                return block.selector.name
            if isinstance(block.selector, str):
                # Backward compatibility dessia_common < 0.14.0
                return block.selector
        return f"{self.selector_name(block)} ({self.blocks.index(block)})"

    def selector_name(self, block: Block) -> str:
        """ Compute name for selector. """
        name = block.name
        if name:
            return name
        if block in self.display_blocks:
            return block.type_
        if block in self.export_blocks:
            return block.extension
        return "Block"

    def branch_by_selector(self, blocks: List[Block]):
        """ Return the corresponding branch to each display or export selector. """
        selector_branches = {}
        for block in blocks:
            branch = self.secondary_branch_blocks(block)
            selector = self.block_selector(block)
            selector_branches[selector] = branch
        return selector_branches

    @property
    def display_blocks(self):
        """ Return list of blocks that can display something (3D, PlotData, Markdown,...). """
        return [b for b in self.blocks if hasattr(b, "_display_settings")]

    @property
    def blocks_display_settings(self) -> List[DisplaySetting]:
        """ Compute all display blocks display_settings. """
        display_settings = []
        for block in self.display_blocks:
            reference_path = "#"
            for i, input_ in enumerate(block.inputs):
                incoming_pipe = self.variable_input_pipe(input_)
                if i == block._displayable_input:
                    reference_path = f"{reference_path}/values/{self.pipes.index(incoming_pipe)}"
            block_index = self.blocks.index(block)
            settings = block._display_settings(block_index=block_index, reference_path=reference_path)
            if settings is not None:
                settings.selector = self.block_selector(block)
                display_settings.append(settings)
        return display_settings

    @staticmethod
    def display_settings(**kwargs) -> List[DisplaySetting]:
        """ Compute the displays settings of the workflow. """
        return [DisplaySetting(selector="Workflow", type_="workflow", method="to_dict"),
                DisplaySetting(selector="Documentation", type_="markdown", method="to_markdown"),
                DisplaySetting(selector="Tasks", type_="tasks", method="", load_by_default=True)]

    @property
    def export_blocks(self):
        """ Return list of blocks that can export something (3D, PlotData, Markdown,...). """
        return [b for b in self.blocks if hasattr(b, "_export_format")]

    @property
    def blocks_export_formats(self):
        """ Compute all export blocks export_formats. """
        export_formats = []
        for block in self.export_blocks:
            block_index = self.blocks.index(block)
            format_ = block._export_format(block_index)
            if format_ is not None:
                format_.selector = self.block_selector(block)
                export_formats.append(format_)
        return export_formats

    def _export_formats(self):
        """ Read block to compute available export formats. """
        export_formats = DessiaObject._export_formats(self)
        script_export = ExportFormat(selector="py", extension="py", method_name="save_script_to_stream", text=True)
        export_formats.append(script_export)
        return export_formats

    def to_markdown(self, **kwargs):
        """ Set workflow documentation as markdown. """
        return self.documentation

    def _docstring(self):
        """ Compute documentation of all blocks. """
        return [b._docstring() for b in self.blocks]

    @property
    def _method_jsonschemas(self):
        """ Compute the run jsonschema (had to be overloaded). """
        warnings.warn("method_jsonschema method is deprecated. Use method_schema instead", DeprecationWarning)
        return self.method_schemas

    @property
    def method_schemas(self):
        """ New support of method schemas. """
        attributes = []
        annotations = {}
        for i, input_ in enumerate(self.inputs + self.detached_variables):
            input_address = str(i)
            annotations[input_address] = input_.type_

            # Title & Description
            description = EMPTY_PARSED_ATTRIBUTE
            title = input_.label
            name = prettyname(input_.name)
            if input_ not in self.nonblock_variables and input_ not in self.detached_variables:
                block = self.block_from_variable(input_)
                description = block.parse_input_doc(input_)
                if not title:
                    title = f"{block.name} - {name}"
            if input_ in self.nonblock_variables and not title:
                title = name

            # Editable and Default values
            editable = input_ not in self.imposed_variable_values
            if input_.has_default_value:
                attributes.append(SchemaAttribute(name=input_address, default_value=input_.default_value, title=title,
                                                  editable=editable, documentation=description))
            else:
                attributes.append(SchemaAttribute(name=input_address, title=title, editable=editable,
                                                  documentation=description))

        schema = Schema(annotations=annotations, attributes=attributes, documentation=self.description)
        schemas = {"run": schema.to_dict(method=True), "start_run": schema.to_dict(method=True, required=[])}
        return schemas

    def to_dict(self, use_pointers=False, memo=None, path="#", id_method=True, id_memo=None, **kwargs):
        """ Compute a dict from the object content. """
        if memo is None:
            memo = {}

        dict_ = Block.to_dict(self, use_pointers=False)

        output = self.variable_indices(self.output)
        dict_.update({"blocks": [b.to_dict(use_pointers=False) for b in self.blocks],
                      "pipes": [self.pipe_variable_indices(p) for p in self.pipes],
                      "output": output,
                      "nonblock_variables": [v.to_dict() for v in self.nonblock_variables + self.detached_variables],
                      "package_mix": self.package_mix()})

        imposed_variable_values = {}
        for variable, value in self.imposed_variable_values.items():
            var_index = self.variable_indices(variable)
            if use_pointers:
                ser_value, memo = serialize_with_pointers(value=value, memo=memo,
                                                          path=f"{path}/imposed_variable_values/{var_index}")
            else:
                ser_value = serialize(value)
            imposed_variable_values[str(var_index)] = ser_value

        dict_.update({"description": self.description, "documentation": self.documentation,
                      "imposed_variable_values": imposed_variable_values})
        return dict_

    @classmethod
    def dict_to_object(cls, dict_: JsonSerializable, **kwargs) -> 'Workflow':
        """ Recompute the object from a dict. """
        pointers_memo = kwargs.get("pointers_memo", None)
        global_dict = kwargs.get("global_dict", None)
        if pointers_memo is None or global_dict is None:
            global_dict, pointers_memo = update_pointers_data(global_dict=global_dict, current_dict=dict_,
                                                              pointers_memo=pointers_memo)

        workflow = initialize_workflow(dict_=dict_, global_dict=global_dict, pointers_memo=pointers_memo)

        imposed_variable_values = {}
        if "imposed_variable_values" in dict_:
            # New format with a dict
            for variable_index_str, serialized_value in dict_["imposed_variable_values"].items():
                value = deserialize(serialized_value, global_dict=global_dict, pointers_memo=pointers_memo)
                variable = workflow.variable_from_index(ast.literal_eval(variable_index_str))
                imposed_variable_values[variable] = value
                variable.default_value = value
        elif "imposed_variable_indices" in dict_:
            for variable_index in dict_["imposed_variable_indices"]:
                variable = workflow.variable_from_index(variable_index)
                imposed_variable_values[variable] = variable.default_value
        else:
            imposed_variable_values = None

        return cls(blocks=workflow.blocks, pipes=workflow.pipes, output=workflow.output,
                   imposed_variable_values=imposed_variable_values, description=dict_.get("description", ""),
                   documentation=dict_.get("documentation", ""), name=dict_["name"])

    def dict_to_arguments(self, dict_: JsonSerializable, method: str, global_dict=None, pointers_memo=None, path='#'):
        """ Process a JSON of arguments and deserialize them. """
        dict_ = {int(k): v for k, v in dict_.items()}  # Serialization set keys as strings
        if method in self._allowed_methods:
            name = None
            arguments_values = {}
            for i, input_ in enumerate(self.inputs):
                overwritten = input_.has_default_value and i in dict_
                imposed = input_ in self.imposed_variable_values
                if (not input_.has_default_value or overwritten) and not imposed:
                    path_value = f"{path}/inputs/{i}"
                    value = deserialize_argument(type_=input_.type_, argument=dict_[i], global_dict=global_dict,
                                                 pointers_memo=pointers_memo, path=path_value)
                    if input_.name == RESULT_VARIABLE_NAME:
                        name = value
                    arguments_values[i] = value
            if name is None and len(self.inputs) in dict_ and isinstance(dict_[len(self.inputs)], str):
                # Hot fixing name not attached
                name = dict_[len(self.inputs)]
            return {"input_values": arguments_values, "name": name}
        raise NotImplementedError(f"Method '{method}' is not allowed for Workflow. Expected 'run' or 'start_run'.")

    def _run_dict(self) -> JsonSerializable:
        dict_ = {}
        for input_ in self.inputs:
            if input_.has_default_value:
                dict_[str(self.variables.index(input_))] = serialize(input_.default_value)
            if input_ in self.imposed_variable_values:
                dict_[str(self.variables.index(input_))] = serialize(self.imposed_variable_values[input_])
        return dict_

    def _start_run_dict(self) -> Dict:
        return {}

    def method_dict(self, method_name: str = None, method_jsonschema=None) -> Dict:
        """ Wrapper method to get dictionaries of run and start_run methods. """
        if method_jsonschema is not None:
            warnings.warn("method_jsonschema argument is deprecated and its use will be removed in a future version."
                          " Please remove it from your function call. Method name is sufficient to get schema",
                          DeprecationWarning)
        if method_name == 'run':
            return self._run_dict()
        if method_name == 'start_run':
            return self._start_run_dict()
        raise WorkflowError(f"Calling method_dict with unknown method_name '{method_name}'")

    def variable_from_index(self, index: VariableAddress):
        """ Index elements are, in order : (Block index : int, Port side (0: input, 1: output), Port index : int). """
        if isinstance(index, int):
            return self.nonblock_variables[index]
        if not index[1]:
            return self.blocks[index[0]].inputs[index[2]]
        return self.blocks[index[0]].outputs[index[2]]

    def _get_graph(self):
        """ Cached property for graph. """
        if self._cached_graph is None:
            self._cached_graph = self._graph()
        return self._cached_graph

    graph = property(_get_graph)

    def _graph(self):
        """ Compute the networkx graph of the workflow. """
        graph = nx.DiGraph()
        graph.add_nodes_from(self.variables)
        graph.add_nodes_from(self.blocks)
        for block in self.blocks:
            for input_parameter in block.inputs:
                graph.add_edge(input_parameter, block)
            for output_parameter in block.outputs:
                graph.add_edge(block, output_parameter)

        for pipe in self.pipes:
            graph.add_edge(pipe.input_variable, pipe.output_variable)
        return graph

    @property
    def runtime_blocks(self):
        """ Return blocks that are upstream for output. """
        # TODO Check what's happening when output is null (incomplete workflow)
        output_block = self.block_from_variable(self.output)
        output_upstreams = self.upstream_blocks(output_block)
        runtime_blocks = [output_block] + output_upstreams
        i = 0
        while output_upstreams and i <= len(self.blocks):
            block_upstreams = []
            for block in output_upstreams:
                block_upstreams.extend(self.upstream_blocks(block))
            output_upstreams = block_upstreams
            for candidate in block_upstreams:
                if candidate not in runtime_blocks:
                    runtime_blocks.append(candidate)
            i += 1
        return runtime_blocks

    def secondary_branch_blocks(self, block: Block) -> List[Block]:
        """
        Compute the necessary upstream blocks to run a part of a workflow that leads to the given block.

        It stops looking for blocks when it reaches the main branch, and memorize the connected pipe.

        :param block: Block that is the target of the secondary branch
        """
        upstream_blocks = self.upstream_blocks(block)
        branch_blocks = [block]
        i = 0
        candidates = upstream_blocks
        while candidates and i <= len(self.blocks):
            candidates = []
            for upstream_block in upstream_blocks:
                if upstream_block not in self.runtime_blocks and upstream_block not in branch_blocks:
                    branch_blocks.insert(0, upstream_block)
                    candidates.extend(self.upstream_blocks(upstream_block))
            upstream_blocks = candidates
            i += 1
        for branch_block in branch_blocks:
            upstream_blocks = self.upstream_blocks(branch_block)
            for upstream_block in upstream_blocks:
                if upstream_block in self.runtime_blocks:
                    for pipe in self.pipes_between_blocks(upstream_block, branch_block):
                        pipe.memorize = True
        return branch_blocks

    def pipe_from_variable_indices(self, upstream_indices: VariableAddress,
                                   downstream_indices: VariableAddress) -> Pipe:
        """ Get a pipe from the global indices of its attached variables. """
        for pipe in self.pipes:
            if self.variable_indices(pipe.input_variable) == upstream_indices \
                    and self.variable_indices(pipe.output_variable) == downstream_indices:
                return pipe
        msg = f"No pipe has '{upstream_indices}' as upstream variable and '{downstream_indices}' as downstream variable"
        raise ValueError(msg)

    def pipe_variable_indices(self, pipe: Pipe) -> Tuple[VariableAddress, VariableAddress]:
        """ Return the global indices of a pipe's attached variables. """
        return self.variable_indices(pipe.input_variable), self.variable_indices(pipe.output_variable)

    def variable_input_pipe(self, variable: Variable) -> Optional[Pipe]:
        """ Get the incoming pipe for a variable. If variable is not connected, returns None. """
        incoming_pipes = [p for p in self.pipes if p.output_variable == variable]
        if incoming_pipes:  # Inputs can only be connected to one pipe
            incoming_pipe = incoming_pipes[0]
            return incoming_pipe
        return None

    def variable_output_pipes(self, variable: Variable) -> List[Optional[Pipe]]:
        """ Compute all pipes going out a given variable. """
        return [p for p in self.pipes if p.input_variable == variable]

    def pipes_between_blocks(self, upstream_block: Block, downstream_block: Block):
        """ Compute all the pipes linking two blocks. """
        pipes = []
        for outgoing_pipe in self.block_outgoing_pipes(upstream_block):
            if outgoing_pipe is not None and outgoing_pipe in self.block_incoming_pipes(downstream_block):
                pipes.append(outgoing_pipe)
        return pipes

    def block_incoming_pipes(self, block: Block) -> List[Optional[Pipe]]:
        """ Get incoming pipes for every block variable. """
        return [self.variable_input_pipe(i) for i in block.inputs]

    def block_outgoing_pipes(self, block: Block) -> List[Pipe]:
        """ Return all block outgoing pipes. """
        outgoing_pipes = []
        for output in block.outputs:
            outgoing_pipes.extend(self.variable_output_pipes(output))
        return outgoing_pipes

    def upstream_blocks(self, block: Block) -> List[Block]:
        """ Return a list of given block's upstream blocks. """
        # Setting a dict here to foresee a future use. Might be unnecessary
        upstream_variables = {"available": [], "nonblock": [], "wired": []}
        input_upstreams = [self.upstream_variable(i) for i in block.inputs]
        for variable in input_upstreams:
            if variable is None:
                upstream_variables["available"].append(variable)
            elif variable in self.nonblock_variables:
                upstream_variables["nonblock"].append(variable)
            else:
                upstream_variables["wired"].append(variable)
        upstream_blocks = [self.block_from_variable(v) for v in upstream_variables["wired"]]
        return list(set(upstream_blocks))

    def get_upstream_nbv(self, variable: Variable) -> Variable:
        """ If given variable has an upstream nonblock_variable, return it otherwise return given variable itself. """
        if not self.nonblock_variables:
            return variable
        upstream_variable = self.upstream_variable(variable)
        if upstream_variable is not None and upstream_variable in self.nonblock_variables:
            return upstream_variable
        return variable

    def upstream_variable(self, variable: Variable) -> Optional[Variable]:
        """
        Return upstream variable if given variable is connected to a pipe as a pipe output.

        :param variable: Variable to search an upstream for
        """
        incoming_pipe = self.variable_input_pipe(variable)
        if incoming_pipe:
            return incoming_pipe.input_variable
        return None

    def variable_indices(self, variable: Variable) -> Optional[Union[Tuple[int, int, int], int]]:
        """
        Return global address of given variable as a tuple or an int.

        If variable is non block, return index of variable in variables sequence
        Else returns global address (index_block, index, index_port)
        """
        if variable is None:
            return None

        for iblock, block in enumerate(self.blocks):
            if variable in block.inputs:
                return iblock, 0, block.inputs.index(variable)
            if variable in block.outputs:
                return iblock, 1, block.outputs.index(variable)

        upstream_variable = self.get_upstream_nbv(variable)
        if upstream_variable in self.nonblock_variables:
            # Free variable not attached to block
            return self.nonblock_variables.index(upstream_variable)
        raise WorkflowError(f"Something is wrong with variable {variable.name}")

    def is_variable_nbv(self, variable: Variable) -> bool:
        """ Return True if variable does not belong to a block. """
        return isinstance(self.variable_indices(variable), int)

    def block_from_variable(self, variable) -> Block:
        """ Return block of which given variable is attached to. """
        iblock, _, _ = self.variable_indices(variable)
        return self.blocks[iblock]

    def output_disconnected_elements(self):
        """ Return blocks and variables that are not attached to the output. """
        disconnected_elements = []
        ancestors = nx.ancestors(self.graph, self.output)
        for block in self.blocks:
            if block not in ancestors:
                disconnected_elements.append(block)

        for variable in self.nonblock_variables:
            if variable not in ancestors:
                disconnected_elements.append(variable)
        return disconnected_elements

    def index(self, variable):
        """ Deprecated, will be remove in version 0.8.0. """
        warnings.warn("index method is deprecated, use input_index instead", DeprecationWarning)
        return self.input_index(variable)

    def input_index(self, variable: Variable) -> Optional[int]:
        """ If variable is a workflow input, returns its index. """
        upstream_variable = self.get_upstream_nbv(variable)
        if upstream_variable in self.inputs:
            return self.inputs.index(upstream_variable)
        return None

    def variable_index(self, variable: Variable) -> int:
        """ Return variable index in variables sequence. """
        return self.variables.index(variable)

    def block_inputs_global_indices(self, block_index: int) -> List[int]:
        """ Return given block inputs global indices in inputs sequence. """
        block = self.blocks[block_index]
        indices = [self.input_index(i) for i in block.inputs]
        return [i for i in indices if i is not None]

    def match_variables(self, serialize_output: bool = False):
        """
        Run a check for every variable to find its matchable counterparts.

        This means :
            - Variables are compatible workflow-wise
            - Their types are compatible
        """
        variable_match = {}
        for variable in self.variables:
            if variable.type_ is not None:
                vartype = variable.type_
            else:
                continue
            if serialize_output:
                varkey = str(self.variable_indices(variable))
            else:
                varkey = variable
            variable_match[varkey] = []
            for other_variable in self.variables:
                if not self.variable_compatibility(variable, other_variable):
                    continue
                other_vartype = other_variable.type_
                if typematch(vartype, other_vartype):
                    if serialize_output:
                        varval = str(self.variable_indices(other_variable))
                    else:
                        varval = other_variable
                    variable_match[varkey].append(varval)
        return variable_match

    def variable_compatibility(self, variable: Variable, other_variable: Variable) -> bool:
        """
        Check compatibility between variables.

        Two variables are compatible if :
            - They are not equal
            - They don't share the same block
            - They are not input/input or output/output
            - They are typed
        """
        if variable == other_variable:  # If this is the same variable, it is not compatible
            return False

        adress = self.variable_indices(variable)
        other_adress = self.variable_indices(other_variable)

        if variable not in self.nonblock_variables and other_variable not in self.nonblock_variables:
            # If both aren't NBVs we need to check more non-equality elements
            same_block = adress[0] == other_adress[0]
            same_side = adress[1] == other_adress[1]
            if same_block or same_side:
                # A variable cannot be compatible with one on a same block
                # or being the same side (input/input, output/output)
                return False
        # If both are NBVs, non-equality has already been checked
        # If one is NBV and not the other, there is no need to check non-equality

        if variable.type_ is None or other_variable.type_ is None:
            # Variable must be typed to be seen compatible
            return False
        return True

    @property
    def layout_graph(self) -> nx.DiGraph:
        """ Compute graph layout. """
        graph = nx.DiGraph()
        graph.add_nodes_from(self.nodes)  # does not handle detached_variable

        for pipe in self.pipes:
            if pipe.input_variable in self.nonblock_variables:
                input_node = pipe.input_variable
            else:
                input_node = self.block_from_variable(pipe.input_variable)
            output_block = self.block_from_variable(pipe.output_variable)
            graph.add_edge(input_node, output_block)
        return graph

    def graph_columns(self, graph):
        """
        Store nodes of a workflow into a list of nodes indexes.

        :returns: A list of Column Layout where a Column Layout is a list of node_indices
        """
        column_by_node = get_column_by_node(graph)
        nodes_by_column = {}
        for node, column_index in column_by_node.items():
            node_index = self.nodes.index(node)
            nodes_by_column[column_index] = nodes_by_column.get(column_index, []) + [node_index]
        return list(nodes_by_column.values())

    def layout(self):
        """
        Stores a workflow graph layout.

        :returns: A list of Graph Layouts where a GraphLayout is a list of Column Layout
                and Column Layout a list node_indices.
        """
        digraph = self.layout_graph
        graph = digraph.to_undirected()
        connected_components = nx.connected_components(graph)

        return [self.graph_columns(digraph.subgraph(cc)) for cc in list(connected_components)]

    def plot_graph(self):
        """ Plot graph by means of networking and matplotlib. """
        pos = nx.kamada_kawai_layout(self.graph)
        nx.draw_networkx_nodes(self.graph, pos, self.blocks, node_shape='s', node_color='grey')
        nx.draw_networkx_nodes(self.graph, pos, self.variables, node_color='b')
        nx.draw_networkx_nodes(self.graph, pos, self.inputs, node_color='g')
        nx.draw_networkx_nodes(self.graph, pos, self.outputs, node_color='r')
        nx.draw_networkx_edges(self.graph, pos)

        labels = {}  # b: b.function.__name__ for b in self.block}
        for block in self.blocks:
            labels[block] = block.__class__.__name__
            for variable in self.variables:
                labels[variable] = variable.name
        nx.draw_networkx_labels(self.graph, pos, labels)

    def run(self, input_values, verbose=False, progress_callback=lambda x: None, name=None):
        """ Full run of a workflow. Yields a WorkflowRun. """
        log = ""

        state = self.start_run(input_values)
        state.activate_inputs(check_all_inputs=True)

        start_time = time.time()
        start_timestamp = datetime.datetime.now()

        log_msg = "Starting workflow run at {}"
        log_line = log_msg.format(time.strftime("%d/%m/%Y %H:%M:%S UTC", time.gmtime(start_time)))
        log += (log_line + "\n")
        if verbose:
            print(log_line)

        state.continue_run(progress_callback=progress_callback)

        end_time = time.time()
        log_line = f"Workflow terminated in {end_time - start_time} s"

        log += log_line + '\n'
        if verbose:
            print(log_line)

        if not name:
            timestamp = start_timestamp.strftime("%m-%d (%H:%M)")
            name = f"{self.name} @ [{timestamp}]"
        return state.to_workflow_run(name=name)

    def start_run(self, input_values=None, name: str = None):
        """ Partial run of a workflow. Yields a WorkflowState. """
        return WorkflowState(self, input_values=input_values, name=name)

    def jointjs_layout(self, min_horizontal_spacing=300, min_vertical_spacing=200, max_height=800, max_length=1500):
        """ Deprecated workflow layout. Used only in local plot method. """
        coordinates = {}
        elements_by_distance = {}
        if self.output:
            for element in self.nodes:
                distances = []
                paths = nx.all_simple_paths(self.graph, element, self.output)
                for path in paths:
                    distance = 1
                    for path_element in path[1:-1]:
                        if path_element in self.blocks + self.nonblock_variables:
                            distance += 1
                    distances.append(distance)
                try:
                    distance = max(distances)
                except ValueError:
                    distance = 3
                if distance in elements_by_distance:
                    elements_by_distance[distance].append(element)
                else:
                    elements_by_distance[distance] = [element]

        if len(elements_by_distance) != 0:
            max_distance = max(elements_by_distance.keys())
        else:
            max_distance = 3  # TODO: this is an awful quick fix

        horizontal_spacing = max(min_horizontal_spacing, max_length / max_distance)

        for i, distance in enumerate(sorted(elements_by_distance.keys())[::-1]):
            vertical_spacing = min(min_vertical_spacing, max_height / len(elements_by_distance[distance]))
            for j, element in enumerate(elements_by_distance[distance]):
                coordinates[element] = (i * horizontal_spacing, (j + 0.5) * vertical_spacing)
        return coordinates

    def is_valid(self, level: str = "error"):
        """ Tell if the workflow is valid by checking type compatibility of pipes inputs/outputs. """
        for pipe in self.pipes:
            upstream = pipe.input_variable.type_
            downstream = pipe.output_variable.type_
            if upstream.type_ != downstream.type_:
                try:
                    issubclass(upstream.type_.type_, downstream.type_)
                except TypeError as error:  # TODO: need of a real typing check
                    consistent = True
                    if not consistent:
                        raise TypeError(f"Inconsistent pipe type from pipe input '{upstream.name}'"
                                        f"to pipe output '{downstream.name}': "
                                        f"'{upstream.type_}' incompatible with '{downstream.type_}'") from error
        return True

    def package_mix(self) -> Dict[str, float]:
        """ Compute a structure showing percentages of packages used. """
        package_mix = {}
        for block in self.blocks:
            if hasattr(block, 'package_mix'):
                for package_name, fraction in block.package_mix().items():
                    if package_name in package_mix:
                        package_mix[package_name] += fraction
                    else:
                        package_mix[package_name] = fraction

        # Make dimensionless
        fraction_sum = sum(package_mix.values())
        return {pn: f / fraction_sum for pn, f in package_mix.items()}

    def _to_script(self, prefix: str = '') -> ToScriptElement:
        """
        Computes elements for a to_script interpretation.

        :returns: ToSriptElement
        """
        workflow_output_index = self.variable_indices(self.output)
        if workflow_output_index is None:
            raise ValueError("A workflow output must be set")

        imports = []
        imports_as_is = []
        # --- Blocks ---
        blocks_str = blocks_to_script(blocks=self.blocks, prefix=prefix, imports=imports)

        # --- NBVs ---
        nbvs_str = nonblock_variables_to_script(nonblock_variables=self.nonblock_variables, prefix=prefix,
                                                imports=imports, imports_as_is=imports_as_is)

        # --- Pipes ---
        pipes_str = self.pipes_to_script(prefix=prefix, imports=imports)

        # --- Building script ---
        output_name = f"{prefix}block_{workflow_output_index[0]}.outputs[{workflow_output_index[2]}]"

        full_script = f"{blocks_str}\n" \
                      f"{nbvs_str}\n" \
                      f"{pipes_str}\n" \
                      f"{prefix}workflow = " \
                      f"Workflow({prefix}blocks, {prefix}pipes, output={output_name}, documentation=documentation," \
                      f" name=\"{self.name}\")\n"

        self.imposed_variables_to_script(prefix=prefix, full_script=full_script)
        imports.append(self.full_classname)
        full_script = f'documentation = """{self.documentation}"""\n\n' + full_script
        return ToScriptElement(declaration=full_script, imports=imports, imports_as_is=imports_as_is)

    def to_script(self) -> str:
        """ Compute a script representing the workflow. """
        workflow_output_index = self.variable_indices(self.output)
        if workflow_output_index is None:
            raise ValueError("A workflow output must be set")

        self_script = self._to_script()

        script_imports = self_script.imports_to_str()

        return f"{script_imports}\n" \
               f"{self_script.declaration}"

    def pipes_to_script(self, prefix, imports):
        """ Set pipes to script. """
        if len(self.pipes) > 0:
            imports.append(self.pipes[0].full_classname)

        pipes_str = ""
        for ipipe, pipe in enumerate(self.pipes):
            input_index = self.variable_indices(pipe.input_variable)
            if self.is_variable_nbv(pipe.input_variable):  # NBV handling
                input_name = f'{prefix}variable_{input_index}'
            else:
                input_name = f"{prefix}block_{input_index[0]}.outputs[{input_index[2]}]"

            output_index = self.variable_indices(pipe.output_variable)
            if self.is_variable_nbv(pipe.output_variable):  # NBV handling
                output_name = f'{prefix}variable_{output_index}'
            else:
                output_name = f"{prefix}block_{output_index[0]}.inputs[{output_index[2]}]"
            pipes_str += f"{prefix}pipe_{ipipe} = Pipe({input_name}, {output_name})\n"
        pipes_str += f"{prefix}pipes = [{', '.join([prefix + 'pipe_' + str(i) for i in range(len(self.pipes))])}]\n"
        return pipes_str

    def imposed_variables_to_script(self, prefix, full_script):
        """ Set imposed variable values to script. """
        for key, value in self.imposed_variable_values.items():
            variable_indice = self.variable_indices(key)
            if self.is_variable_nbv(key):
                variable_str = variable_indice
            else:
                [block_index, _, variable_index] = variable_indice
                variable_str = f"{prefix}blocks[{block_index}].inputs[{variable_index}]"
            full_script += f"{prefix}workflow.imposed_variable_values[{variable_str}] = {value}\n"

    def save_script_to_stream(self, stream: StringFile):
        """ Save the workflow to a python script to a stream. """
        string = self.to_script()
        stream.seek(0)
        stream.write(string)

    def save_script_to_file(self, filename: str):
        """ Save the workflow to a python script to a file on the disk. """
        if not filename.endswith('.py'):
            filename += '.py'
        with open(filename, 'w', encoding='utf-8') as file:
            self.save_script_to_stream(file)

    def evaluate(self, values, **kwargs):
        """ Not implemented Workflow as Block evaluate method. """
        raise NotImplementedError("Method 'evaluate' is not implemented for class Workflow.")


class ExecutionInfo(DessiaObject):
    """ Workflow execution information: start & end date, memory consumption. """

    def __init__(self, start_time: float = None, end_time: float = None,
                 before_block_memory_usage: List[Tuple[Block, int]] = None,
                 after_block_memory_usage: List[Tuple[Block, int]] = None):

        if start_time is None:
            start_time = time.time()

        self.start_time = start_time
        self.end_time = end_time

        if before_block_memory_usage is None:
            before_block_memory_usage = []
        self.before_block_memory_usage = before_block_memory_usage

        if after_block_memory_usage is None:
            after_block_memory_usage = []
        self.after_block_memory_usage = after_block_memory_usage

        DessiaObject.__init__(self, name="")

    @property
    def execution_time(self):
        """ Computes execution time. May return None if end_time is. """
        if self.end_time is None:
            return None
        return self.end_time - self.start_time

    def to_dict(self, use_pointers: bool = True, memo=None, path: str = '#',
                id_method=True, id_memo=None, **kwargs):
        """ Serialize the ExecutionInfo. """
        dict_ = {"start_time": self.start_time, "end_time": self.end_time}
        block_indices = kwargs['block_indices']
        dict_["before_block_memory_usage"] = [(block_indices[b], m) for b, m in self.before_block_memory_usage]
        dict_["after_block_memory_usage"] = [(block_indices[b], m) for b, m in self.after_block_memory_usage]
        return dict_

    @classmethod
    def dict_to_object(cls, dict_: JsonSerializable, **kwargs):
        """ Deserialize the ExecutionInfo. """
        index_to_block = kwargs['index_to_block']
        before_block_memory_usage = [(index_to_block[int(i)], m) for i, m in dict_["before_block_memory_usage"]]
        after_block_memory_usage = [(index_to_block[int(i)], m) for i, m in dict_["after_block_memory_usage"]]
        return cls(start_time=dict_["start_time"], end_time=dict_["end_time"],
                   before_block_memory_usage=before_block_memory_usage,
                   after_block_memory_usage=after_block_memory_usage)

    def to_markdown(self, **kwargs):
        """ Renders to markdown the ExecutionInfo. Requires blocks for clean order. """
        table_content = []
        for block, mem_start in dict(self.before_block_memory_usage).items():
            mem_end = dict(self.after_block_memory_usage)[block]
            mem_diff = mem_end - mem_start
            table_content.append((block.name, f"{humanize.naturalsize(mem_start)}", f"{humanize.naturalsize(mem_end)}",
                                  f"{humanize.naturalsize(mem_diff)}"))
        writer = MarkdownWriter(print_limit=25, table_limit=None)
        return writer.matrix_table(table_content,
                                   ["Block", "Memory usage at start", "Memory usage at end",
                                    "Memory diff"])


class WorkflowState(DessiaObject):
    """ State of execution of a workflow. """

    _standalone_in_db = True
    _allowed_methods = ['block_evaluation', 'evaluate_next_block', 'continue_run',
                        'evaluate_maximum_blocks', 'add_block_input_values']
    _non_serializable_attributes = ['activated_items']

    def __init__(self, workflow: Workflow, input_values=None, activated_items=None, values=None,
                 output_value=None, log: str = '', execution_info: ExecutionInfo = None, name: str = ''):
        self.workflow = workflow
        if input_values is None:
            input_values = {}
        self.input_values = input_values

        if activated_items is None:
            activated_items = {p: False for p in workflow.pipes}
            activated_items.update({v: False for v in workflow.variables})
            activated_items.update({b: False for b in workflow.blocks})
        self.activated_items = activated_items

        if values is None:
            values = {}
        self.values = values

        if execution_info is None:
            execution_info = ExecutionInfo()
        self.execution_info = execution_info

        self.output_value = output_value
        self.log = log

        self.activate_inputs()
        DessiaObject.__init__(self, name=name)

    def __deepcopy__(self, memo=None):
        if memo is None:
            memo = {}

        workflow = self.workflow.copy(deep=True, memo=memo)
        input_values = deepcopy_value(value=self.input_values, memo=memo)
        values = {}
        for pipe, value in self.values.items():
            variable_indices = self.workflow.pipe_variable_indices(pipe)
            copied_pipe = workflow.pipe_from_variable_indices(*variable_indices)
            values[copied_pipe] = value

        activated_items = {}
        for item, value in self.activated_items.items():
            if isinstance(item, Variable):
                copied_item = workflow.variable_from_index(self.workflow.variable_indices(item))
            elif isinstance(item, Block):
                copied_item = workflow.blocks[self.workflow.blocks.index(item)]
            elif isinstance(item, Pipe):
                copied_item = workflow.pipes[self.workflow.pipes.index(item)]
            else:
                raise ValueError(f"WorkflowState Copy Error : item {item} cannot be activated")
            activated_items[copied_item] = value
        copied_execution_info = self.execution_info.copy(deep=True, memo=memo)
        workflow_state = self.__class__(workflow=workflow, input_values=input_values, activated_items=activated_items,
                                        values=values, output_value=deepcopy_value(value=self.output_value, memo=memo),
                                        log=self.log, execution_info=copied_execution_info, name=self.name)
        return workflow_state

    def _data_hash(self):
        workflow = hash(self.workflow)
        output = choose_hash(self.output_value)
        input_values = sum(i * choose_hash(v) for (i, v) in self.input_values.items())
        values = len(self.values) * 7
        return (workflow + output + input_values + values) % 1000000000

    def _data_eq(self, other_object: 'WorkflowState'):
        if not (self.__class__.__name__ == other_object.__class__.__name__
                and self.progress == other_object.progress
                and self.workflow == other_object.workflow
                and self.output_value == other_object.output_value):
            return False

        for index in set(list(self.input_values.keys()) + list(other_object.input_values.keys())):
            value1 = self.input_values.get(index, None)
            value2 = other_object.input_values.get(index, None)
            if value1 != value2:
                # Rechecking if input is file, in which case we tolerate different values
                if not self.workflow.inputs[index].is_file_related:
                    return False

        for block, other_block in zip(self.workflow.blocks, other_object.workflow.blocks):
            if self.activated_items[block] != other_object.activated_items[other_block]:
                # Check block progress state
                return False
            variables = block.inputs + block.outputs
            other_variables = other_block.inputs + other_block.outputs
            for variable, other_variable in zip(variables, other_variables):
                if self.activated_items[variable] != other_object.activated_items[other_variable]:
                    # Check variables progress state
                    return False

        for pipe, other_pipe in zip(self.workflow.pipes, other_object.workflow.pipes):
            if self.activated_items[pipe] != other_object.activated_items[other_pipe]:
                # Check pipe progress state
                return False
        return True

    @property
    def method_schemas(self):
        """ Empty schemas for WorkflowState because not directly used. """
        return {}

    def to_dict(self, use_pointers: bool = True, memo=None, path: str = '#', id_method=True, id_memo=None,
                **kwargs):
        """ Transform object into a dict. """
        if memo is None:
            memo = {}
        if id_memo is None:
            id_memo = {}

        if use_pointers:
            workflow_dict = self.workflow.to_dict(path=f'{path}/workflow', memo=memo)
        else:
            workflow_dict = self.workflow.to_dict(use_pointers=False)

        execution_info = self.execution_info.to_dict(block_indices={b: i for i, b in enumerate(self.workflow.blocks)})
        dict_ = self.base_dict()
        dict_.update({"execution_info": execution_info, "log": self.log, "workflow": workflow_dict})

        input_values = {}
        for input_number, value in self.input_values.items():
            if self.workflow.inputs[input_number] not in self.workflow.file_inputs:
                if use_pointers:
                    serialized_value, memo = serialize_with_pointers(value=value, memo=memo,
                                                                     path=f"{path}/input_values/{input_number}",
                                                                     id_memo=id_memo)
                else:
                    serialized_value = serialize(value)
                input_values[str(input_number)] = serialized_value

        dict_["input_values"] = input_values

        # Output value: priority for reference before values
        if self.output_value is not None:
            if use_pointers:
                serialized_output_value, memo = serialize_with_pointers(self.output_value, memo=memo,
                                                                        path=f'{path}/output_value',
                                                                        id_memo=id_memo)
            else:
                serialized_output_value = serialize(self.output_value)

            dict_.update({"output_value": serialized_output_value,
                          "output_value_type": recursive_type(self.output_value)})
        # Values
        values = {}
        for pipe, value in self.values.items():
            if not is_file_or_file_sequence(value) and pipe in self.workflow.memorized_pipes:
                pipe_index = self.workflow.pipes.index(pipe)
                if use_pointers:
                    try:
                        serialized_value, memo = serialize_with_pointers(value=value, memo=memo,
                                                                         path=f"{path}/values/{pipe_index}",
                                                                         id_memo=id_memo)
                        values[str(pipe_index)] = serialized_value
                    except SerializationError:
                        warnings.warn(f"unable to serialize {value}, dropping it from workflow state/run values",
                                      SerializationWarning)
                else:
                    values[str(pipe_index)] = serialize(value)
        dict_["values"] = values

        # In the future comment these below and rely only on activated items
        dict_["evaluated_blocks_indices"] = [i for i, b in enumerate(self.workflow.blocks)
                                             if b in self.activated_items and self.activated_items[b]]

        dict_["evaluated_pipes_indices"] = [i for i, p in enumerate(self.workflow.pipes)
                                            if p in self.activated_items and self.activated_items[p]]

        dict_["evaluated_variables_indices"] = [self.workflow.variable_indices(v) for v in self.workflow.variables
                                                if v in self.activated_items and self.activated_items[v]]
        if path == "#":
            add_references(dict_, memo, id_memo)
        return dict_

    @classmethod
    def dict_to_object(cls, dict_: JsonSerializable, global_dict=None, pointers_memo: Dict[str, Any] = None,
                       path: str = "#", **kwargs) -> 'WorkflowState':
        """ Compute Workflow State from given dict. Handles pointers. """
        if pointers_memo is None or global_dict is None:
            global_dict, pointers_memo = update_pointers_data(global_dict=global_dict, current_dict=dict_,
                                                              pointers_memo=pointers_memo)

        workflow = Workflow.dict_to_object(dict_=dict_["workflow"], global_dict=global_dict,
                                           pointers_memo=pointers_memo, path=f"{path}/workflow")

        if "output_value" in dict_:
            output_value = deserialize(dict_["output_value"], global_dict=global_dict,
                                       pointers_memo=pointers_memo, path=f"{path}/output_value")
        else:
            output_value = None

        values = {}
        if "values" in dict_:
            for i, value in dict_["values"].items():
                values[workflow.pipes[int(i)]] = deserialize(value, global_dict=global_dict,
                                                             pointers_memo=pointers_memo, path=f"{path}/values/{i}")

        input_values = {int(i): deserialize(v, global_dict=global_dict, pointers_memo=pointers_memo,
                                            path=f"{path}/input_values/{i}") for i, v in dict_["input_values"].items()}

        activated_items = {b: i in dict_["evaluated_blocks_indices"] for i, b in enumerate(workflow.blocks)}
        activated_items.update({p: i in dict_["evaluated_pipes_indices"] for i, p in enumerate(workflow.pipes)})

        variable_indices = [tuple(i) if is_sequence(i) else i for i in dict_["evaluated_variables_indices"]]
        activated_items.update({v: workflow.variable_indices(v) in variable_indices for v in workflow.variables})

        execution_info = ExecutionInfo.dict_to_object(dict_=dict_["execution_info"],
                                                      index_to_block=dict(enumerate(workflow.blocks)))

        return cls(workflow=workflow, input_values=input_values, activated_items=activated_items, values=values,
                   output_value=output_value, log=dict_["log"], execution_info=execution_info, name=dict_["name"])

    def add_input_value(self, input_index: int, value):
        """ Add a value for given input. """
        self._activate_input(input_=self.workflow.inputs[input_index], value=value)

    def add_several_input_values(self, indices: List[int], values):
        """ Add several values for given inputs. """
        for index in indices:
            input_ = self.workflow.inputs[index]
            if index not in values:
                if self.activated_items[input_] and index in self.input_values:
                    value = self.input_values[index]
                else:
                    msg = f"Value '{input_.name}' of index '{index}' in inputs has no value."
                    if input_.type_ is not None:
                        msg += f" Should be instance of '{input_.type_}'."
                    raise ValueError(msg)
            else:
                value = values[index]
            self.add_input_value(input_index=index, value=value)

    def add_block_input_values(self, block_index: int, values):
        """ Add inputs values for given block. """
        values = {int(k): v for k, v in values.items()}  # Serialization set keys as strings
        indices = self.workflow.block_inputs_global_indices(block_index)
        self.add_several_input_values(indices=indices, values=values)

    def display_settings(self, **kwargs) -> List[DisplaySetting]:
        """ Compute the displays settings of the objects. """
        display_settings = [DisplaySetting(selector="workflow_state", type_="workflow_state", method="state_display")]

        # Displayable blocks
        display_settings.extend(self.workflow.blocks_display_settings)
        return display_settings

    def block_display(self, block_index: int, reference_path: str = "#"):
        """ Compute the display of associated block to use integrate it in the workflow run displays. """
        self.activate_inputs()
        block = self.workflow.blocks[block_index]

        selector = self.workflow.block_selector(block)
        branch = self.workflow.branch_by_display_selector[selector]
        block_args = {}
        for branch_block in branch:
            if branch_block is block:
                argpath = reference_path
            else:
                argpath = "#"
            block_args[branch_block] = {"reference_path": argpath}

        evaluated_blocks = self.evaluate_branch(blocks=branch, block_args=block_args)

        if block not in evaluated_blocks:
            msg = f"Could not reach block at index {block_index}." \
                  f"Has the workflow been run far enough to evaluate this block ?"
            raise WorkflowError(msg)
        return evaluated_blocks[block][0]  # Only one output to an Export Block

    @property
    def progress(self):
        """
        Return the current progress.

        Return a float between 0 (nothing evaluated), to 1 (every computational block evaluated).
        """
        evaluated_blocks = [self.activated_items[b] for b in self.workflow.runtime_blocks]
        progress = sum(evaluated_blocks) / len(evaluated_blocks)
        if progress == 1 and self.execution_info.end_time is None:
            self.execution_info.end_time = time.time()
        return progress

    def block_evaluation(self, block_index: int, progress_callback=lambda x: None) -> bool:
        """ Select a block to evaluate. """
        block = self.workflow.blocks[block_index]
        self.activate_inputs()
        if block in self._activable_blocks():
            nblocks = len(self.workflow.blocks)

            def block_progress_callback(x):
                progress_callback(self.progress + x / nblocks)

            self._evaluate_block(block, progress_callback=block_progress_callback)
            progress_callback(self.progress)
            return True
        return False

    def evaluate_next_block(self, progress_callback=lambda x: None) -> Optional[Block]:
        """ Evaluate a block. """
        self.activate_inputs()
        blocks = self._activable_blocks()
        if blocks:
            block_index = self.workflow.blocks.index(blocks[0])
            self.block_evaluation(block_index, progress_callback=progress_callback)
            return blocks[0]
        return None

    def continue_run(self, progress_callback=lambda x: None, export: bool = False):
        """ Evaluate all possible blocks. """
        self.activate_inputs()

        evaluated_blocks = []
        something_activated = True
        while something_activated:
            something_activated = False
            blocks = [b for b in self.workflow.runtime_blocks if b in self._activable_blocks()]
            for block in blocks:
                evaluated_blocks.append(block)
                block_index = self.workflow.blocks.index(block)
                self.block_evaluation(block_index, progress_callback=progress_callback)
                if not export:
                    progress_callback(self.progress)
                something_activated = True
        return evaluated_blocks

    def evaluate_branch(self, blocks: List[Block], block_args: Dict[Block, Any]):
        """ Evaluate all blocks of a branch, automatically finding the first executable ones. """
        self.activate_inputs()

        if not any((b in self._activable_blocks() for b in blocks)):
            raise WorkflowError("Branch cannot be evaluated because no block has all its inputs activated")

        evaluated_blocks = {}
        i = 0
        while len(evaluated_blocks) != len(blocks) and i <= len(blocks):
            next_blocks = [b for b in blocks if b in self._activable_blocks() and b not in evaluated_blocks]
            for block in next_blocks:
                kwargs = block_args[block]
                output_values = self._evaluate_block(block, **kwargs)
                evaluated_blocks[block] = output_values
            i += 1
        return evaluated_blocks

    def _activate_pipe(self, pipe: Pipe, value):
        """ Set the pipe value and activate its downstream variable. """
        self.values[pipe] = value
        self.activated_items[pipe] = True
        self._activate_variable(variable=pipe.output_variable, value=value)

    def _activate_block(self, block: Block, output_values):
        """ Activate all block outputs. """
        # Unpacking result of evaluation
        output_items = zip(block.outputs, output_values)
        for output, output_value in output_items:
            self._activate_variable(variable=output, value=output_value)
        self.activated_items[block] = True

    def _activate_variable(self, variable: Variable, value):
        """ Activate the given variable with its value and propagate activation to its outgoing pipe. """
        outgoing_pipes = self.workflow.variable_output_pipes(variable)
        if self.workflow.output == variable:
            self.output_value = value
        for outgoing_pipe in outgoing_pipes:
            self._activate_pipe(pipe=outgoing_pipe, value=value)
        self.activated_items[variable] = True

    def _activate_input(self, input_: Variable, value):  # Inputs must always be Typed
        """ Type-check, activate the variable and propagate the value to its pipe. """
        # Type checking
        value_type_check(value, input_.type_)
        input_index = self.workflow.input_index(input_)
        self.input_values[input_index] = value
        self._activate_variable(variable=input_, value=value)
        downstream_pipes = self.workflow.variable_output_pipes(input_)
        for pipe in downstream_pipes:
            self._activate_pipe(pipe=pipe, value=value)

    def _activable_blocks(self):
        """
        Returns a list of all blocks that can be activated.

        Blocks that can be activated are blocks that have all inputs ready for evaluation.
        """
        return [b for b in self.workflow.blocks if self._block_activable_by_inputs(b)
                and (not self.activated_items[b] or b not in self.workflow.runtime_blocks)]

    def _block_activable_by_inputs(self, block: Block):
        """Return whether a block has all its inputs active and can be activated."""
        for function_input in block.inputs:
            if not self.activated_items[function_input]:
                return False
        return True

    def _evaluate_block(self, block, progress_callback=lambda x: x, verbose=False, **kwargs):
        """ Evaluate given block. """
        if verbose:
            log_line = f"Evaluating block {block.name}"
            self.log += log_line + '\n'
            if verbose:
                print(log_line)

        local_values = {}
        for input_ in block.inputs:
            incoming_pipe = self.workflow.variable_input_pipe(input_)
            if incoming_pipe is None:
                # Input isn't connected, it's a workflow input
                input_index = self.workflow.input_index(input_)
                value = self.input_values[input_index]
            else:
                value = self.values[incoming_pipe]
            self._activate_variable(variable=input_, value=value)
            local_values[input_] = value

        kwargs['progress_callback'] = progress_callback
        self.execution_info.before_block_memory_usage.append((block, int(psutil.Process().memory_info().vms)))
        output_values = block.evaluate(local_values, **kwargs)
        self.execution_info.after_block_memory_usage.append((block, int(psutil.Process().memory_info().vms)))
        self._activate_block(block=block, output_values=output_values)

        # Updating progress
        if progress_callback is not None:
            progress_callback(self.progress)
        return output_values

    def activate_inputs(self, check_all_inputs=False):
        """ Return whether all inputs are activated or not. """
        # Input activation
        for index, variable in enumerate(self.workflow.inputs):
            if index in self.input_values:
                self._activate_input(input_=variable, value=self.input_values[index])
            elif variable in self.workflow.imposed_variable_values:
                self._activate_input(input_=variable, value=self.workflow.imposed_variable_values[variable])
            elif variable.has_default_value:
                self._activate_input(input_=variable, value=variable.default_value)
            elif check_all_inputs:
                msg = f"Value {variable.name} of index {index} in inputs has no value"
                if variable.type_ is not None:
                    msg += f": should be instance of {variable.type_}"
                raise ValueError(msg)

    def to_workflow_run(self, name: str = ""):
        """ Return a WorkflowRun if state is complete. """
        if self.progress == 1:
            values = {p: self.values[p] for p in self.workflow.pipes if p in self.values}
            return WorkflowRun(workflow=self.workflow, input_values=self.input_values, output_value=self.output_value,
                               values=values, activated_items=self.activated_items, log=self.log,
                               execution_info=self.execution_info, name=name)
        raise ValueError('Workflow not completed')

    def _export_formats(self):
        """ Read block to compute available export formats. """
        export_formats = DessiaObject._export_formats(self)

        # Exportable Blocks
        export_formats.extend(self.workflow.blocks_export_formats)
        return export_formats

    def export_format_from_selector(self, selector: str):
        """ Get Workflow State format from given selector. """
        for export_format in self.workflow.blocks_export_formats:
            if export_format["selector"] == selector:
                return export_format
        raise ValueError(f"No block defines an export with the selector '{selector}'")

    def export(self, stream: Union[BinaryFile, StringFile], block_index: int):
        """ Perform export. """
        block = self.workflow.blocks[block_index]
        selector = self.workflow.block_selector(block)
        branch = self.workflow.branch_by_export_format[selector]
        block_args = {b: {} for b in branch}
        evaluated_blocks = self.evaluate_branch(blocks=branch, block_args=block_args)
        if block not in evaluated_blocks:
            msg = f"Could not reach block at index {block_index}." \
                  f"Has the workflow been ran far enough to evaluate this block ?"
            raise WorkflowError(msg)
        export_stream = evaluated_blocks[block][0]  # Only one output to an Export Block
        if isinstance(stream, StringFile):
            stream.write(export_stream.getvalue())
        if isinstance(stream, BinaryFile):
            stream.write(export_stream.getbuffer())
        stream.filename = export_stream.filename
        return export_stream

    def to_markdown(self, **kwargs) -> str:
        """ Render to markdown. """
        template = dessia_common.templates.workflow_state_markdown_template
        execution_info = self.execution_info.to_markdown(self.workflow.blocks)
        return template.substitute(name=self.name, class_=self.__class__.__name__, progress=100 * self.progress,
                                   workflow_name=self.workflow.name, execution_info=execution_info)


class WorkflowRun(WorkflowState):
    """ Completed state of a workflow. """

    _allowed_methods = []

    def __init__(self, workflow: Workflow, input_values, output_value, values,
                 activated_items: Dict[Union[Pipe, Block, Variable], bool],
                 log: str = "", execution_info: ExecutionInfo = None, name: str = ""):
        filtered_values = {p: values[p] for p in workflow.memorized_pipes if p in values}
        WorkflowState.__init__(self, workflow=workflow, input_values=input_values,
                               activated_items=activated_items, values=filtered_values,
                               output_value=output_value, log=log, execution_info=execution_info, name=name)

    def to_dict(self, use_pointers: bool = True, memo=None, path: str = '#', id_method=True, id_memo=None,
                **kwargs):
        """ Add variable values to super WorkflowState dict. """
        if memo is None:
            memo = {}  # To make sure we have the good ref for next steps
        return WorkflowState.to_dict(self, use_pointers=use_pointers, memo=memo, path=path,
                                     id_method=id_method, id_memo=id_memo)

    def _get_from_path(self, path: str):
        """
        Extract sub-object at given path. Tries the generic function, then applies specific cases if it fails.

        Returns found object
        """
        try:
            return DessiaObject._get_from_path(self, path)
        except ExtractionError:
            segments = path.split("/")
            first_segment = segments[1]
            if first_segment == "values" and len(segments) >= 3:
                pipe_index = int(segments[2])
                pipe = self.workflow.pipes[pipe_index]
                value = self.values[pipe]
                if len(segments) > 3:
                    return DessiaObject._get_from_path(value, f"#/{'/'.join(segments[3:])}")
                return value
        raise NotImplementedError(f"WorkflowRun : Specific object from path method is not defined for path '{path}'")

    def dict_to_arguments(self, dict_: JsonSerializable, method: str):
        """ Compute run method's arguments from serialized ones. """
        if method in self._allowed_methods:
            return self.workflow.dict_to_arguments(dict_=dict_, method='run')
        raise NotImplementedError(f"Method '{method}' not in WorkflowRun allowed methods")

    def display_settings(self, **kwargs) -> List[DisplaySetting]:
        """
        Compute WorkflowRun display settings.

        Concatenate WorkflowState display_settings and inserting Workflow ones.
        """
        workflow_settings = [display_setting for display_setting in self.workflow.display_settings()
                             if display_setting.selector != "Documentation"]
        block_settings = self.workflow.blocks_display_settings

        displays_by_default = [s.load_by_default for s in block_settings]
        documentation = DisplaySetting(selector="Documentation", type_="markdown", method="to_markdown",
                                       load_by_default=True)
        documentation.load_by_default = not any(displays_by_default)

        workflow_settings_to_keep = [documentation]
        for settings in workflow_settings:
            # Update workflow settings
            settings.compose("workflow")

            if settings.selector == "Workflow":
                settings.load_by_default = False

            if settings.selector != "Tasks":
                workflow_settings_to_keep.append(settings)
        return workflow_settings_to_keep + block_settings

    def method_dict(self, method_name: str = None, method_jsonschema=None):
        """ Get run again default dict. """
        warnings.warn("WorkflowRun's method 'method_dict' is not supported anymore.", DeprecationWarning)
        if method_jsonschema is not None:
            warnings.warn("method_jsonschema argument is deprecated and its use will be removed in a future version."
                          " Please remove it from your function call. Method name is sufficient to get schema",
                          DeprecationWarning)
        if method_name is not None and method_name == 'run_again':
            return serialize_dict(self.input_values)
        raise WorkflowError(f"Calling method_dict with unknown method_name '{method_name}'")

    def run_again(self, input_values, progress_callback=None, name=None):
        """ Execute workflow again with given inputs. """
        return self.workflow.run(input_values=input_values, verbose=False,
                                 progress_callback=progress_callback, name=name)

    @property
    def _method_jsonschemas(self):
        """ Compute the run jsonschema (had to be overloaded). """
        warnings.warn("method_jsonschema method is deprecated. Use method_schema instead", DeprecationWarning)
        return self.method_schemas

    def _split_input_values(self):
        """ Split the input values for blocks and non-block variables. """
        nbv_values = [self.input_values[i] for i, v in enumerate(self.workflow.inputs) if
                      v in self.workflow.nonblock_variables]
        block_values = [self.input_values[i] for i, v in enumerate(self.workflow.inputs) if
                        v not in self.workflow.nonblock_variables]
        return nbv_values, block_values

    def _to_script(self, workflow_script):
        """ Computes elements for a to_script interpretation. """
        input_str = ""
        default_value = ""
        add_import = []

        nbv_values, block_values = self._split_input_values()

        # Blocks
        index_ = 0
        for j, block in enumerate(self.workflow.blocks):
            for i, input_ in enumerate(block.inputs):
                input_key = f"block_{j}.inputs[{i}]"
                if input_key not in workflow_script.declaration:
                    input_str += f"    workflow.input_index({input_key}): value_{j}_{i},\n"
                    default_value += generate_default_value(block_values[index_], j, i)
                    index_ += 1
                    add_import.extend(update_imports(input_.type_, input_.name))

        # NBVs
        for k, nbv in enumerate(self.workflow.nonblock_variables):
            input_str += f"    workflow.input_index(variable_{k}): value_{k},\n"
            default_value += generate_default_value(nbv_values[k], k)
            add_import.extend(update_imports(nbv.type_, nbv.name))

        return input_str, default_value, add_import

    def to_script(self):
        """ Computes a script representing the WorkflowRun. """
        workflow_script = self.workflow._to_script()
        input_str, default_value, add_import = self._to_script(workflow_script)

        workflow_script.declaration = f"{workflow_script.declaration}\n{default_value}\n\ninput_values =" \
                                      f" {{\n{input_str}}}\nworkflow_run = workflow.run(input_values=input_values)\n"
        workflow_script.imports.extend(add_import)

        return workflow_script

    def save_script_to_stream(self, stream: StringFile):
        """ Save the WorkflowRun to a python script to a stream. """
        script = self.to_script()
        stream.seek(0)
        script_imports = script.imports_to_str()
        stream.write(script_imports + "\n")
        stream.write(script.declaration + "\n")

    def save_script_to_file(self, filename: str):
        """ Save the WorkflowRun to a python script to a file on the disk. """
        if not filename.endswith('.py'):
            filename += '.py'
            print(f'Changing filename to {filename}')
        with open(filename, 'w', encoding='utf-8') as file:
            self.save_script_to_stream(file)

    @property
    def method_schemas(self):
        """ Copy old method_jsonschema behavior. Probably to be refactored. """
        warnings.warn("WorkflowRun's method 'method_schemas' is not supported anymore.", DeprecationWarning)
        schemas = {"run_again": self.workflow.method_schemas.pop('run')}
        schemas["run_again"].update({"classes": ["dessia_common.workflow.core.WorkflowRun"], "required": []})
        return schemas

    def to_markdown(self, **kwargs) -> str:
        """ Render to markdown the WorkflowRun. """
        template = dessia_common.templates.workflow_run_markdown_template
        writer = MarkdownWriter(print_limit=25, table_limit=None)

        if is_sequence(self.output_value):
            output_table = f"Output is a sequence of {len(self.output_value)} elements"
        else:
            output_table = writer.object_table(self.output_value)

        execution_info = self.execution_info.to_markdown(blocks=self.workflow.blocks)
        return template.substitute(name=self.name, workflow_name=self.workflow.name,
                                   output_table=output_table, execution_info=execution_info)

<<<<<<< HEAD
    def _export_formats(self):
        """ Returns a list of export formats. """
        export_formats = super()._export_formats()
        script_export = ExportFormat(selector="py", extension="py", method_name="save_script_to_stream", text=True)
        export_formats.append(script_export)
        return export_formats
=======
    def zip_settings(self):
        """ Returns a list of streams that contain different exports of the objects. """
        streams = []
        for export_format in self.workflow.blocks_export_formats:
            if export_format.extension != "zip":
                method_name = export_format.method_name
                stream_class = StringFile if export_format.text else BinaryFile
                stream = stream_class(filename=export_format.export_name)
                block_index = export_format.args.get('block_index')
                getattr(self, method_name)(stream, block_index)
                streams.append(stream)
        return streams
>>>>>>> 32daf8be


def initialize_workflow(dict_, global_dict, pointers_memo) -> Workflow:
    """ Generate blocks, pipes, detached_variables and output from a serialized state. """
    blocks = [deserialize(serialized_element=d, global_dict=global_dict, pointers_memo=pointers_memo)
              for d in dict_["blocks"]]
    if 'nonblock_variables' in dict_:
        nonblock_variables = [deserialize(serialized_element=d, global_dict=global_dict, pointers_memo=pointers_memo)
                              for d in dict_['nonblock_variables']]
    else:
        nonblock_variables = []

    connected_nbvs = {v: False for v in nonblock_variables}
    pipes = deserialize_pipes(pipes_dict=dict_['pipes'], blocks=blocks, nonblock_variables=nonblock_variables,
                              connected_nbvs=connected_nbvs)

    if dict_['output'] is not None:
        output = blocks[dict_['output'][0]].outputs[dict_['output'][2]]
    else:
        output = None
    detached_variables = [v for v, is_connected in connected_nbvs.items() if not is_connected]
    return Workflow(blocks=blocks, pipes=pipes, output=output, detached_variables=detached_variables)


def deserialize_pipes(pipes_dict, blocks, nonblock_variables, connected_nbvs):
    """ Generate all pipes from a dict. """
    pipes = []
    for source, target in pipes_dict:
        if isinstance(source, int):
            variable1 = nonblock_variables[source]
            connected_nbvs[variable1] = True
        else:
            ib1, _, ip1 = source
            variable1 = blocks[ib1].outputs[ip1]

        if isinstance(target, int):
            variable2 = nonblock_variables[target]
            connected_nbvs[variable2] = True
        else:
            ib2, _, ip2 = target
            variable2 = blocks[ib2].inputs[ip2]

        pipes.append(Pipe(variable1, variable2))
    return pipes


def value_type_check(value, type_):
    """
    Type propagation.

    Check if the value as the specified type.
    """
    if type_ is None:
        return False
    try:  # TODO: Sub-scripted generics cannot be used...
        if not isinstance(value, type_):
            return False
    except TypeError:
        pass
    return True<|MERGE_RESOLUTION|>--- conflicted
+++ resolved
@@ -2028,14 +2028,13 @@
         return template.substitute(name=self.name, workflow_name=self.workflow.name,
                                    output_table=output_table, execution_info=execution_info)
 
-<<<<<<< HEAD
     def _export_formats(self):
         """ Returns a list of export formats. """
         export_formats = super()._export_formats()
         script_export = ExportFormat(selector="py", extension="py", method_name="save_script_to_stream", text=True)
         export_formats.append(script_export)
         return export_formats
-=======
+
     def zip_settings(self):
         """ Returns a list of streams that contain different exports of the objects. """
         streams = []
@@ -2048,7 +2047,6 @@
                 getattr(self, method_name)(stream, block_index)
                 streams.append(stream)
         return streams
->>>>>>> 32daf8be
 
 
 def initialize_workflow(dict_, global_dict, pointers_memo) -> Workflow:
