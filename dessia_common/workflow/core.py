--- conflicted
+++ resolved
@@ -609,11 +609,7 @@
                 variable = temp_workflow.variable_from_index(variable_index)
 
                 imposed_variable_values[variable] = value
-<<<<<<< HEAD
-        else :
-=======
         else:
->>>>>>> e83b7227
             imposed_variable_values = {}
             if 'imposed_variable_indices' in dict_:
                 for variable_index in dict_['imposed_variable_indices']:
@@ -621,12 +617,8 @@
                     imposed_variable_values[variable] = variable.default_value
             if 'imposed_variable_values' in dict_:
                 # New format with a dict
-<<<<<<< HEAD
                 for variable_index_str, serialized_value in dict_['imposed_variable_values'].items():
                     variable_index = ast.literal_eval(variable_index_str)
-=======
-                for variable_index, serialized_value in dict_['imposed_variable_values'].items():
->>>>>>> e83b7227
                     value = deserialize(serialized_value, global_dict=global_dict, pointers_memo=pointers_memo)
                     variable = temp_workflow.variable_from_index(variable_index)
                     imposed_variable_values[variable] = value
