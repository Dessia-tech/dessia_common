--- conflicted
+++ resolved
@@ -820,15 +820,8 @@
                    imposed_variable_values=imposed_variable_values, description=description,
                    documentation=documentation, name=dict_["name"])
 
-    def dict_to_arguments(self, dict_: JsonSerializable, method: str, global_dict=None,
-                          pointers_memo=None, path='#'):
-<<<<<<< HEAD
+    def dict_to_arguments(self, dict_: JsonSerializable, method: str, global_dict=None, pointers_memo=None, path='#'):
         """ Process a JSON of arguments and deserialize them. """
-=======
-        """
-        Process a JSON of arguments and deserialize them.
-        """
->>>>>>> db2c671f
         dict_ = {int(k): v for k, v in dict_.items()}  # serialisation set keys as strings
         if method in self._allowed_methods:
             name = None
@@ -1315,13 +1308,7 @@
         return coordinates
 
     def jointjs_data(self):
-<<<<<<< HEAD
         """ Compute the data needed for jointjs plotting. """
-=======
-        """
-        Compute the data needed for jointjs plotting.
-        """
->>>>>>> db2c671f
         coordinates = self.jointjs_layout()
         blocks = []
         for block in self.blocks:
@@ -1941,24 +1928,16 @@
             self._activate_pipe(pipe=pipe, value=value)
 
     def _activable_blocks(self):
-<<<<<<< HEAD
-        """ Return a list of all activable blocks, IE blocks that have all inputs ready for evaluation. """
-=======
-        """
-        Return a list of all activable blocks, IE blocks that have all inputs ready for evaluation.
-        """
->>>>>>> db2c671f
+        """
+        Return a list of all activable blocks.
+
+        Activable blocks are blocks that have all inputs ready for evaluation.
+        """
         return [b for b in self.workflow.blocks if self._block_activable_by_inputs(b)
                 and (not self.activated_items[b] or b not in self.workflow.runtime_blocks)]
 
     def _block_activable_by_inputs(self, block: Block):
-<<<<<<< HEAD
         """Return whether a block has all its inputs active and can be activated."""
-=======
-        """
-        Return whether a block has all its inputs active and can be activated.
-        """
->>>>>>> db2c671f
         for function_input in block.inputs:
             if not self.activated_items[function_input]:
                 return False
@@ -2094,11 +2073,6 @@
             end_time = time.time()
         self.end_time = end_time
         self.execution_time = end_time - start_time
-        # filtered_input_values = input_values
-        # if workflow.has_file_inputs:
-        #     filtered_input_values = {i: v for i, v in input_values.items()
-        #                              if workflow.inputs[i] not in workflow.file_inputs}
-        # filtered_values = {p: values[p] for p in workflow.memorized_pipes if is_serializable(values[p])}
         filtered_values = {p: values[p] for p in workflow.memorized_pipes}
         WorkflowState.__init__(self, workflow=workflow, input_values=input_values,
                                activated_items=activated_items, values=filtered_values,
