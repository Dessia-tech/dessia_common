#!/usr/bin/env python3
# -*- coding: utf-8 -*-
"""
Gathers all workflow relative features.
"""
import ast
import time
import datetime
import tempfile
import json
import webbrowser

import io
from typing import List, Union, Type, Any, Dict, Tuple, Optional
from copy import deepcopy
import warnings
import networkx as nx

import dessia_common.errors
from dessia_common.graph import get_column_by_node
from dessia_common.templates import workflow_template
from dessia_common.core import DessiaObject, is_sequence, JSONSCHEMA_HEADER, jsonschema_from_annotation, \
    deserialize_argument, set_default_value, DisplaySetting

from dessia_common.utils.types import serialize_typing, deserialize_typing, recursive_type, typematch
from dessia_common.utils.copy import deepcopy_value
from dessia_common.utils.docstrings import FAILED_ATTRIBUTE_PARSING, EMPTY_PARSED_ATTRIBUTE
from dessia_common.utils.diff import choose_hash
from dessia_common.utils.helpers import prettyname

from dessia_common.typings import JsonSerializable, MethodType
from dessia_common.files import StringFile, BinaryFile
from dessia_common.breakdown import ExtractionError
from dessia_common.errors import SerializationError
from dessia_common.warnings import SerializationWarning
from dessia_common.exports import ExportFormat
from dessia_common.serialization import deserialize, serialize_with_pointers, serialize, update_pointers_data, \
    serialize_dict, is_serializable

from dessia_common.workflow.utils import ToScriptElement


class Variable(DessiaObject):
    """ Variable for workflow. """

    _standalone_in_db = False
    _eq_is_data_eq = False
    has_default_value: bool = False

    def __init__(self, name: str = '', position=None):
        DessiaObject.__init__(self, name=name)
        if position is None:
            self.position = (0, 0)
        else:
            self.position = position

    def to_dict(self, use_pointers=True, memo=None, path: str = '#', id_method=True, id_memo=None):
        """ Serialize the variable with custom logic. """
        dict_ = DessiaObject.base_dict(self)
        dict_.update({'has_default_value': self.has_default_value, 'position': self.position})
        return dict_

    def _to_script(self) -> ToScriptElement:
        script = self._get_to_script_elements()
        script.declaration = f"{self.__class__.__name__}({script.declaration})"

        script.imports.append(self.full_classname)
        return script

    def _get_to_script_elements(self):
        declaration = f"name='{self.name}', position={self.position}"
        return ToScriptElement(declaration=declaration, imports=[], imports_as_is=[])


class TypedVariable(Variable):
    """ Variable for workflow with a typing. """

    has_default_value: bool = False

    def __init__(self, type_: Type, name: str = '', position=None):
        Variable.__init__(self, name=name, position=position)
        self.type_ = type_

    def to_dict(self, use_pointers=True, memo=None, path: str = '#', id_method=True, id_memo=None):
        """ Serializes the object with specific logic. """
        dict_ = super().to_dict(use_pointers, memo, path)
        dict_.update({'type_': serialize_typing(self.type_)})
        return dict_

    @classmethod
    def dict_to_object(cls, dict_: JsonSerializable, force_generic: bool = False,
                       global_dict=None, pointers_memo: Dict[str, Any] = None, path: str = '#') -> 'TypedVariable':
        """
        Compute variable from dict.

        TODO Remove this ?
        """
        type_ = deserialize_typing(dict_['type_'])
        return cls(type_=type_, name=dict_['name'], position=dict_.get("position"))

    def copy(self, deep: bool = False, memo=None):
        """ Copies and gives a new object with no linked data. """
        return TypedVariable(type_=self.type_, name=self.name)

    def _get_to_script_elements(self) -> ToScriptElement:
        script = super()._get_to_script_elements()

        script.declaration += f", type_={self.type_.__name__}"

        if "builtins" not in serialize_typing(self.type_):
            script.imports.append(serialize_typing(self.type_))
        return script


class VariableWithDefaultValue(Variable):
    """
    A variable with a default value.

    TODO Isn't this always typed ?
    """

    has_default_value: bool = True

    def __init__(self, default_value: Any, name: str = '', position=None):
        Variable.__init__(self, name=name, position=position)
        self.default_value = default_value


class TypedVariableWithDefaultValue(TypedVariable):
    """
    Workflow variables wit a type and a default value.

    TODO Can this be just VariableWithDefaultValue ? Type is induced ?
    """

    has_default_value: bool = True

    def __init__(self, type_: Type, default_value: Any, name: str = '', position=None):
        TypedVariable.__init__(self, type_=type_, name=name, position=position)
        self.default_value = default_value

    def to_dict(self, use_pointers: bool = True, memo=None, path: str = '#', id_method=True, id_memo=None):
        """ Serialize the variable with custom logic. """
        dict_ = super().to_dict(use_pointers, memo, path)
        dict_.update({'default_value': serialize(self.default_value)})
        return dict_

    @classmethod
    def dict_to_object(cls, dict_: JsonSerializable, force_generic: bool = False, global_dict=None,
                       pointers_memo: Dict[str, Any] = None, path: str = '#') -> 'TypedVariableWithDefaultValue':
        """
        Compute variable from dict.

        TODO Remove this ?
        """
        type_ = deserialize_typing(dict_['type_'])
        default_value = deserialize(dict_['default_value'], global_dict=global_dict, pointers_memo=pointers_memo)
        return cls(type_=type_, default_value=default_value, name=dict_['name'], position=dict_.get('position'))

    def copy(self, deep: bool = False, memo=None):
        """
        Copy a TypedVariableWithDefaultValue.

        :param deep: DESCRIPTION, defaults to False
        :type deep: bool, optional

        :param memo: a memo to use, defaults to None
        :type memo: TYPE, optional

        :return: The copied object
        """
        if memo is None:
            memo = {}
        copied_default_value = deepcopy_value(self.default_value, memo=memo)
        return TypedVariableWithDefaultValue(type_=self.type_, default_value=copied_default_value, name=self.name)

    def _to_script(self) -> ToScriptElement:
        warnings.warn("to_script method is not implemented for TypedVariableWithDefaultValue yet. "
                      "We are losing the default value as we call the TypedVariable method")
        casted_variable = TypedVariable(type_=self.type_, name=self.name, position=self.position)
        return casted_variable._to_script()


NAME_VARIABLE = TypedVariable(type_=str, name="Result Name")


def set_block_variable_names_from_dict(func):
    """ Inspect func arguments to compute black variable names. """
    def func_wrapper(cls, dict_):
        obj = func(cls, dict_)
        if 'input_names' in dict_:
            for input_name, input_ in zip(dict_['input_names'], obj.inputs):
                input_.name = input_name
        if 'output_names' in dict_:
            output_items = zip(dict_['output_names'], obj.outputs)
            for output_name, output_ in output_items:
                output_.name = output_name
        return obj
    return func_wrapper


class Block(DessiaObject):
    """ An Abstract block. Do not instantiate alone. """

    _standalone_in_db = False
    _eq_is_data_eq = False
    _non_serializable_attributes = []

    def __init__(self, inputs: List[Variable], outputs: List[Variable],
                 position: Tuple[float, float] = None, name: str = ''):
        if position is None:
            self.position = (0, 0)
        else:
            self.position = position
        self.inputs = inputs
        self.outputs = outputs
        DessiaObject.__init__(self, name=name)

    def equivalent_hash(self):
        """
        Custom hash of block that doesn't overwrite __hash__ as we do not want to lose python default equality behavior.

        Used by workflow module only.
        """
        return len(self.__class__.__name__)

    def equivalent(self, other):
        """
        Custom eq of block that does not overwrite __eq__ as we do not want to lose python default equality behavior.

        Used by workflow module only.
        """
        return self.__class__.__name__ == other.__class__.__name__

    def to_dict(self, use_pointers: bool = True, memo=None, path: str = '#', id_method=True, id_memo=None):
        """ Serialize the block with custom logic. """
        dict_ = DessiaObject.base_dict(self)
        dict_['inputs'] = [i.to_dict() for i in self.inputs]
        dict_['outputs'] = [o.to_dict() for o in self.outputs]
        if self.position is not None:
            dict_['position'] = list(self.position)
        else:
            dict_['position'] = self.position
        return dict_

    def jointjs_data(self):
        """ Deprecated HTML computation. """
        data = {'block_class': self.__class__.__name__}
        if self.name != '':
            data['name'] = self.name
        else:
            data['name'] = self.__class__.__name__
        return data

    def _docstring(self):
        """ Base function for submodel docstring computing. """
        block_docstring = {i: EMPTY_PARSED_ATTRIBUTE for i in self.inputs}
        return block_docstring

    def base_script(self) -> str:
        """ Generate a chunk of script that denotes the arguments of a base block. """
        return f"name='{self.name}', position={self.position}"

    def evaluate(self, values, **kwargs):
        """ Not implemented for abstract block class 'evaluate' method. """
        raise NotImplementedError("This method should be implemented in any Block inheriting class.")

    def _to_script(self, prefix: str):
        raise NotImplementedError("This method should be implemented in any Block inheriting class.")

    def is_valid(self, level: str = 'error') -> bool: # TODO: Change this in further releases
        """ Always return True for now. """
        return True


class Pipe(DessiaObject):
    """
    Bind two variables of a Workflow.

    :param input_variable: The input varaible of the pipe correspond to the start of the arrow, its tail.
    :type input_variable: Variable
    :param output_variable: The output variable of the pipe correpond to the end of the arrow, its hat.
    :type output_variable: Variable
    """

    _eq_is_data_eq = False

    def __init__(self, input_variable: Variable, output_variable: Variable, name: str = ''):
        self.input_variable = input_variable
        self.output_variable = output_variable
        self.memorize = False
        DessiaObject.__init__(self, name=name)

    def to_dict(self, use_pointers=True, memo=None, path: str = '#', id_method=True, id_memo=None):
        """ Transform the pipe into a dict. """
        return {'input_variable': self.input_variable, 'output_variable': self.output_variable,
                'memorize': self.memorize}


class WorkflowError(Exception):
    """ Specific WorkflowError Exception. """


class Workflow(Block):
    """
    Class Block of Workflows.

    :param blocks:
        A List with all the Blocks used by the Worklow.
    :type blocks: List[Block]

    :param pipes:
        A List of Pipe objects.
    :type pipes: List[Pipe]

    :param imposed_variable_values:
        A dictionary of imposed variable values.
    :type imposed_variable_values: Dict

    :param description:
        A short description that will be displayed on workflow card (frontend). Should be shorter than 100 chars
    :type description: str

    :param documentation:
        A long documentation that will be displayed on workflow page (frontend). Can use markdown elements.
    :type documentation: str

    :param name:
        The name of the workflow.
    :type name: str
    """

    _standalone_in_db = True
    _allowed_methods = ['run', 'start_run']
    _eq_is_data_eq = True
    _jsonschema = {
        "definitions": {}, "$schema": "http://json-schema.org/draft-07/schema#", "type": "object", "title": "Workflow",
        "required": ["blocks", "pipes", "outputs"], "python_typing": 'dessia_common.workflow.core.Workflow',
        "classes": ["dessia_common.workflow.core.Workflow"], "standalone_in_db": True,
        "properties": {
            "blocks": {
                "type": "array", "order": 0, "editable": True,
                "python_typing": "SubclassOf[dessia_common.workflow.Block]",
                "items": {"type": "object", "editable": True,
                          "classes": ["dessia_common.workflow.InstanciateModel", "dessia_common.workflow.ModelMethod",
                                      "dessia_common.workflow.ForEach", "dessia_common.workflow.ModelAttribute",
                                      "dessia_common.workflow.Function", "dessia_common.workflow.Sequence",
                                      "dessia_common.workflow.ForEach", "dessia_common.workflow.Unpacker",
                                      "dessia_common.workflow.Flatten", "dessia_common.workflow.Filter",
                                      "dessia_common.workflow.ParallelPlot", "dessia_common.workflow.Sum",
                                      "dessia_common.workflow.Substraction"]},
            },
            "pipes": {
                "type": "array", "order": 1, "editable": True, "python_typing": "List[dessia_common.workflow.Pipe]",
                "items": {
                    'type': 'objects', 'classes': ["dessia_common.workflow.Pipe"],
                    "python_type": "dessia_common.workflow.Pipe", "editable": True
                }
            },
            "outputs": {
                "type": "array", "order": 2, "python_typing": "List[dessia_common.workflow.Variable]",
                'items': {
                    'type': 'array', 'items': {'type': 'number'},
                    'python_typing': "dessia_common.workflow.Variable"
                }
            },
            "description": {"type": "string", "title": "Description", "editable": True,
                            "default_value": "", "python_typing": "builtins.str"},
            "documentation": {"type": "string", "title": "Documentation", "editable": True,
                              "default_value": "", "python_typing": "builtins.str"},
            "name": {'type': 'string', 'title': 'Name', 'editable': True, 'order': 3,
                     'default_value': '', 'python_typing': 'builtins.str'}
        }
    }

    def __init__(self, blocks, pipes, output, *, imposed_variable_values=None,
                 detached_variables: List[TypedVariable] = None, description: str = "",
                 documentation: str = "", name: str = ""):
        self.blocks = blocks
        self.pipes = pipes

        if imposed_variable_values is None:
            imposed_variable_values = {}
        self.imposed_variable_values = imposed_variable_values

        self.coordinates = {}

        self.variables = []
        self.nonblock_variables = []
        if detached_variables is None:
            detached_variables = []
        self.detached_variables = detached_variables
        for block in self.blocks:
            self.handle_block(block)

        for pipe in self.pipes:
            self.handle_pipe(pipe)

        self._utd_graph = False

        inputs = [v for v in self.variables if v not in self.imposed_variable_values
                  and len(nx.ancestors(self.graph, v)) == 0]
        # if not hasattr(variable, 'type_'):
        #     raise WorkflowError('Workflow as an untyped input variable: {}'.format(variable.name))

        self.description = description
        self.documentation = documentation

        outputs = []
        self.output = output
        if output is not None:
            outputs.append(output)
            found_output = False
            i = 0
            while not found_output and i < len(self.blocks):
                found_output = output in self.blocks[i].outputs
                i += 1
            if not found_output:
                raise WorkflowError("workflow's output is not in any block's outputs")

        found_name = False
        i = 0
        all_nbvs = self.nonblock_variables + self.detached_variables
        while not found_name and i < len(all_nbvs):
            variable = all_nbvs[i]
            found_name = variable.name == "Result Name"
            i += 1
        if not found_name:
            self.detached_variables.insert(0, NAME_VARIABLE)

        Block.__init__(self, inputs=inputs, outputs=outputs, name=name)

        self.block_selectors = {}
        for i, block in enumerate(self.blocks):
            name = block.name
            if not name:
                if block in self.display_blocks:
                    name = block.type_
                elif block in self.export_blocks:
                    name = block.extension
                else:
                    name = "Block"
            self.block_selectors[block] = f"{name} ({i})"

        self.branch_by_display_selector = self.branch_by_selector(self.display_blocks)
        self.branch_by_export_format = self.branch_by_selector(self.export_blocks)

    @classmethod
    def generate_empty(cls):
        """ Generate an empty workflow (mostly used by frontend to compute an init dict). """
        return cls(blocks=[], pipes=[], output=None)

    @property
    def nodes(self):
        """ Return the list of blocks and nonblock_variables (nodes) of the Workflow. """
        return self.blocks + self.nonblock_variables

    def handle_pipe(self, pipe):
        """ Perform some initialization action on a pipe and its variables. """
        upstream_var = pipe.input_variable
        downstream_var = pipe.output_variable
        if upstream_var not in self.variables:
            self.variables.append(upstream_var)
            if upstream_var in self.detached_variables:
                self.detached_variables.remove(upstream_var)
            self.nonblock_variables.append(upstream_var)
        if downstream_var not in self.variables:
            self.variables.append(downstream_var)
            self.nonblock_variables.append(downstream_var)

    def handle_block(self, block):
        """ Perform some initialization action on a block and its variables. """
        if isinstance(block, Workflow):
            raise ValueError("Using workflow as blocks is forbidden, use WorkflowBlock wrapper instead")
        self.variables.extend(block.inputs)
        self.variables.extend(block.outputs)
        try:
            self.coordinates[block] = (0, 0)
        except ValueError as err:
            raise ValueError(f"Cannot serialize block {block} ({block.name})") from err

    def _data_hash(self):
        output_hash = hash(self.variable_indices(self.output))
        base_hash = len(self.blocks) + 11 * len(self.pipes) + 23 * len(self.imposed_variable_values) + output_hash
        block_hash = int(sum(b.equivalent_hash() for b in self.blocks) % 1e6)
        return (base_hash + block_hash) % 1000000000

    def _data_eq(self, other_object) -> bool:
        if hash(self) != hash(other_object) or not Block.equivalent(self, other_object):
            return False

        # TODO: temp , reuse graph to handle block order!!!!
        for block1, block2 in zip(self.blocks, other_object.blocks):
            if not block1.equivalent(block2):
                return False

        if not self._equivalent_pipes(other_object):
            return False

        if not self._equivalent_imposed_variables_values(other_object):
            return False
        return True

    def _equivalent_pipes(self, other_wf) -> bool:
        pipes = []
        other_pipes = []
        for pipe, other_pipe in zip(self.pipes, other_wf.pipes):
            input_index = self.variable_index(pipe.input_variable)
            output_index = self.variable_index(pipe.output_variable)
            pipes.append((input_index, output_index))

            other_input_index = other_wf.variable_index(other_pipe.input_variable)
            other_output_index = other_wf.variable_index(other_pipe.output_variable)
            other_pipes.append((other_input_index, other_output_index))
        return set(pipes) == set(other_pipes)

    def _equivalent_imposed_variables_values(self, other_wf) -> bool:
        ivvs = set()
        other_ivvs = set()
        for imposed_key, other_imposed_key in zip(self.imposed_variable_values.keys(),
                                                  other_wf.imposed_variable_values.keys()):
            variable_index = self.variable_index(imposed_key)
            ivvs.add((variable_index, self.imposed_variable_values[imposed_key]))

            other_variable_index = other_wf.variable_index(other_imposed_key)
            other_ivvs.add((other_variable_index, other_wf.imposed_variable_values[other_imposed_key]))

        return ivvs == other_ivvs

    def __deepcopy__(self, memo=None):
        """ Return the deep copy. """
        if memo is None:
            memo = {}

        blocks = [b.__deepcopy__() for b in self.blocks]
        output_adress = self.variable_indices(self.output)
        if output_adress is None:
            output = None
        else:
            output_block = blocks[output_adress[0]]
            output = output_block.outputs[output_adress[2]]

        copied_workflow = Workflow(blocks=blocks, pipes=[], output=output, name=self.name)

        pipes = self.copy_pipes(copied_workflow)

        imposed_variable_values = {}
        for variable, value in self.imposed_variable_values.items():
            new_variable = copied_workflow.variable_from_index(self.variable_indices(variable))
            imposed_variable_values[new_variable] = value

        copied_workflow = Workflow(blocks=blocks, pipes=pipes, output=output,
                                   imposed_variable_values=imposed_variable_values, name=self.name)
        return copied_workflow

    def copy_pipe(self, copied_workflow: 'Workflow', pipe: Pipe) -> Pipe:
        """ Copy a single regular pipe. """
        upstream_index = self.variable_indices(pipe.input_variable)
        if self.is_variable_nbv(pipe.input_variable):
            raise dessia_common.errors.CopyError("copy_pipe method cannot handle nonblock-variables. "
                                                 "Please consider using copy_nbv_pipes")
        pipe_upstream = copied_workflow.variable_from_index(upstream_index)

        downstream_index = self.variable_indices(pipe.output_variable)
        pipe_downstream = copied_workflow.variable_from_index(downstream_index)
        return Pipe(pipe_upstream, pipe_downstream)

    def copy_nbv_pipe(self, copied_workflow: 'Workflow', pipe: Pipe, copy_memo: Dict[int, Variable]) -> Pipe:
        """
        Copy a pipe where its upstream variable is a NBV.

        This needs special care because if it is not handled properly, NBVs can duplicate,
        or copied pipes might be unordered.
        """
        nbv = pipe.input_variable
        upstream_index = self.variable_index(nbv)
        if upstream_index in copy_memo:
            copied_variable = copy_memo[upstream_index]
        else:
            copied_variable = nbv.copy()
            copy_memo[upstream_index] = copied_variable
        downstream_index = self.variable_indices(pipe.output_variable)
        pipe_downstream = copied_workflow.variable_from_index(downstream_index)
        return Pipe(copied_variable, pipe_downstream)

    def copy_pipes(self, copied_workflow: 'Workflow') -> List[Pipe]:
        """ Copy all pipes in workflow. """
        copy_memo = {}
        return [self.copy_nbv_pipe(copied_workflow=copied_workflow, pipe=p, copy_memo=copy_memo)
                if self.is_variable_nbv(p.input_variable)
                else self.copy_pipe(copied_workflow=copied_workflow, pipe=p)
                for p in self.pipes]

    def branch_by_selector(self, blocks: List[Block]):
        """ Return the corresponding branch to each display or export selector. """
        selector_branches = {}
        for block in blocks:
            branch = self.secondary_branch_blocks(block)
            selector = self.block_selectors[block]
            selector_branches[selector] = branch
        return selector_branches

    @property
    def display_blocks(self):
        """ Return list of blocks that can display something (3D, PlotData, Markdown,...). """
        return [b for b in self.blocks if hasattr(b, "_display_settings")]

    @property
    def blocks_display_settings(self) -> List[DisplaySetting]:
        """ Compute all display blocks display_settings. """
        display_settings = []
        for block in self.display_blocks:
            reference_path = "#"
            for i, input_ in enumerate(block.inputs):
                incoming_pipe = self.variable_input_pipe(input_)
                if i == block._displayable_input:
                    reference_path = f"{reference_path}/values/{self.pipes.index(incoming_pipe)}"
            block_index = self.blocks.index(block)
            settings = block._display_settings(block_index=block_index, reference_path=reference_path)
            if settings is not None:
                settings.selector = self.block_selectors[block]
                display_settings.append(settings)
        return display_settings

    @staticmethod
    def display_settings() -> List[DisplaySetting]:
        """ Compute the displays settings of the workflow. """
        return [DisplaySetting(selector='documentation', type_='markdown', method='to_markdown'),
                DisplaySetting(selector='workflow', type_='workflow', method='to_dict')]

    @property
    def export_blocks(self):
        """ Return list of blocks that can export something (3D, PlotData, Markdown,...). """
        return [b for b in self.blocks if hasattr(b, "_export_format")]

    @property
    def blocks_export_formats(self):
        """ Compute all export blocks export_formats. """
        export_formats = []
        for block in self.export_blocks:
            block_index = self.blocks.index(block)
            format_ = block._export_format(block_index)
            if format_ is not None:
                format_.selector = self.block_selectors[block]
                export_formats.append(format_)
        return export_formats

    def _export_formats(self):
        """ Read block to compute available export formats. """
        export_formats = DessiaObject._export_formats(self)
        script_export = ExportFormat(selector="py", extension="py", method_name="save_script_to_stream", text=True)
        export_formats.append(script_export)
        return export_formats

    def to_markdown(self):
        """ Set workflow documentation as markdown. """
        return self.documentation

    def _docstring(self):
        """ Compute documentation of all blocks. """
        return [b._docstring() for b in self.blocks]

    @property
    def _method_jsonschemas(self):
        """ Compute the run jsonschema (had to be overloaded). """
        jsonschemas = {'run': deepcopy(JSONSCHEMA_HEADER)}
        jsonschemas['run'].update({'classes': ['dessia_common.workflow.Workflow']})
        properties_dict = jsonschemas['run']['properties']
        required_inputs = []
        parsed_attributes = {}
        for i, input_ in enumerate(self.inputs + self.detached_variables):
            current_dict = {}
            if isinstance(input_, TypedVariable) or isinstance(input_, TypedVariableWithDefaultValue):
                annotation = (str(i), input_.type_)
            else:
                annotation = (str(i), Any)
            if input_ in self.nonblock_variables or input_ in self.detached_variables:
                title = input_.name
                parsed_attributes = None
            else:
                input_block = self.block_from_variable(input_)
                try:
                    block_docstring = input_block._docstring()
                    if input_ in block_docstring:
                        parsed_attributes[str(i)] = block_docstring[input_]
                except Exception:
                    parsed_attributes[(str(i))] = FAILED_ATTRIBUTE_PARSING
                if input_block.name:
                    name = input_block.name + ' - ' + input_.name
                    title = prettyname(name)
                else:
                    title = prettyname(input_.name)

            annotation_jsonschema = jsonschema_from_annotation(annotation=annotation, title=title, order=i + 1,
                                                               jsonschema_element=current_dict,
                                                               parsed_attributes=parsed_attributes)
            # Order is i+1 because of name that is at 0
            current_dict.update(annotation_jsonschema[str(i)])
            if not input_.has_default_value:
                required_inputs.append(str(i))
            else:
                dict_ = set_default_value(jsonschema_element=current_dict, key=str(i),
                                          default_value=input_.default_value)
                current_dict.update(dict_)
            if input_ not in self.imposed_variable_values:  # Removes from Optional in edits
                properties_dict[str(i)] = current_dict[str(i)]

        jsonschemas['run'].update({'required': required_inputs, 'method': True,
                                   'python_typing': serialize_typing(MethodType)})
        jsonschemas['start_run'] = deepcopy(jsonschemas['run'])
        jsonschemas['start_run']['required'] = []
        return jsonschemas

    def to_dict(self, use_pointers=True, memo=None, path='#', id_method=True, id_memo=None):
        """ Compute a dict from the object content. """
        if memo is None:
            memo = {}

        # self.refresh_blocks_positions()
        dict_ = Block.to_dict(self)
        dict_['object_class'] = 'dessia_common.workflow.core.Workflow'  # TO force migrating from dessia_common.workflow
        blocks = [b.to_dict() for b in self.blocks]

        pipes = [self.pipe_variable_indices(p) for p in self.pipes]

        output = self.variable_indices(self.output)
        dict_.update({'blocks': blocks, 'pipes': pipes, 'output': output,
                      'nonblock_variables': [v.to_dict() for v in self.nonblock_variables + self.detached_variables],
                      'package_mix': self.package_mix()})

        imposed_variable_values = {}
        for variable, value in self.imposed_variable_values.items():
            var_index = self.variable_indices(variable)

            if use_pointers:
                ser_value, memo = serialize_with_pointers(value=value, memo=memo,
                                                          path=f"{path}/imposed_variable_values/{var_index}")
            else:
                ser_value = serialize(value)
            imposed_variable_values[str(var_index)] = ser_value

        dict_.update({'description': self.description, 'documentation': self.documentation,
                      'imposed_variable_values': imposed_variable_values})
        return dict_

    @classmethod
    def dict_to_object(cls, dict_: JsonSerializable, force_generic: bool = False,
                       global_dict=None, pointers_memo: Dict[str, Any] = None, path: str = '#') -> 'Workflow':
        """ Recompute the object from a dict. """
        if pointers_memo is None or global_dict is None:
            global_dict, pointers_memo = update_pointers_data(global_dict=global_dict, current_dict=dict_,
                                                              pointers_memo=pointers_memo)

        workflow = initialize_workflow(dict_=dict_, global_dict=global_dict, pointers_memo=pointers_memo)

        if 'imposed_variable_values' in dict_ and 'imposed_variables' in dict_:
            # Legacy support of double list
            imposed_variable_values = {}
            for variable_index, serialized_value in zip(dict_['imposed_variables'], dict_['imposed_variable_values']):
                value = deserialize(serialized_value, global_dict=global_dict, pointers_memo=pointers_memo)
                variable = workflow.variable_from_index(variable_index)
                imposed_variable_values[variable] = value
        else:
            imposed_variable_values = {}
            if 'imposed_variable_indices' in dict_:
                for variable_index in dict_['imposed_variable_indices']:
                    variable = workflow.variable_from_index(variable_index)
                    imposed_variable_values[variable] = variable.default_value
            if 'imposed_variable_values' in dict_:
                # New format with a dict
                for variable_index_str, serialized_value in dict_['imposed_variable_values'].items():
                    variable_index = ast.literal_eval(variable_index_str)
                    value = deserialize(serialized_value, global_dict=global_dict, pointers_memo=pointers_memo)
                    variable = workflow.variable_from_index(variable_index)
                    imposed_variable_values[variable] = value

            if 'imposed_variable_indices' not in dict_ and 'imposed_variable_values' not in dict_:
                imposed_variable_values = None

        description = dict_.get("description", "")
        documentation = dict_.get("documentation", "")

        return cls(blocks=workflow.blocks, pipes=workflow.pipes, output=workflow.output,
                   imposed_variable_values=imposed_variable_values, description=description,
                   documentation=documentation, name=dict_["name"])

    def dict_to_arguments(self, dict_: JsonSerializable, method: str, global_dict=None,
                          pointers_memo=None, path='#'):
        """ Process a json of arguments and deserialize them. """
        dict_ = {int(k): v for k, v in dict_.items()}  # serialisation set keys as strings
        if method in self._allowed_methods:
            name = None
            arguments_values = {}
            for i, input_ in enumerate(self.inputs):
                has_default = input_.has_default_value
                if not has_default or (has_default and i in dict_):
                    value = dict_[i]
                    path_value = f'{path}/inputs/{i}'
                    deserialized_value = deserialize_argument(type_=input_.type_, argument=value,
                                                              global_dict=global_dict,
                                                              pointers_memo=pointers_memo, path=path_value)
                    if input_.name == "Result Name":
                        name = deserialize_argument(type_=input_.type_, argument=value, global_dict=global_dict,
                                                    pointers_memo=pointers_memo, path=path_value)
                    arguments_values[i] = deserialized_value
            if name is None and len(self.inputs) in dict_ and isinstance(dict_[len(self.inputs)], str):
                # Hot fixing name not attached
                name = dict_[len(self.inputs)]
            return {'input_values': arguments_values, 'name': name}
        raise NotImplementedError(f"Method {method} not in Workflow allowed methods")

    def _run_dict(self) -> Dict:
        dict_ = {}

        copied_ivv = {}
        for variable, value in self.imposed_variable_values.items():
            variable_index = self.variables.index(variable)
            copied_ivv[variable_index] = value

        cached_ivv = self.imposed_variable_values
        self.imposed_variable_values = {}
        copied_workflow = self.copy()
        self.imposed_variable_values = cached_ivv
        # We need to clear the imposed_variables_values and then copy the workflow in order
        # to have the good input indices in the loop bellow

        for input_index, input_ in enumerate(copied_workflow.inputs):
            variable_index = copied_workflow.variables.index(input_)
            if variable_index in copied_ivv.keys():
                dict_[input_index] = serialize(copied_ivv[variable_index])
            elif isinstance(input_, TypedVariableWithDefaultValue):
                dict_[input_index] = serialize(input_.default_value)

        return dict_

    def _start_run_dict(self) -> Dict:
        return {}

    def method_dict(self, method_name: str = None, method_jsonschema: Any = None) -> Dict:
        """ Wrapper method to get dicts of run and start_run methods. """
        if method_name == 'run':
            return self._run_dict()
        if method_name == 'start_run':
            return self._start_run_dict()
        raise WorkflowError(f"Calling method_dict with unknown method_name '{method_name}'")

    def variable_from_index(self, index: Union[int, Tuple[int, int, int]]):
        """ Index elements are, in order : (Block index : int, Port side (0: input, 1: output), Port index : int). """
        if isinstance(index, int):
            variable = self.nonblock_variables[index]
        else:
            if not index[1]:
                variable = self.blocks[index[0]].inputs[index[2]]
            else:
                variable = self.blocks[index[0]].outputs[index[2]]
        return variable

    def _get_graph(self):
        """ Cached property for graph. """
        if not self._utd_graph:
            self._cached_graph = self._graph()
            self._utd_graph = True
        return self._cached_graph

    graph = property(_get_graph)

    def _graph(self):
        """ Compute the networkx graph of the workflow. """
        graph = nx.DiGraph()
        graph.add_nodes_from(self.variables)
        graph.add_nodes_from(self.blocks)
        for block in self.blocks:
            for input_parameter in block.inputs:
                graph.add_edge(input_parameter, block)
            for output_parameter in block.outputs:
                graph.add_edge(block, output_parameter)

        for pipe in self.pipes:
            graph.add_edge(pipe.input_variable, pipe.output_variable)
        return graph

    @property
    def runtime_blocks(self):
        """ Return blocks that are upstream for output. """
        # TODO Check what's happening when output is null (incomplete workflow)
        output_block = self.block_from_variable(self.output)
        output_upstreams = self.upstream_blocks(output_block)
        runtime_blocks = [output_block] + output_upstreams
        i = 0
        while output_upstreams and i <= len(self.blocks):
            block_upstreams = []
            for block in output_upstreams:
                block_upstreams.extend(self.upstream_blocks(block))
            output_upstreams = block_upstreams
            for candidate in block_upstreams:
                if candidate not in runtime_blocks:
                    runtime_blocks.append(candidate)
            i += 1
        return runtime_blocks

    def secondary_branch_blocks(self, block: Block) -> List[Block]:
        """
        Compute the necessary upstreams blocks to run a part of a workflow that leads to the given block.

        It stops looking for blocks when it reaches the main branch, and memorize the connected pipe

        :param block: Block that is the target of the secondary branch
        :type block: Block
        """
        upstream_blocks = self.upstream_blocks(block)
        branch_blocks = [block]
        i = 0
        candidates = upstream_blocks
        while candidates and i <= len(self.blocks):
            candidates = []
            for upstream_block in upstream_blocks:
                if upstream_block not in self.runtime_blocks and upstream_block not in branch_blocks:
                    branch_blocks.insert(0, upstream_block)
                    candidates.extend(self.upstream_blocks(upstream_block))
            upstream_blocks = candidates
            i += 1
        for branch_block in branch_blocks:
            upstream_blocks = self.upstream_blocks(branch_block)
            for upstream_block in upstream_blocks:
                if upstream_block in self.runtime_blocks:
                    for pipe in self.pipes_between_blocks(upstream_block, branch_block):
                        pipe.memorize = True
        return branch_blocks

    def pipe_from_variable_indices(self, upstream_indices: Union[int, Tuple[int, int, int]],
                                   downstream_indices: Union[int, Tuple[int, int, int]]) -> Pipe:
        """ Get a pipe from the global indices of its attached variables. """
        for pipe in self.pipes:
            if self.variable_indices(pipe.input_variable) == upstream_indices \
                    and self.variable_indices(pipe.output_variable) == downstream_indices:
                return pipe
        msg = f"No pipe has {upstream_indices} as upstream variable and {downstream_indices} as downstream variable"
        raise ValueError(msg)

    def pipe_variable_indices(self, pipe: Pipe) -> Tuple[Union[int, Tuple[int, int, int]],
                                                         Union[int, Tuple[int, int, int]]]:
        """ Return the global indices of a pipe's attached variables. """
        return self.variable_indices(pipe.input_variable), self.variable_indices(pipe.output_variable)

    def variable_input_pipe(self, variable: Variable) -> Optional[Pipe]:
        """ Get the incoming pipe for a variable. If variable is not connected, returns None. """
        incoming_pipes = [p for p in self.pipes if p.output_variable == variable]
        if incoming_pipes:  # Inputs can only be connected to one pipe
            incoming_pipe = incoming_pipes[0]
            return incoming_pipe
        return None

    def variable_output_pipes(self, variable: Variable) -> List[Optional[Pipe]]:
        """ Compute all pipes going out a given variable. """
        return [p for p in self.pipes if p.input_variable == variable]

    def pipes_between_blocks(self, upstream_block: Block, downstream_block: Block):
        """ Compute all the pipes linking two blocks. """
        pipes = []
        for outgoing_pipe in self.block_outgoing_pipes(upstream_block):
            if outgoing_pipe is not None and outgoing_pipe in self.block_incoming_pipes(downstream_block):
                pipes.append(outgoing_pipe)
        return pipes

    def block_incoming_pipes(self, block: Block) -> List[Optional[Pipe]]:
        """ Get incoming pipes for every block variable. """
        return [self.variable_input_pipe(i) for i in block.inputs]

    def block_outgoing_pipes(self, block: Block) -> List[Pipe]:
        """ Return all block outgoing pipes. """
        outgoing_pipes = []
        for output in block.outputs:
            outgoing_pipes.extend(self.variable_output_pipes(output))
        return outgoing_pipes

    def upstream_blocks(self, block: Block) -> List[Block]:
        """ Return a list of given block's upstream blocks. """
        # Setting a dict here to foresee a future use. Might be unnecessary
        upstream_variables = {"available": [], "nonblock": [], "wired": []}
        input_upstreams = [self.upstream_variable(i) for i in block.inputs]
        for variable in input_upstreams:
            if variable is None:
                upstream_variables["available"].append(variable)
            elif variable in self.nonblock_variables:
                upstream_variables["nonblock"].append(variable)
            else:
                upstream_variables["wired"].append(variable)
        upstream_blocks = [self.block_from_variable(v) for v in upstream_variables["wired"]]
        return list(set(upstream_blocks))

    def get_upstream_nbv(self, variable: Variable) -> Variable:
        """ If given variable has an upstream nonblock_variable, return it otherwise return given variable itself. """
        if not self.nonblock_variables:
            return variable
        upstream_variable = self.upstream_variable(variable)
        if upstream_variable is not None and upstream_variable in self.nonblock_variables:
            return upstream_variable
        return variable

    def upstream_variable(self, variable: Variable) -> Optional[Variable]:
        """
        Return upstream variable if given variable is connected to a pipe as a pipe output.

        :param variable: Variable to search an upstream for
        """
        incoming_pipe = self.variable_input_pipe(variable)
        if incoming_pipe:
            return incoming_pipe.input_variable
        return None

    def variable_indices(self, variable: Variable) -> Optional[Union[Tuple[int, int, int], int]]:
        """
        Return global adress of given variable as a tuple or an int.

        If variable is non block, return index of variable in variables sequence
        Else returns global adress (ib, i, ip)
        """
        if variable is None:
            return None

        for iblock, block in enumerate(self.blocks):
            if variable in block.inputs:
                ib1 = iblock
                ti1 = 0
                iv1 = block.inputs.index(variable)
                return ib1, ti1, iv1
            if variable in block.outputs:
                ib1 = iblock
                ti1 = 1
                iv1 = block.outputs.index(variable)
                return ib1, ti1, iv1

        upstream_variable = self.get_upstream_nbv(variable)
        if upstream_variable in self.nonblock_variables:
            # Free variable not attached to block
            return self.nonblock_variables.index(upstream_variable)
        raise WorkflowError(f"Something is wrong with variable {variable.name}")

    def is_variable_nbv(self, variable: Variable) -> bool:
        """ Return True if variable does not belong to a block. """
        return isinstance(self.variable_indices(variable), int)

    def block_from_variable(self, variable) -> Block:
        """ Return block of which given variable is attached to. """
        iblock, _, _ = self.variable_indices(variable)
        return self.blocks[iblock]

    def output_disconnected_elements(self):
        """ Return blocks and variables that are not attached to the output. """
        disconnected_elements = []
        ancestors = nx.ancestors(self.graph, self.output)
        for block in self.blocks:
            if block not in ancestors:
                disconnected_elements.append(block)

        for variable in self.nonblock_variables:
            if variable not in ancestors:
                disconnected_elements.append(variable)
        return disconnected_elements

    def index(self, variable):
        """ Deprecated, will be remove in version 0.8.0. """
        warnings.warn("index method is deprecated, use input_index instead", DeprecationWarning)
        return self.input_index(variable)

    def input_index(self, variable: Variable) -> Optional[int]:
        """ If variable is a workflow input, returns its index. """
        upstream_variable = self.get_upstream_nbv(variable)
        if upstream_variable in self.inputs:
            return self.inputs.index(upstream_variable)
        return None

    def variable_index(self, variable: Variable) -> int:
        """ Return variable index in variables sequence. """
        return self.variables.index(variable)

    def block_inputs_global_indices(self, block_index: int) -> List[int]:
        """ Return given block inputs global indices in inputs sequence. """
        block = self.blocks[block_index]
        indices = [self.input_index(i) for i in block.inputs]
        return [i for i in indices if i is not None]

    def match_variables(self, serialize_output: bool = False):
        """
        Run a check for every variable to find its matchable counterparts.

        This means :
            - Variables are compatible workflow-wise
            - Their types are compatible
        """
        variable_match = {}
        for variable in self.variables:
            if isinstance(variable, TypedVariable):
                vartype = variable.type_
            else:
                continue
            if serialize_output:
                varkey = str(self.variable_indices(variable))
            else:
                varkey = variable
            variable_match[varkey] = []
            for other_variable in self.variables:
                if not self.variable_compatibility(variable, other_variable):
                    continue
                other_vartype = other_variable.type_
                if typematch(vartype, other_vartype):
                    if serialize_output:
                        varval = str(self.variable_indices(other_variable))
                    else:
                        varval = other_variable
                    variable_match[varkey].append(varval)
        return variable_match

    def variable_compatibility(self, variable: Variable, other_variable: Variable) -> bool:
        """
        Check compatibility between variables.

        Two variables are compatible if :
            - They are not equal
            - They don't share the same block
            - They are not input/input or output/output
            - They are typed
        """
        if variable == other_variable:
            # If this is the same variable, it is not compatible
            return False

        adress = self.variable_indices(variable)
        other_adress = self.variable_indices(other_variable)

        if variable not in self.nonblock_variables and other_variable not in self.nonblock_variables:
            # If both aren't NBVs we need to check more non-equality elements
            same_block = adress[0] == other_adress[0]
            same_side = adress[1] == other_adress[1]
            if same_block or same_side:
                # A variable cannot be compatible with one on a same block
                # or being the same side (input/input, output/output)
                return False
        # If both are NBVs, non-equality has already been checked
        # If one is NBV and not the other, there is no need to check non-equality

        if not (isinstance(variable, TypedVariable) and isinstance(other_variable, TypedVariable)):
            # Variable must be typed to be seen compatible
            return False
        return True

    @property
    def layout_graph(self) -> nx.DiGraph:
        """ Compute graph layout. """
        graph = nx.DiGraph()
        graph.add_nodes_from(self.nodes)  # does not handle detached_variable

        for pipe in self.pipes:
            if pipe.input_variable in self.nonblock_variables:
                input_node = pipe.input_variable
            else:
                input_node = self.block_from_variable(pipe.input_variable)
            output_block = self.block_from_variable(pipe.output_variable)
            graph.add_edge(input_node, output_block)

        return graph

    def graph_columns(self, graph):
        """
        Store nodes of a workflow into a list of nodes indexes.

        :returns: list[ColumnLayout] where ColumnLayout is list[node_index]
        """
        column_by_node = get_column_by_node(graph)
        nodes_by_column = {}
        for node, column_index in column_by_node.items():
            node_index = self.nodes.index(node)
            nodes_by_column[column_index] = nodes_by_column.get(column_index, []) + [node_index]

        return [column_list for column_list in nodes_by_column.values()]

    def layout(self):
        """
        Stores a workflow gaph layout.

        :returns: list[GraphLayout] where GraphLayout is list[ColumnLayout] and ColumnLayout is list[node_index]
        """
        digraph = self.layout_graph
        graph = digraph.to_undirected()
        connected_components = nx.connected_components(graph)

        return [self.graph_columns(digraph.subgraph(cc)) for cc in list(connected_components)]

    def plot_graph(self):
        """ Plot graph by means of networking and matplotlib. """
        pos = nx.kamada_kawai_layout(self.graph)
        nx.draw_networkx_nodes(self.graph, pos, self.blocks, node_shape='s', node_color='grey')
        nx.draw_networkx_nodes(self.graph, pos, self.variables, node_color='b')
        nx.draw_networkx_nodes(self.graph, pos, self.inputs, node_color='g')
        nx.draw_networkx_nodes(self.graph, pos, self.outputs, node_color='r')
        nx.draw_networkx_edges(self.graph, pos)

        labels = {}  # b: b.function.__name__ for b in self.block}
        for block in self.blocks:
            labels[block] = block.__class__.__name__
            for variable in self.variables:
                labels[variable] = variable.name
        nx.draw_networkx_labels(self.graph, pos, labels)

    def run(self, input_values, verbose=False, progress_callback=lambda x: None, name=None):
        """ Full run of a workflow. Yields a WorkflowRun. """
        log = ''

        state = self.start_run(input_values)
        state.activate_inputs(check_all_inputs=True)

        start_time = time.time()
        start_timestamp = datetime.datetime.now()

        log_msg = 'Starting workflow run at {}'
        log_line = log_msg.format(time.strftime('%d/%m/%Y %H:%M:%S UTC', time.gmtime(start_time)))
        log += (log_line + '\n')
        if verbose:
            print(log_line)

        state.continue_run(progress_callback=progress_callback)

        end_time = time.time()
        log_line = f"Workflow terminated in {end_time - start_time} s"

        log += log_line + '\n'
        if verbose:
            print(log_line)

        if not name:
            timestamp = start_timestamp.strftime("%m-%d (%H:%M)")
            name = f"{self.name} @ [{timestamp}]"
        return state.to_workflow_run(name=name)

    def start_run(self, input_values=None, name: str = None):
        """ Partial run of a workflow. Yields a WorkflowState. """
        return WorkflowState(self, input_values=input_values, name=name)

    def jointjs_layout(self, min_horizontal_spacing=300, min_vertical_spacing=200, max_height=800, max_length=1500):
        """ Deprecated workflow layout. Used only in jointjs_data method. """
        coordinates = {}
        elements_by_distance = {}
        if self.output:
            for element in self.nodes:
                distances = []
                paths = nx.all_simple_paths(self.graph, element, self.output)
                for path in paths:
                    distance = 1
                    for path_element in path[1:-1]:
                        if path_element in self.blocks + self.nonblock_variables:
                            distance += 1
                    distances.append(distance)
                try:
                    distance = max(distances)
                except ValueError:
                    distance = 3
                if distance in elements_by_distance:
                    elements_by_distance[distance].append(element)
                else:
                    elements_by_distance[distance] = [element]

        if len(elements_by_distance) != 0:
            max_distance = max(elements_by_distance.keys())
        else:
            max_distance = 3  # TODO: this is an awfull quick fix

        horizontal_spacing = max(min_horizontal_spacing, max_length / max_distance)

        for i, distance in enumerate(sorted(elements_by_distance.keys())[::-1]):
            vertical_spacing = min(min_vertical_spacing, max_height / len(elements_by_distance[distance]))
            for j, element in enumerate(elements_by_distance[distance]):
                coordinates[element] = (i * horizontal_spacing, (j + 0.5) * vertical_spacing)
        return coordinates

    def jointjs_data(self):
        """ Compute the data needed for jointjs ploting. """
        coordinates = self.jointjs_layout()
        blocks = []
        for block in self.blocks:
            # TOCHECK Is it necessary to add is_workflow_input/output for outputs/inputs ??
            block_data = block.jointjs_data()
            inputs = [{'name': i.name, 'is_workflow_input': i in self.inputs,
                       'has_default_value': hasattr(i, 'default_value')} for i in block.inputs]
            outputs = [{'name': o.name, 'is_workflow_output': o in self.outputs} for o in block.outputs]
            block_data.update({'inputs': inputs, 'outputs': outputs, 'position': coordinates[block]})
            blocks.append(block_data)

        nonblock_variables = []
        for variable in self.nonblock_variables:
            is_input = variable in self.inputs
            nonblock_variables.append({'name': variable.name, 'is_workflow_input': is_input,
                                       'position': coordinates[variable]})
        edges = []
        for pipe in self.pipes:
            input_index = self.variable_indices(pipe.input_variable)
            if self.is_variable_nbv(pipe.input_variable):
                node1 = input_index
            else:
                ib1, is1, ip1 = input_index
                if is1:
                    block = self.blocks[ib1]
                    ip1 += len(block.inputs)

                node1 = [ib1, ip1]

            output_index = self.variable_indices(pipe.output_variable)
            if self.is_variable_nbv(pipe.output_variable):
                node2 = output_index
            else:
                ib2, is2, ip2 = output_index
                if is2:
                    block = self.blocks[ib2]
                    ip2 += len(block.inputs)

                node2 = [ib2, ip2]

            edges.append([node1, node2])

        data = Block.jointjs_data(self)
        data.update({'blocks': blocks, 'nonblock_variables': nonblock_variables, 'edges': edges})
        return data

<<<<<<< HEAD
    def plot(self, **kwargs):
=======
    def plot(self, reference_path: str = "#", **kwargs):
>>>>>>> d66987c3
        """ Display workflow in web browser. """
        data = json.dumps(self.jointjs_data())
        rendered_template = workflow_template.substitute(workflow_data=data)

        temp_file = tempfile.mkstemp(suffix='.html')[1]
        with open(temp_file, 'wb') as file:
            file.write(rendered_template.encode('utf-8'))
        webbrowser.open('file://' + temp_file)

<<<<<<< HEAD
    def is_valid(self, level='error'):
=======
    def is_valid(self, level: str = "error"):
>>>>>>> d66987c3
        """ Tell if the workflow is valid by checking type compatibility of pipes inputs/outputs. """
        for pipe in self.pipes:
            if hasattr(pipe.input_variable, 'type_') and hasattr(pipe.output_variable, 'type_'):
                type1 = pipe.input_variable.type_
                type2 = pipe.output_variable.type_
                if type1 != type2:
                    try:
                        issubclass(pipe.input_variable.type_, pipe.output_variable.type_)
                    except TypeError as error:  # TODO: need of a real typing check
                        consistent = True
                        if not consistent:
                            raise TypeError(f"Inconsistent pipe type from pipe input {pipe.input_variable.name}"
                                            f"to pipe output {pipe.output_variable.name}: "
                                            f"{pipe.input_variable.type_} incompatible with"
                                            f"{pipe.output_variable.type_}") from error
        return True

    def package_mix(self) -> Dict[str, float]:
        """ Compute a structure showing percentages of packages used. """
        package_mix = {}
        for block in self.blocks:
            if hasattr(block, 'package_mix'):
                for package_name, fraction in block.package_mix().items():
                    if package_name in package_mix:
                        package_mix[package_name] += fraction
                    else:
                        package_mix[package_name] = fraction

        # Adimension
        fraction_sum = sum(package_mix.values())
        return {pn: f / fraction_sum for pn, f in package_mix.items()}

    def _to_script(self, prefix: str = '') -> ToScriptElement:
        """
        Computes elements for a to_script interpretation.

        :returns: ToSriptElement
        """
        workflow_output_index = self.variable_indices(self.output)
        if workflow_output_index is None:
            raise ValueError("A workflow output must be set")

        # --- Blocks ---
        blocks_str = ""
        imports = []
        imports_as_is = []
        for iblock, block in enumerate(self.blocks):
            block_script = block._to_script(prefix)
            imports.extend(block_script.imports)
            if block_script.before_declaration is not None:
                blocks_str += f"{block_script.before_declaration}\n"
            blocks_str += f'{prefix}block_{iblock} = {block_script.declaration}\n'
        blocks_str += f"{prefix}blocks = [{', '.join([prefix + 'block_' + str(i) for i in range(len(self.blocks))])}]\n"

        # --- NBVs ---
        nbvs_str = ""
        for nbv_index, nbv in enumerate(self.nonblock_variables):
            nbv_script = nbv._to_script()
            imports.extend(nbv_script.imports)
            imports_as_is.extend(nbv_script.imports_as_is)
            nbvs_str += f"{prefix}variable_{nbv_index} = {nbv_script.declaration}\n"

        # --- Pipes ---
        if len(self.pipes) > 0:
            imports.append(self.pipes[0].full_classname)

        pipes_str = ""
        for ipipe, pipe in enumerate(self.pipes):
            input_index = self.variable_indices(pipe.input_variable)
            if self.is_variable_nbv(pipe.input_variable):  # NBV handling
                input_name = f'{prefix}variable_{input_index}'
            else:
                input_name = f"{prefix}block_{input_index[0]}.outputs[{input_index[2]}]"

            output_index = self.variable_indices(pipe.output_variable)
            if self.is_variable_nbv(pipe.output_variable):  # NBV handling
                output_name = f'{prefix}variable_{output_index}'
            else:
                output_name = f"{prefix}block_{output_index[0]}.inputs[{output_index[2]}]"
            pipes_str += f"{prefix}pipe_{ipipe} = Pipe({input_name}, {output_name})\n"
        pipes_str += f"{prefix}pipes = [{', '.join([prefix + 'pipe_' + str(i) for i in range(len(self.pipes))])}]\n"

        # --- Building script ---
        output_name = f"{prefix}block_{workflow_output_index[0]}.outputs[{workflow_output_index[2]}]"

        full_script = f"{blocks_str}\n" \
                      f"{nbvs_str}\n" \
                      f"{pipes_str}\n" \
                      f"{prefix}workflow = " \
                      f"Workflow({prefix}blocks, {prefix}pipes, output={output_name}, name='{self.name}')\n"

        for key, value in self.imposed_variable_values.items():
            variable_indice = self.variable_indices(key)
            if self.is_variable_nbv(key):
                variable_str = variable_indice
            else:
                [block_index, _, variable_index] = variable_indice
                variable_str = f"{prefix}blocks[{block_index}].inputs[{variable_index}]"
            full_script += f"{prefix}workflow.imposed_variable_values[{variable_str}] = {value}\n"
        return ToScriptElement(declaration=full_script, imports=imports, imports_as_is=imports_as_is)

    def to_script(self) -> str:
        """ Compute a script representing the workflow. """
        workflow_output_index = self.variable_indices(self.output)
        if workflow_output_index is None:
            raise ValueError("A workflow output must be set")

        self_script = self._to_script()
        self_script.imports.append(self.full_classname)

        script_imports = self_script.imports_to_str()

        return f"{script_imports}\n" \
               f"{self_script.declaration}"

    def save_script_to_stream(self, stream: io.StringIO):
        """ Save the workflow to a python script to a stream. """
        string = self.to_script()
        stream.seek(0)
        stream.write(string)

    def save_script_to_file(self, filename: str):
        """ Save the workflow to a python script to a file on the disk. """
        if not filename.endswith('.py'):
            filename += '.py'
        with open(filename, 'w', encoding='utf-8') as file:
            self.save_script_to_stream(file)

    def evaluate(self, values, **kwargs):
        """ Not implemented Workflow as Block evaluate method. """
        raise NotImplementedError("Method 'evaluate' is not implemented for class Workflow.")


class WorkflowState(DessiaObject):
    """ State of execution of a workflow. """

    _standalone_in_db = True
    _allowed_methods = ['block_evaluation', 'evaluate_next_block', 'continue_run',
                        'evaluate_maximum_blocks', 'add_block_input_values']
    _non_serializable_attributes = ['activated_items']

    def __init__(self, workflow: Workflow, input_values=None, activated_items=None, values=None,
                 start_time: float = None, end_time: float = None, output_value=None, log: str = '', name: str = ''):
        self.workflow = workflow
        if input_values is None:
            input_values = {}
        self.input_values = input_values

        if activated_items is None:
            activated_items = {p: False for p in workflow.pipes}
            activated_items.update({v: False for v in workflow.variables})
            activated_items.update({b: False for b in workflow.blocks})
        self.activated_items = activated_items

        if values is None:
            values = {}
        self.values = values

        if start_time is None:
            start_time = time.time()
        self.start_time = start_time

        self.end_time = end_time

        self.output_value = output_value
        self.log = log

        self.activate_inputs()
        DessiaObject.__init__(self, name=name)

    def __deepcopy__(self, memo=None):
        if memo is None:
            memo = {}

        workflow = self.workflow.copy(deep=True, memo=memo)
        input_values = deepcopy_value(value=self.input_values, memo=memo)
        values = {}
        for pipe, value in self.values.items():
            variable_indices = self.workflow.pipe_variable_indices(pipe)
            copied_pipe = workflow.pipe_from_variable_indices(*variable_indices)
            values[copied_pipe] = value

        activated_items = {}
        for item, value in self.activated_items.items():
            if isinstance(item, Variable):
                copied_item = workflow.variable_from_index(self.workflow.variable_indices(item))
            elif isinstance(item, Block):
                copied_item = workflow.blocks[self.workflow.blocks.index(item)]
            elif isinstance(item, Pipe):
                copied_item = workflow.pipes[self.workflow.pipes.index(item)]
            else:
                raise ValueError(f"WorkflowState Copy Error : item {item} cannot be activated")
            activated_items[copied_item] = value
        workflow_state = self.__class__(workflow=workflow, input_values=input_values, activated_items=activated_items,
                                        values=values, start_time=self.start_time, end_time=self.end_time,
                                        output_value=deepcopy_value(value=self.output_value, memo=memo),
                                        log=self.log, name=self.name)
        return workflow_state

    def _data_hash(self):
        workflow = hash(self.workflow)
        output = choose_hash(self.output_value)
        input_values = sum(i * choose_hash(v) for (i, v) in self.input_values.items())
        values = len(self.values) * 7
        return (workflow + output + input_values + values) % 1000000000

    def _data_eq(self, other_object: 'WorkflowState'):
        if not (self.__class__.__name__ == other_object.__class__.__name__
                and self.progress == other_object.progress
                and self.workflow == other_object.workflow
                and self.input_values.keys() == other_object.input_values.keys()
                and self.output_value == other_object.output_value):
            return False

        for index, value in self.input_values.items():
            if value != other_object.input_values[index]:
                return False

        for block, other_block in zip(self.workflow.blocks, other_object.workflow.blocks):
            if self.activated_items[block] != other_object.activated_items[other_block]:
                # Check block progress state
                return False
            variables = block.inputs + block.outputs
            other_variables = other_block.inputs + other_block.outputs
            for variable, other_variable in zip(variables, other_variables):
                if self.activated_items[variable] != other_object.activated_items[other_variable]:
                    # Check variables progress state
                    return False

        for pipe, other_pipe in zip(self.workflow.pipes, other_object.workflow.pipes):
            if self.activated_items[pipe] != other_object.activated_items[other_pipe]:
                # Check pipe progress state
                return False

            if self.activated_items[pipe] and pipe in self.values:
                if self.values[pipe] != other_object.values[other_pipe]:
                    # Check variable values for evaluated ones
                    return False
        return True

    def to_dict(self, use_pointers: bool = True, memo=None, path: str = '#', id_method=True, id_memo=None):
        """ Transform object into a dict. """
        if memo is None:
            memo = {}
        id_memo = {}

        if use_pointers:
            workflow_dict = self.workflow.to_dict(path=f'{path}/workflow', memo=memo)
        else:
            workflow_dict = self.workflow.to_dict(use_pointers=False)

        dict_ = self.base_dict()
        dict_.update({'start_time': self.start_time, 'end_time': self.end_time,
                      'log': self.log, "workflow": workflow_dict})
        # Force migrating from dessia_common.workflow
        dict_['object_class'] = 'dessia_common.workflow.core.WorkflowState'

        input_values = {}
        for input_, value in self.input_values.items():
            if use_pointers:
                serialized_v, memo = serialize_with_pointers(value=value, memo=memo,
                                                             path=f"{path}/input_values/{input_}",
                                                             id_memo=id_memo)
            else:
                serialized_v = serialize(value)
            input_values[str(input_)] = serialized_v

        dict_['input_values'] = input_values

        # Output value: priority for reference before values
        if self.output_value is not None:
            if use_pointers:
                serialized_output_value, memo = serialize_with_pointers(self.output_value, memo=memo,
                                                                        path=f'{path}/output_value',
                                                                        id_memo=id_memo)
            else:
                serialized_output_value = serialize(self.output_value)

            dict_.update({'output_value': serialized_output_value,
                          'output_value_type': recursive_type(self.output_value)})

        # Values
        values = {}
        for pipe, value in self.values.items():
            pipe_index = self.workflow.pipes.index(pipe)
            if use_pointers:
                try:
                    serialized_value, memo = serialize_with_pointers(value=value, memo=memo,
                                                                     path=f"{path}/values/{pipe_index}",
                                                                     id_memo=id_memo)
                    values[str(pipe_index)] = serialized_value
                except SerializationError:
                    warnings.warn(f"unable to serialize {value}, dropping it from workflow state/run values",
                                  SerializationWarning)
            else:
                values[str(pipe_index)] = serialize(value)
        dict_['values'] = values

        # In the future comment these below and rely only on activated items
        dict_['evaluated_blocks_indices'] = [i for i, b in enumerate(self.workflow.blocks)
                                             if b in self.activated_items and self.activated_items[b]]

        dict_['evaluated_pipes_indices'] = [i for i, p in enumerate(self.workflow.pipes)
                                            if p in self.activated_items and self.activated_items[p]]

        dict_['evaluated_variables_indices'] = [self.workflow.variable_indices(v) for v in self.workflow.variables
                                                if v in self.activated_items and self.activated_items[v]]
        dict_["_references"] = id_memo
        # Uncomment when refs are handled as dict keys
        # activated_items = {}
        # for key, activated in self.activated_items.items():
        #     s_key, memo = serialize_with_pointers(key, memo=memo, path=f'{path}/activated_items/{key}')
        #     print('s_key', s_key)
        #     activated_items[s_key] = activated
        return dict_

    def state_display(self):
        """
        Compute display.

        TODO This doesn't compute display at all. It probably was the reason of display failure. Copy/Paste problem ?
        """
        memo = {}

        workflow_dict = self.workflow.to_dict(path='#/workflow', memo=memo)

        dict_ = self.base_dict()
        # Force migrating from dessia_common.workflow
        dict_['object_class'] = 'dessia_common.workflow.core.WorkflowState'

        dict_['workflow'] = workflow_dict

        dict_['filled_inputs'] = list(sorted(self.input_values.keys()))

        # Output value: priority for reference before values
        if self.output_value is not None:
            serialized_output_value, memo = serialize_with_pointers(self.output_value, memo=memo, path='#/output_value')
            dict_['output_value'] = serialized_output_value

        dict_['evaluated_blocks_indices'] = [i for i, b in enumerate(self.workflow.blocks)
                                             if b in self.activated_items and self.activated_items[b]]

        dict_['evaluated_pipes_indices'] = [i for i, p in enumerate(self.workflow.pipes)
                                            if p in self.activated_items and self.activated_items[p]]

        dict_['evaluated_variables_indices'] = [self.workflow.variable_indices(v) for v in self.workflow.variables
                                                if v in self.activated_items and self.activated_items[v]]

        dict_.update({'start_time': self.start_time, 'end_time': self.end_time, 'log': self.log})
        return dict_

    @classmethod
    def dict_to_object(cls, dict_: JsonSerializable, force_generic: bool = False,
                       global_dict=None, pointers_memo: Dict[str, Any] = None, path: str = '#') -> 'WorkflowState':
        """ Compute Workflow State from diven dict. Handles pointers. """
        if pointers_memo is None or global_dict is None:
            global_dict, pointers_memo = update_pointers_data(global_dict=global_dict, current_dict=dict_,
                                                              pointers_memo=pointers_memo)

        workflow = Workflow.dict_to_object(dict_=dict_['workflow'], global_dict=global_dict,
                                           pointers_memo=pointers_memo, path=f"{path}/workflow")
        if 'output_value' in dict_:
            value = dict_['output_value']
            output_value = deserialize(value, global_dict=global_dict,
                                       pointers_memo=pointers_memo, path=f'{path}/output_value')
        else:
            output_value = None

        values = {}
        if 'values' in dict_:
            for i, value in dict_['values'].items():
                values[workflow.pipes[int(i)]] = deserialize(value, global_dict=global_dict,
                                                             pointers_memo=pointers_memo, path=f'{path}/values/{i}')

        input_values = {int(i): deserialize(v, global_dict=global_dict, pointers_memo=pointers_memo,
                                            path=f"{path}/input_values/{i}") for i, v in dict_['input_values'].items()}

        activated_items = {b: i in dict_['evaluated_blocks_indices'] for i, b in enumerate(workflow.blocks)}
        activated_items.update({p: i in dict_['evaluated_pipes_indices'] for i, p in enumerate(workflow.pipes)})

        var_indices = []
        for variable_indices in dict_['evaluated_variables_indices']:
            if is_sequence(variable_indices):
                var_indices.append(tuple(variable_indices))  # json serialisation loses tuples
            else:
                var_indices.append(variable_indices)
        activated_items.update({v: workflow.variable_indices(v) in var_indices for v in workflow.variables})

        return cls(workflow=workflow, input_values=input_values, activated_items=activated_items,
                   values=values, start_time=dict_['start_time'], end_time=dict_['end_time'],
                   output_value=output_value, log=dict_['log'], name=dict_['name'])

    def add_input_value(self, input_index: int, value):
        """ Add a value for given input. """
        self._activate_input(input_=self.workflow.inputs[input_index], value=value)

    def add_several_input_values(self, indices: List[int], values):
        """ Add several values for given inputs. """
        for index in indices:
            input_ = self.workflow.inputs[index]
            if index not in values:
                if self.activated_items[input_] and index in self.input_values:
                    value = self.input_values[index]
                else:
                    msg = f"Value {input_.name} of index {index} in inputs has no value"
                    if isinstance(input_, TypedVariable):
                        msg += f": should be instance of {input_.type_}"
                    raise ValueError(msg)
            else:
                value = values[index]
            self.add_input_value(input_index=index, value=value)

    def add_block_input_values(self, block_index: int, values):
        """ Add inputs values for given block. """
        values = {int(k): v for k, v in values.items()}  # serialisation set keys as strings
        indices = self.workflow.block_inputs_global_indices(block_index)
        self.add_several_input_values(indices=indices, values=values)

    def display_settings(self) -> List[DisplaySetting]:
        """ Compute the displays settings of the objects. """
        display_settings = [DisplaySetting('workflow-state', 'workflow_state', 'state_display', None)]

        # Displayable blocks
        display_settings.extend(self.workflow.blocks_display_settings)
        return display_settings

<<<<<<< HEAD
    def _display_from_selector(self, selector: str, **kwargs) -> DisplayObject:
        """ Generate the display from the selector. """
        # TODO THIS IS A TEMPORARY DIRTY HOTFIX OVERWRITE.
        #  WE SHOULD IMPLEMENT A WAY TO GET RID OF REFERENCE PATH WITH URLS
        track = ""
        refpath = kwargs.get("reference_path", "")
        if selector in ["documentation", "workflow"]:
            return self.workflow._display_from_selector(selector)

        if selector == "workflow-state":
            return DessiaObject._display_from_selector(self, selector)

        # Displays for blocks (getting reference path from block_display return)
        display_setting = self._display_settings_from_selector(selector)
        try:
            # Specific hotfix : we propagate reference_path through block_display method
            display_object, refpath = attrmethod_getter(self, display_setting.method)(**display_setting.arguments)
            data = display_object.data
        except:
            data = None
            track = tb.format_exc()

        if display_setting.serialize_data:
            data = serialize(data)
        return DisplayObject(type_=display_setting.type, data=data, reference_path=refpath, traceback=track)

    def block_display(self, block_index: int):
=======
    def block_display(self, block_index: int, reference_path: str = "#"):
>>>>>>> d66987c3
        """ Compute the display of associated block to use integrate it in the workflow run displays. """
        self.activate_inputs()
        block = self.workflow.blocks[block_index]

        selector = self.workflow.block_selectors[block]
        branch = self.workflow.branch_by_display_selector[selector]
        block_args = {}
        for branch_block in branch:
            if branch_block is block:
                argpath = reference_path
            else:
                argpath = "#"
            block_args[branch_block] = {"reference_path": argpath}

        evaluated_blocks = self.evaluate_branch(blocks=branch, block_args=block_args)

        if block not in evaluated_blocks:
            msg = f"Could not reach block at index {block_index}." \
                  f"Has the workflow been run far enough to evaluate this block ?"
            raise WorkflowError(msg)
        return evaluated_blocks[block][0]  # Only one output to an Export Block

    @property
    def progress(self):
        """
        Return the current progress.

        Return a float between 0 (nothing evaluated), to 1 (every computational block evaluated).
        """
        evaluated_blocks = [self.activated_items[b] for b in self.workflow.runtime_blocks]
        progress = sum(evaluated_blocks) / len(evaluated_blocks)
        if progress == 1 and self.end_time is None:
            self.end_time = time.time()
        return progress

    def block_evaluation(self, block_index: int, progress_callback=lambda x: None) -> bool:
        """ Select a block to evaluate. """
        block = self.workflow.blocks[block_index]
        self.activate_inputs()
        if block in self._activable_blocks():
            self._evaluate_block(block)
            progress_callback(self.progress)
            return True
        return False

    def evaluate_next_block(self, progress_callback=lambda x: None) -> Optional[Block]:
        """ Evaluate a block. """
        self.activate_inputs()
        blocks = self._activable_blocks()
        if blocks:
            block = blocks[0]
            self._evaluate_block(block)
            progress_callback(self.progress)
            return block
        return None

    def continue_run(self, progress_callback=lambda x: None, export: bool = False):
        """ Evaluate all possible blocks. """
        self.activate_inputs()

        evaluated_blocks = []
        something_activated = True
        while something_activated:
            something_activated = False
            blocks = [b for b in self.workflow.runtime_blocks if b in self._activable_blocks()]
            for block in blocks:
                evaluated_blocks.append(block)
                self._evaluate_block(block)
                if not export:
                    progress_callback(self.progress)
                something_activated = True
        return evaluated_blocks

<<<<<<< HEAD
    def evaluate_branch(self, blocks: List[Block]):
        """ Evaluate all blocks of a branch, automatically finding the first executable ones. """
=======
    def evaluate_branch(self, blocks: List[Block], block_args: Dict[Block, Any]):
        """
        Evaluate all blocks of a branch, automatically finding the first executable ones.
        """
>>>>>>> d66987c3
        self.activate_inputs()

        if not any((b in self._activable_blocks() for b in blocks)):
            raise WorkflowError("Branch cannot be evaluated because no block has all its inputs activated")

        evaluated_blocks = {}
        i = 0
        while len(evaluated_blocks) != len(blocks) and i <= len(blocks):
            next_blocks = [b for b in blocks if b in self._activable_blocks() and b not in evaluated_blocks]
            for block in next_blocks:
                kwargs = block_args[block]
                output_values = self._evaluate_block(block, **kwargs)
                evaluated_blocks[block] = output_values
            i += 1
        return evaluated_blocks

    def _activate_pipe(self, pipe: Pipe, value):
        """ Set the pipe value and activate its downstream variable. """
        self.values[pipe] = value
        self.activated_items[pipe] = True
        self._activate_variable(variable=pipe.output_variable, value=value)

    def _activate_block(self, block: Block, output_values):
        """ Activate all block outputs. """
        # Unpacking result of evaluation
        output_items = zip(block.outputs, output_values)
        for output, output_value in output_items:
            self._activate_variable(variable=output, value=output_value)
        self.activated_items[block] = True

    def _activate_variable(self, variable: Variable, value):
        """ Activate the given variable with its value and propagate activation to its outgoing pipe. """
        outgoing_pipes = self.workflow.variable_output_pipes(variable)
        if self.workflow.output == variable:
            self.output_value = value
        for outgoing_pipe in outgoing_pipes:
            self._activate_pipe(pipe=outgoing_pipe, value=value)
        self.activated_items[variable] = True

    def _activate_input(self, input_: TypedVariable, value):  # Inputs must always be Typed
        """ Typecheck, activate the variable and propagate the value to its pipe. """
        # Type checking
        value_type_check(value, input_.type_)
        input_index = self.workflow.input_index(input_)
        self.input_values[input_index] = value
        self._activate_variable(variable=input_, value=value)
        downstream_pipes = self.workflow.variable_output_pipes(input_)
        for pipe in downstream_pipes:
            self._activate_pipe(pipe=pipe, value=value)

    def _activable_blocks(self):
        """ Return a list of all activable blocks, ie blocks that have all inputs ready for evaluation. """
        return [b for b in self.workflow.blocks if self._block_activable_by_inputs(b)
                and (not self.activated_items[b] or b not in self.workflow.runtime_blocks)]

    def _block_activable_by_inputs(self, block: Block):
        """ Return wether a block has all its inputs active and can be activated. """
        for function_input in block.inputs:
            if not self.activated_items[function_input]:
                return False
        return True

<<<<<<< HEAD
    def _evaluate_block(self, block, progress_callback=lambda x: x, verbose=False):
        """ Evaluate given block. """
=======
    def _evaluate_block(self, block, progress_callback=lambda x: x, verbose=False, **kwargs):
        """
        Evaluate given block.
        """
>>>>>>> d66987c3
        if verbose:
            log_line = f"Evaluating block {block.name}"
            self.log += log_line + '\n'
            if verbose:
                print(log_line)

        local_values = {}
        for input_ in block.inputs:
            incoming_pipe = self.workflow.variable_input_pipe(input_)
            if incoming_pipe is None:
                # Input isn't connected, it's a workflow input
                input_index = self.workflow.input_index(input_)
                value = self.input_values[input_index]
            else:
                value = self.values[incoming_pipe]
            self._activate_variable(variable=input_, value=value)
            local_values[input_] = value

        output_values = block.evaluate(local_values, **kwargs)
        self._activate_block(block=block, output_values=output_values)

        # Updating progress
        if progress_callback is not None:
            progress_callback(self.progress)
        return output_values

    def activate_inputs(self, check_all_inputs=False):
        """ Return whether all inputs are activated or not. """
        # Input activation
        for index, variable in enumerate(self.workflow.inputs):
            if index in self.input_values:
                self._activate_input(input_=variable, value=self.input_values[index])
            elif variable in self.workflow.imposed_variable_values:
                self._activate_input(input_=variable, value=self.workflow.imposed_variable_values[variable])
            elif hasattr(variable, 'default_value'):
                self._activate_input(input_=variable, value=variable.default_value)
            elif check_all_inputs:
                msg = f"Value {variable.name} of index {index} in inputs has no value"
                if isinstance(variable, TypedVariable):
                    msg += f": should be instance of {variable.type_}"
                raise ValueError(msg)

    def to_workflow_run(self, name: str = ""):
        """ Return a WorkflowRun if state is complete. """
        if self.progress == 1:
            values = {p: self.values[p] for p in self.workflow.pipes if p in self.values}
            return WorkflowRun(workflow=self.workflow, input_values=self.input_values, output_value=self.output_value,
                               values=values, activated_items=self.activated_items, start_time=self.start_time,
                               end_time=self.end_time, log=self.log, name=name)
        raise ValueError('Workflow not completed')

    def _export_formats(self):
        """ Read block to compute available export formats. """
        export_formats = DessiaObject._export_formats(self)

        # Exportable Blocks
        export_formats.extend(self.workflow.blocks_export_formats)
        return export_formats

    def export_format_from_selector(self, selector: str):
        """ Get WorflowState format from given selector. """
        for export_format in self.workflow.blocks_export_formats:
            if export_format["selector"] == selector:
                return export_format
        raise ValueError(f"No block defines an export with the selector '{selector}'")

    def export(self, stream: Union[BinaryFile, StringFile], block_index: int):
        """ Perform export. """
        block = self.workflow.blocks[block_index]
        selector = self.workflow.block_selectors[block]
        branch = self.workflow.branch_by_export_format[selector]
        block_args = {b: {} for b in branch}
        evaluated_blocks = self.evaluate_branch(blocks=branch, block_args=block_args)
        if block not in evaluated_blocks:
            msg = f"Could not reach block at index {block_index}." \
                  f"Has the workflow been ran far enough to evaluate this block ?"
            raise WorkflowError(msg)
        export_stream = evaluated_blocks[block][0]  # Only one output to an Export Block
        if isinstance(stream, StringFile):
            stream.write(export_stream.getvalue())
        if isinstance(stream, BinaryFile):
            stream.write(export_stream.getbuffer())
        stream.filename = export_stream.filename
        return export_stream


class WorkflowRun(WorkflowState):
    """ Completed state of a workflow. """

    _standalone_in_db = True
    _allowed_methods = ['run_again']
    _eq_is_data_eq = True
    _jsonschema = {
        "definitions": {}, "$schema": "http://json-schema.org/draft-07/schema#", "type": "object",
        "standalone_in_db": True, "title": "WorkflowRun Base Schema", "required": [],
        "python_typing": 'dessia_common.workflow.WorkflowRun', "classes": ["dessia_common.workflow.core.WorkflowRun"],
        "properties": {
            "workflow": {"type": "object", "title": "Workflow", "python_typing": "dessia_common.workflow.Workflow",
                         "classes": ["dessia_common.workflow.Workflow"], "order": 0,
                         "editable": False, "description": "Workflow"},
            'output_value': {"type": "object", "classes": "Any", "title": "Values",
                             "description": "Input and output values", "editable": False,
                             "order": 1, "python_typing": "Any"},
            'input_values': {
                'type': 'object', 'order': 2, 'editable': False,
                'title': 'Input Values', "python_typing": "Dict[str, Any]",
                'patternProperties': {
                    '.*': {'type': "object", 'classes': 'Any'}
                }
            },
            'start_time': {"type": "number", "title": "Start Time", "editable": False, "python_typing": "builtins.int",
                           "description": "Start time of simulation", "order": 4},
            'end_time': {"type": "number", "title": "End Time", "editable": False, "python_typing": "builtins.int",
                         "description": "End time of simulation", "order": 5},
            'log': {"type": "string", "title": "Log", "editable": False, 'python_typing': 'builtins.str',
                    "description": "Log", "order": 6},
            "name": {'type': 'string', 'title': 'Name', 'editable': True, 'order': 7,
                     'default_value': '', 'python_typing': 'builtins.str'}
        }
    }

    def __init__(self, workflow: Workflow, input_values, output_value, values,
                 activated_items: Dict[Union[Pipe, Block, Variable], bool],
                 start_time: float, end_time: float = None, log: str = "", name: str = ""):
        if end_time is None:
            end_time = time.time()
        self.end_time = end_time
        self.execution_time = end_time - start_time
        filtered_values = {p: v for p, v in values.items() if is_serializable(v) and p.memorize}
        filtered_input_values = {k: v for k, v in input_values.items() if is_serializable(v)}
        WorkflowState.__init__(self, workflow=workflow, input_values=filtered_input_values,
                               activated_items=activated_items, values=filtered_values, start_time=start_time,
                               output_value=output_value, log=log, name=name)

    def to_dict(self, use_pointers: bool = True, memo=None, path: str = '#', id_method=True, id_memo=None):
        """ Add variable values to super WorkflowState dict. """
        if memo is None:
            memo = {}  # To make sure we have the good ref for next steps
        dict_ = WorkflowState.to_dict(self, use_pointers=use_pointers, memo=memo, path=path)

        # To force migrating from dessia_common.workflow
        dict_['object_class'] = 'dessia_common.workflow.core.WorkflowRun'
        return dict_

    def _get_from_path(self, path: str):
        """
        Extract subobject at given path. Tries the generic function, then applies specific cases if it fails.

        Returns found object
        """
        try:
            return DessiaObject._get_from_path(self, path)
        except ExtractionError:
            segments = path.split("/")
            first_segment = segments[1]
            if first_segment == "values" and len(segments) >= 3:
                pipe_index = int(segments[2])
                pipe = self.workflow.pipes[pipe_index]
                value = self.values[pipe]
                if len(segments) > 3:
                    return DessiaObject._get_from_path(value, f"#/{'/'.join(segments[3:])}")
                return value
        raise NotImplementedError(f"WorkflowRun : Specific object from path method is not defined for path '{path}'")

    def dict_to_arguments(self, dict_: JsonSerializable, method: str):
        """ Compute run method's args from serialized ones. """
        if method in self._allowed_methods:
            return self.workflow.dict_to_arguments(dict_=dict_, method='run')
        raise NotImplementedError(f"Method {method} not in WorkflowRun allowed methods")

    def display_settings(self) -> List[DisplaySetting]:
        """
        Compute WorkflowRun display settings.

        Concatenate WorkflowState display_settings and instering Workflow ones.
        """
        workflow_settings = self.workflow.display_settings()
        display_settings = WorkflowState.display_settings(self)
        display_settings.pop(0)
        return workflow_settings + display_settings

    def method_dict(self, method_name: str = None, method_jsonschema: Any = None):
        """ Get run again default dict. """
        if method_name is not None and method_name == 'run_again' and method_jsonschema is not None:
            dict_ = serialize_dict(self.input_values)
            for property_, value in method_jsonschema['properties'].items():
                if property_ in dict_ and 'object_id' in value and 'object_class' in value:
                    # TODO : Check. this is probably useless as we are not dealing with default values here
                    dict_[property_] = value
            return dict_
        # TODO Check this result. Might raise an error
        return DessiaObject.method_dict(self, method_name=method_name, method_jsonschema=method_jsonschema)

    def run_again(self, input_values, progress_callback=None, name=None):
        """ Execute workflow again with given inputs. """
        return self.workflow.run(input_values=input_values, verbose=False,
                                 progress_callback=progress_callback, name=name)

    @property
    def _method_jsonschemas(self):
        # TODO This is outdated now that WorkflowRun inherits from WorkflowState and has already broke once.
        #  We should outsource the "run" jsonschema computation from workflow in order to mutualize it with run_again,
        #  and have WorkflowRun have its inheritances from WorkflowState _method_jsonschema method
        workflow_jsonschemas = self.workflow._method_jsonschemas
        jsonschemas = {"run_again": workflow_jsonschemas.pop('run')}
        jsonschemas['run_again']['classes'] = ["dessia_common.workflow.WorkflowRun"]
        return jsonschemas


def initialize_workflow(dict_, global_dict, pointers_memo) -> Workflow:
    """ Generate blocks, pipes, detached_variables and output from a serialized state. """
    blocks = [deserialize(serialized_element=d, global_dict=global_dict, pointers_memo=pointers_memo)
              for d in dict_["blocks"]]
    if 'nonblock_variables' in dict_:
        nonblock_variables = [deserialize(serialized_element=d, global_dict=global_dict, pointers_memo=pointers_memo)
                              for d in dict_['nonblock_variables']]
    else:
        nonblock_variables = []

    connected_nbvs = {v: False for v in nonblock_variables}

    pipes = deserialize_pipes(pipes_dict=dict_['pipes'], blocks=blocks, nonblock_variables=nonblock_variables,
                              connected_nbvs=connected_nbvs)

    if dict_['output'] is not None:
        output = blocks[dict_['output'][0]].outputs[dict_['output'][2]]
    else:
        output = None
    return Workflow(blocks=blocks, pipes=pipes, output=output,
                    detached_variables=[v for v, is_connected in connected_nbvs.items() if not is_connected])


def deserialize_pipes(pipes_dict, blocks, nonblock_variables, connected_nbvs):
    """ Generate all pipes from a dict. """
    pipes = []
    for source, target in pipes_dict:
        if isinstance(source, int):
            variable1 = nonblock_variables[source]
            connected_nbvs[variable1] = True
        else:
            ib1, _, ip1 = source
            variable1 = blocks[ib1].outputs[ip1]

        if isinstance(target, int):
            variable2 = nonblock_variables[target]
            connected_nbvs[variable2] = True
        else:
            ib2, _, ip2 = target
            variable2 = blocks[ib2].inputs[ip2]

        pipes.append(Pipe(variable1, variable2))
    return pipes


def value_type_check(value, type_):
    """
    Type propagation.

    Check if the value as the specified type.
    """
    try:  # TODO: Subscripted generics cannot be used...
        if not isinstance(value, type_):
            return False
    except TypeError:
        pass
    return True<|MERGE_RESOLUTION|>--- conflicted
+++ resolved
@@ -1320,11 +1320,7 @@
         data.update({'blocks': blocks, 'nonblock_variables': nonblock_variables, 'edges': edges})
         return data
 
-<<<<<<< HEAD
-    def plot(self, **kwargs):
-=======
     def plot(self, reference_path: str = "#", **kwargs):
->>>>>>> d66987c3
         """ Display workflow in web browser. """
         data = json.dumps(self.jointjs_data())
         rendered_template = workflow_template.substitute(workflow_data=data)
@@ -1334,11 +1330,7 @@
             file.write(rendered_template.encode('utf-8'))
         webbrowser.open('file://' + temp_file)
 
-<<<<<<< HEAD
-    def is_valid(self, level='error'):
-=======
     def is_valid(self, level: str = "error"):
->>>>>>> d66987c3
         """ Tell if the workflow is valid by checking type compatibility of pipes inputs/outputs. """
         for pipe in self.pipes:
             if hasattr(pipe.input_variable, 'type_') and hasattr(pipe.output_variable, 'type_'):
@@ -1765,37 +1757,7 @@
         display_settings.extend(self.workflow.blocks_display_settings)
         return display_settings
 
-<<<<<<< HEAD
-    def _display_from_selector(self, selector: str, **kwargs) -> DisplayObject:
-        """ Generate the display from the selector. """
-        # TODO THIS IS A TEMPORARY DIRTY HOTFIX OVERWRITE.
-        #  WE SHOULD IMPLEMENT A WAY TO GET RID OF REFERENCE PATH WITH URLS
-        track = ""
-        refpath = kwargs.get("reference_path", "")
-        if selector in ["documentation", "workflow"]:
-            return self.workflow._display_from_selector(selector)
-
-        if selector == "workflow-state":
-            return DessiaObject._display_from_selector(self, selector)
-
-        # Displays for blocks (getting reference path from block_display return)
-        display_setting = self._display_settings_from_selector(selector)
-        try:
-            # Specific hotfix : we propagate reference_path through block_display method
-            display_object, refpath = attrmethod_getter(self, display_setting.method)(**display_setting.arguments)
-            data = display_object.data
-        except:
-            data = None
-            track = tb.format_exc()
-
-        if display_setting.serialize_data:
-            data = serialize(data)
-        return DisplayObject(type_=display_setting.type, data=data, reference_path=refpath, traceback=track)
-
-    def block_display(self, block_index: int):
-=======
     def block_display(self, block_index: int, reference_path: str = "#"):
->>>>>>> d66987c3
         """ Compute the display of associated block to use integrate it in the workflow run displays. """
         self.activate_inputs()
         block = self.workflow.blocks[block_index]
@@ -1868,16 +1830,9 @@
                     progress_callback(self.progress)
                 something_activated = True
         return evaluated_blocks
-
-<<<<<<< HEAD
-    def evaluate_branch(self, blocks: List[Block]):
+        
+    def evaluate_branch(self, blocks: List[Block], block_args: Dict[Block, Any]):
         """ Evaluate all blocks of a branch, automatically finding the first executable ones. """
-=======
-    def evaluate_branch(self, blocks: List[Block], block_args: Dict[Block, Any]):
-        """
-        Evaluate all blocks of a branch, automatically finding the first executable ones.
-        """
->>>>>>> d66987c3
         self.activate_inputs()
 
         if not any((b in self._activable_blocks() for b in blocks)):
@@ -1940,15 +1895,8 @@
                 return False
         return True
 
-<<<<<<< HEAD
-    def _evaluate_block(self, block, progress_callback=lambda x: x, verbose=False):
+    def _evaluate_block(self, block, progress_callback=lambda x: x, verbose=False, **kwargs):
         """ Evaluate given block. """
-=======
-    def _evaluate_block(self, block, progress_callback=lambda x: x, verbose=False, **kwargs):
-        """
-        Evaluate given block.
-        """
->>>>>>> d66987c3
         if verbose:
             log_line = f"Evaluating block {block.name}"
             self.log += log_line + '\n'
