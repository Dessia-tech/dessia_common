#!/usr/bin/env python3
# -*- coding: utf-8 -*-
""" Gathers all workflow relative features. """

import ast
import time
import datetime
from functools import cached_property
import io
from typing import List, Union, Type, Any, Dict, Tuple, Optional, TypeVar
import warnings

import humanize
import psutil
import networkx as nx

import dessia_common.errors
from dessia_common.graph import get_column_by_node
from dessia_common.core import DessiaObject
<<<<<<< HEAD
from dessia_common.schemas.core import get_schema, FAILED_ATTRIBUTE_PARSING, EMPTY_PARSED_ATTRIBUTE, \
    serialize_annotation, is_typing

from dessia_common.utils.types import deserialize_typing, recursive_type, typematch, is_sequence, is_dessia_file
=======
from dessia_common.schemas.core import (get_schema, FAILED_ATTRIBUTE_PARSING, EMPTY_PARSED_ATTRIBUTE,
                                        serialize_annotation, deserialize_annotation, pretty_annotation,
                                        UNDEFINED, Schema, SchemaAttribute)
from dessia_common.utils.types import recursive_type, typematch, is_sequence, is_file_or_file_sequence
>>>>>>> b709d89e
from dessia_common.utils.copy import deepcopy_value
from dessia_common.utils.diff import choose_hash
from dessia_common.utils.helpers import prettyname
from dessia_common.typings import JsonSerializable, ViewType
from dessia_common.files import StringFile, BinaryFile
from dessia_common.displays import DisplaySetting
from dessia_common.breakdown import ExtractionError
from dessia_common.errors import SerializationError
from dessia_common.warnings import SerializationWarning
<<<<<<< HEAD
from dessia_common.exports import ExportFormat
import dessia_common.files as dcf
from dessia_common.serialization import deserialize, serialize_with_pointers, serialize, update_pointers_data, \
    serialize_dict, add_references, deserialize_argument
=======
from dessia_common.exports import ExportFormat, MarkdownWriter
import dessia_common.templates
from dessia_common.serialization import (deserialize, serialize_with_pointers, serialize, update_pointers_data,
                                         serialize_dict, add_references, deserialize_argument)
from dessia_common.workflow.utils import ToScriptElement, blocks_to_script, nonblock_variables_to_script
>>>>>>> b709d89e


T = TypeVar("T")

VariableAddress = Union[int, Tuple[int, int, int]]


class Variable(DessiaObject):
    """ New version of workflow variable. """

    _eq_is_data_eq = False

    def __init__(self, type_: Type[T] = None, default_value: T = UNDEFINED,
                 name: str = "", label: str = "", position: Tuple[float, float] = (0, 0)):
        self.default_value = default_value
        if self.has_default_value and type_ is None:
            self.type_ = type(default_value)
        else:
            self.type_ = type_
        self.label = label
        self.position = position
        super().__init__(name)

    def to_dict(self, use_pointers: bool = True, memo=None, path: str = '#',
                id_method=True, id_memo=None, **kwargs) -> JsonSerializable:
        """ Customize serialization method in order to handle undefined default value as well as pretty type. """
        dict_ = DessiaObject.base_dict(self)
        dict_.update({"type_": serialize_annotation(self.type_), "position": self.position,
                      "pretty_type": pretty_annotation(self.type_), "label": self.label})
        if self.default_value is not UNDEFINED:
            dict_["default_value"] = serialize(self.default_value)
        return dict_

    @classmethod
    def dict_to_object(cls, dict_: JsonSerializable, **kwargs) -> 'Variable':
        """ Customize serialization method in order to handle undefined default value. """
        global_dict = dict_.get("global_dict", {})
        pointers_memo = dict_.get("pointers_memo", {})
        type_ = dict_.get("type_", None)
        default_value = dict_.get("default_value", UNDEFINED)
        default_value = deserialize(default_value, global_dict=global_dict, pointers_memo=pointers_memo)
        label = dict_.get("label", "")  # Backward compatibility < 0.15.0
        return Variable(type_=deserialize_annotation(type_), default_value=default_value,
                        name=dict_["name"], label=label, position=tuple(dict_["position"]))

    @property
    def has_default_value(self):
        """ Helper property that indicates if default value should be trusted as such or is undefined. """
        return self.default_value is not UNDEFINED

    @cached_property
    def is_file_related(self) -> bool:
        """ Return whether a variable is of type File given its type_ attribute. """
        schema = get_schema(annotation=self.type_, attribute=SchemaAttribute(self.name))
        return schema.is_file_related

    def copy(self, deep: bool = False, memo=None):
        """
        Copy a Variable.

        :param deep: Deep copy if set to true, shallow copy if false. Defaults to False.
        :param memo: A memo that keeps track of already encountered objects, defaults to None.
        :return: A copy of the object
        """
        if memo is None:
            memo = {}
        if self.has_default_value:
            copied_default_value = deepcopy_value(self.default_value, memo=memo)
        else:
            copied_default_value = UNDEFINED
        return Variable(type_=self.type_, default_value=copied_default_value, name=self.name)


class TypedVariable(Variable):
    """ Backward compatibility for <0.15.0. Should not be used anymore. """

    def __init__(self, type_: Type[T], name: str = '', position: Tuple[float, float] = None):
        warnings.warn("'TypedVariable' has been deprecated since 0.15.0 and should not be used anymore."
                      "\nConsider using 'Variable', instead", DeprecationWarning)
        super().__init__(type_=type_, position=position, name=name)


class VariableWithDefaultValue(Variable):
    """ Backward compatibility for <0.15.0. Should not be used anymore. """

    has_default_value: bool = True

    def __init__(self, default_value: Any, name: str = '', position: Tuple[float, float] = None):
        warnings.warn("'VariableWithDefaultValue' has been deprecated since 0.15.5 and should not be used anymore."
                      "\nConsider using 'Variable', instead", DeprecationWarning)
        Variable.__init__(self, default_value=default_value, name=name, position=position)


class TypedVariableWithDefaultValue(Variable):
    """ Backward compatibility for <0.15.0. Should not be used anymore. """

    def __init__(self, type_: Type[T], default_value: T, name: str = '', position: Tuple[float, float] = None):
        warnings.warn("'TypedVariableWithDefaultValue' has been deprecated since 0.15.0 and should not be used anymore."
                      "\nConsider using 'Variable', instead", DeprecationWarning)
        Variable.__init__(self, type_=type_, default_value=default_value, name=name, position=position)


RESULT_VARIABLE_NAME = "_result_name_"


<<<<<<< HEAD

def set_block_variable_names_from_dict(func):
    """ Inspect function arguments to compute black variable names. """

    def func_wrapper(cls, dict_):
        obj = func(cls, dict_)
        if 'input_names' in dict_:
            for input_name, input_ in zip(dict_['input_names'], obj.inputs):
                input_.name = input_name
        if 'output_names' in dict_:
            output_items = zip(dict_['output_names'], obj.outputs)
            for output_name, output_ in output_items:
                output_.name = output_name
        return obj

    return func_wrapper
=======
NAME_VARIABLE = Variable(type_=str, name=RESULT_VARIABLE_NAME, label="Result Name")
>>>>>>> b709d89e


class Block(DessiaObject):
    """ An Abstract block. Do not instantiate alone. """

    _eq_is_data_eq = False

    def __init__(self, inputs: List[Variable], outputs: List[Variable],
                 position: Tuple[float, float] = (0, 0), name: str = ''):
        self.inputs = inputs
        self.outputs = outputs
        self.position = position
        DessiaObject.__init__(self, name=name)

    def equivalent_hash(self):
        """
        Custom hash of block that doesn't overwrite __hash__ as we do not want to lose python default equality behavior.

        Used by workflow module only.
        """
        return len(self.__class__.__name__)

    def equivalent(self, other):
        """
        Custom equal of block that does not overwrite __eq__ as we do not want to lose python default equality behavior.

        Used by workflow module only.
        """
        return self.__class__.__name__ == other.__class__.__name__

    def _docstring(self):
        """ Base function for sub model docstring computing. """
        block_docstring = {i: EMPTY_PARSED_ATTRIBUTE for i in self.inputs}
        return block_docstring

    def parse_input_doc(self, input_: Variable):
        """ Parse block docstring to get input documentation. """
        try:
            docstring = self._docstring()
            if input_ in docstring:
                return docstring[input_]
        except Exception:  # Broad except to avoid error 500 on doc computing
            return FAILED_ATTRIBUTE_PARSING
        return EMPTY_PARSED_ATTRIBUTE

    def base_script(self) -> str:
        """ Generate a chunk of script that denotes the arguments of a base block. """
        return f"name=\"{self.name}\", position={self.position}"

    def evaluate(self, values, **kwargs):
        """ Not implemented for abstract block class 'evaluate' method. """
        raise NotImplementedError("This method should be implemented in any Block inheriting class.")

    def _to_script(self, prefix: str):
        raise NotImplementedError("This method should be implemented in any Block inheriting class.")

    def is_valid(self, level: str = 'error') -> bool:  # TODO: Change this in further releases
        """ Always return True for now. """
        return True

    def dict_to_inputs(self, dict_: JsonSerializable):
        """
        Enable inputs and outputs overwriting in order to allow input renaming as well as default value persistence.

        If no entry is given in dict, then we have default behavior with blocks generating their own inputs.
        """
        if "inputs" in dict_:
            self.inputs = [Variable.dict_to_object(i) for i in dict_["inputs"]]
        if "outputs" in dict_:
            self.outputs = [Variable.dict_to_object(i) for i in dict_["outputs"]]


class Pipe(DessiaObject):
    """
    Bind two variables of a Workflow.

    :param input_variable: The input variable of the pipe correspond to the start of the arrow, its tail.
    :param output_variable: The output variable of the pipe correspond to the end of the arrow, its hat.
    """

    _eq_is_data_eq = False

    def __init__(self, input_variable: Variable, output_variable: Variable, name: str = ''):
        self.input_variable = input_variable
        self.output_variable = output_variable
        self.memorize = False
        DessiaObject.__init__(self, name=name)

    def to_dict(self, use_pointers=True, memo=None, path: str = '#', id_method=True, id_memo=None,
                **kwargs):
        """ Transform the pipe into a dict. """
        return {'input_variable': self.input_variable, 'output_variable': self.output_variable,
                'memorize': self.memorize}


class WorkflowError(Exception):
    """ Specific WorkflowError Exception. """


class Workflow(Block):
    """
    Class Block of Workflows.

    :param blocks: A List with all the Blocks used by the Workflow.
    :param pipes: A List of Pipe objects.
    :param imposed_variable_values: A dictionary of imposed variable values.
    :param description: A short description that will be displayed on workflow card (frontend).
        Should be shorter than 100 chars
    :param documentation: A long documentation that will be displayed on workflow page (frontend).
        Can use markdown elements.
    :param name: The name of the workflow.
    """

    _standalone_in_db = True
    _eq_is_data_eq = True
    _allowed_methods = ["run", "start_run"]
    _non_serializable_attributes = ["branch_by_display_selector", "branch_by_export_format",
                                    "memorized_pipes", "coordinates", "detached_variables", "variables"]

    def __init__(self, blocks, pipes, output, *, imposed_variable_values=None,
                 detached_variables: List[Variable] = None, description: str = "",
                 documentation: str = "", name: str = ""):
        self.blocks = blocks
        self.pipes = pipes

        if imposed_variable_values is None:
            imposed_variable_values = {}
        self.imposed_variable_values = imposed_variable_values

        self.coordinates = {}

        self.variables = []
        self.nonblock_variables = []
        if detached_variables is None:
            detached_variables = []
        self.detached_variables = detached_variables
        for block in self.blocks:
            self.handle_block(block)

        for pipe in self.pipes:
            self.handle_pipe(pipe)

        self._utd_graph = False

        inputs = [v for v in self.variables if len(nx.ancestors(self.graph, v)) == 0]

        self.description = description
        self.documentation = documentation

        outputs = []
        self.output = output
        if output is not None:
            outputs.append(output)
            self._find_output_block(output)

        self._find_name()

        Block.__init__(self, inputs=inputs, outputs=outputs, name=name)

        self.branch_by_display_selector = self.branch_by_selector(self.display_blocks)
        self.branch_by_export_format = self.branch_by_selector(self.export_blocks)

    @classmethod
    def generate_empty(cls):
        """ Generate an empty workflow (mostly used by frontend to compute an init dict). """
        return cls(blocks=[], pipes=[], output=None)

    @property
    def nodes(self):
        """ Return the list of blocks and non_block_variables (nodes) of the Workflow. """
        return self.blocks + self.nonblock_variables

    @cached_property
    def file_inputs(self):
        """ Get all inputs that are files. """
        return [i for i in self.inputs if i.is_file_related]

    @cached_property
    def has_file_inputs(self) -> bool:
        """ Return True if there is any file input. """
        return any(self.file_inputs)

    @cached_property
    def memorized_pipes(self) -> List[Pipe]:
        """ Get pipes that are memorized. """
        return [p for p in self.pipes if p.memorize]

    def handle_pipe(self, pipe):
        """ Perform some initialization action on a pipe and its variables. """
        upstream_var = pipe.input_variable
        downstream_var = pipe.output_variable
        if upstream_var not in self.variables:
            self.variables.append(upstream_var)
            if upstream_var in self.detached_variables:
                self.detached_variables.remove(upstream_var)
            self.nonblock_variables.append(upstream_var)
        if downstream_var not in self.variables:
            self.variables.append(downstream_var)
            self.nonblock_variables.append(downstream_var)

    def handle_block(self, block):
        """ Perform some initialization action on a block and its variables. """
        if isinstance(block, Workflow):
            # Protecting direct Workflow blocks
            raise ValueError("Using workflow as blocks is forbidden, use WorkflowBlock wrapper instead")

        # Populating variables with block variables
        self.variables.extend(block.inputs)
        self.variables.extend(block.outputs)

        # Memorizing block incoming pipes
        if block in self.display_blocks:
            for i, input_ in enumerate(block.inputs):
                incoming_pipe = self.variable_input_pipe(input_)
                if incoming_pipe and i == block._displayable_input:
                    incoming_pipe.memorize = True

        try:
            self.coordinates[block] = (0, 0)
        except ValueError as err:
            raise ValueError(f"Cannot serialize block {block} ({block.name})") from err

    def _data_hash(self):
        output_hash = hash(self.variable_indices(self.output))
        base_hash = len(self.blocks) + 11 * len(self.pipes) + 23 * len(self.imposed_variable_values) + output_hash
        block_hash = int(sum(b.equivalent_hash() for b in self.blocks) % 1e6)
        return (base_hash + block_hash) % 1000000000

    def _data_eq(self, other_object) -> bool:
        if hash(self) != hash(other_object) or not Block.equivalent(self, other_object):
            return False

        # TODO: temp , reuse graph to handle block order!!!!
        for block1, block2 in zip(self.blocks, other_object.blocks):
            if not block1.equivalent(block2):
                return False

        if not self._equivalent_pipes(other_object):
            return False

        if not self._equivalent_imposed_variables_values(other_object):
            return False
        return True

    def _find_output_block(self, output: Variable):
        found_output = False
        i = 0
        while not found_output and i < len(self.blocks):
            found_output = output in self.blocks[i].outputs
            i += 1
        if not found_output:
            raise WorkflowError("workflow's output is not in any block's outputs")

    def _find_name(self):
        found_name = False
        i = 0
        all_nbvs = self.nonblock_variables + self.detached_variables
        while not found_name and i < len(all_nbvs):
            variable = all_nbvs[i]
            found_name = variable.name == RESULT_VARIABLE_NAME
            i += 1
        if not found_name:
            self.detached_variables.insert(0, NAME_VARIABLE)

    def _equivalent_pipes(self, other_wf) -> bool:
        pipes = []
        other_pipes = []
        for pipe, other_pipe in zip(self.pipes, other_wf.pipes):
            input_index = self.variable_index(pipe.input_variable)
            output_index = self.variable_index(pipe.output_variable)
            pipes.append((input_index, output_index))

            other_input_index = other_wf.variable_index(other_pipe.input_variable)
            other_output_index = other_wf.variable_index(other_pipe.output_variable)
            other_pipes.append((other_input_index, other_output_index))
        return set(pipes) == set(other_pipes)

    def _equivalent_imposed_variables_values(self, other_wf) -> bool:
        ivvs = set()
        other_ivvs = set()
        for key, other_key in zip(self.imposed_variable_values.keys(), other_wf.imposed_variable_values.keys()):
            variable_index = self.variable_index(key)
            ivvs.add((variable_index, self.imposed_variable_values[key]))

            other_variable_index = other_wf.variable_index(other_key)
            other_ivvs.add((other_variable_index, other_wf.imposed_variable_values[other_key]))
        return ivvs == other_ivvs

    def __deepcopy__(self, memo=None):
        """ Return the deep copy. """
        if memo is None:
            memo = {}

        blocks = [deepcopy_value(b, memo) for b in self.blocks]
        output_adress = self.variable_indices(self.output)
        if output_adress is None:
            output = None
        else:
            output_block = blocks[output_adress[0]]
            output = output_block.outputs[output_adress[2]]

        copied_workflow = Workflow(blocks=blocks, pipes=[], output=output, name=self.name)

        pipes = self.copy_pipes(copied_workflow)

        imposed_variable_values = {}
        for variable, value in self.imposed_variable_values.items():
            new_variable = copied_workflow.variable_from_index(self.variable_indices(variable))
            imposed_variable_values[new_variable] = value

        copied_workflow = Workflow(blocks=blocks, pipes=pipes, output=output,
                                   imposed_variable_values=imposed_variable_values, name=self.name)
        return copied_workflow

    def copy_pipe(self, copied_workflow: 'Workflow', pipe: Pipe) -> Pipe:
        """ Copy a single regular pipe. """
        upstream_index = self.variable_indices(pipe.input_variable)
        if self.is_variable_nbv(pipe.input_variable):
            raise dessia_common.errors.CopyError("copy_pipe method cannot handle nonblock-variables. "
                                                 "Please consider using copy_nbv_pipes")
        pipe_upstream = copied_workflow.variable_from_index(upstream_index)
        downstream_index = self.variable_indices(pipe.output_variable)
        pipe_downstream = copied_workflow.variable_from_index(downstream_index)
        return Pipe(pipe_upstream, pipe_downstream)

    def copy_nbv_pipe(self, copied_workflow: 'Workflow', pipe: Pipe, copy_memo: Dict[int, Variable]) -> Pipe:
        """
        Copy a pipe where its upstream variable is a NBV.

        This needs special care because if it is not handled properly, NBVs can duplicate,
        or copied pipes might be unordered.
        """
        nbv = pipe.input_variable
        upstream_index = self.variable_index(nbv)
        if upstream_index in copy_memo:
            copied_variable = copy_memo[upstream_index]
        else:
            copied_variable = nbv.copy()
            copy_memo[upstream_index] = copied_variable
        downstream_index = self.variable_indices(pipe.output_variable)
        pipe_downstream = copied_workflow.variable_from_index(downstream_index)
        return Pipe(copied_variable, pipe_downstream)

    def copy_pipes(self, copied_workflow: 'Workflow') -> List[Pipe]:
        """ Copy all pipes in workflow. """
        copy_memo = {}
        return [self.copy_nbv_pipe(copied_workflow=copied_workflow, pipe=p, copy_memo=copy_memo)
                if self.is_variable_nbv(p.input_variable)
                else self.copy_pipe(copied_workflow=copied_workflow, pipe=p)
                for p in self.pipes]

    def block_selector(self, block: Block) -> str:
        """ Get or create a generic selector for given block. """
        if block in self.display_blocks and block.selector:
            if isinstance(block.selector, ViewType):
                return block.selector.name
            if isinstance(block.selector, str):
                # Backward compatibility dessia_common < 0.14.0
                return block.selector
        return f"{self.selector_name(block)} ({self.blocks.index(block)})"

    def selector_name(self, block: Block) -> str:
        """ Compute name for selector. """
        name = block.name
        if name:
            return name
        if block in self.display_blocks:
            return block.type_
        if block in self.export_blocks:
            return block.extension
        return "Block"

    def branch_by_selector(self, blocks: List[Block]):
        """ Return the corresponding branch to each display or export selector. """
        selector_branches = {}
        for block in blocks:
            branch = self.secondary_branch_blocks(block)
            selector = self.block_selector(block)
            selector_branches[selector] = branch
        return selector_branches

    @property
    def display_blocks(self):
        """ Return list of blocks that can display something (3D, PlotData, Markdown,...). """
        return [b for b in self.blocks if hasattr(b, "_display_settings")]

    @property
    def blocks_display_settings(self) -> List[DisplaySetting]:
        """ Compute all display blocks display_settings. """
        display_settings = []
        for block in self.display_blocks:
            reference_path = "#"
            for i, input_ in enumerate(block.inputs):
                incoming_pipe = self.variable_input_pipe(input_)
                if i == block._displayable_input:
                    reference_path = f"{reference_path}/values/{self.pipes.index(incoming_pipe)}"
            block_index = self.blocks.index(block)
            settings = block._display_settings(block_index=block_index, reference_path=reference_path)
            if settings is not None:
                settings.selector = self.block_selector(block)
                display_settings.append(settings)
        return display_settings

    @staticmethod
    def display_settings(**kwargs) -> List[DisplaySetting]:
        """ Compute the displays settings of the workflow. """
        return [DisplaySetting(selector="Workflow", type_="workflow", method="to_dict", load_by_default=True),
                DisplaySetting(selector="Documentation", type_="markdown", method="to_markdown", load_by_default=True),
                DisplaySetting(selector="Tasks", type_="tasks", method="")]

    @property
    def export_blocks(self):
        """ Return list of blocks that can export something (3D, PlotData, Markdown,...). """
        return [b for b in self.blocks if hasattr(b, "_export_format")]

    @property
    def blocks_export_formats(self):
        """ Compute all export blocks export_formats. """
        export_formats = []
        for block in self.export_blocks:
            block_index = self.blocks.index(block)
            format_ = block._export_format(block_index)
            if format_ is not None:
                format_.selector = self.block_selector(block)
                export_formats.append(format_)
        return export_formats

    def _export_formats(self):
        """ Read block to compute available export formats. """
        export_formats = DessiaObject._export_formats(self)
        script_export = ExportFormat(selector="py", extension="py", method_name="save_script_to_stream", text=True)
        export_formats.append(script_export)
        return export_formats

    def to_markdown(self, **kwargs):
        """ Set workflow documentation as markdown. """
        return self.documentation

    def _docstring(self):
        """ Compute documentation of all blocks. """
        return [b._docstring() for b in self.blocks]

    @property
    def _method_jsonschemas(self):
        """ Compute the run jsonschema (had to be overloaded). """
        warnings.warn("method_jsonschema method is deprecated. Use method_schema instead", DeprecationWarning)
        return self.method_schemas

    @property
    def method_schemas(self):
        """ New support of method schemas. """
        attributes = []
        annotations = {}
        for i, input_ in enumerate(self.inputs + self.detached_variables):
            input_address = str(i)
            annotations[input_address] = input_.type_

            # Title & Description
            description = EMPTY_PARSED_ATTRIBUTE
            title = input_.label
            name = prettyname(input_.name)
            if input_ not in self.nonblock_variables and input_ not in self.detached_variables:
                block = self.block_from_variable(input_)
                description = block.parse_input_doc(input_)
                if not title:
                    title = f"{block.name} - {name}"
            if input_ in self.nonblock_variables and not title:
                title = name

            # Editable and Default values
            editable = input_ not in self.imposed_variable_values
            if input_.has_default_value:
                attributes.append(SchemaAttribute(name=input_address, default_value=input_.default_value, title=title,
                                                  editable=editable, documentation=description))
            else:
                attributes.append(SchemaAttribute(name=input_address, title=title, editable=editable,
                                                  documentation=description))

        schema = Schema(annotations=annotations, attributes=attributes, documentation=self.description)
        schemas = {"run": schema.to_dict(method=True), "start_run": schema.to_dict(method=True, required=[])}
        return schemas

    def to_dict(self, use_pointers=False, memo=None, path="#", id_method=True, id_memo=None, **kwargs):
        """ Compute a dict from the object content. """
        if memo is None:
            memo = {}

        dict_ = Block.to_dict(self, use_pointers=False)

        output = self.variable_indices(self.output)
        dict_.update({"blocks": [b.to_dict(use_pointers=False) for b in self.blocks],
                      "pipes": [self.pipe_variable_indices(p) for p in self.pipes],
                      "output": output,
                      "nonblock_variables": [v.to_dict() for v in self.nonblock_variables + self.detached_variables],
                      "package_mix": self.package_mix()})

        imposed_variable_values = {}
        for variable, value in self.imposed_variable_values.items():
            var_index = self.variable_indices(variable)
            if use_pointers:
                ser_value, memo = serialize_with_pointers(value=value, memo=memo,
                                                          path=f"{path}/imposed_variable_values/{var_index}")
            else:
                ser_value = serialize(value)
            imposed_variable_values[str(var_index)] = ser_value

        dict_.update({"description": self.description, "documentation": self.documentation,
                      "imposed_variable_values": imposed_variable_values})
        return dict_

    @classmethod
    def dict_to_object(cls, dict_: JsonSerializable, **kwargs) -> 'Workflow':
        """ Recompute the object from a dict. """
        pointers_memo = kwargs.get("pointers_memo", None)
        global_dict = kwargs.get("global_dict", None)
        if pointers_memo is None or global_dict is None:
            global_dict, pointers_memo = update_pointers_data(global_dict=global_dict, current_dict=dict_,
                                                              pointers_memo=pointers_memo)

        workflow = initialize_workflow(dict_=dict_, global_dict=global_dict, pointers_memo=pointers_memo)

        imposed_variable_values = {}
        if "imposed_variable_values" in dict_:
            # New format with a dict
            for variable_index_str, serialized_value in dict_["imposed_variable_values"].items():
                value = deserialize(serialized_value, global_dict=global_dict, pointers_memo=pointers_memo)
                variable = workflow.variable_from_index(ast.literal_eval(variable_index_str))
                imposed_variable_values[variable] = value
                variable.default_value = value
        elif "imposed_variable_indices" in dict_:
            for variable_index in dict_["imposed_variable_indices"]:
                variable = workflow.variable_from_index(variable_index)
                imposed_variable_values[variable] = variable.default_value
        else:
            imposed_variable_values = None

        return cls(blocks=workflow.blocks, pipes=workflow.pipes, output=workflow.output,
                   imposed_variable_values=imposed_variable_values, description=dict_.get("description", ""),
                   documentation=dict_.get("documentation", ""), name=dict_["name"])

    def dict_to_arguments(self, dict_: JsonSerializable, method: str, global_dict=None, pointers_memo=None, path='#'):
        """ Process a JSON of arguments and deserialize them. """
        dict_ = {int(k): v for k, v in dict_.items()}  # Serialization set keys as strings
        if method in self._allowed_methods:
            name = None
            arguments_values = {}
            for i, input_ in enumerate(self.inputs):
                overwritten = input_.has_default_value and i in dict_
                imposed = input_ in self.imposed_variable_values
                if (not input_.has_default_value or overwritten) and not imposed:
                    path_value = f"{path}/inputs/{i}"
                    value = deserialize_argument(type_=input_.type_, argument=dict_[i], global_dict=global_dict,
                                                 pointers_memo=pointers_memo, path=path_value)
                    if input_.name == RESULT_VARIABLE_NAME:
                        name = value
                    arguments_values[i] = value
            if name is None and len(self.inputs) in dict_ and isinstance(dict_[len(self.inputs)], str):
                # Hot fixing name not attached
                name = dict_[len(self.inputs)]
            return {"input_values": arguments_values, "name": name}
        raise NotImplementedError(f"Method '{method}' is not allowed for Workflow. Expected 'run' or 'start_run'.")

    def _run_dict(self) -> JsonSerializable:
        dict_ = {}
        for input_ in self.inputs:
            if input_.has_default_value:
                dict_[str(self.variables.index(input_))] = serialize(input_.default_value)
            if input_ in self.imposed_variable_values:
                dict_[str(self.variables.index(input_))] = serialize(self.imposed_variable_values[input_])
        return dict_

    def _start_run_dict(self) -> Dict:
        return {}

    def method_dict(self, method_name: str = None, method_jsonschema=None) -> Dict:
        """ Wrapper method to get dictionaries of run and start_run methods. """
        if method_jsonschema is not None:
            warnings.warn("method_jsonschema argument is deprecated and its use will be removed in a future version."
                          " Please remove it from your function call. Method name is sufficient to get schema",
                          DeprecationWarning)
        if method_name == 'run':
            return self._run_dict()
        if method_name == 'start_run':
            return self._start_run_dict()
        raise WorkflowError(f"Calling method_dict with unknown method_name '{method_name}'")

    def variable_from_index(self, index: VariableAddress):
        """ Index elements are, in order : (Block index : int, Port side (0: input, 1: output), Port index : int). """
        if isinstance(index, int):
            return self.nonblock_variables[index]
        if not index[1]:
            return self.blocks[index[0]].inputs[index[2]]
        return self.blocks[index[0]].outputs[index[2]]

    def _get_graph(self):
        """ Cached property for graph. """
        if not self._utd_graph:
            self._cached_graph = self._graph()
            self._utd_graph = True
        return self._cached_graph

    graph = property(_get_graph)

    def _graph(self):
        """ Compute the networkx graph of the workflow. """
        graph = nx.DiGraph()
        graph.add_nodes_from(self.variables)
        graph.add_nodes_from(self.blocks)
        for block in self.blocks:
            for input_parameter in block.inputs:
                graph.add_edge(input_parameter, block)
            for output_parameter in block.outputs:
                graph.add_edge(block, output_parameter)

        for pipe in self.pipes:
            graph.add_edge(pipe.input_variable, pipe.output_variable)
        return graph

    @property
    def runtime_blocks(self):
        """ Return blocks that are upstream for output. """
        # TODO Check what's happening when output is null (incomplete workflow)
        output_block = self.block_from_variable(self.output)
        output_upstreams = self.upstream_blocks(output_block)
        runtime_blocks = [output_block] + output_upstreams
        i = 0
        while output_upstreams and i <= len(self.blocks):
            block_upstreams = []
            for block in output_upstreams:
                block_upstreams.extend(self.upstream_blocks(block))
            output_upstreams = block_upstreams
            for candidate in block_upstreams:
                if candidate not in runtime_blocks:
                    runtime_blocks.append(candidate)
            i += 1
        return runtime_blocks

    def secondary_branch_blocks(self, block: Block) -> List[Block]:
        """
        Compute the necessary upstream blocks to run a part of a workflow that leads to the given block.

        It stops looking for blocks when it reaches the main branch, and memorize the connected pipe.

        :param block: Block that is the target of the secondary branch
        """
        upstream_blocks = self.upstream_blocks(block)
        branch_blocks = [block]
        i = 0
        candidates = upstream_blocks
        while candidates and i <= len(self.blocks):
            candidates = []
            for upstream_block in upstream_blocks:
                if upstream_block not in self.runtime_blocks and upstream_block not in branch_blocks:
                    branch_blocks.insert(0, upstream_block)
                    candidates.extend(self.upstream_blocks(upstream_block))
            upstream_blocks = candidates
            i += 1
        for branch_block in branch_blocks:
            upstream_blocks = self.upstream_blocks(branch_block)
            for upstream_block in upstream_blocks:
                if upstream_block in self.runtime_blocks:
                    for pipe in self.pipes_between_blocks(upstream_block, branch_block):
                        pipe.memorize = True
        return branch_blocks

    def pipe_from_variable_indices(self, upstream_indices: VariableAddress,
                                   downstream_indices: VariableAddress) -> Pipe:
        """ Get a pipe from the global indices of its attached variables. """
        for pipe in self.pipes:
            if self.variable_indices(pipe.input_variable) == upstream_indices \
                    and self.variable_indices(pipe.output_variable) == downstream_indices:
                return pipe
        msg = f"No pipe has '{upstream_indices}' as upstream variable and '{downstream_indices}' as downstream variable"
        raise ValueError(msg)

    def pipe_variable_indices(self, pipe: Pipe) -> Tuple[VariableAddress, VariableAddress]:
        """ Return the global indices of a pipe's attached variables. """
        return self.variable_indices(pipe.input_variable), self.variable_indices(pipe.output_variable)

    def variable_input_pipe(self, variable: Variable) -> Optional[Pipe]:
        """ Get the incoming pipe for a variable. If variable is not connected, returns None. """
        incoming_pipes = [p for p in self.pipes if p.output_variable == variable]
        if incoming_pipes:  # Inputs can only be connected to one pipe
            incoming_pipe = incoming_pipes[0]
            return incoming_pipe
        return None

    def variable_output_pipes(self, variable: Variable) -> List[Optional[Pipe]]:
        """ Compute all pipes going out a given variable. """
        return [p for p in self.pipes if p.input_variable == variable]

    def pipes_between_blocks(self, upstream_block: Block, downstream_block: Block):
        """ Compute all the pipes linking two blocks. """
        pipes = []
        for outgoing_pipe in self.block_outgoing_pipes(upstream_block):
            if outgoing_pipe is not None and outgoing_pipe in self.block_incoming_pipes(downstream_block):
                pipes.append(outgoing_pipe)
        return pipes

    def block_incoming_pipes(self, block: Block) -> List[Optional[Pipe]]:
        """ Get incoming pipes for every block variable. """
        return [self.variable_input_pipe(i) for i in block.inputs]

    def block_outgoing_pipes(self, block: Block) -> List[Pipe]:
        """ Return all block outgoing pipes. """
        outgoing_pipes = []
        for output in block.outputs:
            outgoing_pipes.extend(self.variable_output_pipes(output))
        return outgoing_pipes

    def upstream_blocks(self, block: Block) -> List[Block]:
        """ Return a list of given block's upstream blocks. """
        # Setting a dict here to foresee a future use. Might be unnecessary
        upstream_variables = {"available": [], "nonblock": [], "wired": []}
        input_upstreams = [self.upstream_variable(i) for i in block.inputs]
        for variable in input_upstreams:
            if variable is None:
                upstream_variables["available"].append(variable)
            elif variable in self.nonblock_variables:
                upstream_variables["nonblock"].append(variable)
            else:
                upstream_variables["wired"].append(variable)
        upstream_blocks = [self.block_from_variable(v) for v in upstream_variables["wired"]]
        return list(set(upstream_blocks))

    def get_upstream_nbv(self, variable: Variable) -> Variable:
        """ If given variable has an upstream nonblock_variable, return it otherwise return given variable itself. """
        if not self.nonblock_variables:
            return variable
        upstream_variable = self.upstream_variable(variable)
        if upstream_variable is not None and upstream_variable in self.nonblock_variables:
            return upstream_variable
        return variable

    def upstream_variable(self, variable: Variable) -> Optional[Variable]:
        """
        Return upstream variable if given variable is connected to a pipe as a pipe output.

        :param variable: Variable to search an upstream for
        """
        incoming_pipe = self.variable_input_pipe(variable)
        if incoming_pipe:
            return incoming_pipe.input_variable
        return None

    def variable_indices(self, variable: Variable) -> Optional[Union[Tuple[int, int, int], int]]:
        """
        Return global address of given variable as a tuple or an int.

        If variable is non block, return index of variable in variables sequence
        Else returns global address (index_block, index, index_port)
        """
        if variable is None:
            return None

        for iblock, block in enumerate(self.blocks):
            if variable in block.inputs:
                return iblock, 0, block.inputs.index(variable)
            if variable in block.outputs:
                return iblock, 1, block.outputs.index(variable)

        upstream_variable = self.get_upstream_nbv(variable)
        if upstream_variable in self.nonblock_variables:
            # Free variable not attached to block
            return self.nonblock_variables.index(upstream_variable)
        raise WorkflowError(f"Something is wrong with variable {variable.name}")

    def is_variable_nbv(self, variable: Variable) -> bool:
        """ Return True if variable does not belong to a block. """
        return isinstance(self.variable_indices(variable), int)

    def block_from_variable(self, variable) -> Block:
        """ Return block of which given variable is attached to. """
        iblock, _, _ = self.variable_indices(variable)
        return self.blocks[iblock]

    def output_disconnected_elements(self):
        """ Return blocks and variables that are not attached to the output. """
        disconnected_elements = []
        ancestors = nx.ancestors(self.graph, self.output)
        for block in self.blocks:
            if block not in ancestors:
                disconnected_elements.append(block)

        for variable in self.nonblock_variables:
            if variable not in ancestors:
                disconnected_elements.append(variable)
        return disconnected_elements

    def index(self, variable):
        """ Deprecated, will be remove in version 0.8.0. """
        warnings.warn("index method is deprecated, use input_index instead", DeprecationWarning)
        return self.input_index(variable)

    def input_index(self, variable: Variable) -> Optional[int]:
        """ If variable is a workflow input, returns its index. """
        upstream_variable = self.get_upstream_nbv(variable)
        if upstream_variable in self.inputs:
            return self.inputs.index(upstream_variable)
        return None

    def variable_index(self, variable: Variable) -> int:
        """ Return variable index in variables sequence. """
        return self.variables.index(variable)

    def block_inputs_global_indices(self, block_index: int) -> List[int]:
        """ Return given block inputs global indices in inputs sequence. """
        block = self.blocks[block_index]
        indices = [self.input_index(i) for i in block.inputs]
        return [i for i in indices if i is not None]

    def match_variables(self, serialize_output: bool = False):
        """
        Run a check for every variable to find its matchable counterparts.

        This means :
            - Variables are compatible workflow-wise
            - Their types are compatible
        """
        variable_match = {}
        for variable in self.variables:
            if variable.type_ is not None:
                vartype = variable.type_
            else:
                continue
            if serialize_output:
                varkey = str(self.variable_indices(variable))
            else:
                varkey = variable
            variable_match[varkey] = []
            for other_variable in self.variables:
                if not self.variable_compatibility(variable, other_variable):
                    continue
                other_vartype = other_variable.type_
                if typematch(vartype, other_vartype):
                    if serialize_output:
                        varval = str(self.variable_indices(other_variable))
                    else:
                        varval = other_variable
                    variable_match[varkey].append(varval)
        return variable_match

    def variable_compatibility(self, variable: Variable, other_variable: Variable) -> bool:
        """
        Check compatibility between variables.

        Two variables are compatible if :
            - They are not equal
            - They don't share the same block
            - They are not input/input or output/output
            - They are typed
        """
        if variable == other_variable:  # If this is the same variable, it is not compatible
            return False

        adress = self.variable_indices(variable)
        other_adress = self.variable_indices(other_variable)

        if variable not in self.nonblock_variables and other_variable not in self.nonblock_variables:
            # If both aren't NBVs we need to check more non-equality elements
            same_block = adress[0] == other_adress[0]
            same_side = adress[1] == other_adress[1]
            if same_block or same_side:
                # A variable cannot be compatible with one on a same block
                # or being the same side (input/input, output/output)
                return False
        # If both are NBVs, non-equality has already been checked
        # If one is NBV and not the other, there is no need to check non-equality

        if variable.type_ is None or other_variable.type_ is None:
            # Variable must be typed to be seen compatible
            return False
        return True

    @property
    def layout_graph(self) -> nx.DiGraph:
        """ Compute graph layout. """
        graph = nx.DiGraph()
        graph.add_nodes_from(self.nodes)  # does not handle detached_variable

        for pipe in self.pipes:
            if pipe.input_variable in self.nonblock_variables:
                input_node = pipe.input_variable
            else:
                input_node = self.block_from_variable(pipe.input_variable)
            output_block = self.block_from_variable(pipe.output_variable)
            graph.add_edge(input_node, output_block)
        return graph

    def graph_columns(self, graph):
        """
        Store nodes of a workflow into a list of nodes indexes.

        :returns: A list of Column Layout where a Column Layout is a list of node_indices
        """
        column_by_node = get_column_by_node(graph)
        nodes_by_column = {}
        for node, column_index in column_by_node.items():
            node_index = self.nodes.index(node)
            nodes_by_column[column_index] = nodes_by_column.get(column_index, []) + [node_index]
        return list(nodes_by_column.values())

    def layout(self):
        """
        Stores a workflow graph layout.

        :returns: A list of Graph Layouts where a GraphLayout is a list of Column Layout
                and Column Layout a list node_indices.
        """
        digraph = self.layout_graph
        graph = digraph.to_undirected()
        connected_components = nx.connected_components(graph)

        return [self.graph_columns(digraph.subgraph(cc)) for cc in list(connected_components)]

    def plot_graph(self):
        """ Plot graph by means of networking and matplotlib. """
        pos = nx.kamada_kawai_layout(self.graph)
        nx.draw_networkx_nodes(self.graph, pos, self.blocks, node_shape='s', node_color='grey')
        nx.draw_networkx_nodes(self.graph, pos, self.variables, node_color='b')
        nx.draw_networkx_nodes(self.graph, pos, self.inputs, node_color='g')
        nx.draw_networkx_nodes(self.graph, pos, self.outputs, node_color='r')
        nx.draw_networkx_edges(self.graph, pos)

        labels = {}  # b: b.function.__name__ for b in self.block}
        for block in self.blocks:
            labels[block] = block.__class__.__name__
            for variable in self.variables:
                labels[variable] = variable.name
        nx.draw_networkx_labels(self.graph, pos, labels)

    def run(self, input_values, verbose=False, progress_callback=lambda x: None, name=None):
        """ Full run of a workflow. Yields a WorkflowRun. """
        log = ""

        state = self.start_run(input_values)
        state.activate_inputs(check_all_inputs=True)

        start_time = time.time()
        start_timestamp = datetime.datetime.now()

        log_msg = "Starting workflow run at {}"
        log_line = log_msg.format(time.strftime("%d/%m/%Y %H:%M:%S UTC", time.gmtime(start_time)))
        log += (log_line + "\n")
        if verbose:
            print(log_line)

        state.continue_run(progress_callback=progress_callback)

        end_time = time.time()
        log_line = f"Workflow terminated in {end_time - start_time} s"

        log += log_line + '\n'
        if verbose:
            print(log_line)

        if not name:
            timestamp = start_timestamp.strftime("%m-%d (%H:%M)")
            name = f"{self.name} @ [{timestamp}]"
        return state.to_workflow_run(name=name)

    def start_run(self, input_values=None, name: str = None):
        """ Partial run of a workflow. Yields a WorkflowState. """
        return WorkflowState(self, input_values=input_values, name=name)

    def jointjs_layout(self, min_horizontal_spacing=300, min_vertical_spacing=200, max_height=800, max_length=1500):
        """ Deprecated workflow layout. Used only in local plot method. """
        coordinates = {}
        elements_by_distance = {}
        if self.output:
            for element in self.nodes:
                distances = []
                paths = nx.all_simple_paths(self.graph, element, self.output)
                for path in paths:
                    distance = 1
                    for path_element in path[1:-1]:
                        if path_element in self.blocks + self.nonblock_variables:
                            distance += 1
                    distances.append(distance)
                try:
                    distance = max(distances)
                except ValueError:
                    distance = 3
                if distance in elements_by_distance:
                    elements_by_distance[distance].append(element)
                else:
                    elements_by_distance[distance] = [element]

        if len(elements_by_distance) != 0:
            max_distance = max(elements_by_distance.keys())
        else:
            max_distance = 3  # TODO: this is an awful quick fix

        horizontal_spacing = max(min_horizontal_spacing, max_length / max_distance)

        for i, distance in enumerate(sorted(elements_by_distance.keys())[::-1]):
            vertical_spacing = min(min_vertical_spacing, max_height / len(elements_by_distance[distance]))
            for j, element in enumerate(elements_by_distance[distance]):
                coordinates[element] = (i * horizontal_spacing, (j + 0.5) * vertical_spacing)
        return coordinates

    def is_valid(self, level: str = "error"):
        """ Tell if the workflow is valid by checking type compatibility of pipes inputs/outputs. """
        for pipe in self.pipes:
            upstream = pipe.input_variable.type_
            downstream = pipe.output_variable.type_
            if upstream.type_ != downstream.type_:
                try:
                    issubclass(upstream.type_.type_, downstream.type_)
                except TypeError as error:  # TODO: need of a real typing check
                    consistent = True
                    if not consistent:
                        raise TypeError(f"Inconsistent pipe type from pipe input '{upstream.name}'"
                                        f"to pipe output '{downstream.name}': "
                                        f"'{upstream.type_}' incompatible with '{downstream.type_}'") from error
        return True

    def package_mix(self) -> Dict[str, float]:
        """ Compute a structure showing percentages of packages used. """
        package_mix = {}
        for block in self.blocks:
            if hasattr(block, 'package_mix'):
                for package_name, fraction in block.package_mix().items():
                    if package_name in package_mix:
                        package_mix[package_name] += fraction
                    else:
                        package_mix[package_name] = fraction

        # Make dimensionless
        fraction_sum = sum(package_mix.values())
        return {pn: f / fraction_sum for pn, f in package_mix.items()}

    def _to_script(self, prefix: str = '') -> ToScriptElement:
        """
        Computes elements for a to_script interpretation.

        :returns: ToSriptElement
        """
        workflow_output_index = self.variable_indices(self.output)
        if workflow_output_index is None:
            raise ValueError("A workflow output must be set")

        imports = []
        imports_as_is = []
        # --- Blocks ---
        blocks_str = blocks_to_script(blocks=self.blocks, prefix=prefix, imports=imports)

        # --- NBVs ---
        nbvs_str = nonblock_variables_to_script(nonblock_variables=self.nonblock_variables, prefix=prefix,
                                                imports=imports, imports_as_is=imports_as_is)

        # --- Pipes ---
        pipes_str = self.pipes_to_script(prefix=prefix, imports=imports)

        # --- Building script ---
        output_name = f"{prefix}block_{workflow_output_index[0]}.outputs[{workflow_output_index[2]}]"

        full_script = f"{blocks_str}\n" \
                      f"{nbvs_str}\n" \
                      f"{pipes_str}\n" \
                      f"{prefix}workflow = " \
                      f"Workflow({prefix}blocks, {prefix}pipes, output={output_name}, documentation=documentation," \
                      f" name=\"{self.name}\")\n"

        self.imposed_variables_to_script(prefix=prefix, full_script=full_script)
        return ToScriptElement(declaration=full_script, imports=imports, imports_as_is=imports_as_is)

    def to_script(self) -> str:
        """ Compute a script representing the workflow. """
        workflow_output_index = self.variable_indices(self.output)
        if workflow_output_index is None:
            raise ValueError("A workflow output must be set")

        self_script = self._to_script()
        self_script.imports.append(self.full_classname)

        script_imports = self_script.imports_to_str()

        return f"{script_imports}\n" \
               f'documentation = """{self.documentation}"""\n\n' \
               f"{self_script.declaration}"

    def pipes_to_script(self, prefix, imports):
        """ Set pipes to script. """
        if len(self.pipes) > 0:
            imports.append(self.pipes[0].full_classname)

        pipes_str = ""
        for ipipe, pipe in enumerate(self.pipes):
            input_index = self.variable_indices(pipe.input_variable)
            if self.is_variable_nbv(pipe.input_variable):  # NBV handling
                input_name = f'{prefix}variable_{input_index}'
            else:
                input_name = f"{prefix}block_{input_index[0]}.outputs[{input_index[2]}]"

            output_index = self.variable_indices(pipe.output_variable)
            if self.is_variable_nbv(pipe.output_variable):  # NBV handling
                output_name = f'{prefix}variable_{output_index}'
            else:
                output_name = f"{prefix}block_{output_index[0]}.inputs[{output_index[2]}]"
            pipes_str += f"{prefix}pipe_{ipipe} = Pipe({input_name}, {output_name})\n"
        pipes_str += f"{prefix}pipes = [{', '.join([prefix + 'pipe_' + str(i) for i in range(len(self.pipes))])}]\n"
        return pipes_str

    def imposed_variables_to_script(self, prefix, full_script):
        """ Set imposed variable values to script. """
        for key, value in self.imposed_variable_values.items():
            variable_indice = self.variable_indices(key)
            if self.is_variable_nbv(key):
                variable_str = variable_indice
            else:
                [block_index, _, variable_index] = variable_indice
                variable_str = f"{prefix}blocks[{block_index}].inputs[{variable_index}]"
            full_script += f"{prefix}workflow.imposed_variable_values[{variable_str}] = {value}\n"

    def save_script_to_stream(self, stream: io.StringIO):
        """ Save the workflow to a python script to a stream. """
        string = self.to_script()
        stream.seek(0)
        stream.write(string)

    def save_script_to_file(self, filename: str):
        """ Save the workflow to a python script to a file on the disk. """
        if not filename.endswith('.py'):
            filename += '.py'
        with open(filename, 'w', encoding='utf-8') as file:
            self.save_script_to_stream(file)

    def evaluate(self, values, **kwargs):
        """ Not implemented Workflow as Block evaluate method. """
        raise NotImplementedError("Method 'evaluate' is not implemented for class Workflow.")


class ExecutionInfo(DessiaObject):
    """ Workflow execution information: start & end date, memory consumption. """

    def __init__(self, start_time: float = None, end_time: float = None,
                 before_block_memory_usage: List[Tuple[Block, int]] = None,
                 after_block_memory_usage: List[Tuple[Block, int]] = None):

        if start_time is None:
            start_time = time.time()

        self.start_time = start_time
        self.end_time = end_time

        if before_block_memory_usage is None:
            before_block_memory_usage = []
        self.before_block_memory_usage = before_block_memory_usage

        if after_block_memory_usage is None:
            after_block_memory_usage = []
        self.after_block_memory_usage = after_block_memory_usage

        DessiaObject.__init__(self, name="")

    @property
    def execution_time(self):
        """ Computes execution time. May return None if end_time is. """
        if self.end_time is None:
            return None
        return self.end_time - self.start_time

    def to_dict(self, use_pointers: bool = True, memo=None, path: str = '#',
                id_method=True, id_memo=None, **kwargs):
        """ Serialize the ExecutionInfo. """
        dict_ = {"start_time": self.start_time, "end_time": self.end_time}
        block_indices = kwargs['block_indices']
        dict_["before_block_memory_usage"] = [(block_indices[b], m) for b, m in self.before_block_memory_usage]
        dict_["after_block_memory_usage"] = [(block_indices[b], m) for b, m in self.after_block_memory_usage]
        return dict_

    @classmethod
    def dict_to_object(cls, dict_: JsonSerializable, **kwargs):
        """ Deserialize the ExecutionInfo. """
        index_to_block = kwargs['index_to_block']
        before_block_memory_usage = [(index_to_block[int(i)], m) for i, m in dict_["before_block_memory_usage"]]
        after_block_memory_usage = [(index_to_block[int(i)], m) for i, m in dict_["after_block_memory_usage"]]
        return cls(start_time=dict_["start_time"], end_time=dict_["end_time"],
                   before_block_memory_usage=before_block_memory_usage,
                   after_block_memory_usage=after_block_memory_usage)

    def to_markdown(self, **kwargs):
        """ Renders to markdown the ExecutionInfo. Requires blocks for clean order. """
        table_content = []
        for block, mem_start in dict(self.after_block_memory_usage):
            mem_end = dict(self.after_block_memory_usage)[block]
            mem_diff = mem_end - mem_start
            table_content.append((block.name, f"{humanize.naturalsize(mem_start)}", f"{humanize.naturalsize(mem_end)}",
                                  f"{humanize.naturalsize(mem_diff)}"))
        writer = MarkdownWriter(print_limit=25, table_limit=None)
        return writer.matrix_table(table_content,
                                   ["Block", "Memory usage at start", "Memory usage at end",
                                    "Memory diff"])


class WorkflowState(DessiaObject):
    """ State of execution of a workflow. """

    _standalone_in_db = True
    _allowed_methods = ['block_evaluation', 'evaluate_next_block', 'continue_run',
                        'evaluate_maximum_blocks', 'add_block_input_values']
    _non_serializable_attributes = ['activated_items']

    def __init__(self, workflow: Workflow, input_values=None, activated_items=None, values=None,
                 output_value=None, log: str = '', execution_info: ExecutionInfo = None, name: str = ''):
        self.workflow = workflow
        if input_values is None:
            input_values = {}
        self.input_values = input_values

        if activated_items is None:
            activated_items = {p: False for p in workflow.pipes}
            activated_items.update({v: False for v in workflow.variables})
            activated_items.update({b: False for b in workflow.blocks})
        self.activated_items = activated_items

        if values is None:
            values = {}
        self.values = values

        if execution_info is None:
            execution_info = ExecutionInfo()
        self.execution_info = execution_info

        self.output_value = output_value
        self.log = log

        self.activate_inputs()
        DessiaObject.__init__(self, name=name)

    def __deepcopy__(self, memo=None):
        if memo is None:
            memo = {}

        workflow = self.workflow.copy(deep=True, memo=memo)
        input_values = deepcopy_value(value=self.input_values, memo=memo)
        values = {}
        for pipe, value in self.values.items():
            variable_indices = self.workflow.pipe_variable_indices(pipe)
            copied_pipe = workflow.pipe_from_variable_indices(*variable_indices)
            values[copied_pipe] = value

        activated_items = {}
        for item, value in self.activated_items.items():
            if isinstance(item, Variable):
                copied_item = workflow.variable_from_index(self.workflow.variable_indices(item))
            elif isinstance(item, Block):
                copied_item = workflow.blocks[self.workflow.blocks.index(item)]
            elif isinstance(item, Pipe):
                copied_item = workflow.pipes[self.workflow.pipes.index(item)]
            else:
                raise ValueError(f"WorkflowState Copy Error : item {item} cannot be activated")
            activated_items[copied_item] = value
        copied_execution_info = self.execution_info.copy(deep=True, memo=memo)
        workflow_state = self.__class__(workflow=workflow, input_values=input_values, activated_items=activated_items,
                                        values=values, output_value=deepcopy_value(value=self.output_value, memo=memo),
                                        log=self.log, execution_info=copied_execution_info, name=self.name)
        return workflow_state

    def _data_hash(self):
        workflow = hash(self.workflow)
        output = choose_hash(self.output_value)
        input_values = sum(i * choose_hash(v) for (i, v) in self.input_values.items())
        values = len(self.values) * 7
        return (workflow + output + input_values + values) % 1000000000

    def _data_eq(self, other_object: 'WorkflowState'):
        if not (self.__class__.__name__ == other_object.__class__.__name__
                and self.progress == other_object.progress
                and self.workflow == other_object.workflow
                and self.output_value == other_object.output_value):
            return False

        for index in set(list(self.input_values.keys()) + list(other_object.input_values.keys())):
            value1 = self.input_values.get(index, None)
            value2 = other_object.input_values.get(index, None)
            if value1 != value2:
                # Rechecking if input is file, in which case we tolerate different values
                if not self.workflow.inputs[index].is_file_related:
                    return False

        for block, other_block in zip(self.workflow.blocks, other_object.workflow.blocks):
            if self.activated_items[block] != other_object.activated_items[other_block]:
                # Check block progress state
                return False
            variables = block.inputs + block.outputs
            other_variables = other_block.inputs + other_block.outputs
            for variable, other_variable in zip(variables, other_variables):
                if self.activated_items[variable] != other_object.activated_items[other_variable]:
                    # Check variables progress state
                    return False

        for pipe, other_pipe in zip(self.workflow.pipes, other_object.workflow.pipes):
            if self.activated_items[pipe] != other_object.activated_items[other_pipe]:
                # Check pipe progress state
                return False
        return True

    @property
    def method_schemas(self):
        """ Empty schemas for WorkflowState because not directly used. """
        return {}

    def to_dict(self, use_pointers: bool = True, memo=None, path: str = '#', id_method=True, id_memo=None,
                **kwargs):
        """ Transform object into a dict. """
        if memo is None:
            memo = {}
        if id_memo is None:
            id_memo = {}

        if use_pointers:
            workflow_dict = self.workflow.to_dict(path=f'{path}/workflow', memo=memo)
        else:
            workflow_dict = self.workflow.to_dict(use_pointers=False)

        execution_info = self.execution_info.to_dict(block_indices={b: i for i, b in enumerate(self.workflow.blocks)})
        dict_ = self.base_dict()
        dict_.update({"execution_info": execution_info, "log": self.log, "workflow": workflow_dict})

        input_values = {}
        for input_number, value in self.input_values.items():
            if self.workflow.inputs[input_number] not in self.workflow.file_inputs:
                if use_pointers:
                    serialized_value, memo = serialize_with_pointers(value=value, memo=memo,
                                                                     path=f"{path}/input_values/{input_number}",
                                                                     id_memo=id_memo)
                else:
                    serialized_value = serialize(value)
                input_values[str(input_number)] = serialized_value

        dict_["input_values"] = input_values

        # Output value: priority for reference before values
        if self.output_value is not None:
            if use_pointers:
                serialized_output_value, memo = serialize_with_pointers(self.output_value, memo=memo,
                                                                        path=f'{path}/output_value',
                                                                        id_memo=id_memo)
            else:
                serialized_output_value = serialize(self.output_value)

            dict_.update({"output_value": serialized_output_value,
                          "output_value_type": recursive_type(self.output_value)})
        # Values
        values = {}
        for pipe, value in self.values.items():
            if not is_file_or_file_sequence(value) and pipe in self.workflow.memorized_pipes:
                pipe_index = self.workflow.pipes.index(pipe)
                if use_pointers:
                    try:
                        serialized_value, memo = serialize_with_pointers(value=value, memo=memo,
                                                                         path=f"{path}/values/{pipe_index}",
                                                                         id_memo=id_memo)
                        values[str(pipe_index)] = serialized_value
                    except SerializationError:
                        warnings.warn(f"unable to serialize {value}, dropping it from workflow state/run values",
                                      SerializationWarning)
                else:
                    values[str(pipe_index)] = serialize(value)
        dict_["values"] = values

        # In the future comment these below and rely only on activated items
        dict_["evaluated_blocks_indices"] = [i for i, b in enumerate(self.workflow.blocks)
                                             if b in self.activated_items and self.activated_items[b]]

        dict_["evaluated_pipes_indices"] = [i for i, p in enumerate(self.workflow.pipes)
                                            if p in self.activated_items and self.activated_items[p]]

        dict_["evaluated_variables_indices"] = [self.workflow.variable_indices(v) for v in self.workflow.variables
                                                if v in self.activated_items and self.activated_items[v]]
        if path == "#":
            add_references(dict_, memo, id_memo)
        return dict_

    @classmethod
    def dict_to_object(cls, dict_: JsonSerializable, global_dict=None, pointers_memo: Dict[str, Any] = None,
                       path: str = "#", **kwargs) -> 'WorkflowState':
        """ Compute Workflow State from given dict. Handles pointers. """
        if pointers_memo is None or global_dict is None:
            global_dict, pointers_memo = update_pointers_data(global_dict=global_dict, current_dict=dict_,
                                                              pointers_memo=pointers_memo)

        workflow = Workflow.dict_to_object(dict_=dict_["workflow"], global_dict=global_dict,
                                           pointers_memo=pointers_memo, path=f"{path}/workflow")

        if "output_value" in dict_:
            output_value = deserialize(dict_["output_value"], global_dict=global_dict,
                                       pointers_memo=pointers_memo, path=f"{path}/output_value")
        else:
            output_value = None

        values = {}
        if "values" in dict_:
            for i, value in dict_["values"].items():
                values[workflow.pipes[int(i)]] = deserialize(value, global_dict=global_dict,
                                                             pointers_memo=pointers_memo, path=f"{path}/values/{i}")

        input_values = {int(i): deserialize(v, global_dict=global_dict, pointers_memo=pointers_memo,
                                            path=f"{path}/input_values/{i}") for i, v in dict_["input_values"].items()}

        activated_items = {b: i in dict_["evaluated_blocks_indices"] for i, b in enumerate(workflow.blocks)}
        activated_items.update({p: i in dict_["evaluated_pipes_indices"] for i, p in enumerate(workflow.pipes)})

        variable_indices = [tuple(i) if is_sequence(i) else i for i in dict_["evaluated_variables_indices"]]
        activated_items.update({v: workflow.variable_indices(v) in variable_indices for v in workflow.variables})

        execution_info = ExecutionInfo.dict_to_object(dict_=dict_["execution_info"],
                                                      index_to_block=dict(enumerate(workflow.blocks)))

        return cls(workflow=workflow, input_values=input_values, activated_items=activated_items, values=values,
                   output_value=output_value, log=dict_["log"], execution_info=execution_info, name=dict_["name"])

    def add_input_value(self, input_index: int, value):
        """ Add a value for given input. """
        self._activate_input(input_=self.workflow.inputs[input_index], value=value)

    def add_several_input_values(self, indices: List[int], values):
        """ Add several values for given inputs. """
        for index in indices:
            input_ = self.workflow.inputs[index]
            if index not in values:
                if self.activated_items[input_] and index in self.input_values:
                    value = self.input_values[index]
                else:
                    msg = f"Value '{input_.name}' of index '{index}' in inputs has no value."
                    if input_.type_ is not None:
                        msg += f" Should be instance of '{input_.type_}'."
                    raise ValueError(msg)
            else:
                value = values[index]
            self.add_input_value(input_index=index, value=value)

    def add_block_input_values(self, block_index: int, values):
        """ Add inputs values for given block. """
        values = {int(k): v for k, v in values.items()}  # Serialization set keys as strings
        indices = self.workflow.block_inputs_global_indices(block_index)
        self.add_several_input_values(indices=indices, values=values)

    def display_settings(self, **kwargs) -> List[DisplaySetting]:
        """ Compute the displays settings of the objects. """
        display_settings = [DisplaySetting(selector="workflow_state", type_="workflow_state", method="state_display")]

        # Displayable blocks
        display_settings.extend(self.workflow.blocks_display_settings)
        return display_settings

    def block_display(self, block_index: int, reference_path: str = "#"):
        """ Compute the display of associated block to use integrate it in the workflow run displays. """
        self.activate_inputs()
        block = self.workflow.blocks[block_index]

        selector = self.workflow.block_selector(block)
        branch = self.workflow.branch_by_display_selector[selector]
        block_args = {}
        for branch_block in branch:
            if branch_block is block:
                argpath = reference_path
            else:
                argpath = "#"
            block_args[branch_block] = {"reference_path": argpath}

        evaluated_blocks = self.evaluate_branch(blocks=branch, block_args=block_args)

        if block not in evaluated_blocks:
            msg = f"Could not reach block at index {block_index}." \
                  f"Has the workflow been run far enough to evaluate this block ?"
            raise WorkflowError(msg)
        return evaluated_blocks[block][0]  # Only one output to an Export Block

    @property
    def progress(self):
        """
        Return the current progress.

        Return a float between 0 (nothing evaluated), to 1 (every computational block evaluated).
        """
        evaluated_blocks = [self.activated_items[b] for b in self.workflow.runtime_blocks]
        progress = sum(evaluated_blocks) / len(evaluated_blocks)
        if progress == 1 and self.execution_info.end_time is None:
            self.execution_info.end_time = time.time()
        return progress

    def block_evaluation(self, block_index: int, progress_callback=lambda x: None) -> bool:
        """ Select a block to evaluate. """
        block = self.workflow.blocks[block_index]
        self.activate_inputs()
        if block in self._activable_blocks():
            nblocks = len(self.workflow.blocks)

            def block_progress_callback(x):
                progress_callback(self.progress + x / nblocks)

            self._evaluate_block(block, progress_callback=block_progress_callback)
            progress_callback(self.progress)
            return True
        return False

    def evaluate_next_block(self, progress_callback=lambda x: None) -> Optional[Block]:
        """ Evaluate a block. """
        self.activate_inputs()
        blocks = self._activable_blocks()
        if blocks:
            block_index = self.workflow.blocks.index(blocks[0])
            self.block_evaluation(block_index, progress_callback=progress_callback)
            return blocks[0]
        return None

    def continue_run(self, progress_callback=lambda x: None, export: bool = False):
        """ Evaluate all possible blocks. """
        self.activate_inputs()

        evaluated_blocks = []
        something_activated = True
        while something_activated:
            something_activated = False
            blocks = [b for b in self.workflow.runtime_blocks if b in self._activable_blocks()]
            for block in blocks:
                evaluated_blocks.append(block)
                block_index = self.workflow.blocks.index(block)
                self.block_evaluation(block_index, progress_callback=progress_callback)
                if not export:
                    progress_callback(self.progress)
                something_activated = True
        return evaluated_blocks

    def evaluate_branch(self, blocks: List[Block], block_args: Dict[Block, Any]):
        """ Evaluate all blocks of a branch, automatically finding the first executable ones. """
        self.activate_inputs()

        if not any((b in self._activable_blocks() for b in blocks)):
            raise WorkflowError("Branch cannot be evaluated because no block has all its inputs activated")

        evaluated_blocks = {}
        i = 0
        while len(evaluated_blocks) != len(blocks) and i <= len(blocks):
            next_blocks = [b for b in blocks if b in self._activable_blocks() and b not in evaluated_blocks]
            for block in next_blocks:
                kwargs = block_args[block]
                output_values = self._evaluate_block(block, **kwargs)
                evaluated_blocks[block] = output_values
            i += 1
        return evaluated_blocks

    def _activate_pipe(self, pipe: Pipe, value):
        """ Set the pipe value and activate its downstream variable. """
        self.values[pipe] = value
        self.activated_items[pipe] = True
        self._activate_variable(variable=pipe.output_variable, value=value)

    def _activate_block(self, block: Block, output_values):
        """ Activate all block outputs. """
        # Unpacking result of evaluation
        output_items = zip(block.outputs, output_values)
        for output, output_value in output_items:
            self._activate_variable(variable=output, value=output_value)
        self.activated_items[block] = True

    def _activate_variable(self, variable: Variable, value):
        """ Activate the given variable with its value and propagate activation to its outgoing pipe. """
        outgoing_pipes = self.workflow.variable_output_pipes(variable)
        if self.workflow.output == variable:
            self.output_value = value
        for outgoing_pipe in outgoing_pipes:
            self._activate_pipe(pipe=outgoing_pipe, value=value)
        self.activated_items[variable] = True

    def _activate_input(self, input_: Variable, value):  # Inputs must always be Typed
        """ Type-check, activate the variable and propagate the value to its pipe. """
        # Type checking
        value_type_check(value, input_.type_)
        input_index = self.workflow.input_index(input_)
        self.input_values[input_index] = value
        self._activate_variable(variable=input_, value=value)
        downstream_pipes = self.workflow.variable_output_pipes(input_)
        for pipe in downstream_pipes:
            self._activate_pipe(pipe=pipe, value=value)

    def _activable_blocks(self):
        """
        Returns a list of all blocks that can be activated.

        Blocks that can be activated are blocks that have all inputs ready for evaluation.
        """
        return [b for b in self.workflow.blocks if self._block_activable_by_inputs(b)
                and (not self.activated_items[b] or b not in self.workflow.runtime_blocks)]

    def _block_activable_by_inputs(self, block: Block):
        """Return whether a block has all its inputs active and can be activated."""
        for function_input in block.inputs:
            if not self.activated_items[function_input]:
                return False
        return True

    def _evaluate_block(self, block, progress_callback=lambda x: x, verbose=False, **kwargs):
        """ Evaluate given block. """
        if verbose:
            log_line = f"Evaluating block {block.name}"
            self.log += log_line + '\n'
            if verbose:
                print(log_line)

        local_values = {}
        for input_ in block.inputs:
            incoming_pipe = self.workflow.variable_input_pipe(input_)
            if incoming_pipe is None:
                # Input isn't connected, it's a workflow input
                input_index = self.workflow.input_index(input_)
                value = self.input_values[input_index]
            else:
                value = self.values[incoming_pipe]
            self._activate_variable(variable=input_, value=value)
            local_values[input_] = value

        kwargs['progress_callback'] = progress_callback
        self.execution_info.before_block_memory_usage.append((block, int(psutil.Process().memory_info().vms)))
        output_values = block.evaluate(local_values, **kwargs)
        self.execution_info.after_block_memory_usage.append((block, int(psutil.Process().memory_info().vms)))
        self._activate_block(block=block, output_values=output_values)

        # Updating progress
        if progress_callback is not None:
            progress_callback(self.progress)
        return output_values

    def activate_inputs(self, check_all_inputs=False):
        """ Return whether all inputs are activated or not. """
        # Input activation
        for index, variable in enumerate(self.workflow.inputs):
            if index in self.input_values:
                self._activate_input(input_=variable, value=self.input_values[index])
            elif variable in self.workflow.imposed_variable_values:
                self._activate_input(input_=variable, value=self.workflow.imposed_variable_values[variable])
            elif variable.has_default_value:
                self._activate_input(input_=variable, value=variable.default_value)
            elif check_all_inputs:
                msg = f"Value {variable.name} of index {index} in inputs has no value"
                if variable.type_ is not None:
                    msg += f": should be instance of {variable.type_}"
                raise ValueError(msg)

    def to_workflow_run(self, name: str = ""):
        """ Return a WorkflowRun if state is complete. """
        if self.progress == 1:
            values = {p: self.values[p] for p in self.workflow.pipes if p in self.values}
            return WorkflowRun(workflow=self.workflow, input_values=self.input_values, output_value=self.output_value,
                               values=values, activated_items=self.activated_items, log=self.log,
                               execution_info=self.execution_info, name=name)
        raise ValueError('Workflow not completed')

    def _export_formats(self):
        """ Read block to compute available export formats. """
        export_formats = DessiaObject._export_formats(self)

        # Exportable Blocks
        export_formats.extend(self.workflow.blocks_export_formats)
        return export_formats

    def export_format_from_selector(self, selector: str):
        """ Get Workflow State format from given selector. """
        for export_format in self.workflow.blocks_export_formats:
            if export_format["selector"] == selector:
                return export_format
        raise ValueError(f"No block defines an export with the selector '{selector}'")

    def export(self, stream: Union[BinaryFile, StringFile], block_index: int):
        """ Perform export. """
        block = self.workflow.blocks[block_index]
        selector = self.workflow.block_selector(block)
        branch = self.workflow.branch_by_export_format[selector]
        block_args = {b: {} for b in branch}
        evaluated_blocks = self.evaluate_branch(blocks=branch, block_args=block_args)
        if block not in evaluated_blocks:
            msg = f"Could not reach block at index {block_index}." \
                  f"Has the workflow been ran far enough to evaluate this block ?"
            raise WorkflowError(msg)
        export_stream = evaluated_blocks[block][0]  # Only one output to an Export Block
        if isinstance(stream, StringFile):
            stream.write(export_stream.getvalue())
        if isinstance(stream, BinaryFile):
            stream.write(export_stream.getbuffer())
        stream.filename = export_stream.filename
        return export_stream

    def to_markdown(self, **kwargs) -> str:
        """ Render to markdown. """
        template = dessia_common.templates.workflow_state_markdown_template
        execution_info = self.execution_info.to_markdown(self.workflow.blocks)
        return template.substitute(name=self.name, class_=self.__class__.__name__, progress=100 * self.progress,
                                   workflow_name=self.workflow.name, execution_info=execution_info)


class WorkflowRun(WorkflowState):
    """ Completed state of a workflow. """

    _allowed_methods = []

    def __init__(self, workflow: Workflow, input_values, output_value, values,
                 activated_items: Dict[Union[Pipe, Block, Variable], bool],
                 log: str = "", execution_info: ExecutionInfo = None, name: str = ""):
        filtered_values = {p: values[p] for p in workflow.memorized_pipes if p in values}
        WorkflowState.__init__(self, workflow=workflow, input_values=input_values,
                               activated_items=activated_items, values=filtered_values,
                               output_value=output_value, log=log, execution_info=execution_info, name=name)

    def to_dict(self, use_pointers: bool = True, memo=None, path: str = '#', id_method=True, id_memo=None,
                **kwargs):
        """ Add variable values to super WorkflowState dict. """
        if memo is None:
            memo = {}  # To make sure we have the good ref for next steps
        return WorkflowState.to_dict(self, use_pointers=use_pointers, memo=memo, path=path,
                                     id_method=id_method, id_memo=id_memo)

    def _get_from_path(self, path: str):
        """
        Extract sub-object at given path. Tries the generic function, then applies specific cases if it fails.

        Returns found object
        """
        try:
            return DessiaObject._get_from_path(self, path)
        except ExtractionError:
            segments = path.split("/")
            first_segment = segments[1]
            if first_segment == "values" and len(segments) >= 3:
                pipe_index = int(segments[2])
                pipe = self.workflow.pipes[pipe_index]
                value = self.values[pipe]
                if len(segments) > 3:
                    return DessiaObject._get_from_path(value, f"#/{'/'.join(segments[3:])}")
                return value
        raise NotImplementedError(f"WorkflowRun : Specific object from path method is not defined for path '{path}'")

    def dict_to_arguments(self, dict_: JsonSerializable, method: str):
        """ Compute run method's arguments from serialized ones. """
        if method in self._allowed_methods:
            return self.workflow.dict_to_arguments(dict_=dict_, method='run')
        raise NotImplementedError(f"Method '{method}' not in WorkflowRun allowed methods")

    def display_settings(self, **kwargs) -> List[DisplaySetting]:
        """
        Compute WorkflowRun display settings.

        Concatenate WorkflowState display_settings and inserting Workflow ones.
        """
        workflow_settings = self.workflow.display_settings()
        block_settings = self.workflow.blocks_display_settings
        displays_by_default = [s.load_by_default for s in block_settings]

        workflow_settings_to_keep = []
        for settings in workflow_settings:
            # Update workflow settings
            settings.compose("workflow")

            if settings.selector == "Workflow":
                settings.load_by_default = False

            if settings.selector == "Documentation":
                settings.load_by_default = not any(displays_by_default)

            if settings.selector != "Tasks":
                workflow_settings_to_keep.append(settings)
        return workflow_settings_to_keep + block_settings

    def method_dict(self, method_name: str = None, method_jsonschema=None):
        """ Get run again default dict. """
        warnings.warn("WorkflowRun's method 'method_dict' is not supported anymore.", DeprecationWarning)
        if method_jsonschema is not None:
            warnings.warn("method_jsonschema argument is deprecated and its use will be removed in a future version."
                          " Please remove it from your function call. Method name is sufficient to get schema",
                          DeprecationWarning)
        if method_name is not None and method_name == 'run_again':
            return serialize_dict(self.input_values)
        raise WorkflowError(f"Calling method_dict with unknown method_name '{method_name}'")

    def run_again(self, input_values, progress_callback=None, name=None):
        """ Execute workflow again with given inputs. """
        return self.workflow.run(input_values=input_values, verbose=False,
                                 progress_callback=progress_callback, name=name)

    @property
    def _method_jsonschemas(self):
        """ Compute the run jsonschema (had to be overloaded). """
        warnings.warn("method_jsonschema method is deprecated. Use method_schema instead", DeprecationWarning)
        return self.method_schemas

    def to_script(self):
        """
        Computes a script representing the workflowrun.
        """
        workflow_script = self.workflow.to_script()
        workflow_script_import = self.workflow._to_script().imports
        input_str = ""
        default_value = ""
        add_import = ""
        var = "block_{}.inputs[{}]"

        values_dict = self.input_values
        sorted_dict = {k: values_dict[k] for k in sorted(values_dict)}
        values = list(sorted_dict.values())
        liste_input = []
        liste_input_nbv = []

        for j, block in enumerate(self.workflow.blocks):
            for i, input_ in enumerate(block.inputs):
                if not var.format(j, i) in workflow_script:
                    liste_input.append((input_, j))

        for i, input_ in enumerate(liste_input):
            input_str += f"    workflow.input_index(" \
                         f"{var.format(input_[1], i)}):" \
                         f" value_{str(input_[1]) + '_' + str(i)},\n"

            if isinstance(values[i], str):
                default_value_ = f"\nvalue_{input_[1]}_{i} = '{values[i]}'"
            else:
                default_value_ = f"\nvalue_{input_[1]}_{i} = {values[i]}"
            default_value += default_value_


        for k, nbv in enumerate(self.workflow.nonblock_variables):
           if not nbv.has_default_value:
               liste_input_nbv.append((input_, k+j))

        for i, input_ in enumerate(liste_input_nbv):
            input_str += f"    workflow.input_index(" \
                         f"variable_{i}):" \
                         f" value_{i},\n"
            default_value_ = f"\nvalue_{i} = '{values[input_[1]]}'"

            default_value += default_value_

        input_str = add_import + workflow_script + "\n" + default_value + "\ninput_values = {\n" + input_str + "}"
        return input_str + "\n" + "\nworkflow_run = workflow.run(input_values=input_values)\n"

    def save_script_to_stream(self, stream: io.StringIO):
        """
        Save the workflowrun to a python script to a stream
        """
        string = self.to_script()
        stream.seek(0)
        stream.write(string)

    def save_script_to_file(self, filename: str):
        """
        Save the workflowrun to a python script to a file on the disk
        """
        if not filename.endswith('.py'):
            filename += '.py'
            print(f'Changing filename to {filename}')
        with open(filename, 'w', encoding='utf-8') as file:
            self.save_script_to_stream(file)

    @property
    def method_schemas(self):
        """ Copy old method_jsonschema behavior. Probably to be refactored. """
        warnings.warn("WorkflowRun's method 'method_schemas' is not supported anymore.", DeprecationWarning)
        schemas = {"run_again": self.workflow.method_schemas.pop('run')}
        schemas["run_again"].update({"classes": ["dessia_common.workflow.core.WorkflowRun"], "required": []})
        return schemas

    def to_markdown(self, **kwargs) -> str:
        """ Render to markdown the WorkflowRun. """
        template = dessia_common.templates.workflow_run_markdown_template
        writer = MarkdownWriter(print_limit=25, table_limit=None)

        if is_sequence(self.output_value):
            output_table = f"Output is a sequence of {len(self.output_value)} elements"
        else:
            output_table = writer.object_table(self.output_value)

        execution_info = self.execution_info.to_markdown(blocks=self.workflow.blocks)
        return template.substitute(name=self.name, workflow_name=self.workflow.name,
                                   output_table=output_table, execution_info=execution_info)


    def _export_formats(self):
        """ Export !. """
        export_formats = super()._export_formats()
        script_export = ExportFormat(selector="py", extension="py", method_name="save_script_to_stream", text=True)
        export_formats.append(script_export)
        return export_formats


def initialize_workflow(dict_, global_dict, pointers_memo) -> Workflow:
    """ Generate blocks, pipes, detached_variables and output from a serialized state. """
    blocks = [deserialize(serialized_element=d, global_dict=global_dict, pointers_memo=pointers_memo)
              for d in dict_["blocks"]]
    if 'nonblock_variables' in dict_:
        nonblock_variables = [deserialize(serialized_element=d, global_dict=global_dict, pointers_memo=pointers_memo)
                              for d in dict_['nonblock_variables']]
    else:
        nonblock_variables = []

    connected_nbvs = {v: False for v in nonblock_variables}
    pipes = deserialize_pipes(pipes_dict=dict_['pipes'], blocks=blocks, nonblock_variables=nonblock_variables,
                              connected_nbvs=connected_nbvs)

    if dict_['output'] is not None:
        output = blocks[dict_['output'][0]].outputs[dict_['output'][2]]
    else:
        output = None
    detached_variables = [v for v, is_connected in connected_nbvs.items() if not is_connected]
    return Workflow(blocks=blocks, pipes=pipes, output=output, detached_variables=detached_variables)


def deserialize_pipes(pipes_dict, blocks, nonblock_variables, connected_nbvs):
    """ Generate all pipes from a dict. """
    pipes = []
    for source, target in pipes_dict:
        if isinstance(source, int):
            variable1 = nonblock_variables[source]
            connected_nbvs[variable1] = True
        else:
            ib1, _, ip1 = source
            variable1 = blocks[ib1].outputs[ip1]

        if isinstance(target, int):
            variable2 = nonblock_variables[target]
            connected_nbvs[variable2] = True
        else:
            ib2, _, ip2 = target
            variable2 = blocks[ib2].inputs[ip2]

        pipes.append(Pipe(variable1, variable2))
    return pipes


def value_type_check(value, type_):
    """
    Type propagation.

    Check if the value as the specified type.
    """
    if type_ is None:
        return False
    try:  # TODO: Sub-scripted generics cannot be used...
        if not isinstance(value, type_):
            return False
    except TypeError:
        pass
    return True<|MERGE_RESOLUTION|>--- conflicted
+++ resolved
@@ -17,17 +17,11 @@
 import dessia_common.errors
 from dessia_common.graph import get_column_by_node
 from dessia_common.core import DessiaObject
-<<<<<<< HEAD
-from dessia_common.schemas.core import get_schema, FAILED_ATTRIBUTE_PARSING, EMPTY_PARSED_ATTRIBUTE, \
-    serialize_annotation, is_typing
-
-from dessia_common.utils.types import deserialize_typing, recursive_type, typematch, is_sequence, is_dessia_file
-=======
+
 from dessia_common.schemas.core import (get_schema, FAILED_ATTRIBUTE_PARSING, EMPTY_PARSED_ATTRIBUTE,
                                         serialize_annotation, deserialize_annotation, pretty_annotation,
                                         UNDEFINED, Schema, SchemaAttribute)
 from dessia_common.utils.types import recursive_type, typematch, is_sequence, is_file_or_file_sequence
->>>>>>> b709d89e
 from dessia_common.utils.copy import deepcopy_value
 from dessia_common.utils.diff import choose_hash
 from dessia_common.utils.helpers import prettyname
@@ -37,18 +31,12 @@
 from dessia_common.breakdown import ExtractionError
 from dessia_common.errors import SerializationError
 from dessia_common.warnings import SerializationWarning
-<<<<<<< HEAD
-from dessia_common.exports import ExportFormat
-import dessia_common.files as dcf
-from dessia_common.serialization import deserialize, serialize_with_pointers, serialize, update_pointers_data, \
-    serialize_dict, add_references, deserialize_argument
-=======
 from dessia_common.exports import ExportFormat, MarkdownWriter
 import dessia_common.templates
 from dessia_common.serialization import (deserialize, serialize_with_pointers, serialize, update_pointers_data,
                                          serialize_dict, add_references, deserialize_argument)
 from dessia_common.workflow.utils import ToScriptElement, blocks_to_script, nonblock_variables_to_script
->>>>>>> b709d89e
+
 
 
 T = TypeVar("T")
@@ -154,26 +142,7 @@
 RESULT_VARIABLE_NAME = "_result_name_"
 
 
-<<<<<<< HEAD
-
-def set_block_variable_names_from_dict(func):
-    """ Inspect function arguments to compute black variable names. """
-
-    def func_wrapper(cls, dict_):
-        obj = func(cls, dict_)
-        if 'input_names' in dict_:
-            for input_name, input_ in zip(dict_['input_names'], obj.inputs):
-                input_.name = input_name
-        if 'output_names' in dict_:
-            output_items = zip(dict_['output_names'], obj.outputs)
-            for output_name, output_ in output_items:
-                output_.name = output_name
-        return obj
-
-    return func_wrapper
-=======
 NAME_VARIABLE = Variable(type_=str, name=RESULT_VARIABLE_NAME, label="Result Name")
->>>>>>> b709d89e
 
 
 class Block(DessiaObject):
