#!/usr/bin/env python3
# -*- coding: utf-8 -*-
"""
Gathers all workflow relative features
"""
import ast
import time
import datetime
import tempfile
import json
import webbrowser

import io
from typing import List, Union, Type, Any, Dict, Tuple, Optional
from copy import deepcopy
import warnings
import traceback as tb
import networkx as nx
from dessia_common.templates import workflow_template
from dessia_common import DessiaObject, is_sequence, JSONSCHEMA_HEADER, jsonschema_from_annotation,\
    deserialize_argument, set_default_value, prettyname, serialize_dict, DisplaySetting

from dessia_common.utils.serialization import deserialize, serialize_with_pointers, serialize, update_pointers_data
from dessia_common.utils.types import serialize_typing, deserialize_typing, recursive_type, typematch, is_serializable
from dessia_common.utils.copy import deepcopy_value
from dessia_common.utils.docstrings import FAILED_ATTRIBUTE_PARSING, EMPTY_PARSED_ATTRIBUTE
from dessia_common.utils.diff import choose_hash
from dessia_common.typings import JsonSerializable, MethodType
from dessia_common.displays import DisplayObject
from dessia_common.breakdown import attrmethod_getter, ExtractionError

from dessia_common.workflow.utils import ToScriptElement


class Variable(DessiaObject):
    _standalone_in_db = False
    _eq_is_data_eq = False
    has_default_value: bool = False

    def __init__(self, memorize: bool = False, name: str = ''):
        """
        Variable for workflow
        """
        self.memorize = memorize
        DessiaObject.__init__(self, name=name)
        self.position = None

    def to_dict(self, use_pointers=True, memo=None, path: str = '#'):
        dict_ = DessiaObject.base_dict(self)
        dict_.update({'has_default_value': self.has_default_value})
        return dict_


class TypedVariable(Variable):
    has_default_value: bool = False

    def __init__(self, type_: Type, memorize: bool = False, name: str = ''):
        """
        Variable for workflow with a typing
        """
        Variable.__init__(self, memorize=memorize, name=name)
        self.type_ = type_

    def to_dict(self, use_pointers=True, memo=None, path: str = '#'):
        dict_ = DessiaObject.base_dict(self)
        dict_.update({'type_': serialize_typing(self.type_), 'memorize': self.memorize,
                      'has_default_value': self.has_default_value})
        return dict_

    @classmethod
    def dict_to_object(cls, dict_: JsonSerializable, force_generic: bool = False,
                       global_dict=None, pointers_memo: Dict[str, Any] = None, path: str = '#') -> 'TypedVariable':
        type_ = deserialize_typing(dict_['type_'])
        memorize = dict_['memorize']
        return cls(type_=type_, memorize=memorize, name=dict_['name'])

    def copy(self, deep: bool = False, memo=None):
        return TypedVariable(type_=self.type_, memorize=self.memorize, name=self.name)

    def _to_script(self) -> ToScriptElement:
        script = f"TypedVariable(type_={serialize_typing(self.type_)}, "
        script += f"memorize={self.memorize}, name='{self.name}')\n"

        imports = [self.full_classname]
        imports_as_is = None
        if "builtins" in serialize_typing(self.type_):
            imports_as_is = ["builtins"]
        else:
            imports.append(serialize_typing(self.type_))
        return ToScriptElement(declaration=script, imports=imports, imports_as_is=imports_as_is)


class VariableWithDefaultValue(Variable):
    has_default_value: bool = True

    def __init__(self, default_value: Any, memorize: bool = False, name: str = ''):
        """
        A variable with a default value
        """
        Variable.__init__(self, memorize=memorize, name=name)
        self.default_value = default_value


class TypedVariableWithDefaultValue(TypedVariable):
    has_default_value: bool = True

    def __init__(self, type_: Type, default_value: Any, memorize: bool = False, name: str = ''):
        """
        Workflow variables wit a type and a default value
        """
        TypedVariable.__init__(self, type_=type_, memorize=memorize, name=name)
        self.default_value = default_value

    def to_dict(self, use_pointers: bool = True, memo=None, path: str = '#'):
        dict_ = DessiaObject.base_dict(self)
        dict_.update({'type_': serialize_typing(self.type_), 'memorize': self.memorize,
                      'default_value': serialize(self.default_value), 'has_default_value': self.has_default_value})
        return dict_

    @classmethod
    def dict_to_object(cls, dict_: JsonSerializable, force_generic: bool = False, global_dict=None,
                       pointers_memo: Dict[str, Any] = None, path: str = '#') -> 'TypedVariableWithDefaultValue':
        type_ = deserialize_typing(dict_['type_'])
        default_value = deserialize(dict_['default_value'], global_dict=global_dict,
                                    pointers_memo=pointers_memo)
        return cls(type_=type_,
                   default_value=default_value,
                   memorize=dict_['memorize'],
                   name=dict_['name'])

    def copy(self, deep: bool = False, memo=None):
        """
        :param deep: DESCRIPTION, defaults to False
        :type deep: bool, optional
        :param memo: a memo to use, defaults to None
        :type memo: TYPE, optional
        :return: The copied object
        """
        if memo is None:
            memo = {}
        copied_default_value = deepcopy_value(self.default_value, memo=memo)
        return TypedVariableWithDefaultValue(type_=self.type_, default_value=copied_default_value,
                                             memorize=self.memorize, name=self.name)


def set_block_variable_names_from_dict(func):
    def func_wrapper(cls, dict_):
        obj = func(cls, dict_)
        if 'input_names' in dict_:
            for input_name, input_ in zip(dict_['input_names'], obj.inputs):
                input_.name = input_name
        if 'output_names' in dict_:
            output_items = zip(dict_['output_names'], obj.outputs)
            for output_name, output_ in output_items:
                output_.name = output_name
        return obj
    return func_wrapper


class Block(DessiaObject):
    _standalone_in_db = False
    _eq_is_data_eq = False
    _non_serializable_attributes = []

    def __init__(self, inputs: List[Variable], outputs: List[Variable],
                 position: Tuple[float, float] = (0, 0), name: str = ''):
        """
        An Abstract block. Do not instantiate alone
        """
        self.inputs = inputs
        self.outputs = outputs
        self.position = position
        DessiaObject.__init__(self, name=name)

    def equivalent_hash(self):
        """
        Custom hash version of block that does not overwrite __hash__ as we do not want to lose
        python default equality behavior. Used by workflow module only.
        """
        return len(self.__class__.__name__)

    def equivalent(self, other):
        """
        Custom eq version of block that does not overwrite __eq__ as we do not want to lose
        python default equality behavior. Used by workflow module only.
        """
        return self.__class__.__name__ == other.__class__.__name__

    def to_dict(self, use_pointers: bool = True, memo=None, path: str = '#'):
        dict_ = DessiaObject.base_dict(self)
        dict_['inputs'] = [i.to_dict() for i in self.inputs]
        dict_['outputs'] = [o.to_dict() for o in self.outputs]
        if self.position is not None:
            dict_['position'] = list(self.position)
        else:
            dict_['position'] = self.position
        return dict_

    def jointjs_data(self):
        data = {'block_class': self.__class__.__name__}
        if self.name != '':
            data['name'] = self.name
        else:
            data['name'] = self.__class__.__name__
        return data

    def _docstring(self):
        """
        Base function for submodel docstring computing
        """
        block_docstring = {i: EMPTY_PARSED_ATTRIBUTE for i in self.inputs}
        return block_docstring


class Pipe(DessiaObject):
    """
    :param input_variable: The input varaible of the pipe correspond to the \
    start of the arrow, its tail.
    :type input_variable: Variable
    :param output_variable: The output variable of the pipe correpond to the \
    end of the arrow, its hat.
    :type output_variable: Variable
    """
    _eq_is_data_eq = False

    def __init__(self, input_variable: Variable, output_variable: Variable, name: str = ''):
        self.input_variable = input_variable
        self.output_variable = output_variable
        DessiaObject.__init__(self, name=name)

    def to_dict(self, use_pointers=True, memo=None, path: str = '#'):
        """
        transform the pipe into a dict
        """
        return {'input_variable': self.input_variable, 'output_variable': self.output_variable}


class WorkflowError(Exception):
    pass


class Workflow(Block):
    """
    :param blocks: A List with all the Blocks used by the Worklow.
    :type blocks: List[Block]
    :param pipes: A List of Pipe objects.
    :type pipes: List[Pipe]
    :param imposed_variable_values: A dictionary of imposed variable values.
    :type imposed_variable_values: Dict
    :param description: A short description that will be displayed on workflow card (frontend).
                        Should be shorter than 100 chars
    :type description: str
    :param documentation: A long documentation that will be displayed on workflow page (frontend).
                          Can use markdown elements.
    :param name: The name of the workflow.
    :type name: str
    """
    _standalone_in_db = True
    _allowed_methods = ['run', 'start_run']
    _eq_is_data_eq = True
    _jsonschema = {
        "definitions": {}, "$schema": "http://json-schema.org/draft-07/schema#", "type": "object", "title": "Workflow",
        "required": ["blocks", "pipes", "outputs"], "python_typing": 'dessia_common.workflow.core.Workflow',
        "classes": ["dessia_common.workflow.core.Workflow"], "standalone_in_db": True,
        "properties": {
            "blocks": {
                "type": "array", "order": 0, "editable": True,
                "python_typing": "SubclassOf[dessia_common.workflow.Block]",
                "items": {"type": "object", "editable": True,
                          "classes": ["dessia_common.workflow.InstanciateModel", "dessia_common.workflow.ModelMethod",
                                      "dessia_common.workflow.ForEach", "dessia_common.workflow.ModelAttribute",
                                      "dessia_common.workflow.Function", "dessia_common.workflow.Sequence",
                                      "dessia_common.workflow.ForEach", "dessia_common.workflow.Unpacker",
                                      "dessia_common.workflow.Flatten", "dessia_common.workflow.Filter",
                                      "dessia_common.workflow.ParallelPlot", "dessia_common.workflow.Sum",
                                      "dessia_common.workflow.Substraction"]},
            },
            "pipes": {
                "type": "array", "order": 1, "editable": True, "python_typing": "List[dessia_common.workflow.Pipe]",
                "items": {
                    'type': 'objects', 'classes': ["dessia_common.workflow.Pipe"],
                    "python_type": "dessia_common.workflow.Pipe", "editable": True
                }
            },
            "outputs": {
                "type": "array", "order": 2, "python_typing": "List[dessia_common.workflow.Variable]",
                'items': {
                    'type': 'array', 'items': {'type': 'number'},
                    'python_typing': "dessia_common.workflow.Variable"
                }
            },
            "description": {"type": "string", "title": "Description", "editable": True,
                            "default_value": "", "python_typing": "builtins.str"},
            "documentation": {"type": "string", "title": "Documentation", "editable": True,
                              "default_value": "", "python_typing": "builtins.str"},
            "name": {'type': 'string', 'title': 'Name', 'editable': True, 'order': 3,
                     'default_value': '', 'python_typing': 'builtins.str'}
        }
    }

    def __init__(self, blocks, pipes, output, *, imposed_variable_values=None,
                 description: str = "", documentation: str = "", name: str = ""):
        self.blocks = blocks
        self.pipes = pipes

        if imposed_variable_values is None:
            self.imposed_variable_values = {}
        else:
            self.imposed_variable_values = imposed_variable_values

        self.coordinates = {}

        self.nonblock_variables = []
        self.variables = []
        for block in self.blocks:
            if isinstance(block, Workflow):
                raise ValueError("Using workflow as blocks is forbidden, use WorkflowBlock wrapper instead")
            self.variables.extend(block.inputs)
            self.variables.extend(block.outputs)
            try:
                self.coordinates[block] = (0, 0)
            except ValueError as err:
                raise ValueError(f"Cannot serialize block {block} ({block.name})") from err

        for pipe in self.pipes:
            upstream_var = pipe.input_variable
            downstream_var = pipe.output_variable
            if upstream_var not in self.variables:
                self.variables.append(upstream_var)
                self.nonblock_variables.append(upstream_var)
            if downstream_var not in self.variables:
                self.variables.append(downstream_var)
                self.nonblock_variables.append(downstream_var)

        self._utd_graph = False

        input_variables = []

        for variable in self.variables:
            if (variable not in self.imposed_variable_values) and \
                    (len(nx.ancestors(self.graph, variable)) == 0):
                # !!! Why not just : if nx.ancestors(self.graph, variable) ?
                # if not hasattr(variable, 'type_'):
                #     raise WorkflowError('Workflow as an untyped input variable: {}'.format(variable.name))
                input_variables.append(variable)

        self.description = description
        self.documentation = documentation

        if output is not None:
            output.memorize = True

        Block.__init__(self, input_variables, [output], name=name)
        self.output = self.outputs[0]

    def _data_hash(self):
        output_hash = hash(self.variable_indices(self.outputs[0]))

        base_hash = len(self.blocks) + 11 * len(self.pipes) + output_hash
        block_hash = int(sum(b.equivalent_hash() for b in self.blocks) % 10e5)
        return (base_hash + block_hash) % 1000000000

    def _data_eq(self, other_object):  # TODO: implement imposed_variable_values in equality
        if hash(self) != hash(other_object) or not Block.equivalent(self, other_object):
            return False
        # TODO: temp , reuse graph!!!!
        for block1, block2 in zip(self.blocks, other_object.blocks):
            if not block1.equivalent(block2):
                return False

        if len(self.imposed_variable_values) != len(other_object.imposed_variable_values):
            return False
        for imposed_key1, imposed_key2 in zip(self.imposed_variable_values.keys(),
                                              other_object.imposed_variable_values.keys()):
            if hash(imposed_key1) != hash(imposed_key2):
                return False
            imposed_value1 = self.imposed_variable_values[imposed_key1]
            imposed_value2 = other_object.imposed_variable_values[imposed_key2]
            if hash(imposed_value1) != hash(imposed_value2):
                return False

        return True

    def __deepcopy__(self, memo=None):
        """
        Returns the deep copy
        """
        if memo is None:
            memo = {}

        blocks = [b.__deepcopy__() for b in self.blocks]
        output_adress = self.variable_indices(self.output)
        if output_adress is None:
            output = None
        else:
            output_block = blocks[output_adress[0]]
            output = output_block.outputs[output_adress[2]]

        copied_workflow = Workflow(blocks=blocks, pipes=[], output=output, name=self.name)

        pipes = [self.copy_pipe(pipe=p, copied_workflow=copied_workflow) for p in self.pipes]

        imposed_variable_values = {}
        for variable, value in self.imposed_variable_values.items():
            new_variable = copied_workflow.variable_from_index(self.variable_indices(variable))
            imposed_variable_values[new_variable] = value

        copied_workflow = Workflow(blocks=blocks, pipes=pipes, output=output,
                                   imposed_variable_values=imposed_variable_values, name=self.name)
        return copied_workflow

    def copy_pipe(self, pipe: Pipe, copied_workflow: 'Workflow') -> Pipe:
        """
        Copy a pipe to another workflow
        """
        upstream_index = self.variable_indices(pipe.input_variable)

        if isinstance(upstream_index, int):
            pipe_upstream = pipe.input_variable.copy()
        elif isinstance(upstream_index, tuple):
            pipe_upstream = copied_workflow.variable_from_index(upstream_index)
        else:
            raise ValueError(f"Could not find variable at index {upstream_index}")

        downstream_index = self.variable_indices(pipe.output_variable)
        pipe_downstream = copied_workflow.variable_from_index(downstream_index)
        return Pipe(pipe_upstream, pipe_downstream)

    def display_settings(self) -> List[DisplaySetting]:
        """
        Computes the displays of the objects
        """
        display_settings = [DisplaySetting('documentation', 'markdown', 'to_markdown', None),
                            DisplaySetting('workflow', 'workflow', 'to_dict', None)]
        block_display_settings = [b._display_settings(block_index=i) for i, b in enumerate(self.blocks)
                                  if hasattr(b, "_display_settings")]
        for display_setting in block_display_settings:
            display_settings.extend(display_setting)
        return display_settings

    def to_markdown(self):
        """
        Sets workflow documentation as markdown
        """
        return self.documentation
        # return DisplayObject(type_="markdown", data=self.documentation)

    def _docstring(self):
        """
        Computes documentation of all blocks
        """
        docstrings = [b._docstring() for b in self.blocks]
        return docstrings

    @property
    def _method_jsonschemas(self):
        """
        Compute the run jsonschema (had to be overloaded)
        """
        jsonschemas = {'run': deepcopy(JSONSCHEMA_HEADER)}
        jsonschemas['run'].update({'classes': ['dessia_common.workflow.Workflow']})
        properties_dict = jsonschemas['run']['properties']
        required_inputs = []
        parsed_attributes = {}
        for i, input_ in enumerate(self.inputs):
            current_dict = {}
            if isinstance(input_, TypedVariable) or isinstance(input_, TypedVariableWithDefaultValue):
                annotation = (str(i), input_.type_)
            else:
                annotation = (str(i), Any)
            if input_ in self.nonblock_variables:
                title = input_.name
                parsed_attributes = None
            else:
                input_block = self.block_from_variable(input_)
                try:
                    block_docstring = input_block._docstring()
                    if input_ in block_docstring:
                        parsed_attributes[str(i)] = block_docstring[input_]
                except Exception:
                    parsed_attributes[(str(i))] = FAILED_ATTRIBUTE_PARSING
                if input_block.name:
                    name = input_block.name + ' - ' + input_.name
                    title = prettyname(name)
                else:
                    title = prettyname(input_.name)

            annotation_jsonschema = jsonschema_from_annotation(annotation=annotation, title=title, order=i + 1,
                                                               jsonschema_element=current_dict,
                                                               parsed_attributes=parsed_attributes)
            # Order is i+1 because of name that is at 0
            current_dict.update(annotation_jsonschema[str(i)])
            if not input_.has_default_value:
                required_inputs.append(str(i))
            else:
                dict_ = set_default_value(jsonschema_element=current_dict, key=str(i),
                                          default_value=input_.default_value)
                current_dict.update(dict_)
            if input_ not in self.imposed_variable_values:  # Removes from Optional in edits
                properties_dict[str(i)] = current_dict[str(i)]
        properties_dict[str(len(self.inputs) + 1)] = {'type': 'string', 'title': 'WorkflowRun Name', 'editable': True,
                                                      'order': 0, "description": "Name for the resulting WorkflowRun",
                                                      'default_value': '', 'python_typing': 'builtins.str'}
        jsonschemas['run'].update({'required': required_inputs, 'method': True,
                                   'python_typing': serialize_typing(MethodType)})
        jsonschemas['start_run'] = deepcopy(jsonschemas['run'])
        jsonschemas['start_run']['required'] = []
        return jsonschemas

    def _export_formats(self):
        """
        Reads block to compute available export formats
        """
        export_formats = DessiaObject._export_formats(self)
        export_formats.append({'extension': 'py', 'method_name': 'save_script_to_stream',
                               'text': True, 'args': {}})
        export_formats.extend([b._export_format(block_index=i) for i, b in enumerate(self.blocks)
                               if hasattr(b, "_export_format")])
        return export_formats

    def to_dict(self, use_pointers=True, memo=None, path='#'):
        """
        Compute a dict from the object content
        """
        if memo is None:
            memo = {}

        self.refresh_blocks_positions()
        dict_ = Block.to_dict(self)
        dict_['object_class'] = 'dessia_common.workflow.core.Workflow'  # TO force migrating from dessia_common.workflow
        blocks = [b.to_dict() for b in self.blocks]

        pipes = [self.pipe_variable_indices(p) for p in self.pipes]

        dict_.update({'blocks': blocks, 'pipes': pipes, 'output': self.variable_indices(self.outputs[0]),
                      'nonblock_variables': [v.to_dict() for v in self.nonblock_variables],
                      'package_mix': self.package_mix()})

        imposed_variable_values = {}
        for variable, value in self.imposed_variable_values.items():
            var_index = self.variable_indices(variable)

            if use_pointers:
                ser_value, memo = serialize_with_pointers(value, memo=memo,
                                                          path=f"{path}/imposed_variable_values/{var_index}")

            else:
                ser_value = serialize(value)
            imposed_variable_values[str(var_index)] = ser_value

        dict_.update({'description': self.description, 'documentation': self.documentation,
                      'imposed_variable_values': imposed_variable_values})
        return dict_

    @classmethod
    def dict_to_object(cls, dict_: JsonSerializable, force_generic: bool = False,
                       global_dict=None, pointers_memo: Dict[str, Any] = None, path: str = '#') -> 'Workflow':
        """
        Recompute the object from a dict
        """
        global_dict, pointers_memo = update_pointers_data(global_dict=global_dict, current_dict=dict_,
                                                          pointers_memo=pointers_memo)

        blocks = [deserialize(serialized_element=d, global_dict=global_dict, pointers_memo=pointers_memo)
                  for d in dict_["blocks"]]
        if 'nonblock_variables' in dict_:
            nonblock_variables = [deserialize(serialized_element=d, global_dict=global_dict,
                                              pointers_memo=pointers_memo)
                                  for d in dict_['nonblock_variables']]
        else:
            nonblock_variables = []

        pipes = []
        for source, target in dict_['pipes']:
            if isinstance(source, int):
                variable1 = nonblock_variables[source]
            else:
                ib1, _, ip1 = source
                variable1 = blocks[ib1].outputs[ip1]

            if isinstance(target, int):
                variable2 = nonblock_variables[target]
            else:
                ib2, _, ip2 = target
                variable2 = blocks[ib2].inputs[ip2]

            pipes.append(Pipe(variable1, variable2))

        if dict_['output'] is not None:
            output = blocks[dict_['output'][0]].outputs[dict_['output'][2]]
        else:
            output = None
        temp_workflow = cls(blocks=blocks, pipes=pipes, output=output)

        if 'imposed_variable_values' in dict_ and 'imposed_variables' in dict_:
            # Legacy support of double list
            imposed_variable_values = {}
            iterator = zip(dict_['imposed_variables'], dict_['imposed_variable_values'])
            for variable_index, serialized_value in iterator:
                value = deserialize(serialized_value, global_dict=global_dict, pointers_memo=pointers_memo)
                variable = temp_workflow.variable_from_index(variable_index)

                imposed_variable_values[variable] = value
        else:
            imposed_variable_values = {}
            if 'imposed_variable_indices' in dict_:
                for variable_index in dict_['imposed_variable_indices']:
                    variable = temp_workflow.variable_from_index(variable_index)
                    imposed_variable_values[variable] = variable.default_value
            if 'imposed_variable_values' in dict_:
                # New format with a dict
                for variable_index_str, serialized_value in dict_['imposed_variable_values'].items():
                    variable_index = ast.literal_eval(variable_index_str)
                    value = deserialize(serialized_value, global_dict=global_dict, pointers_memo=pointers_memo)
                    variable = temp_workflow.variable_from_index(variable_index)
                    imposed_variable_values[variable] = value

            if 'imposed_variable_indices' not in dict_ and 'imposed_variable_values' not in dict_:
                imposed_variable_values = None

        if "description" in dict_:
            # Retro-compatibility
            description = dict_["description"]
        else:
            description = ""

        if "documentation" in dict_:
            # Retro-compatibility
            documentation = dict_["documentation"]
        else:
            documentation = ""
        return cls(blocks=blocks, pipes=pipes, output=output,
                   imposed_variable_values=imposed_variable_values,
                   description=description, documentation=documentation, name=dict_["name"])

    def dict_to_arguments(self, dict_: JsonSerializable, method: str):
        """
        Process a json of arguments and deserialize them
        """
        dict_ = {int(k): v for k, v in dict_.items()}  # serialisation set keys as strings
        if method in self._allowed_methods:
            arguments_values = {}
            for i, input_ in enumerate(self.inputs):
                has_default = input_.has_default_value
                if not has_default or (has_default and i in dict_):
                    value = dict_[i]
                    deserialized_value = deserialize_argument(type_=input_.type_, argument=value)
                    arguments_values[i] = deserialized_value

            name_index = len(self.inputs) + 1
            if name_index in dict_:
                name = dict_[name_index]
            else:
                name = None
            arguments = {'input_values': arguments_values, 'name': name}
            return arguments
        raise NotImplementedError(f"Method {method} not in Workflow allowed methods")

    def method_dict(self, method_name: str = None, method_jsonschema: Any = None):
        return {}

    def variable_from_index(self, index: Union[int, Tuple[int, int, int]]):
        """
        Index elements are, in order : (Block index : int, Port side (0: input, 1: output), Port index : int)
        """
        if isinstance(index, int):
            variable = self.nonblock_variables[index]
        else:
            if not index[1]:
                variable = self.blocks[index[0]].inputs[index[2]]
            else:
                variable = self.blocks[index[0]].outputs[index[2]]
        return variable

    def _get_graph(self):
        """
        Cached property for graph
        """
        if not self._utd_graph:
            self._cached_graph = self._graph()
            self._utd_graph = True
        return self._cached_graph

    graph = property(_get_graph)

    def _graph(self):
        """
        Compute the networkx graph of the workflow
        """
        graph = nx.DiGraph()
        graph.add_nodes_from(self.variables)
        graph.add_nodes_from(self.blocks)
        for block in self.blocks:
            for input_parameter in block.inputs:
                graph.add_edge(input_parameter, block)
            for output_parameter in block.outputs:
                graph.add_edge(block, output_parameter)

        for pipe in self.pipes:
            graph.add_edge(pipe.input_variable, pipe.output_variable)
        return graph

    @property
    def runtime_blocks(self):
        """
        Returns blocks that are upstream for output
        """
        output_block = self.block_from_variable(self.output)
        output_upstreams = self.upstream_blocks(output_block)
        runtime_blocks = [output_block] + output_upstreams
        i = 0
        while output_upstreams and i <= len(self.blocks):
            block_upstreams = []
            for block in output_upstreams:
                block_upstreams.extend(self.upstream_blocks(block))
            output_upstreams = block_upstreams
            for candidate in block_upstreams:
                if candidate not in runtime_blocks:
                    runtime_blocks.append(candidate)
            i += 1
        return runtime_blocks

    def secondary_branch_blocks(self, block):
        upstream_blocks = self.upstream_blocks(block)
        branch_blocks = [block]
        i = 0
        candidates = upstream_blocks
        while candidates and i <= len(self.blocks):
            candidates = []
            for upstream_block in upstream_blocks:
                if upstream_block not in self.runtime_blocks and upstream_blocks not in branch_blocks:
                    branch_blocks.append(upstream_block)
                    candidates.extend(self.upstream_blocks(upstream_block))
            upstream_blocks = candidates
            i += 1
        return branch_blocks

    def pipe_from_variable_indices(self, upstream_indices: Union[int, Tuple[int, int, int]],
                                   downstream_indices: Union[int, Tuple[int, int, int]]) -> Pipe:
        """
        Gets a pipe from the global indices of its attached variables
        """
        for pipe in self.pipes:
            if self.variable_indices(pipe.input_variable) == upstream_indices \
                    and self.variable_indices(pipe.output_variable) == downstream_indices:
                return pipe
        msg = f"No pipe has {upstream_indices} as upstream variable and {downstream_indices} as downstream variable"
        raise ValueError(msg)

    def pipe_variable_indices(self, pipe: Pipe) -> Tuple[Union[int, Tuple[int, int, int]],
                                                         Union[int, Tuple[int, int, int]]]:
        """
        Returns the global indices of a pipe's attached variables
        """
        return self.variable_indices(pipe.input_variable), self.variable_indices(pipe.output_variable)

    def variable_input_pipe(self, variable: Variable) -> Optional[Pipe]:
        """
        Gets the incoming pipe for a variable. If variable is not connected, returns None
        """
        incoming_pipes = [p for p in self.pipes if p.output_variable == variable]
        if incoming_pipes:  # Inputs can only be connected to one pipe
            incoming_pipe = incoming_pipes[0]
            return incoming_pipe
        return None

    def variable_output_pipes(self, variable: Variable) -> List[Optional[Pipe]]:
        return [p for p in self.pipes if p.input_variable == variable]

    # def block_input_pipes(self, block: Block) -> List[Optional[Pipe]]:
    #     """
    #     Gets incoming pipes for every block variable.
    #     """
    #     return [self.variable_input_pipe(i) for i in block.inputs]

    # def block_output_pipes(self, block: Block) -> Dict[Variable, List[Pipe]]:
    #     """
    #     Returns all block outgoing pipes
    #     """
    #     return {o: self.variable_output_pipes(o) for o in block.outputs}

    def pipe_from_variable_indices(self, upstream_indices: Union[int, Tuple[int, int, int]],
                                   downstream_indices: Union[int, Tuple[int, int, int]]) -> Pipe:
        """
        Gets a pipe from the global indices of its attached variables
        """
        for pipe in self.pipes:
            if self.variable_indices(pipe.input_variable) == upstream_indices \
                    and self.variable_indices(pipe.output_variable) == downstream_indices:
                return pipe
        msg = f"No pipe has {upstream_indices} as upstream variable and {downstream_indices} as downstream variable"
        raise ValueError(msg)

    def pipe_variable_indices(self, pipe: Pipe) -> Tuple[Union[int, Tuple[int, int, int]],
                                                         Union[int, Tuple[int, int, int]]]:
        """
        Returns the global indices of a pipe's attached variables
        """
        return self.variable_indices(pipe.input_variable), self.variable_indices(pipe.output_variable)

    def variable_input_pipe(self, variable: Variable) -> Optional[Pipe]:
        """
        Gets the incoming pipe for a variable. If variable is not connected, returns None
        """
        incoming_pipes = [p for p in self.pipes if p.output_variable == variable]
        if incoming_pipes:  # Inputs can only be connected to one pipe
            incoming_pipe = incoming_pipes[0]
            return incoming_pipe
        return None

    def variable_output_pipes(self, variable: Variable) -> List[Optional[Pipe]]:
        return [p for p in self.pipes if p.input_variable == variable]

    # def block_input_pipes(self, block: Block) -> List[Optional[Pipe]]:
    #     """
    #     Gets incoming pipes for every block variable.
    #     """
    #     return [self.variable_input_pipe(i) for i in block.inputs]

    # def block_output_pipes(self, block: Block) -> Dict[Variable, List[Pipe]]:
    #     """
    #     Returns all block outgoing pipes
    #     """
    #     return {o: self.variable_output_pipes(o) for o in block.outputs}

    def upstream_blocks(self, block: Block) -> List[Block]:
        """
        Returns a list of given block's upstream blocks
        """
        # Setting a dict here to foresee a future use. Might be unnecessary
        upstream_variables = {"available": [], "nonblock": [], "wired": []}
        input_upstreams = [self.upstream_variable(i) for i in block.inputs]
        for variable in input_upstreams:
            if variable is None:
                upstream_variables["available"].append(variable)
            elif variable in self.nonblock_variables:
                upstream_variables["nonblock"].append(variable)
            else:
                upstream_variables["wired"].append(variable)
        upstream_blocks = [self.block_from_variable(v) for v in upstream_variables["wired"]]
        return list(set(upstream_blocks))

    def get_upstream_nbv(self, variable: Variable) -> Variable:
        """
        If given variable has an upstream nonblock_variable, return it
        otherwise return given variable itself
        """
        if not self.nonblock_variables:
            return variable
        upstream_variable = self.upstream_variable(variable)
        if upstream_variable is not None and upstream_variable in self.nonblock_variables:
            return upstream_variable
        return variable

    def upstream_variable(self, variable: Variable) -> Optional[Variable]:
        """
        Returns upstream variable if given variable is connected to a pipe as a pipe output

        :param variable: Variable to search an upstream for
        """
        incoming_pipe = self.variable_input_pipe(variable)
        if incoming_pipe:
            return incoming_pipe.input_variable
        return None

    def variable_indices(self, variable: Variable) -> Optional[Union[Tuple[int, int, int], int]]:
        """
        Returns global adress of given variable as a tuple or an int

        If variable is non block, return index of variable in variables sequence
        Else returns global adress (ib, i, ip)
        """
        if variable is None:
            return None

        for iblock, block in enumerate(self.blocks):
            if variable in block.inputs:
                ib1 = iblock
                ti1 = 0
                iv1 = block.inputs.index(variable)
                return ib1, ti1, iv1
            if variable in block.outputs:
                ib1 = iblock
                ti1 = 1
                iv1 = block.outputs.index(variable)
                return ib1, ti1, iv1

        upstream_variable = self.get_upstream_nbv(variable)
        if upstream_variable in self.nonblock_variables:
            # Free variable not attached to block
            return self.nonblock_variables.index(upstream_variable)
        raise WorkflowError(f"Something is wrong with variable {variable.name}")

    def block_from_variable(self, variable) -> Block:
        """
        Returns block of which given variable is attached to
        """
        iblock, _, _ = self.variable_indices(variable)
        return self.blocks[iblock]

    def output_disconnected_elements(self):
        """
        Return blocks and variables that are not attached to the output
        """
        disconnected_elements = []
        ancestors = nx.ancestors(self.graph, self.output)
        for block in self.blocks:
            if block not in ancestors:
                disconnected_elements.append(block)

        for variable in self.nonblock_variables:
            if variable not in ancestors:
                disconnected_elements.append(variable)
        return disconnected_elements

    def index(self, variable):
        """
        Deprecated, will be remove in version 0.8.0
        """
        warnings.warn("index method is deprecated, use input_index instead", DeprecationWarning)
        return self.input_index(variable)

    def input_index(self, variable: Variable) -> Optional[int]:
        """
        If variable is a workflow input, returns its index
        """
        upstream_variable = self.get_upstream_nbv(variable)
        if upstream_variable in self.inputs:
            return self.inputs.index(upstream_variable)
        return None

    def variable_index(self, variable: Variable) -> int:
        """
        Returns variable index in variables sequence
        """
        return self.variables.index(variable)

    def block_inputs_global_indices(self, block_index: int) -> List[int]:
        """
        Returns given block inputs global indices in inputs sequence
        """
        block = self.blocks[block_index]
        indices = [self.input_index(i) for i in block.inputs]
        return [i for i in indices if i is not None]

    def match_variables(self, serialize_output: bool = False):
        """
        Runs a check for every variable to find its matchable counterparts which means :
        - Variables are compatible workflow-wise
        - Their types are compatible
        """
        variable_match = {}
        for variable in self.variables:
            if isinstance(variable, TypedVariable):
                vartype = variable.type_
            else:
                continue
            if serialize_output:
                varkey = str(self.variable_indices(variable))
            else:
                varkey = variable
            variable_match[varkey] = []
            for other_variable in self.variables:
                if not self.variable_compatibility(variable, other_variable):
                    continue
                other_vartype = other_variable.type_
                if typematch(vartype, other_vartype):
                    if serialize_output:
                        varval = str(self.variable_indices(other_variable))
                    else:
                        varval = other_variable
                    variable_match[varkey].append(varval)
        return variable_match

    def variable_compatibility(self, variable: Variable, other_variable: Variable) -> bool:
        """
        Two variables are compatible if :
        - They are not equal
        - They don't share the same block
        - They are not input/input or output/output
        - They are typed
        """
        if variable == other_variable:
            # If this is the same variable, it is not compatible
            return False

        adress = self.variable_indices(variable)
        other_adress = self.variable_indices(other_variable)

        if variable not in self.nonblock_variables and other_variable not in self.nonblock_variables:
            # If both aren't NBVs we need to check more non-equality elements
            same_block = adress[0] == other_adress[0]
            same_side = adress[1] == other_adress[1]
            if same_block or same_side:
                # A variable cannot be compatible with one on a same block
                # or being the same side (input/input, output/output)
                return False
        # If both are NBVs, non-equality has already been checked
        # If one is NBV and not the other, there is no need to check non-equality

        if not (isinstance(variable, TypedVariable) and isinstance(other_variable, TypedVariable)):
            # Variable must be typed to be seen compatible
            return False
        return True

    def layout(self, min_horizontal_spacing=300, min_vertical_spacing=200, max_height=800, max_length=1500):
        """
        Computes workflow layout
        """
        coordinates = {}
        elements_by_distance = {}
        for element in self.blocks + self.nonblock_variables:
            distances = []
            paths = nx.all_simple_paths(self.graph, element, self.outputs[0])
            for path in paths:
                distance = 1
                for path_element in path[1:-1]:
                    if path_element in self.blocks:
                        distance += 1
                    elif path_element in self.nonblock_variables:
                        distance += 1
                distances.append(distance)
            try:
                distance = max(distances)
            except ValueError:
                distance = 3
            if distance in elements_by_distance:
                elements_by_distance[distance].append(element)
            else:
                elements_by_distance[distance] = [element]

        if len(elements_by_distance) != 0:
            max_distance = max(elements_by_distance.keys())
        else:
            max_distance = 3  # TODO: this is an awfull quick fix

        horizontal_spacing = max(min_horizontal_spacing, max_length / max_distance)

        for i, distance in enumerate(sorted(elements_by_distance.keys())[::-1]):
            vertical_spacing = min(min_vertical_spacing, max_height / len(elements_by_distance[distance]))
            for j, element in enumerate(elements_by_distance[distance]):
                coordinates[element] = (i * horizontal_spacing, (j + 0.5) * vertical_spacing)
        return coordinates

    def refresh_blocks_positions(self):
        """
        Recomputes block positions
        """
        coordinates = self.layout()
        for block in self.blocks:
            # TODO merge these two loops
            block.position = coordinates[block]
        for nonblock in self.nonblock_variables:
            nonblock.position = coordinates[nonblock]

    def plot_graph(self):
        """
        Plot graph by means of networking and matplotlib
        """
        pos = nx.kamada_kawai_layout(self.graph)
        nx.draw_networkx_nodes(self.graph, pos, self.blocks, node_shape='s', node_color='grey')
        nx.draw_networkx_nodes(self.graph, pos, self.variables, node_color='b')
        nx.draw_networkx_nodes(self.graph, pos, self.inputs, node_color='g')
        nx.draw_networkx_nodes(self.graph, pos, self.outputs, node_color='r')
        nx.draw_networkx_edges(self.graph, pos)

        labels = {}  # b: b.function.__name__ for b in self.block}
        for block in self.blocks:
            labels[block] = block.__class__.__name__
            for variable in self.variables:
                labels[variable] = variable.name
        nx.draw_networkx_labels(self.graph, pos, labels)

    def run(self, input_values, verbose=False, progress_callback=lambda x: None, name=None):
        """
        Full run of a workflow. Yields a WorkflowRun
        """
        log = ''

        state = self.start_run(input_values)
        state.activate_inputs(check_all_inputs=True)

        start_time = time.time()
        start_timestamp = datetime.datetime.now()

        log_msg = 'Starting workflow run at {}'
        log_line = log_msg.format(time.strftime('%d/%m/%Y %H:%M:%S UTC', time.gmtime(start_time)))
        log += (log_line + '\n')
        if verbose:
            print(log_line)

        state.continue_run(progress_callback=progress_callback)

        end_time = time.time()
        log_line = f"Workflow terminated in {end_time - start_time} s"

        log += log_line + '\n'
        if verbose:
            print(log_line)

        if not name:
            timestamp = start_timestamp.strftime("%m-%d (%H:%M)")
            name = f"{self.name} @ [{timestamp}]"
        return state.to_workflow_run(name=name)

    def start_run(self, input_values=None, name: str = None):
        """
        Partial run of a workflow. Yields a WorkflowState
        """
        return WorkflowState(self, input_values=input_values, name=name)

    def jointjs_data(self):
        """
        Computes the data needed for jointjs ploting
        """
        coordinates = self.layout()
        blocks = []
        for block in self.blocks:
            # TOCHECK Is it necessary to add is_workflow_input/output for outputs/inputs ??
            block_data = block.jointjs_data()
            inputs = [{'name': i.name, 'is_workflow_input': i in self.inputs,
                       'has_default_value': hasattr(i, 'default_value')} for i in block.inputs]
            outputs = [{'name': o.name, 'is_workflow_output': o in self.outputs} for o in block.outputs]
            block_data.update({'inputs': inputs, 'outputs': outputs, 'position': coordinates[block]})
            blocks.append(block_data)

        nonblock_variables = []
        for variable in self.nonblock_variables:
            is_input = variable in self.inputs
            nonblock_variables.append({'name': variable.name, 'is_workflow_input': is_input,
                                       'position': coordinates[variable]})
        edges = []
        for pipe in self.pipes:
            input_index = self.variable_indices(pipe.input_variable)
            if isinstance(input_index, int):
                node1 = input_index
            else:
                ib1, is1, ip1 = input_index
                if is1:
                    block = self.blocks[ib1]
                    ip1 += len(block.inputs)

                node1 = [ib1, ip1]

            output_index = self.variable_indices(pipe.output_variable)
            if isinstance(output_index, int):
                node2 = output_index
            else:
                ib2, is2, ip2 = output_index
                if is2:
                    block = self.blocks[ib2]
                    ip2 += len(block.inputs)

                node2 = [ib2, ip2]

            edges.append([node1, node2])

        data = Block.jointjs_data(self)
        data.update({'blocks': blocks, 'nonblock_variables': nonblock_variables, 'edges': edges})
        return data

    def plot(self, **kwargs):
        """
        Display workflow in web browser
        """
        data = json.dumps(self.jointjs_data())
        rendered_template = workflow_template.substitute(workflow_data=data)

        temp_file = tempfile.mkstemp(suffix='.html')[1]
        with open(temp_file, 'wb') as file:
            file.write(rendered_template.encode('utf-8'))
        webbrowser.open('file://' + temp_file)

    def is_valid(self):
        """
        Tell if the workflow is valid:
            * check type compatibility of pipes inputs/outputs
        """
        for pipe in self.pipes:
            if hasattr(pipe.input_variable, 'type_') and hasattr(pipe.output_variable, 'type_'):
                type1 = pipe.input_variable.type_
                type2 = pipe.output_variable.type_
                if type1 != type2:
                    try:
                        issubclass(pipe.input_variable.type_, pipe.output_variable.type_)
                    except TypeError as error:  # TODO: need of a real typing check
                        consistent = True
                        if not consistent:
                            raise TypeError(f"Inconsistent pipe type from pipe input {pipe.input_variable.name}"
                                            f"to pipe output {pipe.output_variable.name}: "
                                            f"{pipe.input_variable.type_} incompatible with"
                                            f"{pipe.output_variable.type_}") from error
        return True

    def package_mix(self) -> Dict[str, float]:
        """
        Compute a structure showing percentages of packages used
        """
        package_mix = {}
        for block in self.blocks:
            if hasattr(block, 'package_mix'):
                for package_name, fraction in block.package_mix().items():
                    if package_name in package_mix:
                        package_mix[package_name] += fraction
                    else:
                        package_mix[package_name] = fraction

        # Adimension
        fraction_sum = sum(package_mix.values())
        return {pn: f / fraction_sum for pn, f in package_mix.items()}

    def _to_script(self, prefix: str = '') -> ToScriptElement:
        """
        Computes elements for a to_script interpretation
        :returns: ToSriptElement
        """
        workflow_output_index = self.variable_indices(self.output)
        if workflow_output_index is None:
            raise ValueError("A workflow output must be set")

          # --- Blocks ---
        script_blocks = ""
        imports = []
        imports_as_is = []
        for ib, block in enumerate(self.blocks):
            block_script = block._to_script()
            imports.extend(block_script.imports)
            if block_script.before_declaration is not None:
                script_blocks += f"{block_script.before_declaration}\n"
            script_blocks += f'{prefix}block_{ib} = {block_script.declaration}\n'

        script_blocks += prefix + 'blocks = [{}]\n'\
            .format(', '.join([prefix + 'block_' + str(i) for i in range(len(self.blocks))]))

        # --- Pipes ---
        script_pipes = ""
        variable_index = 0
        for ip, pipe in enumerate(self.pipes):
            input_index = self.variable_indices(pipe.input_variable)
            if isinstance(input_index, int):  # NBV handling
                input_name = f'{prefix}variable_{variable_index}'
                input_script_elements = pipe.input_variable._to_script()
                imports.extend(input_script_elements.imports)
                imports_as_is.extend((input_script_elements.imports_as_is))
                script_pipes += f'{input_name } = {input_script_elements.declaration}'
                variable_index += 1
            else:
                input_name = f"{prefix}block_{input_index[0]}.outputs[{input_index[2]}]"

            output_index = self.variable_indices(pipe.output_variable)
            if isinstance(output_index, int):  # NBV handling
                output_name = f'{prefix}variable_{variable_index}'
                output_script_elements = pipe.output_variable._to_script()
                imports.extend(output_script_elements.imports)
                imports_as_is.extend(output_script_elements.imports_as_is)
                script_pipes += f'{output_name } = {output_script_elements.declaration}'
                variable_index += 1
            else:
                output_name = f"{prefix}block_{output_index[0]}.inputs[{output_index[2]}]"
            script_pipes += f"{prefix}pipe_{ip} = Pipe({input_name}, {output_name})\n"
        script_pipes += f"{prefix}pipes = [{', '.join([prefix + 'pipe_' + str(i) for i in range(len(self.pipes))])}]\n"

        # --- Building script ---
        output_name = f"{prefix}block_{workflow_output_index[0]}.outputs[{workflow_output_index[2]}]"

        full_script = f"{script_blocks}\n" \
                      f"{script_pipes}\n" \
                      f"{prefix}workflow = " \
                      f"Workflow({prefix}blocks, {prefix}pipes, output={output_name}, name='{self.name}')\n"

        for k, v in self.imposed_variable_values.items():
            variable_indice = self.variable_indices(k)
            if isinstance(variable_indice, int):
                variable_str = variable_indice
            else:
                [block_index, _, variable_index] = variable_indice
                variable_str = f"{prefix}blocks[{block_index}].inputs[{variable_index}]"
            full_script += f"{prefix}workflow.imposed_variable_values[{variable_str}] = {v}\n"

        return ToScriptElement(declaration=full_script, imports=imports, imports_as_is=imports_as_is)

    def to_script(self) -> str:
        """
        Computes a script representing the workflow.
        """
        workflow_output_index = self.variable_indices(self.output)
        if workflow_output_index is None:
            raise ValueError("A workflow output must be set")

        self_script = self._to_script()
        self_script.imports.append(self.full_classname)
        if len(self.pipes) > 0:
            self_script.imports.append(self.pipes[0].full_classname)

        script_imports = self_script.imports_to_str()

        return f"{script_imports}\n" \
               f"{self_script.declaration}"

    def save_script_to_stream(self, stream: io.StringIO):
        """
        Save the workflow to a python script to a stream
        """
        string = self.to_script()
        stream.seek(0)
        stream.write(string)

    def save_script_to_file(self, filename: str):
        """
        Save the workflow to a python script to a file on the disk
        """
        if not filename.endswith('.py'):
            filename += '.py'

        with open(filename, 'w', encoding='utf-8') as file:
            self.save_script_to_stream(file)


class WorkflowState(DessiaObject):
    _standalone_in_db = True
    _allowed_methods = ['block_evaluation', 'evaluate_next_block', 'continue_run',
                        'evaluate_maximum_blocks', 'add_block_input_values']
    _non_serializable_attributes = ['activated_items']

    def __init__(self, workflow: Workflow, input_values=None, activated_items=None, values=None,
                 start_time: float = None, end_time: float = None, output_value=None, log: str = '', name: str = ''):
        """
        A workflow State represents the state of execution of a workflow.
        """
        self.workflow = workflow
        if input_values is None:
            input_values = {}
        self.input_values = input_values

        if activated_items is None:
            activated_items = {p: False for p in workflow.pipes}
            activated_items.update({v: False for v in workflow.variables})
            activated_items.update({b: False for b in workflow.blocks})
        self.activated_items = activated_items

        if values is None:
            values = {}
        self.values = values

        if start_time is None:
            start_time = time.time()
        self.start_time = start_time

        self.end_time = end_time

        self.output_value = output_value
        self.log = log

        self.activate_inputs()
        DessiaObject.__init__(self, name=name)

    def __deepcopy__(self, memo=None):
        if memo is None:
            memo = {}

        workflow = self.workflow.copy(deep=True, memo=memo)
        input_values = deepcopy_value(value=self.input_values, memo=memo)
        values = {}
        for pipe, value in self.values.items():
            variable_indices = self.workflow.pipe_variable_indices(pipe)
            copied_pipe = workflow.pipe_from_variable_indices(*variable_indices)
            values[copied_pipe] = value

        activated_items = {}
        for item, value in self.activated_items.items():
            if isinstance(item, Variable):
                copied_item = workflow.variable_from_index(self.workflow.variable_indices(item))
            elif isinstance(item, Block):
                copied_item = workflow.blocks[self.workflow.blocks.index(item)]
            elif isinstance(item, Pipe):
                copied_item = workflow.pipes[self.workflow.pipes.index(item)]
            else:
                raise ValueError(f"WorkflowState Copy Error : item {item} cannot be activated")
            activated_items[copied_item] = value

        workflow_state = self.__class__(workflow=workflow, input_values=input_values, activated_items=activated_items,
                                        values=values, start_time=self.start_time, end_time=self.end_time,
                                        output_value=deepcopy_value(value=self.output_value, memo=memo),
                                        log=self.log, name=self.name)
        return workflow_state

    def _data_hash(self):
        progress = int(100 * self.progress)
        workflow = hash(self.workflow)
        output = choose_hash(self.output_value)
        input_values = sum(i * choose_hash(v) for (i, v) in self.input_values.items())
        values = len(self.values) * 7
        return (progress + workflow + output + input_values + values) % 1000000000

    def _data_eq(self, other_object: 'WorkflowState'):
        if not (self.__class__.__name__ == other_object.__class__.__name__
                and self.progress == other_object.progress
                and self.workflow == other_object.workflow
                and self.input_values.keys() == other_object.input_values.keys()
                and self.output_value == other_object.output_value):
            return False

        for index, value in self.input_values.items():
            if value != other_object.input_values[index]:
                return False

        for block, other_block in zip(self.workflow.blocks, other_object.workflow.blocks):
            if self.activated_items[block] != other_object.activated_items[other_block]:
                # Check block progress state
                return False
            variables = block.inputs + block.outputs
            other_variables = other_block.inputs + other_block.outputs
            for variable, other_variable in zip(variables, other_variables):
                if self.activated_items[variable] != other_object.activated_items[other_variable]:
                    # Check variables progress state
                    return False

        for pipe, other_pipe in zip(self.workflow.pipes, other_object.workflow.pipes):
            if self.activated_items[pipe] != other_object.activated_items[other_pipe]:
                # Check pipe progress state
                return False

            if self.activated_items[pipe] and pipe in self.values:
                if self.values[pipe] != other_object.values[other_pipe]:
                    # Check variable values for evaluated ones
                    return False
        return True

    def to_dict(self, use_pointers: bool = True, memo=None, path: str = '#'):
        """
        Transform object into a dict
        """
        # if not use_pointers:
        #     raise NotImplementedError('WorkflowState to_dict should not be called with use_pointers=False')
        if memo is None:
            memo = {}

        if use_pointers:
            workflow_dict = self.workflow.to_dict(path=f'{path}/workflow', memo=memo)
        else:
            workflow_dict = self.workflow.to_dict(use_pointers=False)

        dict_ = self.base_dict()
        # Force migrating from dessia_common.workflow
        dict_['object_class'] = 'dessia_common.workflow.core.WorkflowState'

        dict_['workflow'] = workflow_dict

        input_values = {}
        for input_, value in self.input_values.items():
            if use_pointers:
                path = f"{path}/input_values/{input_}"
                serialized_v, memo = serialize_with_pointers(value=value, memo=memo, path=path)
            else:
                serialized_v = serialize(value)
            input_values[str(input_)] = serialized_v

        dict_['input_values'] = input_values

        # Output value: priority for reference before values
        if self.output_value is not None:
            if use_pointers:
                path = f'{path}/output_value'
                serialized_output_value, memo = serialize_with_pointers(self.output_value, memo=memo, path=path)
            else:
                serialized_output_value = serialize(self.output_value)

            dict_.update({'output_value': serialized_output_value,
                          'output_value_type': recursive_type(self.output_value)})

        # Values
        values = {}
        for pipe, value in self.values.items():
            pipe_index = self.workflow.pipes.index(pipe)
            if use_pointers:
<<<<<<< HEAD
                path = f"{path}/values/{pipe_index}"
                serialized_value, memo = serialize_with_pointers(value=value, memo=memo, path=path)
=======
                # TODO This probably won't work on platform. Should serialise/deserialise
                serialized_value, memo = serialize_with_pointers(value=value, memo=memo,
                                                                 path=f"{path}/values/{pipe_index}")
>>>>>>> 40d24551
                values[str(pipe_index)] = serialized_value
            else:
                values[str(pipe_index)] = serialize(value)
        dict_['values'] = values

        # In the future comment these below and rely only on activated items
        dict_['evaluated_blocks_indices'] = [i for i, b in enumerate(self.workflow.blocks)
                                             if b in self.activated_items and self.activated_items[b]]

        dict_['evaluated_pipes_indices'] = [i for i, p in enumerate(self.workflow.pipes)
                                            if p in self.activated_items and self.activated_items[p]]

        dict_['evaluated_variables_indices'] = [self.workflow.variable_indices(v) for v in self.workflow.variables
                                                if v in self.activated_items and self.activated_items[v]]

        # Uncomment when refs are handled as dict keys
        # activated_items = {}
        # for key, activated in self.activated_items.items():
        #     s_key, memo = serialize_with_pointers(key, memo=memo, path=f'{path}/activated_items/{key}')
        #     print('s_key', s_key)
        #     activated_items[s_key] = activated

        dict_.update({'start_time': self.start_time, 'end_time': self.end_time, 'log': self.log})
        return dict_

    def state_display(self):
        """
        Compute display
        """

        memo = {}

        workflow_dict = self.workflow.to_dict(path='#/workflow', memo=memo)

        dict_ = self.base_dict()
        # Force migrating from dessia_common.workflow
        dict_['object_class'] = 'dessia_common.workflow.core.WorkflowState'

        dict_['workflow'] = workflow_dict

        dict_['filled_inputs'] = list(sorted(self.input_values.keys()))

        # Output value: priority for reference before values
        if self.output_value is not None:
            serialized_output_value, memo = serialize_with_pointers(self.output_value, memo=memo, path='#/output_value')
            dict_['output_value'] = serialized_output_value

        dict_['evaluated_blocks_indices'] = [i for i, b in enumerate(self.workflow.blocks)
                                             if b in self.activated_items and self.activated_items[b]]

        dict_['evaluated_pipes_indices'] = [i for i, p in enumerate(self.workflow.pipes)
                                            if p in self.activated_items and self.activated_items[p]]

        dict_['evaluated_variables_indices'] = [self.workflow.variable_indices(v) for v in self.workflow.variables
                                                if v in self.activated_items and self.activated_items[v]]

        dict_.update({'start_time': self.start_time, 'end_time': self.end_time, 'log': self.log})
        return dict_

    @classmethod
    def dict_to_object(cls, dict_: JsonSerializable, force_generic: bool = False,
                       global_dict=None, pointers_memo: Dict[str, Any] = None, path: str = '#') -> 'WorkflowState':

        global_dict, pointers_memo = update_pointers_data(global_dict=global_dict, current_dict=dict_,
                                                          pointers_memo=pointers_memo)

        workflow = Workflow.dict_to_object(dict_=dict_['workflow'], global_dict=global_dict,
                                           pointers_memo=pointers_memo, path=f"{path}/workflow")
        if 'output_value' in dict_:  # and 'output_value_type' in dict_:
            # type_ = dict_['output_value_type']
            value = dict_['output_value']
            output_value = deserialize(value, global_dict=global_dict,
                                       pointers_memo=pointers_memo, path=f'{path}/output_value')
        else:
            output_value = None

        values = {}
        if 'values' in dict_:
            for i, value in dict_['values'].items():
                values[workflow.pipes[int(i)]] = deserialize(value, global_dict=global_dict,
                                                             pointers_memo=pointers_memo, path=f'{path}/values/{i}')
<<<<<<< HEAD
        # elif 'variable_values' in dict_:
        #     for i, value in dict_['variable_values'].items():
        #         values[workflow.variables[int(i)]] = deserialize(value, global_dict=dict_,
        #                                                          pointers_memo=pointers_memo,
        #                                                          path=f'{path}/variable_values/{i}')
=======
>>>>>>> 40d24551

        input_values = {int(i): deserialize(v, global_dict=global_dict, pointers_memo=pointers_memo,
                                            path=f"{path}/input_values/{i}") for i, v in dict_['input_values'].items()}

        activated_items = {b: i in dict_['evaluated_blocks_indices'] for i, b in enumerate(workflow.blocks)}

        activated_items.update({p: i in dict_['evaluated_pipes_indices'] for i, p in enumerate(workflow.pipes)})

        var_indices = []
        for variable_indices in dict_['evaluated_variables_indices']:
            if is_sequence(variable_indices):
                var_indices.append(tuple(variable_indices))  # json serialisation loses tuples
            else:
                var_indices.append(variable_indices)
        activated_items.update({v: workflow.variable_indices(v) in var_indices for v in workflow.variables})

        return cls(workflow=workflow, input_values=input_values, activated_items=activated_items,
                   values=values, start_time=dict_['start_time'], end_time=dict_['end_time'],
                   output_value=output_value, log=dict_['log'], name=dict_['name'])

    def add_input_value(self, input_index: int, value):
        """
        Add a value for given input
        """
        input_ = self.workflow.inputs[input_index]
        self._activate_input(input_=input_, value=value)

    def add_several_input_values(self, indices: List[int], values):
        """
        Add several values for given inputs
        """
        for index in indices:
            input_ = self.workflow.inputs[index]
            if index not in values:
                if self.activated_items[input_] and index in self.input_values:
                    value = self.input_values[index]
                else:
                    msg = f"Value {input_.name} of index {index} in inputs has no value"
                    if isinstance(input_, TypedVariable):
                        msg += f": should be instance of {input_.type_}"
                    raise ValueError(msg)
            else:
                value = values[index]
            self.add_input_value(input_index=index, value=value)

    def add_block_input_values(self, block_index: int, values):
        """
        Add inputs values for given block
        """
        values = {int(k): v for k, v in values.items()}  # serialisation set keys as strings
        indices = self.workflow.block_inputs_global_indices(block_index)
        self.add_several_input_values(indices=indices, values=values)

    @staticmethod
    def display_settings() -> List[DisplaySetting]:
        """
        Computes the displays of the objects
        """
        return [DisplaySetting('workflow-state', 'workflow_state', 'state_display', None)]

    @property
    def progress(self):
        """
        Return the current progress, a float between 0. (nothing has been evaluated),
        to 1. (every computational block evaluated)
        """
        evaluated_blocks = [self.activated_items[b] for b in self.workflow.runtime_blocks]
        progress = sum(evaluated_blocks) / len(evaluated_blocks)
        if progress == 1 and self.end_time is None:
            self.end_time = time.time()
        return progress

    def block_evaluation(self, block_index: int, progress_callback=lambda x: None) -> bool:
        """
        Select a block to evaluate
        """
        block = self.workflow.blocks[block_index]

        self.activate_inputs()

        if block in self._activable_blocks():
            self._evaluate_block(block)
            progress_callback(self.progress)
            return True
        return False

    def evaluate_next_block(self, progress_callback=lambda x: None) -> Optional[Block]:
        """
        Evaluate a block
        """
        self.activate_inputs()

        blocks = self._activable_blocks()
        if blocks:
            block = blocks[0]
            self._evaluate_block(block)
            progress_callback(self.progress)
            return block
        return None

    def continue_run(self, progress_callback=lambda x: None, export: bool = False):
        """
        Evaluate all possible blocks
        """
        self.activate_inputs()

        evaluated_blocks = []
        something_activated = True
        while something_activated:  # and (self.progress < 1 or export)
            something_activated = False

            for block in self._activable_blocks():
                evaluated_blocks.append(block)
                self._evaluate_block(block)
                if not export:
                    progress_callback(self.progress)
                something_activated = True
        return evaluated_blocks

    def _activate_pipe(self, pipe: Pipe, value):
        self.values[pipe] = value
        self.activated_items[pipe] = True
        self._activate_variable(variable=pipe.output_variable, value=value)

    def _activate_block(self, block: Block, output_values):
        # Unpacking result of evaluation
        output_items = zip(block.outputs, output_values)
        for output, output_value in output_items:
            self._activate_variable(variable=output, value=output_value)
        self.activated_items[block] = True

    def _activate_variable(self, variable: Variable, value):
        outgoing_pipes = self.workflow.variable_output_pipes(variable)
        if self.workflow.output == variable:
            self.output_value = value
        for outgoing_pipe in outgoing_pipes:
            self._activate_pipe(pipe=outgoing_pipe, value=value)
        self.activated_items[variable] = True

    def _activate_input(self, input_: TypedVariable, value):  # Inputs must always be Typed
        # Type checking
        value_type_check(value, input_.type_)
        input_index = self.workflow.input_index(input_)
        self.input_values[input_index] = value
        self._activate_variable(variable=input_, value=value)
        downstream_pipes = self.workflow.variable_output_pipes(input_)
        for pipe in downstream_pipes:
            self._activate_pipe(pipe=pipe, value=value)

    def _activable_blocks(self):
        """
        Returns a list of all activable blocks, ie blocks that have all inputs ready for evaluation
        """
        # if self.progress < 1:
        #     blocks = self.workflow.runtime_blocks
        # else:
        #     blocks = self.workflow.export_blocks
        return [b for b in self.workflow.runtime_blocks
                if not self.activated_items[b] and self._block_activable_by_inputs(b)]

    def _block_activable_by_inputs(self, block: Block):
        """
        Returns wether a block has all its inputs active and can be activated
        """
        for function_input in block.inputs:
            if not self.activated_items[function_input]:
                return False
        return True

    def _evaluate_block(self, block, progress_callback=lambda x: x, verbose=False):
        """
        Evaluate given block
        """
        if verbose:
            log_line = f"Evaluating block {block.name}"
            self.log += log_line + '\n'
            if verbose:
                print(log_line)

        local_values = {}
        for input_ in block.inputs:
            incoming_pipe = self.workflow.variable_input_pipe(input_)
            if incoming_pipe is None:
                # Input isn't connected, it's a workflow input
                input_index = self.workflow.input_index(input_)
                value = self.input_values[input_index]
            else:
                value = self.values[incoming_pipe]
            self._activate_variable(variable=input_, value=value)
            local_values[input_] = value

        output_values = block.evaluate(local_values)
        self._activate_block(block=block, output_values=output_values)

        # Updating progress
        if progress_callback is not None:
            progress_callback(self.progress)

    def activate_inputs(self, check_all_inputs=False):
        """
        Returns if all inputs are activated
        """
        # Input activation
        for index, variable in enumerate(self.workflow.inputs):
            if index in self.input_values:
                self._activate_input(input_=variable, value=self.input_values[index])
            elif variable in self.workflow.imposed_variable_values:
                self._activate_input(input_=variable, value=self.workflow.imposed_variable_values[variable])
            elif hasattr(variable, 'default_value'):
                self._activate_input(input_=variable, value=variable.default_value)
            elif check_all_inputs:
                msg = f"Value {variable.name} of index {index} in inputs has no value"
                if isinstance(variable, TypedVariable):
                    msg += f": should be instance of {variable.type_}"
                raise ValueError(msg)

    def to_workflow_run(self, name=''):
        """
        If state is complete, returns a WorkflowRun
        """
        if self.progress == 1:
            values = {p: self.values[p] for p in self.workflow.pipes if p in self.values}
            return WorkflowRun(workflow=self.workflow, input_values=self.input_values, output_value=self.output_value,
                               values=values, activated_items=self.activated_items, start_time=self.start_time,
                               end_time=self.end_time, log=self.log, name=name)
        raise ValueError('Workflow not completed')

    def _export_formats(self):
        """
        Reads block to compute available export formats
        """
        export_formats = DessiaObject._export_formats(self)
        for i, block in enumerate(self.workflow.blocks):
            if hasattr(block, "_export_format"):
                export_formats.append(block._export_format(i))
        return export_formats

    def export(self, block_index: int):
        """
        Perform export
        """
        if self.progress >= 1:
            block = self.workflow.blocks[block_index]
            # TODO We should track different Export branches and run the only one concerned.
            #  Should we use evaluate_block ?
            self.continue_run(export=True)

            output = block.outputs[0]
            return self.values[output]
        raise RuntimeError("Workflow has not reached its output and cannot be exported")


class WorkflowRun(WorkflowState):
    _standalone_in_db = True
    _allowed_methods = ['run_again']
    _eq_is_data_eq = True
    _jsonschema = {
        "definitions": {}, "$schema": "http://json-schema.org/draft-07/schema#", "type": "object",
        "standalone_in_db": True, "title": "WorkflowRun Base Schema", "required": [],
        "python_typing": 'dessia_common.workflow.WorkflowRun', "classes": ["dessia_common.workflow.core.WorkflowRun"],
        "properties": {
            "workflow": {"type": "object", "title": "Workflow", "python_typing": "dessia_common.workflow.Workflow",
                         "classes": ["dessia_common.workflow.Workflow"], "order": 0,
                         "editable": False, "description": "Workflow"},
            'output_value': {"type": "object", "classes": "Any", "title": "Values",
                             "description": "Input and output values", "editable": False,
                             "order": 1, "python_typing": "Any"},
            'input_values': {
                'type': 'object', 'order': 2, 'editable': False,
                'title': 'Input Values', "python_typing": "Dict[str, Any]",
                'patternProperties': {
                    '.*': {'type': "object", 'classes': 'Any'}
                }
            },
            'start_time': {"type": "number", "title": "Start Time", "editable": False, "python_typing": "builtins.int",
                           "description": "Start time of simulation", "order": 4},
            'end_time': {"type": "number", "title": "End Time", "editable": False, "python_typing": "builtins.int",
                         "description": "End time of simulation", "order": 5},
            'log': {"type": "string", "title": "Log", "editable": False, 'python_typing': 'builtins.str',
                    "description": "Log", "order": 6},
            "name": {'type': 'string', 'title': 'Name', 'editable': True, 'order': 7,
                     'default_value': '', 'python_typing': 'builtins.str'}
        }
    }

    def __init__(self, workflow: Workflow, input_values, output_value, values,
                 activated_items: Dict[Union[Pipe, Block, Variable], bool],
                 start_time: float, end_time: float = None, log: str = "", name: str = ""):
        if end_time is None:
            end_time = time.time()
        self.end_time = end_time
        self.execution_time = end_time - start_time
        filtered_values = {k: v for k, v in values.items() if is_serializable(v)}
        filtered_input_values = {k: v for k, v in input_values.items() if is_serializable(v)}
        WorkflowState.__init__(self, workflow=workflow, input_values=filtered_input_values,
                               activated_items=activated_items, values=filtered_values, start_time=start_time,
                               output_value=output_value, log=log, name=name)

    def to_dict(self, use_pointers: bool = True, memo=None, path: str = '#'):
        """
        Adds variable values to super WorkflowState dict
        """
        if memo is None:
            memo = {}  # To make sure we have the good ref for next steps
        dict_ = WorkflowState.to_dict(self, use_pointers=use_pointers, memo=memo, path=path)

        # To force migrating from dessia_common.workflow
        dict_['object_class'] = 'dessia_common.workflow.core.WorkflowRun'
        return dict_

    def display_settings(self) -> List[DisplaySetting]:
        """
        Computes the displays settings of the objects
        """
        display_settings = self.workflow.display_settings()

        # Find & order displayable blocks
        d_blocks = [b for b in self.workflow.blocks if hasattr(b, 'display_') and hasattr(b, "_display_settings")]
        # Change last line to isinstance ? Not possible because of circular imports ?
        sorted_d_blocks = sorted(d_blocks, key=lambda b: b.order)
        for block in sorted_d_blocks:
            block_index = self.workflow.blocks.index(block)
            local_values = {}
            for i, input_ in enumerate(block.inputs):
                incoming_pipe = self.workflow.variable_input_pipe(input_)
                local_values[input_] = self.values[incoming_pipe]
            settings = block._display_settings(block_index, local_values)  # Code intel is not working properly here
            if settings is not None:
                display_settings.extend(settings)

        if isinstance(self.output_value, DessiaObject):
            output_display_settings = [ds.compose(attribute='output_value', serialize_data=True)
                                       for ds in self.output_value.display_settings()]
            display_settings.extend(output_display_settings)

        return display_settings

    def _get_from_path(self, path: str):
        """
        Extracts subobject at given path. Tries the generic function, then applies specific cases if it fails.
        Returns found object
        """
        try:
            return DessiaObject._get_from_path(self, path)
        except ExtractionError:
            segments = path.split("/")
            first_segment = segments[1]
            if first_segment == "values" and len(segments) >= 3:
                pipe_index = int(segments[2])
                pipe = self.workflow.pipes[pipe_index]
                value = self.values[pipe]
                if len(segments) > 3:
                    return DessiaObject._get_from_path(value, f"#/{'/'.join(segments[3:])}")
                return value
        raise NotImplementedError(f"WorkflowRun : Specific object from path method is not defined for path '{path}'")

    def _display_from_selector(self, selector: str, **kwargs) -> DisplayObject:
        """
        Generate the display from the selector
        """
        # TODO THIS IS A TEMPORARY DIRTY HOTFIX OVERWRITE.
        #  WE SHOULD IMPLEMENT A WAY TO GET RID OF REFERENCE PATH WITH URLS
        track = ""
        refpath = kwargs.get("reference_path", "")
        if selector in ["documentation", "workflow"]:
            return self.workflow._display_from_selector(selector)

        if selector == "workflow-state":
            return DessiaObject._display_from_selector(self, selector)

        # Displays for blocks (getting reference path from block_display return)
        display_setting = self._display_settings_from_selector(selector)
        try:
            if display_setting.method == "block_display":
                # Specific hotfix : we propagate reference_path through block_display method
                display_object, refpath = attrmethod_getter(self, display_setting.method)(**display_setting.arguments)
                data = display_object["data"]
            else:
                # But not when calling result objects display methods.
                # We end up here when evaluating output value display
                data = attrmethod_getter(self, display_setting.method)(**display_setting.arguments)
        except:
            data = None
            track = tb.format_exc()

        if display_setting.serialize_data:
            data = serialize(data)
        return DisplayObject(type_=display_setting.type, data=data, reference_path=refpath, traceback=track)

    def block_display(self, block_index: int, display_index: int):
        """
        Computes the display of associated block to use integrate it in the workflow run displays
        """
        self.activate_inputs()
        block = self.workflow.blocks[block_index]
        if block in self._activable_blocks():
            self._evaluate_block(block)
        reference_path = ""
        local_values = {}
        for i, input_ in enumerate(block.inputs):
            incoming_pipe = self.workflow.variable_input_pipe(input_)
            local_values[input_] = self.values[incoming_pipe]
            if i == block._displayable_input:
                # TODO This probably won't work on platform. Should serialise/deserialise
                reference_path = f'values/{self.workflow.pipes.index(incoming_pipe)}'
        display_ = block.display_(local_values=local_values, reference_path=reference_path)
        return display_[display_index], reference_path

    def dict_to_arguments(self, dict_: JsonSerializable, method: str):
        if method in self._allowed_methods:
            return self.workflow.dict_to_arguments(dict_=dict_, method='run')
        raise NotImplementedError(f"Method {method} not in WorkflowRun allowed methods")

    def method_dict(self, method_name: str = None, method_jsonschema: Any = None):
        if method_name is not None and method_name == 'run_again' and method_jsonschema is not None:
            dict_ = serialize_dict(self.input_values)
            for property_, value in method_jsonschema['properties'].items():
                if property_ in dict_ and 'object_id' in value and 'object_class' in value:
                    # TODO : Check. this is probably useless as we are not dealing with default values here
                    dict_[property_] = value
            return dict_
        # TODO Check this result. Might raise an error
        return DessiaObject.method_dict(self, method_name=method_name, method_jsonschema=method_jsonschema)

    def run_again(self, input_values, progress_callback=None, name=None):
        """
        Execute workflow again with given inputs
        """
        return self.workflow.run(input_values=input_values, verbose=False,
                                 progress_callback=progress_callback, name=name)

    @property
    def _method_jsonschemas(self):
        # TODO This is outdated now that WorkflowRun inherits from WorkflowState and has already broke once.
        #  We should outsource the "run" jsonschema computation from workflow in order to mutualize it with run_again,
        #  and have WorkflowRun have its inheritances from WorkflowState _method_jsonschema method
        workflow_jsonschemas = self.workflow._method_jsonschemas
        jsonschemas = {"run_again": workflow_jsonschemas.pop('run')}
        jsonschemas['run_again']['classes'] = ["dessia_common.workflow.WorkflowRun"]
        return jsonschemas


def value_type_check(value, type_):
    try:  # TODO: Subscripted generics cannot be used...
        if not isinstance(value, type_):
            return False
    except TypeError:
        pass
    return True<|MERGE_RESOLUTION|>--- conflicted
+++ resolved
@@ -779,50 +779,6 @@
     #     """
     #     return {o: self.variable_output_pipes(o) for o in block.outputs}
 
-    def pipe_from_variable_indices(self, upstream_indices: Union[int, Tuple[int, int, int]],
-                                   downstream_indices: Union[int, Tuple[int, int, int]]) -> Pipe:
-        """
-        Gets a pipe from the global indices of its attached variables
-        """
-        for pipe in self.pipes:
-            if self.variable_indices(pipe.input_variable) == upstream_indices \
-                    and self.variable_indices(pipe.output_variable) == downstream_indices:
-                return pipe
-        msg = f"No pipe has {upstream_indices} as upstream variable and {downstream_indices} as downstream variable"
-        raise ValueError(msg)
-
-    def pipe_variable_indices(self, pipe: Pipe) -> Tuple[Union[int, Tuple[int, int, int]],
-                                                         Union[int, Tuple[int, int, int]]]:
-        """
-        Returns the global indices of a pipe's attached variables
-        """
-        return self.variable_indices(pipe.input_variable), self.variable_indices(pipe.output_variable)
-
-    def variable_input_pipe(self, variable: Variable) -> Optional[Pipe]:
-        """
-        Gets the incoming pipe for a variable. If variable is not connected, returns None
-        """
-        incoming_pipes = [p for p in self.pipes if p.output_variable == variable]
-        if incoming_pipes:  # Inputs can only be connected to one pipe
-            incoming_pipe = incoming_pipes[0]
-            return incoming_pipe
-        return None
-
-    def variable_output_pipes(self, variable: Variable) -> List[Optional[Pipe]]:
-        return [p for p in self.pipes if p.input_variable == variable]
-
-    # def block_input_pipes(self, block: Block) -> List[Optional[Pipe]]:
-    #     """
-    #     Gets incoming pipes for every block variable.
-    #     """
-    #     return [self.variable_input_pipe(i) for i in block.inputs]
-
-    # def block_output_pipes(self, block: Block) -> Dict[Variable, List[Pipe]]:
-    #     """
-    #     Returns all block outgoing pipes
-    #     """
-    #     return {o: self.variable_output_pipes(o) for o in block.outputs}
-
     def upstream_blocks(self, block: Block) -> List[Block]:
         """
         Returns a list of given block's upstream blocks
@@ -1449,8 +1405,8 @@
         input_values = {}
         for input_, value in self.input_values.items():
             if use_pointers:
-                path = f"{path}/input_values/{input_}"
-                serialized_v, memo = serialize_with_pointers(value=value, memo=memo, path=path)
+                serialized_v, memo = serialize_with_pointers(value=value, memo=memo,
+                                                             path=f"{path}/input_values/{input_}")
             else:
                 serialized_v = serialize(value)
             input_values[str(input_)] = serialized_v
@@ -1460,8 +1416,8 @@
         # Output value: priority for reference before values
         if self.output_value is not None:
             if use_pointers:
-                path = f'{path}/output_value'
-                serialized_output_value, memo = serialize_with_pointers(self.output_value, memo=memo, path=path)
+                serialized_output_value, memo = serialize_with_pointers(self.output_value, memo=memo,
+                                                                        path=f'{path}/output_value')
             else:
                 serialized_output_value = serialize(self.output_value)
 
@@ -1473,14 +1429,9 @@
         for pipe, value in self.values.items():
             pipe_index = self.workflow.pipes.index(pipe)
             if use_pointers:
-<<<<<<< HEAD
-                path = f"{path}/values/{pipe_index}"
-                serialized_value, memo = serialize_with_pointers(value=value, memo=memo, path=path)
-=======
                 # TODO This probably won't work on platform. Should serialise/deserialise
                 serialized_value, memo = serialize_with_pointers(value=value, memo=memo,
                                                                  path=f"{path}/values/{pipe_index}")
->>>>>>> 40d24551
                 values[str(pipe_index)] = serialized_value
             else:
                 values[str(pipe_index)] = serialize(value)
@@ -1562,14 +1513,6 @@
             for i, value in dict_['values'].items():
                 values[workflow.pipes[int(i)]] = deserialize(value, global_dict=global_dict,
                                                              pointers_memo=pointers_memo, path=f'{path}/values/{i}')
-<<<<<<< HEAD
-        # elif 'variable_values' in dict_:
-        #     for i, value in dict_['variable_values'].items():
-        #         values[workflow.variables[int(i)]] = deserialize(value, global_dict=dict_,
-        #                                                          pointers_memo=pointers_memo,
-        #                                                          path=f'{path}/variable_values/{i}')
-=======
->>>>>>> 40d24551
 
         input_values = {int(i): deserialize(v, global_dict=global_dict, pointers_memo=pointers_memo,
                                             path=f"{path}/input_values/{i}") for i, v in dict_['input_values'].items()}
