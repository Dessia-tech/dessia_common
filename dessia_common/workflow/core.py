--- conflicted
+++ resolved
@@ -1501,12 +1501,6 @@
             if self.activated_items[pipe] != other_object.activated_items[other_pipe]:
                 # Check pipe progress state
                 return False
-<<<<<<< HEAD
-            if self.activated_items[pipe] and pipe in self.values:
-                if self.values[pipe] != other_object.values[other_pipe]:
-                    # Check variable values for evaluated ones
-                    return False
-=======
 
             # Not comparing values, to avoid comparing cleaned values
             # if self.activated_items[pipe] and pipe in self.values:
@@ -1515,7 +1509,6 @@
             #         if self.values[pipe] != other_object.values[other_pipe]:
             #             # Check variable values for evaluated ones
             #             return False
->>>>>>> 9f0fa68b
         return True
 
     def to_dict(self, use_pointers: bool = True, memo=None, path: str = '#', id_method=True, id_memo=None):
@@ -1536,15 +1529,6 @@
         dict_['object_class'] = 'dessia_common.workflow.core.WorkflowState'
 
         input_values = {}
-<<<<<<< HEAD
-        for input_, value in self.input_values.items():
-            if use_pointers:
-                serialized_v, memo = serialize_with_pointers(value=value, memo=memo,
-                                                             path=f"{path}/input_values/{input_}", id_memo=id_memo)
-            else:
-                serialized_v = serialize(value)
-            input_values[str(input_)] = serialized_v
-=======
         for input_number, value in self.input_values.items():
             if self.workflow.inputs[input_number] not in self.workflow.file_inputs:
                 if use_pointers:
@@ -1555,7 +1539,6 @@
                     serialized_v = serialize(value)
                 input_values[str(input_number)] = serialized_v
 
->>>>>>> 9f0fa68b
         dict_['input_values'] = input_values
 
         # Output value: priority for reference before values
