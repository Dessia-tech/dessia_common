--- conflicted
+++ resolved
@@ -1132,7 +1132,6 @@
         if workflow_output_index is None:
             raise ValueError("A workflow output must be set")
 
-<<<<<<< HEAD
           # --- Blocks ---
         script_blocks = ""
         if prefix == "":
@@ -1154,26 +1153,6 @@
             script_pipes += f"# -- Pipes -- \n"
         variable_index = 0
         for ip, pipe in enumerate(self.pipes):
-=======
-        script_blocks = ''
-        for idxb, block in enumerate(self.blocks):
-            block_script, classes_block = block.to_script()
-            classes.extend(classes_block)
-            script_blocks += f'block_{idxb} = {block_script}\n'
-
-        script = ('import dessia_common.workflow as dcw\n'
-                  + 'import dessia_common.workflow.blocks as dcw_blocks\n'
-                  + 'import dessia_common.typings as dct\n\n')
-
-        modules = {'.'.join(c.split('.')[:-1]) for c in classes}
-        for module in modules:
-            script += f'import {module}\n'
-        script += '\n'
-        script += script_blocks
-        script += f"blocks = [{', '.join(['block_' + str(i) for i in range(len(self.blocks))])}]\n"
-
-        for idxp, pipe in enumerate(self.pipes):
->>>>>>> 59b8d262
             input_index = self.variable_indices(pipe.input_variable)
             if isinstance(input_index, int): # NBV handling
                 input_name = f'{prefix}variable_{variable_index}'
@@ -1188,7 +1167,6 @@
                 output_name = f'{prefix}variable_{variable_index}'
                 variable_index += 1
             else:
-<<<<<<< HEAD
                 output_name = f"{prefix}block_{output_index[0]}.inputs[{output_index[2]}]"
             script_pipes += f"{prefix}pipe_{ip} = Pipe({input_name}, {output_name})\n"
         script_pipes += f"{prefix}pipes = [{', '.join([prefix + 'pipe_' + str(i) for i in range(len(self.pipes))])}]\n"
@@ -1199,10 +1177,6 @@
         full_script = f"{script_blocks}\n" \
                       f"{script_pipes}\n" \
                       f"{prefix}workflow = Workflow({prefix}blocks, {prefix}pipes, output={output_name}, name='{self.name}')\n"
-=======
-                output_name = f"block_{output_index[0]}.inputs[{output_index[2]}]" + '\n'
-            script += pipe.to_script(pipe_index=idxp, input_name=input_name, output_name=output_name) + '\n'
->>>>>>> 59b8d262
 
         for k,v in self.imposed_variable_values.items():
             variable_indice = self.variable_indices(k)
