#!/usr/bin/env python3
# -*- coding: utf-8 -*-
"""
Gathers all workflow relative features.

"""
import ast
import time
import datetime
import tempfile
import json
import webbrowser

import io
from typing import List, Union, Type, Any, Dict, Tuple, Optional
from copy import deepcopy
import warnings
import traceback as tb
import networkx as nx

import dessia_common.errors
from dessia_common.graph import get_column_by_node
from dessia_common.templates import workflow_template
from dessia_common import DessiaObject, is_sequence, JSONSCHEMA_HEADER, jsonschema_from_annotation, \
    deserialize_argument, set_default_value, prettyname, DisplaySetting

from dessia_common.utils.serialization import deserialize, serialize_with_pointers, serialize, update_pointers_data, \
    serialize_dict
from dessia_common.utils.types import serialize_typing, deserialize_typing, recursive_type, typematch, is_serializable
from dessia_common.utils.copy import deepcopy_value
from dessia_common.utils.docstrings import FAILED_ATTRIBUTE_PARSING, EMPTY_PARSED_ATTRIBUTE
from dessia_common.utils.diff import choose_hash

from dessia_common.typings import JsonSerializable, MethodType
from dessia_common.files import StringFile, BinaryFile
from dessia_common.displays import DisplayObject
from dessia_common.breakdown import attrmethod_getter, ExtractionError
from dessia_common.errors import SerializationError
from dessia_common.warnings import SerializationWarning
from dessia_common.exports import ExportFormat

from dessia_common.workflow.utils import ToScriptElement


class Variable(DessiaObject):
    _standalone_in_db = False
    _eq_is_data_eq = False
    has_default_value: bool = False

    def __init__(self, name: str = '', position=None):
        """
        Variable for workflow.
        """
        DessiaObject.__init__(self, name=name)
        if position is None:
            self.position = (0, 0)
        else:
            self.position = position

    def to_dict(self, use_pointers=True, memo=None, path: str = '#'):
        dict_ = DessiaObject.base_dict(self)
        dict_.update({'has_default_value': self.has_default_value,
                      'position': self.position})
        return dict_

    def _to_script(self) -> ToScriptElement:
        script = self._get_to_script_elements()
        script.declaration = f"{self.__class__.__name__}({script.declaration})"

        script.imports.append(self.full_classname)
        return script

    def _get_to_script_elements(self):
        declaration = f"name='{self.name}', position={self.position}"
        return ToScriptElement(declaration=declaration, imports=[], imports_as_is=[])


class TypedVariable(Variable):
    has_default_value: bool = False

    def __init__(self, type_: Type, name: str = '', position=None):
        """
        Variable for workflow with a typing.
        """
        Variable.__init__(self, name=name, position=position)
        self.type_ = type_

    def to_dict(self, use_pointers=True, memo=None, path: str = '#'):
        dict_ = super().to_dict(use_pointers, memo, path)
        dict_.update({'type_': serialize_typing(self.type_)})
        return dict_

    @classmethod
    def dict_to_object(cls, dict_: JsonSerializable, force_generic: bool = False,
                       global_dict=None, pointers_memo: Dict[str, Any] = None, path: str = '#') -> 'TypedVariable':
        type_ = deserialize_typing(dict_['type_'])
        return cls(type_=type_, name=dict_['name'], position=dict_.get("position"))

    def copy(self, deep: bool = False, memo=None):
        return TypedVariable(type_=self.type_, name=self.name)

    def _get_to_script_elements(self) -> ToScriptElement:
        script = super()._get_to_script_elements()

        script.declaration += f", type_={self.type_.__name__}"

        if "builtins" not in serialize_typing(self.type_):
            script.imports.append(serialize_typing(self.type_))
        return script


class VariableWithDefaultValue(Variable):
    has_default_value: bool = True

    def __init__(self, default_value: Any, name: str = '', position=None):
        """
        A variable with a default value.
        """
        Variable.__init__(self, name=name, position=position)
        self.default_value = default_value


class TypedVariableWithDefaultValue(TypedVariable):
    has_default_value: bool = True

    def __init__(self, type_: Type, default_value: Any, name: str = '', position=None):
        """
        Workflow variables wit a type and a default value.
        """
        TypedVariable.__init__(self, type_=type_, name=name, position=position)
        self.default_value = default_value

    def to_dict(self, use_pointers: bool = True, memo=None, path: str = '#'):
        dict_ = super().to_dict(use_pointers, memo, path)
        dict_.update({'default_value': serialize(self.default_value)})
        return dict_

    @classmethod
    def dict_to_object(cls, dict_: JsonSerializable, force_generic: bool = False, global_dict=None,
                       pointers_memo: Dict[str, Any] = None, path: str = '#') -> 'TypedVariableWithDefaultValue':
        type_ = deserialize_typing(dict_['type_'])
        default_value = deserialize(dict_['default_value'], global_dict=global_dict, pointers_memo=pointers_memo)
        return cls(type_=type_, default_value=default_value, name=dict_['name'], position=dict_.get('position'))

    def copy(self, deep: bool = False, memo=None):
        """
        Copy a TypedVariableWithDefaultValue.

        :param deep: DESCRIPTION, defaults to False
        :type deep: bool, optional

        :param memo: a memo to use, defaults to None
        :type memo: TYPE, optional

        :return: The copied object
        """
        if memo is None:
            memo = {}
        copied_default_value = deepcopy_value(self.default_value, memo=memo)
        return TypedVariableWithDefaultValue(type_=self.type_, default_value=copied_default_value, name=self.name)

    def _to_script(self) -> ToScriptElement:
        warnings.warn("to_script method is not implemented for TypedVariableWithDefaultValue yet. "
                      "We are losing the default value as we call the TypedVariable method")
        casted_variable = TypedVariable(type_=self.type_, name=self.name, position=self.position)
        return casted_variable._to_script()


NAME_VARIABLE = TypedVariable(type_=str, name="Result Name")


def set_block_variable_names_from_dict(func):
    def func_wrapper(cls, dict_):
        obj = func(cls, dict_)
        if 'input_names' in dict_:
            for input_name, input_ in zip(dict_['input_names'], obj.inputs):
                input_.name = input_name
        if 'output_names' in dict_:
            output_items = zip(dict_['output_names'], obj.outputs)
            for output_name, output_ in output_items:
                output_.name = output_name
        return obj
    return func_wrapper


class Block(DessiaObject):
    _standalone_in_db = False
    _eq_is_data_eq = False
    _non_serializable_attributes = []

    def __init__(self, inputs: List[Variable], outputs: List[Variable],
                 position: Tuple[float, float] = None, name: str = ''):
        """
        An Abstract block. Do not instantiate alone.
        """
        if position is None:
            self.position = (0, 0)
        else:
            self.position = position
        self.inputs = inputs
        self.outputs = outputs
        DessiaObject.__init__(self, name=name)

    def equivalent_hash(self):
        """
        Custom hash of block that doesn't overwrite __hash__ as we do not want to lose python default equality behavior.

        Used by workflow module only.
        """
        return len(self.__class__.__name__)

    def equivalent(self, other):
        """
        Custom eq of block that does not overwrite __eq__ as we do not want to lose python default equality behavior.

        Used by workflow module only.
        """
        return self.__class__.__name__ == other.__class__.__name__

    def to_dict(self, use_pointers: bool = True, memo=None, path: str = '#'):
        dict_ = DessiaObject.base_dict(self)
        dict_['inputs'] = [i.to_dict() for i in self.inputs]
        dict_['outputs'] = [o.to_dict() for o in self.outputs]
        if self.position is not None:
            dict_['position'] = list(self.position)
        else:
            dict_['position'] = self.position
        return dict_

    def jointjs_data(self):
        data = {'block_class': self.__class__.__name__}
        if self.name != '':
            data['name'] = self.name
        else:
            data['name'] = self.__class__.__name__
        return data

    def _docstring(self):
        """
        Base function for submodel docstring computing.
        """
        block_docstring = {i: EMPTY_PARSED_ATTRIBUTE for i in self.inputs}
        return block_docstring

    def base_script(self) -> str:
        return f"name='{self.name}', position={self.position}"


class Pipe(DessiaObject):
    """
    Class Pipe of Workflows.

    :param input_variable: The input varaible of the pipe correspond to the \
    start of the arrow, its tail.
    :type input_variable: Variable

    :param output_variable: The output variable of the pipe correpond to the \
    end of the arrow, its hat.
    :type output_variable: Variable

    """
    _eq_is_data_eq = False

    def __init__(self, input_variable: Variable, output_variable: Variable, name: str = ''):
        self.input_variable = input_variable
        self.output_variable = output_variable
        self.memorize = False
        DessiaObject.__init__(self, name=name)

    def to_dict(self, use_pointers=True, memo=None, path: str = '#'):
        """
<<<<<<< HEAD
        Transforms the pipe into a dict.
=======
        Transform the pipe into a dict.
>>>>>>> b2beb2fd
        """
        return {'input_variable': self.input_variable, 'output_variable': self.output_variable,
                'memorize': self.memorize}


class WorkflowError(Exception):
    pass


class Workflow(Block):
    """
    Class Block of Workflows.

    :param blocks:
        A List with all the Blocks used by the Worklow.
    :type blocks: List[Block]

    :param pipes:
        A List of Pipe objects.
    :type pipes: List[Pipe]

    :param imposed_variable_values:
        A dictionary of imposed variable values.
    :type imposed_variable_values: Dict

    :param description:
        A short description that will be displayed on workflow card (frontend). Should be shorter than 100 chars
    :type description: str

    :param documentation:
        A long documentation that will be displayed on workflow page (frontend). Can use markdown elements.

    :param name:
        The name of the workflow.
    :type name: str

    """
    _standalone_in_db = True
    _allowed_methods = ['run', 'start_run']
    _eq_is_data_eq = True
    _jsonschema = {
        "definitions": {}, "$schema": "http://json-schema.org/draft-07/schema#", "type": "object", "title": "Workflow",
        "required": ["blocks", "pipes", "outputs"], "python_typing": 'dessia_common.workflow.core.Workflow',
        "classes": ["dessia_common.workflow.core.Workflow"], "standalone_in_db": True,
        "properties": {
            "blocks": {
                "type": "array", "order": 0, "editable": True,
                "python_typing": "SubclassOf[dessia_common.workflow.Block]",
                "items": {"type": "object", "editable": True,
                          "classes": ["dessia_common.workflow.InstanciateModel", "dessia_common.workflow.ModelMethod",
                                      "dessia_common.workflow.ForEach", "dessia_common.workflow.ModelAttribute",
                                      "dessia_common.workflow.Function", "dessia_common.workflow.Sequence",
                                      "dessia_common.workflow.ForEach", "dessia_common.workflow.Unpacker",
                                      "dessia_common.workflow.Flatten", "dessia_common.workflow.Filter",
                                      "dessia_common.workflow.ParallelPlot", "dessia_common.workflow.Sum",
                                      "dessia_common.workflow.Substraction"]},
            },
            "pipes": {
                "type": "array", "order": 1, "editable": True, "python_typing": "List[dessia_common.workflow.Pipe]",
                "items": {
                    'type': 'objects', 'classes': ["dessia_common.workflow.Pipe"],
                    "python_type": "dessia_common.workflow.Pipe", "editable": True
                }
            },
            "outputs": {
                "type": "array", "order": 2, "python_typing": "List[dessia_common.workflow.Variable]",
                'items': {
                    'type': 'array', 'items': {'type': 'number'},
                    'python_typing': "dessia_common.workflow.Variable"
                }
            },
            "description": {"type": "string", "title": "Description", "editable": True,
                            "default_value": "", "python_typing": "builtins.str"},
            "documentation": {"type": "string", "title": "Documentation", "editable": True,
                              "default_value": "", "python_typing": "builtins.str"},
            "name": {'type': 'string', 'title': 'Name', 'editable': True, 'order': 3,
                     'default_value': '', 'python_typing': 'builtins.str'}
        }
    }

    @property
    def nodes(self):
        """
        Returns the list of nodes of Workflow.
        """
        return self.blocks + self.nonblock_variables

    def __init__(self, blocks, pipes, output, *, imposed_variable_values=None,
                 detached_variables: List[TypedVariable] = None, description: str = "",
                 documentation: str = "", name: str = ""):
        self.blocks = blocks
        self.pipes = pipes

        if imposed_variable_values is None:
            imposed_variable_values = {}
        self.imposed_variable_values = imposed_variable_values

        self.coordinates = {}

        self.variables = []
        self.nonblock_variables = []
        if detached_variables is None:
            detached_variables = []
        self.detached_variables = detached_variables
        for block in self.blocks:
            self.handle_block(block)

        for pipe in self.pipes:
            self.handle_pipe(pipe)

        self._utd_graph = False

        inputs = [v for v in self.variables if v not in self.imposed_variable_values
                  and len(nx.ancestors(self.graph, v)) == 0]
        # if not hasattr(variable, 'type_'):
        #     raise WorkflowError('Workflow as an untyped input variable: {}'.format(variable.name))

        self.description = description
        self.documentation = documentation

        outputs = []
        self.output = output
        if output is not None:
            outputs.append(output)
            found_output = False
            i = 0
            while not found_output and i < len(self.blocks):
                found_output = output in self.blocks[i].outputs
                i += 1
            if not found_output:
                raise WorkflowError("workflow's output is not in any block's outputs")

        found_name = False
        i = 0
        all_nbvs = self.nonblock_variables + self.detached_variables
        while not found_name and i < len(all_nbvs):
            variable = all_nbvs[i]
            found_name = variable.name == "Result Name"
            i += 1
        if not found_name:
            self.detached_variables.insert(0, NAME_VARIABLE)

        Block.__init__(self, inputs=inputs, outputs=outputs, name=name)

        self.block_selectors = {}
        for i, block in enumerate(self.blocks):
            name = block.name
            if not name:
                if block in self.display_blocks:
                    name = block.type_
                elif block in self.export_blocks:
                    name = block.extension
                else:
                    name = "Block"
            self.block_selectors[block] = f"{name} ({i})"

        self.branch_by_display_selector = self.branch_by_selector(self.display_blocks)
        self.branch_by_export_format = self.branch_by_selector(self.export_blocks)

    def handle_pipe(self, pipe):
        """
        Perform some initialization action on a pipe and its variables.
        """
        upstream_var = pipe.input_variable
        downstream_var = pipe.output_variable
        if upstream_var not in self.variables:
            self.variables.append(upstream_var)
            if upstream_var in self.detached_variables:
                self.detached_variables.remove(upstream_var)
            self.nonblock_variables.append(upstream_var)
        if downstream_var not in self.variables:
            self.variables.append(downstream_var)
            self.nonblock_variables.append(downstream_var)

    def handle_block(self, block):
        """
        Perform some initialization action on a block and its variables.
        """
        if isinstance(block, Workflow):
            raise ValueError("Using workflow as blocks is forbidden, use WorkflowBlock wrapper instead")
        self.variables.extend(block.inputs)
        self.variables.extend(block.outputs)
        try:
            self.coordinates[block] = (0, 0)
        except ValueError as err:
            raise ValueError(f"Cannot serialize block {block} ({block.name})") from err

    def _data_hash(self):
        output_hash = hash(self.variable_indices(self.output))
        base_hash = len(self.blocks) + 11 * len(self.pipes) + 23 * len(self.imposed_variable_values) + output_hash
        block_hash = int(sum(b.equivalent_hash() for b in self.blocks) % 10e5)
        return (base_hash + block_hash) % 1000000000

    def _data_eq(self, other_object) -> bool:
        if hash(self) != hash(other_object) or not Block.equivalent(self, other_object):
            return False

        # TODO: temp , reuse graph to handle block order!!!!
        for block1, block2 in zip(self.blocks, other_object.blocks):
            if not block1.equivalent(block2):
                return False

        if not self._equivalent_pipes(other_object):
            return False

        if not self._equivalent_imposed_variables_values(other_object):
            return False
        return True

    def _equivalent_pipes(self, other_wf) -> bool:
        pipes = []
        other_pipes = []
        for pipe, other_pipe in zip(self.pipes, other_wf.pipes):
            input_index = self.variable_index(pipe.input_variable)
            output_index = self.variable_index(pipe.output_variable)
            pipes.append((input_index, output_index))

            other_input_index = other_wf.variable_index(other_pipe.input_variable)
            other_output_index = other_wf.variable_index(other_pipe.output_variable)
            other_pipes.append((other_input_index, other_output_index))
        return set(pipes) == set(other_pipes)

    def _equivalent_imposed_variables_values(self, other_wf) -> bool:
        ivvs = set()
        other_ivvs = set()
        for imposed_key, other_imposed_key in zip(self.imposed_variable_values.keys(),
                                                  other_wf.imposed_variable_values.keys()):
            variable_index = self.variable_index(imposed_key)
            ivvs.add((variable_index, self.imposed_variable_values[imposed_key]))

            other_variable_index = other_wf.variable_index(other_imposed_key)
            other_ivvs.add((other_variable_index, other_wf.imposed_variable_values[other_imposed_key]))

        return ivvs == other_ivvs

    def __deepcopy__(self, memo=None):
        """
        Returns the deep copy.
        """
        if memo is None:
            memo = {}

        blocks = [b.__deepcopy__() for b in self.blocks]
        output_adress = self.variable_indices(self.output)
        if output_adress is None:
            output = None
        else:
            output_block = blocks[output_adress[0]]
            output = output_block.outputs[output_adress[2]]

        copied_workflow = Workflow(blocks=blocks, pipes=[], output=output, name=self.name)

        pipes = self.copy_pipes(copied_workflow)

        imposed_variable_values = {}
        for variable, value in self.imposed_variable_values.items():
            new_variable = copied_workflow.variable_from_index(self.variable_indices(variable))
            imposed_variable_values[new_variable] = value

        copied_workflow = Workflow(blocks=blocks, pipes=pipes, output=output,
                                   imposed_variable_values=imposed_variable_values, name=self.name)
        return copied_workflow

    def copy_pipe(self, copied_workflow: 'Workflow', pipe: Pipe) -> Pipe:
        upstream_index = self.variable_indices(pipe.input_variable)
        if isinstance(upstream_index, int):
            raise dessia_common.errors.CopyError("copy_pipe method cannot handle nonblock-variables. "
                                                 "Please consider using copy_pipes")
        pipe_upstream = copied_workflow.variable_from_index(upstream_index)

        downstream_index = self.variable_indices(pipe.output_variable)
        pipe_downstream = copied_workflow.variable_from_index(downstream_index)
        return Pipe(pipe_upstream, pipe_downstream)

    def copy_pipes(self, copied_workflow: 'Workflow') -> List[Pipe]:
        copied_pipes = []

        nbv_pipes = []
        standard_pipes = []
        for pipe in self.pipes:
            upstream_index = self.variable_indices(pipe.input_variable)
            if isinstance(upstream_index, int):
                nbv_pipes.append(pipe)
            else:
                standard_pipes.append(pipe)

        for pipe in standard_pipes:
            copied_pipes.append(self.copy_pipe(copied_workflow, pipe))

        for nbv in self.nonblock_variables:
            related_pipes = [pipe for pipe in nbv_pipes if pipe.input_variable == nbv]
            if related_pipes:
                copied_variable = nbv.copy()
                for pipe in related_pipes:
                    downstream_index = self.variable_indices(pipe.output_variable)
                    pipe_downstream = copied_workflow.variable_from_index(downstream_index)
                    copied_pipes.append(Pipe(copied_variable, pipe_downstream))

        return copied_pipes

    def branch_by_selector(self, blocks: List[Block]):
        """
        Return the corresponding branch to each display or export selector.
        """
        selector_branches = {}
        for block in blocks:
            branch = self.secondary_branch_blocks(block)
            selector = self.block_selectors[block]
            selector_branches[selector] = branch
        return selector_branches

    @property
    def display_blocks(self):
        """
        Return list of blocks that can display something (3D, PlotData, Markdown,...).
        """
        return [b for b in self.blocks if hasattr(b, "_display_settings")]

    @property
    def blocks_display_settings(self) -> List[DisplaySetting]:
        """
        Compute all display blocks display_settings.
        """
        display_settings = []
        for block in self.display_blocks:
            block_index = self.blocks.index(block)
            settings = block._display_settings(block_index)
            if settings is not None:
                settings.selector = self.block_selectors[block]
                display_settings.append(settings)
        return display_settings

    @staticmethod
    def display_settings() -> List[DisplaySetting]:
        """
        Compute the displays settings of the workflow.
        """
        display_settings = [DisplaySetting('documentation', 'markdown', 'to_markdown', None),
                            DisplaySetting('workflow', 'workflow', 'to_dict', None)]
        return display_settings

    @property
    def export_blocks(self):
        """
        Return list of blocks that can export something (3D, PlotData, Markdown,...).
        """
        return [b for b in self.blocks if hasattr(b, "_export_format")]

    @property
    def blocks_export_formats(self):
        """
        Compute all export blocks export_formats.
        """
        export_formats = []
        for block in self.export_blocks:
            block_index = self.blocks.index(block)
            format_ = block._export_format(block_index)
            if format_ is not None:
                format_.selector = self.block_selectors[block]
                export_formats.append(format_)
        return export_formats

    def _export_formats(self):
        """
        Read block to compute available export formats.
        """
        export_formats = DessiaObject._export_formats(self)
        script_export = ExportFormat(selector="py", extension="py", method_name="save_script_to_stream", text=True)
        export_formats.append(script_export)
        return export_formats

    def to_markdown(self):
        """
        Set workflow documentation as markdown.
        """
        return self.documentation

    def _docstring(self):
        """
        Compute documentation of all blocks.
        """
        return [b._docstring() for b in self.blocks]

    @property
    def _method_jsonschemas(self):
        """
        Compute the run jsonschema (had to be overloaded).
        """
        jsonschemas = {'run': deepcopy(JSONSCHEMA_HEADER)}
        jsonschemas['run'].update({'classes': ['dessia_common.workflow.Workflow']})
        properties_dict = jsonschemas['run']['properties']
        required_inputs = []
        parsed_attributes = {}
        for i, input_ in enumerate(self.inputs + self.detached_variables):
            current_dict = {}
            if isinstance(input_, TypedVariable) or isinstance(input_, TypedVariableWithDefaultValue):
                annotation = (str(i), input_.type_)
            else:
                annotation = (str(i), Any)
            if input_ in self.nonblock_variables or input_ in self.detached_variables:
                title = input_.name
                parsed_attributes = None
            else:
                input_block = self.block_from_variable(input_)
                try:
                    block_docstring = input_block._docstring()
                    if input_ in block_docstring:
                        parsed_attributes[str(i)] = block_docstring[input_]
                except Exception:
                    parsed_attributes[(str(i))] = FAILED_ATTRIBUTE_PARSING
                if input_block.name:
                    name = input_block.name + ' - ' + input_.name
                    title = prettyname(name)
                else:
                    title = prettyname(input_.name)

            annotation_jsonschema = jsonschema_from_annotation(annotation=annotation, title=title, order=i + 1,
                                                               jsonschema_element=current_dict,
                                                               parsed_attributes=parsed_attributes)
            # Order is i+1 because of name that is at 0
            current_dict.update(annotation_jsonschema[str(i)])
            if not input_.has_default_value:
                required_inputs.append(str(i))
            else:
                dict_ = set_default_value(jsonschema_element=current_dict, key=str(i),
                                          default_value=input_.default_value)
                current_dict.update(dict_)
            if input_ not in self.imposed_variable_values:  # Removes from Optional in edits
                properties_dict[str(i)] = current_dict[str(i)]

        jsonschemas['run'].update({'required': required_inputs, 'method': True,
                                   'python_typing': serialize_typing(MethodType)})
        jsonschemas['start_run'] = deepcopy(jsonschemas['run'])
        jsonschemas['start_run']['required'] = []
        return jsonschemas

    def to_dict(self, use_pointers=True, memo=None, path='#'):
        """
        Compute a dict from the object content.
        """
        if memo is None:
            memo = {}

        # self.refresh_blocks_positions()
        dict_ = Block.to_dict(self)
        dict_['object_class'] = 'dessia_common.workflow.core.Workflow'  # TO force migrating from dessia_common.workflow
        blocks = [b.to_dict() for b in self.blocks]

        pipes = [self.pipe_variable_indices(p) for p in self.pipes]

        output = self.variable_indices(self.output)
        dict_.update({'blocks': blocks, 'pipes': pipes, 'output': output,
                      'nonblock_variables': [v.to_dict() for v in self.nonblock_variables + self.detached_variables],
                      'package_mix': self.package_mix()})

        imposed_variable_values = {}
        for variable, value in self.imposed_variable_values.items():
            var_index = self.variable_indices(variable)

            if use_pointers:
                ser_value, memo = serialize_with_pointers(value=value, memo=memo,
                                                          path=f"{path}/imposed_variable_values/{var_index}")
            else:
                ser_value = serialize(value)
            imposed_variable_values[str(var_index)] = ser_value

        dict_.update({'description': self.description, 'documentation': self.documentation,
                      'imposed_variable_values': imposed_variable_values})
        return dict_

    @classmethod
    def dict_to_object(cls, dict_: JsonSerializable, force_generic: bool = False,
                       global_dict=None, pointers_memo: Dict[str, Any] = None, path: str = '#') -> 'Workflow':
        """
        Recompute the object from a dict.
        """
        if pointers_memo is None or global_dict is None:
            global_dict, pointers_memo = update_pointers_data(global_dict=global_dict, current_dict=dict_,
                                                              pointers_memo=pointers_memo)

        workflow = initialize_workflow(dict_=dict_, global_dict=global_dict, pointers_memo=pointers_memo)

        if 'imposed_variable_values' in dict_ and 'imposed_variables' in dict_:
            # Legacy support of double list
            imposed_variable_values = {}
            for variable_index, serialized_value in zip(dict_['imposed_variables'], dict_['imposed_variable_values']):
                value = deserialize(serialized_value, global_dict=global_dict, pointers_memo=pointers_memo)
                variable = workflow.variable_from_index(variable_index)
                imposed_variable_values[variable] = value
        else:
            imposed_variable_values = {}
            if 'imposed_variable_indices' in dict_:
                for variable_index in dict_['imposed_variable_indices']:
                    variable = workflow.variable_from_index(variable_index)
                    imposed_variable_values[variable] = variable.default_value
            if 'imposed_variable_values' in dict_:
                # New format with a dict
                for variable_index_str, serialized_value in dict_['imposed_variable_values'].items():
                    variable_index = ast.literal_eval(variable_index_str)
                    value = deserialize(serialized_value, global_dict=global_dict, pointers_memo=pointers_memo)
                    variable = workflow.variable_from_index(variable_index)
                    imposed_variable_values[variable] = value

            if 'imposed_variable_indices' not in dict_ and 'imposed_variable_values' not in dict_:
                imposed_variable_values = None

        description = dict_.get("description", "")
        documentation = dict_.get("documentation", "")

        return cls(blocks=workflow.blocks, pipes=workflow.pipes, output=workflow.output,
                   imposed_variable_values=imposed_variable_values, description=description,
                   documentation=documentation, name=dict_["name"])

    def dict_to_arguments(self, dict_: JsonSerializable, method: str, global_dict=None,
                          pointers_memo=None, path='#'):
        """
        Process a json of arguments and deserialize them.
        """
        dict_ = {int(k): v for k, v in dict_.items()}  # serialisation set keys as strings
        if method in self._allowed_methods:
            name = None
            arguments_values = {}
            for i, input_ in enumerate(self.inputs):
                has_default = input_.has_default_value
                if not has_default or (has_default and i in dict_):
                    value = dict_[i]
                    path_value = f'{path}/inputs/{i}'
                    deserialized_value = deserialize_argument(type_=input_.type_, argument=value,
                                                              global_dict=global_dict,
                                                              pointers_memo=pointers_memo, path=path_value)
                    if input_.name == "Result Name":
                        name = deserialize_argument(type_=input_.type_, argument=value, global_dict=global_dict,
                                                    pointers_memo=pointers_memo, path=path_value)
                    arguments_values[i] = deserialized_value
            if name is None and len(self.inputs) in dict_ and isinstance(dict_[len(self.inputs)], str):
                # Hot fixing name not attached
                name = dict_[len(self.inputs)]
            return {'input_values': arguments_values, 'name': name}
        raise NotImplementedError(f"Method {method} not in Workflow allowed methods")

    def _run_dict(self) -> Dict:
        dict_ = {}

        copied_ivv = {}
        for variable, value in self.imposed_variable_values.items():
            variable_index = self.variables.index(variable)
            copied_ivv[variable_index] = value

        cached_ivv = self.imposed_variable_values
        self.imposed_variable_values = {}
        copied_workflow = self.copy()
        self.imposed_variable_values = cached_ivv
        # We need to clear the imposed_variables_values and then copy the workflow in order
        # to have the good input indices in the loop bellow

        for input_index, input_ in enumerate(copied_workflow.inputs):
            variable_index = copied_workflow.variables.index(input_)
            if variable_index in copied_ivv.keys():
                dict_[input_index] = copied_ivv[variable_index]
            elif isinstance(input_, TypedVariableWithDefaultValue):
                dict_[input_index] = serialize(input_.default_value)

        return dict_

    def _start_run_dict(self) -> Dict:
        return {}

    def method_dict(self, method_name: str = None, method_jsonschema: Any = None) -> Dict:
        if method_name == 'run':
            return self._run_dict()
        if method_name == 'start_run':
            return self._start_run_dict()
        raise WorkflowError(f"Calling method_dict with unknown method_name {method_name}")

    def variable_from_index(self, index: Union[int, Tuple[int, int, int]]):
        """
        Index elements are, in order : (Block index : int, Port side (0: input, 1: output), Port index : int).
        """
        if isinstance(index, int):
            variable = self.nonblock_variables[index]
        else:
            if not index[1]:
                variable = self.blocks[index[0]].inputs[index[2]]
            else:
                variable = self.blocks[index[0]].outputs[index[2]]
        return variable

    def _get_graph(self):
        """
        Cached property for graph.
        """
        if not self._utd_graph:
            self._cached_graph = self._graph()
            self._utd_graph = True
        return self._cached_graph

    graph = property(_get_graph)

    def _graph(self):
        """
        Compute the networkx graph of the workflow.
        """
        graph = nx.DiGraph()
        graph.add_nodes_from(self.variables)
        graph.add_nodes_from(self.blocks)
        for block in self.blocks:
            for input_parameter in block.inputs:
                graph.add_edge(input_parameter, block)
            for output_parameter in block.outputs:
                graph.add_edge(block, output_parameter)

        for pipe in self.pipes:
            graph.add_edge(pipe.input_variable, pipe.output_variable)
        return graph

    @property
    def runtime_blocks(self):
        """
        Return blocks that are upstream for output.
        """
        # TODO Check what's happening when output is null (incomplete workflow)
        output_block = self.block_from_variable(self.output)
        output_upstreams = self.upstream_blocks(output_block)
        runtime_blocks = [output_block] + output_upstreams
        i = 0
        while output_upstreams and i <= len(self.blocks):
            block_upstreams = []
            for block in output_upstreams:
                block_upstreams.extend(self.upstream_blocks(block))
            output_upstreams = block_upstreams
            for candidate in block_upstreams:
                if candidate not in runtime_blocks:
                    runtime_blocks.append(candidate)
            i += 1
        return runtime_blocks

    def secondary_branch_blocks(self, block: Block) -> List[Block]:
        """
        Compute the necessary upstreams blocks to run a part of a workflow that leads to the given block.

        It stops looking for blocks when it reaches the main branch, and memorize the connected pipe

        :param block: Block that is the target of the secondary branch
        :type block: Block
        """
        upstream_blocks = self.upstream_blocks(block)
        branch_blocks = [block]
        i = 0
        candidates = upstream_blocks
        while candidates and i <= len(self.blocks):
            candidates = []
            for upstream_block in upstream_blocks:
                if upstream_block not in self.runtime_blocks and upstream_block not in branch_blocks:
                    branch_blocks.insert(0, upstream_block)
                    candidates.extend(self.upstream_blocks(upstream_block))
            upstream_blocks = candidates
            i += 1
        for branch_block in branch_blocks:
            upstream_blocks = self.upstream_blocks(branch_block)
            for upstream_block in upstream_blocks:
                if upstream_block in self.runtime_blocks:
                    for pipe in self.pipes_between_blocks(upstream_block, branch_block):
                        pipe.memorize = True
        return branch_blocks

    def pipe_from_variable_indices(self, upstream_indices: Union[int, Tuple[int, int, int]],
                                   downstream_indices: Union[int, Tuple[int, int, int]]) -> Pipe:
        """Get a pipe from the global indices of its attached variables."""
        for pipe in self.pipes:
            if self.variable_indices(pipe.input_variable) == upstream_indices \
                    and self.variable_indices(pipe.output_variable) == downstream_indices:
                return pipe
        msg = f"No pipe has {upstream_indices} as upstream variable and {downstream_indices} as downstream variable"
        raise ValueError(msg)

    def pipe_variable_indices(self, pipe: Pipe) -> Tuple[Union[int, Tuple[int, int, int]],
                                                         Union[int, Tuple[int, int, int]]]:
        """Return the global indices of a pipe's attached variables."""
        return self.variable_indices(pipe.input_variable), self.variable_indices(pipe.output_variable)

    def variable_input_pipe(self, variable: Variable) -> Optional[Pipe]:
        """Get the incoming pipe for a variable. If variable is not connected, returns None."""
        incoming_pipes = [p for p in self.pipes if p.output_variable == variable]
        if incoming_pipes:  # Inputs can only be connected to one pipe
            incoming_pipe = incoming_pipes[0]
            return incoming_pipe
        return None

    def variable_output_pipes(self, variable: Variable) -> List[Optional[Pipe]]:
        """Compute all pipes going out a given variable."""
        return [p for p in self.pipes if p.input_variable == variable]

    def pipes_between_blocks(self, upstream_block: Block, downstream_block: Block):
        """
        Compute all the pipes linking two blocks.
        """
        pipes = []
        for outgoing_pipe in self.block_outgoing_pipes(upstream_block):
            if outgoing_pipe is not None and outgoing_pipe in self.block_incoming_pipes(downstream_block):
                pipes.append(outgoing_pipe)
        return pipes

    def block_incoming_pipes(self, block: Block) -> List[Optional[Pipe]]:
        """Get incoming pipes for every block variable."""
        return [self.variable_input_pipe(i) for i in block.inputs]

    def block_outgoing_pipes(self, block: Block) -> List[Pipe]:
        """
        Return all block outgoing pipes.
        """
        outgoing_pipes = []
        for output in block.outputs:
            outgoing_pipes.extend(self.variable_output_pipes(output))
        return outgoing_pipes

    def upstream_blocks(self, block: Block) -> List[Block]:
        """
        Return a list of given block's upstream blocks.
        """
        # Setting a dict here to foresee a future use. Might be unnecessary
        upstream_variables = {"available": [], "nonblock": [], "wired": []}
        input_upstreams = [self.upstream_variable(i) for i in block.inputs]
        for variable in input_upstreams:
            if variable is None:
                upstream_variables["available"].append(variable)
            elif variable in self.nonblock_variables:
                upstream_variables["nonblock"].append(variable)
            else:
                upstream_variables["wired"].append(variable)
        upstream_blocks = [self.block_from_variable(v) for v in upstream_variables["wired"]]
        return list(set(upstream_blocks))

    def get_upstream_nbv(self, variable: Variable) -> Variable:
        """
        If given variable has an upstream nonblock_variable, return it otherwise return given variable itself.
        """
        if not self.nonblock_variables:
            return variable
        upstream_variable = self.upstream_variable(variable)
        if upstream_variable is not None and upstream_variable in self.nonblock_variables:
            return upstream_variable
        return variable

    def upstream_variable(self, variable: Variable) -> Optional[Variable]:
        """
        Return upstream variable if given variable is connected to a pipe as a pipe output.

        :param variable: Variable to search an upstream for
        """
        incoming_pipe = self.variable_input_pipe(variable)
        if incoming_pipe:
            return incoming_pipe.input_variable
        return None

    def variable_indices(self, variable: Variable) -> Optional[Union[Tuple[int, int, int], int]]:
        """
        Return global adress of given variable as a tuple or an int.

        If variable is non block, return index of variable in variables sequence
        Else returns global adress (ib, i, ip)
        """
        if variable is None:
            return None

        for iblock, block in enumerate(self.blocks):
            if variable in block.inputs:
                ib1 = iblock
                ti1 = 0
                iv1 = block.inputs.index(variable)
                return ib1, ti1, iv1
            if variable in block.outputs:
                ib1 = iblock
                ti1 = 1
                iv1 = block.outputs.index(variable)
                return ib1, ti1, iv1

        upstream_variable = self.get_upstream_nbv(variable)
        if upstream_variable in self.nonblock_variables:
            # Free variable not attached to block
            return self.nonblock_variables.index(upstream_variable)
        raise WorkflowError(f"Something is wrong with variable {variable.name}")

    def block_from_variable(self, variable) -> Block:
        """
        Return block of which given variable is attached to.
        """
        iblock, _, _ = self.variable_indices(variable)
        return self.blocks[iblock]

    def output_disconnected_elements(self):
        """
        Return blocks and variables that are not attached to the output.
        """
        disconnected_elements = []
        ancestors = nx.ancestors(self.graph, self.output)
        for block in self.blocks:
            if block not in ancestors:
                disconnected_elements.append(block)

        for variable in self.nonblock_variables:
            if variable not in ancestors:
                disconnected_elements.append(variable)
        return disconnected_elements

    def index(self, variable):
        """
        Deprecated, will be remove in version 0.8.0.
        """
        warnings.warn("index method is deprecated, use input_index instead", DeprecationWarning)
        return self.input_index(variable)

    def input_index(self, variable: Variable) -> Optional[int]:
        """
        If variable is a workflow input, returns its index.
        """
        upstream_variable = self.get_upstream_nbv(variable)
        if upstream_variable in self.inputs:
            return self.inputs.index(upstream_variable)
        return None

    def variable_index(self, variable: Variable) -> int:
        """
        Return variable index in variables sequence.
        """
        return self.variables.index(variable)

    def block_inputs_global_indices(self, block_index: int) -> List[int]:
        """
        Return given block inputs global indices in inputs sequence.
        """
        block = self.blocks[block_index]
        indices = [self.input_index(i) for i in block.inputs]
        return [i for i in indices if i is not None]

    def match_variables(self, serialize_output: bool = False):
        """
        Run a check for every variable to find its matchable counterparts.

        This means :
            - Variables are compatible workflow-wise
            - Their types are compatible
        """
        variable_match = {}
        for variable in self.variables:
            if isinstance(variable, TypedVariable):
                vartype = variable.type_
            else:
                continue
            if serialize_output:
                varkey = str(self.variable_indices(variable))
            else:
                varkey = variable
            variable_match[varkey] = []
            for other_variable in self.variables:
                if not self.variable_compatibility(variable, other_variable):
                    continue
                other_vartype = other_variable.type_
                if typematch(vartype, other_vartype):
                    if serialize_output:
                        varval = str(self.variable_indices(other_variable))
                    else:
                        varval = other_variable
                    variable_match[varkey].append(varval)
        return variable_match

    def variable_compatibility(self, variable: Variable, other_variable: Variable) -> bool:
        """
        Check compatibility between variables.

        Two variables are compatible if :
            - They are not equal
            - They don't share the same block
            - They are not input/input or output/output
            - They are typed
        """
        if variable == other_variable:
            # If this is the same variable, it is not compatible
            return False

        adress = self.variable_indices(variable)
        other_adress = self.variable_indices(other_variable)

        if variable not in self.nonblock_variables and other_variable not in self.nonblock_variables:
            # If both aren't NBVs we need to check more non-equality elements
            same_block = adress[0] == other_adress[0]
            same_side = adress[1] == other_adress[1]
            if same_block or same_side:
                # A variable cannot be compatible with one on a same block
                # or being the same side (input/input, output/output)
                return False
        # If both are NBVs, non-equality has already been checked
        # If one is NBV and not the other, there is no need to check non-equality

        if not (isinstance(variable, TypedVariable) and isinstance(other_variable, TypedVariable)):
            # Variable must be typed to be seen compatible
            return False
        return True

    @property
    def layout_graph(self) -> nx.DiGraph:
        graph = nx.DiGraph()
        graph.add_nodes_from(self.nodes)  # does not handle detached_variable

        for pipe in self.pipes:
            if pipe.input_variable in self.nonblock_variables:
                input_node = pipe.input_variable
            else:
                input_node = self.block_from_variable(pipe.input_variable)
            output_block = self.block_from_variable(pipe.output_variable)
            graph.add_edge(input_node, output_block)

        return graph

    def graph_columns(self, graph):
        """
        :returns: list[ColumnLayout] where ColumnLayout is list[node_index]
        """
        column_by_node = get_column_by_node(graph)
        nodes_by_column = {}
        for node, column_index in column_by_node.items():
            node_index = self.nodes.index(node)
            nodes_by_column[column_index] = nodes_by_column.get(column_index, []) + [node_index]

        return [column_list for column_list in nodes_by_column.values()]

    def layout(self):
        """
        :returns: list[GraphLayout] where GraphLayout is list[ColumnLayout] and ColumnLayout is list[node_index]
        """
        digraph = self.layout_graph
        graph = digraph.to_undirected()
        connected_components = nx.connected_components(graph)

        return [self.graph_columns(digraph.subgraph(cc)) for cc in list(connected_components)]

    def plot_graph(self):
        """
        Plot graph by means of networking and matplotlib.
        """
        pos = nx.kamada_kawai_layout(self.graph)
        nx.draw_networkx_nodes(self.graph, pos, self.blocks, node_shape='s', node_color='grey')
        nx.draw_networkx_nodes(self.graph, pos, self.variables, node_color='b')
        nx.draw_networkx_nodes(self.graph, pos, self.inputs, node_color='g')
        nx.draw_networkx_nodes(self.graph, pos, self.outputs, node_color='r')
        nx.draw_networkx_edges(self.graph, pos)

        labels = {}  # b: b.function.__name__ for b in self.block}
        for block in self.blocks:
            labels[block] = block.__class__.__name__
            for variable in self.variables:
                labels[variable] = variable.name
        nx.draw_networkx_labels(self.graph, pos, labels)

    def run(self, input_values, verbose=False, progress_callback=lambda x: None, name=None):
        """
        Full run of a workflow. Yields a WorkflowRun.
        """
        log = ''

        state = self.start_run(input_values)
        state.activate_inputs(check_all_inputs=True)

        start_time = time.time()
        start_timestamp = datetime.datetime.now()

        log_msg = 'Starting workflow run at {}'
        log_line = log_msg.format(time.strftime('%d/%m/%Y %H:%M:%S UTC', time.gmtime(start_time)))
        log += (log_line + '\n')
        if verbose:
            print(log_line)

        state.continue_run(progress_callback=progress_callback)

        end_time = time.time()
        log_line = f"Workflow terminated in {end_time - start_time} s"

        log += log_line + '\n'
        if verbose:
            print(log_line)

        if not name:
            timestamp = start_timestamp.strftime("%m-%d (%H:%M)")
            name = f"{self.name} @ [{timestamp}]"
        return state.to_workflow_run(name=name)

    def start_run(self, input_values=None, name: str = None):
        """Partial run of a workflow. Yields a WorkflowState."""
        return WorkflowState(self, input_values=input_values, name=name)

    def jointjs_layout(self, min_horizontal_spacing=300, min_vertical_spacing=200, max_height=800, max_length=1500):
        """
        Deprecated workflow layout. Used only in jointjs_data method.
        """
        coordinates = {}
        elements_by_distance = {}
        if self.output:
            for element in self.nodes:
                distances = []
                paths = nx.all_simple_paths(self.graph, element, self.output)
                for path in paths:
                    distance = 1
                    for path_element in path[1:-1]:
                        if path_element in self.blocks + self.nonblock_variables:
                            distance += 1
                    distances.append(distance)
                try:
                    distance = max(distances)
                except ValueError:
                    distance = 3
                if distance in elements_by_distance:
                    elements_by_distance[distance].append(element)
                else:
                    elements_by_distance[distance] = [element]

        if len(elements_by_distance) != 0:
            max_distance = max(elements_by_distance.keys())
        else:
            max_distance = 3  # TODO: this is an awfull quick fix

        horizontal_spacing = max(min_horizontal_spacing, max_length / max_distance)

        for i, distance in enumerate(sorted(elements_by_distance.keys())[::-1]):
            vertical_spacing = min(min_vertical_spacing, max_height / len(elements_by_distance[distance]))
            for j, element in enumerate(elements_by_distance[distance]):
                coordinates[element] = (i * horizontal_spacing, (j + 0.5) * vertical_spacing)
        return coordinates

    def jointjs_data(self):
        """
        Compute the data needed for jointjs ploting.
        """
        coordinates = self.jointjs_layout()
        blocks = []
        for block in self.blocks:
            # TOCHECK Is it necessary to add is_workflow_input/output for outputs/inputs ??
            block_data = block.jointjs_data()
            inputs = [{'name': i.name, 'is_workflow_input': i in self.inputs,
                       'has_default_value': hasattr(i, 'default_value')} for i in block.inputs]
            outputs = [{'name': o.name, 'is_workflow_output': o in self.outputs} for o in block.outputs]
            block_data.update({'inputs': inputs, 'outputs': outputs, 'position': coordinates[block]})
            blocks.append(block_data)

        nonblock_variables = []
        for variable in self.nonblock_variables:
            is_input = variable in self.inputs
            nonblock_variables.append({'name': variable.name, 'is_workflow_input': is_input,
                                       'position': coordinates[variable]})
        edges = []
        for pipe in self.pipes:
            input_index = self.variable_indices(pipe.input_variable)
            if isinstance(input_index, int):
                node1 = input_index
            else:
                ib1, is1, ip1 = input_index
                if is1:
                    block = self.blocks[ib1]
                    ip1 += len(block.inputs)

                node1 = [ib1, ip1]

            output_index = self.variable_indices(pipe.output_variable)
            if isinstance(output_index, int):
                node2 = output_index
            else:
                ib2, is2, ip2 = output_index
                if is2:
                    block = self.blocks[ib2]
                    ip2 += len(block.inputs)

                node2 = [ib2, ip2]

            edges.append([node1, node2])

        data = Block.jointjs_data(self)
        data.update({'blocks': blocks, 'nonblock_variables': nonblock_variables, 'edges': edges})
        return data

    def plot(self, **kwargs):
        """
        Display workflow in web browser.
        """
        data = json.dumps(self.jointjs_data())
        rendered_template = workflow_template.substitute(workflow_data=data)

        temp_file = tempfile.mkstemp(suffix='.html')[1]
        with open(temp_file, 'wb') as file:
            file.write(rendered_template.encode('utf-8'))
        webbrowser.open('file://' + temp_file)

    def is_valid(self, level='error'):
        """
        Tell if the workflow is valid by checking type compatibility of pipes inputs/outputs.
        """
        for pipe in self.pipes:
            if hasattr(pipe.input_variable, 'type_') and hasattr(pipe.output_variable, 'type_'):
                type1 = pipe.input_variable.type_
                type2 = pipe.output_variable.type_
                if type1 != type2:
                    try:
                        issubclass(pipe.input_variable.type_, pipe.output_variable.type_)
                    except TypeError as error:  # TODO: need of a real typing check
                        consistent = True
                        if not consistent:
                            raise TypeError(f"Inconsistent pipe type from pipe input {pipe.input_variable.name}"
                                            f"to pipe output {pipe.output_variable.name}: "
                                            f"{pipe.input_variable.type_} incompatible with"
                                            f"{pipe.output_variable.type_}") from error
        return True

    def package_mix(self) -> Dict[str, float]:
        """
        Compute a structure showing percentages of packages used.
        """
        package_mix = {}
        for block in self.blocks:
            if hasattr(block, 'package_mix'):
                for package_name, fraction in block.package_mix().items():
                    if package_name in package_mix:
                        package_mix[package_name] += fraction
                    else:
                        package_mix[package_name] = fraction

        # Adimension
        fraction_sum = sum(package_mix.values())
        return {pn: f / fraction_sum for pn, f in package_mix.items()}

    def _to_script(self, prefix: str = '') -> ToScriptElement:
        """
        Computes elements for a to_script interpretation.

        :returns: ToSriptElement
        """
        workflow_output_index = self.variable_indices(self.output)
        if workflow_output_index is None:
            raise ValueError("A workflow output must be set")

        # --- Blocks ---
        blocks_str = ""
        imports = []
        imports_as_is = []
        for iblock, block in enumerate(self.blocks):
            block_script = block._to_script(prefix)
            imports.extend(block_script.imports)
            if block_script.before_declaration is not None:
                blocks_str += f"{block_script.before_declaration}\n"
            blocks_str += f'{prefix}block_{iblock} = {block_script.declaration}\n'
        blocks_str += f"{prefix}blocks = [{', '.join([prefix + 'block_' + str(i) for i in range(len(self.blocks))])}]\n"

        # --- NBVs ---
        nbvs_str = ""
        for nbv_index, nbv in enumerate(self.nonblock_variables):
            nbv_script = nbv._to_script()
            imports.extend(nbv_script.imports)
            imports_as_is.extend(nbv_script.imports_as_is)
            nbvs_str += f"{prefix}variable_{nbv_index} = {nbv_script.declaration}\n"

        # --- Pipes ---
        if len(self.pipes) > 0:
            imports.append(self.pipes[0].full_classname)

        pipes_str = ""
        for ipipe, pipe in enumerate(self.pipes):
            input_index = self.variable_indices(pipe.input_variable)
            if isinstance(input_index, int):  # NBV handling
                input_name = f'{prefix}variable_{input_index}'
            else:
                input_name = f"{prefix}block_{input_index[0]}.outputs[{input_index[2]}]"

            output_index = self.variable_indices(pipe.output_variable)
            if isinstance(output_index, int):  # NBV handling
                output_name = f'{prefix}variable_{output_index}'
            else:
                output_name = f"{prefix}block_{output_index[0]}.inputs[{output_index[2]}]"
            pipes_str += f"{prefix}pipe_{ipipe} = Pipe({input_name}, {output_name})\n"
        pipes_str += f"{prefix}pipes = [{', '.join([prefix + 'pipe_' + str(i) for i in range(len(self.pipes))])}]\n"

        # --- Building script ---
        output_name = f"{prefix}block_{workflow_output_index[0]}.outputs[{workflow_output_index[2]}]"

        full_script = f"{blocks_str}\n" \
                      f"{nbvs_str}\n" \
                      f"{pipes_str}\n" \
                      f"{prefix}workflow = " \
                      f"Workflow({prefix}blocks, {prefix}pipes, output={output_name}, name='{self.name}')\n"

        for key, value in self.imposed_variable_values.items():
            variable_indice = self.variable_indices(key)
            if isinstance(variable_indice, int):
                variable_str = variable_indice
            else:
                [block_index, _, variable_index] = variable_indice
                variable_str = f"{prefix}blocks[{block_index}].inputs[{variable_index}]"
            full_script += f"{prefix}workflow.imposed_variable_values[{variable_str}] = {value}\n"
        return ToScriptElement(declaration=full_script, imports=imports, imports_as_is=imports_as_is)

    def to_script(self) -> str:
        """
        Compute a script representing the workflow.
        """
        workflow_output_index = self.variable_indices(self.output)
        if workflow_output_index is None:
            raise ValueError("A workflow output must be set")

        self_script = self._to_script()
        self_script.imports.append(self.full_classname)

        script_imports = self_script.imports_to_str()

        return f"{script_imports}\n" \
               f"{self_script.declaration}"

    def save_script_to_stream(self, stream: io.StringIO):
        """
        Save the workflow to a python script to a stream.
        """
        string = self.to_script()
        stream.seek(0)
        stream.write(string)

    def save_script_to_file(self, filename: str):
        """
        Save the workflow to a python script to a file on the disk.
        """
        if not filename.endswith('.py'):
            filename += '.py'
        with open(filename, 'w', encoding='utf-8') as file:
            self.save_script_to_stream(file)


class WorkflowState(DessiaObject):
    """
    Class for WorkflowState.

    This object represents the state of execution of a workflow.

    """
    _standalone_in_db = True
    _allowed_methods = ['block_evaluation', 'evaluate_next_block', 'continue_run',
                        'evaluate_maximum_blocks', 'add_block_input_values']
    _non_serializable_attributes = ['activated_items']

    def __init__(self, workflow: Workflow, input_values=None, activated_items=None, values=None,
                 start_time: float = None, end_time: float = None, output_value=None, log: str = '', name: str = ''):
        self.workflow = workflow
        if input_values is None:
            input_values = {}
        self.input_values = input_values

        if activated_items is None:
            activated_items = {p: False for p in workflow.pipes}
            activated_items.update({v: False for v in workflow.variables})
            activated_items.update({b: False for b in workflow.blocks})
        self.activated_items = activated_items

        if values is None:
            values = {}
        self.values = values

        if start_time is None:
            start_time = time.time()
        self.start_time = start_time

        self.end_time = end_time

        self.output_value = output_value
        self.log = log

        self.activate_inputs()
        DessiaObject.__init__(self, name=name)

    def __deepcopy__(self, memo=None):
        if memo is None:
            memo = {}

        workflow = self.workflow.copy(deep=True, memo=memo)
        input_values = deepcopy_value(value=self.input_values, memo=memo)
        values = {}
        for pipe, value in self.values.items():
            variable_indices = self.workflow.pipe_variable_indices(pipe)
            copied_pipe = workflow.pipe_from_variable_indices(*variable_indices)
            values[copied_pipe] = value

        activated_items = {}
        for item, value in self.activated_items.items():
            if isinstance(item, Variable):
                copied_item = workflow.variable_from_index(self.workflow.variable_indices(item))
            elif isinstance(item, Block):
                copied_item = workflow.blocks[self.workflow.blocks.index(item)]
            elif isinstance(item, Pipe):
                copied_item = workflow.pipes[self.workflow.pipes.index(item)]
            else:
                raise ValueError(f"WorkflowState Copy Error : item {item} cannot be activated")
            activated_items[copied_item] = value
        workflow_state = self.__class__(workflow=workflow, input_values=input_values, activated_items=activated_items,
                                        values=values, start_time=self.start_time, end_time=self.end_time,
                                        output_value=deepcopy_value(value=self.output_value, memo=memo),
                                        log=self.log, name=self.name)
        return workflow_state

    def _data_hash(self):
        workflow = hash(self.workflow)
        output = choose_hash(self.output_value)
        input_values = sum(i * choose_hash(v) for (i, v) in self.input_values.items())
        values = len(self.values) * 7
        return (workflow + output + input_values + values) % 1000000000

    def _data_eq(self, other_object: 'WorkflowState'):
        if not (self.__class__.__name__ == other_object.__class__.__name__
                and self.progress == other_object.progress
                and self.workflow == other_object.workflow
                and self.input_values.keys() == other_object.input_values.keys()
                and self.output_value == other_object.output_value):
            return False

        for index, value in self.input_values.items():
            if value != other_object.input_values[index]:
                return False

        for block, other_block in zip(self.workflow.blocks, other_object.workflow.blocks):
            if self.activated_items[block] != other_object.activated_items[other_block]:
                # Check block progress state
                return False
            variables = block.inputs + block.outputs
            other_variables = other_block.inputs + other_block.outputs
            for variable, other_variable in zip(variables, other_variables):
                if self.activated_items[variable] != other_object.activated_items[other_variable]:
                    # Check variables progress state
                    return False

        for pipe, other_pipe in zip(self.workflow.pipes, other_object.workflow.pipes):
            if self.activated_items[pipe] != other_object.activated_items[other_pipe]:
                # Check pipe progress state
                return False

            if self.activated_items[pipe] and pipe in self.values:
                if self.values[pipe] != other_object.values[other_pipe]:
                    # Check variable values for evaluated ones
                    return False
        return True

    def to_dict(self, use_pointers: bool = True, memo=None, path: str = '#'):
        """
        Transform object into a dict.
        """
        if memo is None:
            memo = {}

        if use_pointers:
            workflow_dict = self.workflow.to_dict(path=f'{path}/workflow', memo=memo)
        else:
            workflow_dict = self.workflow.to_dict(use_pointers=False)

        dict_ = self.base_dict()
        dict_.update({'start_time': self.start_time, 'end_time': self.end_time,
                      'log': self.log, "workflow": workflow_dict})
        # Force migrating from dessia_common.workflow
        dict_['object_class'] = 'dessia_common.workflow.core.WorkflowState'

        input_values = {}
        for input_, value in self.input_values.items():
            if use_pointers:
                serialized_v, memo = serialize_with_pointers(value=value, memo=memo,
                                                             path=f"{path}/input_values/{input_}")
            else:
                serialized_v = serialize(value)
            input_values[str(input_)] = serialized_v

        dict_['input_values'] = input_values

        # Output value: priority for reference before values
        if self.output_value is not None:
            if use_pointers:
                serialized_output_value, memo = serialize_with_pointers(self.output_value, memo=memo,
                                                                        path=f'{path}/output_value')
            else:
                serialized_output_value = serialize(self.output_value)

            dict_.update({'output_value': serialized_output_value,
                          'output_value_type': recursive_type(self.output_value)})

        # Values
        values = {}
        for pipe, value in self.values.items():
            pipe_index = self.workflow.pipes.index(pipe)
            if use_pointers:
                try:
                    serialized_value, memo = serialize_with_pointers(value=value, memo=memo,
                                                                     path=f"{path}/values/{pipe_index}")
                    values[str(pipe_index)] = serialized_value
                except SerializationError:
                    warnings.warn(f"unable to serialize {value}, dropping it from workflow state/run values",
                                  SerializationWarning)
            else:
                values[str(pipe_index)] = serialize(value)
        dict_['values'] = values

        # In the future comment these below and rely only on activated items
        dict_['evaluated_blocks_indices'] = [i for i, b in enumerate(self.workflow.blocks)
                                             if b in self.activated_items and self.activated_items[b]]

        dict_['evaluated_pipes_indices'] = [i for i, p in enumerate(self.workflow.pipes)
                                            if p in self.activated_items and self.activated_items[p]]

        dict_['evaluated_variables_indices'] = [self.workflow.variable_indices(v) for v in self.workflow.variables
                                                if v in self.activated_items and self.activated_items[v]]

        # Uncomment when refs are handled as dict keys
        # activated_items = {}
        # for key, activated in self.activated_items.items():
        #     s_key, memo = serialize_with_pointers(key, memo=memo, path=f'{path}/activated_items/{key}')
        #     print('s_key', s_key)
        #     activated_items[s_key] = activated
        return dict_

    def state_display(self):
        """
        Compute display.

        TODO This doesn't compute display at all. It probably was the reason of display failure. Copy/Paste problem ?
        """
        memo = {}

        workflow_dict = self.workflow.to_dict(path='#/workflow', memo=memo)

        dict_ = self.base_dict()
        # Force migrating from dessia_common.workflow
        dict_['object_class'] = 'dessia_common.workflow.core.WorkflowState'

        dict_['workflow'] = workflow_dict

        dict_['filled_inputs'] = list(sorted(self.input_values.keys()))

        # Output value: priority for reference before values
        if self.output_value is not None:
            serialized_output_value, memo = serialize_with_pointers(self.output_value, memo=memo, path='#/output_value')
            dict_['output_value'] = serialized_output_value

        dict_['evaluated_blocks_indices'] = [i for i, b in enumerate(self.workflow.blocks)
                                             if b in self.activated_items and self.activated_items[b]]

        dict_['evaluated_pipes_indices'] = [i for i, p in enumerate(self.workflow.pipes)
                                            if p in self.activated_items and self.activated_items[p]]

        dict_['evaluated_variables_indices'] = [self.workflow.variable_indices(v) for v in self.workflow.variables
                                                if v in self.activated_items and self.activated_items[v]]

        dict_.update({'start_time': self.start_time, 'end_time': self.end_time, 'log': self.log})
        return dict_

    @classmethod
    def dict_to_object(cls, dict_: JsonSerializable, force_generic: bool = False,
                       global_dict=None, pointers_memo: Dict[str, Any] = None, path: str = '#') -> 'WorkflowState':

        if pointers_memo is None or global_dict is None:
            global_dict, pointers_memo = update_pointers_data(global_dict=global_dict, current_dict=dict_,
                                                              pointers_memo=pointers_memo)

        workflow = Workflow.dict_to_object(dict_=dict_['workflow'], global_dict=global_dict,
                                           pointers_memo=pointers_memo, path=f"{path}/workflow")
        if 'output_value' in dict_:
            value = dict_['output_value']
            output_value = deserialize(value, global_dict=global_dict,
                                       pointers_memo=pointers_memo, path=f'{path}/output_value')
        else:
            output_value = None

        values = {}
        if 'values' in dict_:
            for i, value in dict_['values'].items():
                values[workflow.pipes[int(i)]] = deserialize(value, global_dict=global_dict,
                                                             pointers_memo=pointers_memo, path=f'{path}/values/{i}')

        input_values = {int(i): deserialize(v, global_dict=global_dict, pointers_memo=pointers_memo,
                                            path=f"{path}/input_values/{i}") for i, v in dict_['input_values'].items()}

        activated_items = {b: i in dict_['evaluated_blocks_indices'] for i, b in enumerate(workflow.blocks)}
        activated_items.update({p: i in dict_['evaluated_pipes_indices'] for i, p in enumerate(workflow.pipes)})

        var_indices = []
        for variable_indices in dict_['evaluated_variables_indices']:
            if is_sequence(variable_indices):
                var_indices.append(tuple(variable_indices))  # json serialisation loses tuples
            else:
                var_indices.append(variable_indices)
        activated_items.update({v: workflow.variable_indices(v) in var_indices for v in workflow.variables})

        return cls(workflow=workflow, input_values=input_values, activated_items=activated_items,
                   values=values, start_time=dict_['start_time'], end_time=dict_['end_time'],
                   output_value=output_value, log=dict_['log'], name=dict_['name'])

    def add_input_value(self, input_index: int, value):
        """Add a value for given input."""
        self._activate_input(input_=self.workflow.inputs[input_index], value=value)

    def add_several_input_values(self, indices: List[int], values):
        """
        Add several values for given inputs.
        """
        for index in indices:
            input_ = self.workflow.inputs[index]
            if index not in values:
                if self.activated_items[input_] and index in self.input_values:
                    value = self.input_values[index]
                else:
                    msg = f"Value {input_.name} of index {index} in inputs has no value"
                    if isinstance(input_, TypedVariable):
                        msg += f": should be instance of {input_.type_}"
                    raise ValueError(msg)
            else:
                value = values[index]
            self.add_input_value(input_index=index, value=value)

    def add_block_input_values(self, block_index: int, values):
        """
        Add inputs values for given block.
        """
        values = {int(k): v for k, v in values.items()}  # serialisation set keys as strings
        indices = self.workflow.block_inputs_global_indices(block_index)
        self.add_several_input_values(indices=indices, values=values)

    def display_settings(self) -> List[DisplaySetting]:
        """
        Compute the displays settings of the objects.
        """
        display_settings = [DisplaySetting('workflow-state', 'workflow_state', 'state_display', None)]

        # Displayable blocks
        display_settings.extend(self.workflow.blocks_display_settings)
        return display_settings

    def _display_from_selector(self, selector: str, **kwargs) -> DisplayObject:
        """
        Generate the display from the selector.
        """
        # TODO THIS IS A TEMPORARY DIRTY HOTFIX OVERWRITE.
        #  WE SHOULD IMPLEMENT A WAY TO GET RID OF REFERENCE PATH WITH URLS
        track = ""
        refpath = kwargs.get("reference_path", "")
        if selector in ["documentation", "workflow"]:
            return self.workflow._display_from_selector(selector)

        if selector == "workflow-state":
            return DessiaObject._display_from_selector(self, selector)

        # Displays for blocks (getting reference path from block_display return)
        display_setting = self._display_settings_from_selector(selector)
        try:
            # Specific hotfix : we propagate reference_path through block_display method
            display_object, refpath = attrmethod_getter(self, display_setting.method)(**display_setting.arguments)
            data = display_object.data
        except:
            data = None
            track = tb.format_exc()

        if display_setting.serialize_data:
            data = serialize(data)
        return DisplayObject(type_=display_setting.type, data=data, reference_path=refpath, traceback=track)

    def block_display(self, block_index: int):
        """
        Compute the display of associated block to use integrate it in the workflow run displays.
        """
        self.activate_inputs()
        block = self.workflow.blocks[block_index]

        selector = self.workflow.block_selectors[block]
        branch = self.workflow.branch_by_display_selector[selector]
        evaluated_blocks = self.evaluate_branch(branch)

        reference_path = ""
        for i, input_ in enumerate(block.inputs):
            incoming_pipe = self.workflow.variable_input_pipe(input_)
            if i == block._displayable_input:
                reference_path = f'values/{self.workflow.pipes.index(incoming_pipe)}'

        if block not in evaluated_blocks:
            msg = f"Could not reach block at index {block_index}." \
                  f"Has the workflow been run far enough to evaluate this block ?"
            raise WorkflowError(msg)
        return evaluated_blocks[block][0], reference_path  # Only one output to an Export Block

    @property
    def progress(self):
        """
        Return the current progress, a float between 0 (nothing evaluated), to 1. (every computational block evaluated).
        """
        evaluated_blocks = [self.activated_items[b] for b in self.workflow.runtime_blocks]
        progress = sum(evaluated_blocks) / len(evaluated_blocks)
        if progress == 1 and self.end_time is None:
            self.end_time = time.time()
        return progress

    def block_evaluation(self, block_index: int, progress_callback=lambda x: None) -> bool:
        """
        Select a block to evaluate.
        """
        block = self.workflow.blocks[block_index]
        self.activate_inputs()
        if block in self._activable_blocks():
            self._evaluate_block(block)
            progress_callback(self.progress)
            return True
        return False

    def evaluate_next_block(self, progress_callback=lambda x: None) -> Optional[Block]:
        """
        Evaluate a block.
        """
        self.activate_inputs()
        blocks = self._activable_blocks()
        if blocks:
            block = blocks[0]
            self._evaluate_block(block)
            progress_callback(self.progress)
            return block
        return None

    def continue_run(self, progress_callback=lambda x: None, export: bool = False):
        """
        Evaluate all possible blocks.
        """
        self.activate_inputs()

        evaluated_blocks = []
        something_activated = True
        while something_activated:
            something_activated = False
            blocks = [b for b in self.workflow.runtime_blocks if b in self._activable_blocks()]
            for block in blocks:
                evaluated_blocks.append(block)
                self._evaluate_block(block)
                if not export:
                    progress_callback(self.progress)
                something_activated = True
        return evaluated_blocks

    def evaluate_branch(self, blocks: List[Block]):
        """
        Evaluate all blocks of a branch, automatically finding the first executable ones.
        """
        self.activate_inputs()

        if not any((b in self._activable_blocks() for b in blocks)):
            raise WorkflowError("Branch cannot be evaluated because no block has all its inputs activated")

        evaluated_blocks = {}
        i = 0
        while len(evaluated_blocks) != len(blocks) and i <= len(blocks):
            next_blocks = [b for b in blocks if b in self._activable_blocks() and b not in evaluated_blocks]
            for block in next_blocks:
                output_values = self._evaluate_block(block)
                evaluated_blocks[block] = output_values
            i += 1
        return evaluated_blocks

    def _activate_pipe(self, pipe: Pipe, value):
        """
        Set the pipe value and activate its downstream variable.
        """
        self.values[pipe] = value
        self.activated_items[pipe] = True
        self._activate_variable(variable=pipe.output_variable, value=value)

    def _activate_block(self, block: Block, output_values):
        """
        Activate all block outputs.
        """
        # Unpacking result of evaluation
        output_items = zip(block.outputs, output_values)
        for output, output_value in output_items:
            self._activate_variable(variable=output, value=output_value)
        self.activated_items[block] = True

    def _activate_variable(self, variable: Variable, value):
        """
        Activate the given variable with its value and propagate activation to its outgoing pipe.
        """
        outgoing_pipes = self.workflow.variable_output_pipes(variable)
        if self.workflow.output == variable:
            self.output_value = value
        for outgoing_pipe in outgoing_pipes:
            self._activate_pipe(pipe=outgoing_pipe, value=value)
        self.activated_items[variable] = True

    def _activate_input(self, input_: TypedVariable, value):  # Inputs must always be Typed
        """
        Typecheck, activate the variable and propagate the value to its pipe.
        """
        # Type checking
        value_type_check(value, input_.type_)
        input_index = self.workflow.input_index(input_)
        self.input_values[input_index] = value
        self._activate_variable(variable=input_, value=value)
        downstream_pipes = self.workflow.variable_output_pipes(input_)
        for pipe in downstream_pipes:
            self._activate_pipe(pipe=pipe, value=value)

    def _activable_blocks(self):
        """
        Return a list of all activable blocks, ie blocks that have all inputs ready for evaluation.
        """
        return [b for b in self.workflow.blocks if self._block_activable_by_inputs(b)
                and (not self.activated_items[b] or b not in self.workflow.runtime_blocks)]

    def _block_activable_by_inputs(self, block: Block):
        """
        Return wether a block has all its inputs active and can be activated.
        """
        for function_input in block.inputs:
            if not self.activated_items[function_input]:
                return False
        return True

    def _evaluate_block(self, block, progress_callback=lambda x: x, verbose=False):
        """
        Evaluate given block.
        """
        if verbose:
            log_line = f"Evaluating block {block.name}"
            self.log += log_line + '\n'
            if verbose:
                print(log_line)

        local_values = {}
        for input_ in block.inputs:
            incoming_pipe = self.workflow.variable_input_pipe(input_)
            if incoming_pipe is None:
                # Input isn't connected, it's a workflow input
                input_index = self.workflow.input_index(input_)
                value = self.input_values[input_index]
            else:
                value = self.values[incoming_pipe]
            self._activate_variable(variable=input_, value=value)
            local_values[input_] = value

        output_values = block.evaluate(local_values)
        self._activate_block(block=block, output_values=output_values)

        # Updating progress
        if progress_callback is not None:
            progress_callback(self.progress)
        return output_values

    def activate_inputs(self, check_all_inputs=False):
        """
        Return if all inputs are activated.
        """
        # Input activation
        for index, variable in enumerate(self.workflow.inputs):
            if index in self.input_values:
                self._activate_input(input_=variable, value=self.input_values[index])
            elif variable in self.workflow.imposed_variable_values:
                self._activate_input(input_=variable, value=self.workflow.imposed_variable_values[variable])
            elif hasattr(variable, 'default_value'):
                self._activate_input(input_=variable, value=variable.default_value)
            elif check_all_inputs:
                msg = f"Value {variable.name} of index {index} in inputs has no value"
                if isinstance(variable, TypedVariable):
                    msg += f": should be instance of {variable.type_}"
                raise ValueError(msg)

    def to_workflow_run(self, name=''):
        """
        Return a WorkflowRun if state is complete.
        """
        if self.progress == 1:
            values = {p: self.values[p] for p in self.workflow.pipes if p in self.values}
            return WorkflowRun(workflow=self.workflow, input_values=self.input_values, output_value=self.output_value,
                               values=values, activated_items=self.activated_items, start_time=self.start_time,
                               end_time=self.end_time, log=self.log, name=name)
        raise ValueError('Workflow not completed')

    def _export_formats(self):
        """
        Read block to compute available export formats.
        """
        export_formats = DessiaObject._export_formats(self)

        # Exportable Blocks
        export_formats.extend(self.workflow.blocks_export_formats)
        return export_formats

    def export_format_from_selector(self, selector):
        for export_format in self.workflow.blocks_export_formats:
            if export_format["selector"] == selector:
                return export_format
        raise ValueError(f"No block defines an export with the selector '{selector}'")

    def export(self, stream: Union[BinaryFile, StringFile], block_index: int):
        """
        Perform export.
        """
        block = self.workflow.blocks[block_index]
        selector = self.workflow.block_selectors[block]
        branch = self.workflow.branch_by_export_format[selector]
        evaluated_blocks = self.evaluate_branch(branch)
        if block not in evaluated_blocks:
            msg = f"Could not reach block at index {block_index}." \
                  f"Has the workflow been ran far enough to evaluate this block ?"
            raise WorkflowError(msg)
        export_stream = evaluated_blocks[block][0]  # Only one output to an Export Block
        if isinstance(stream, StringFile):
            stream.write(export_stream.getvalue())
        if isinstance(stream, BinaryFile):
            stream.write(export_stream.getbuffer())
        stream.filename = export_stream.filename
        return export_stream


class WorkflowRun(WorkflowState):
    _standalone_in_db = True
    _allowed_methods = ['run_again']
    _eq_is_data_eq = True
    _jsonschema = {
        "definitions": {}, "$schema": "http://json-schema.org/draft-07/schema#", "type": "object",
        "standalone_in_db": True, "title": "WorkflowRun Base Schema", "required": [],
        "python_typing": 'dessia_common.workflow.WorkflowRun', "classes": ["dessia_common.workflow.core.WorkflowRun"],
        "properties": {
            "workflow": {"type": "object", "title": "Workflow", "python_typing": "dessia_common.workflow.Workflow",
                         "classes": ["dessia_common.workflow.Workflow"], "order": 0,
                         "editable": False, "description": "Workflow"},
            'output_value': {"type": "object", "classes": "Any", "title": "Values",
                             "description": "Input and output values", "editable": False,
                             "order": 1, "python_typing": "Any"},
            'input_values': {
                'type': 'object', 'order': 2, 'editable': False,
                'title': 'Input Values', "python_typing": "Dict[str, Any]",
                'patternProperties': {
                    '.*': {'type': "object", 'classes': 'Any'}
                }
            },
            'start_time': {"type": "number", "title": "Start Time", "editable": False, "python_typing": "builtins.int",
                           "description": "Start time of simulation", "order": 4},
            'end_time': {"type": "number", "title": "End Time", "editable": False, "python_typing": "builtins.int",
                         "description": "End time of simulation", "order": 5},
            'log': {"type": "string", "title": "Log", "editable": False, 'python_typing': 'builtins.str',
                    "description": "Log", "order": 6},
            "name": {'type': 'string', 'title': 'Name', 'editable': True, 'order': 7,
                     'default_value': '', 'python_typing': 'builtins.str'}
        }
    }

    def __init__(self, workflow: Workflow, input_values, output_value, values,
                 activated_items: Dict[Union[Pipe, Block, Variable], bool],
                 start_time: float, end_time: float = None, log: str = "", name: str = ""):
        if end_time is None:
            end_time = time.time()
        self.end_time = end_time
        self.execution_time = end_time - start_time
        filtered_values = {p: v for p, v in values.items() if is_serializable(v) and p.memorize}
        filtered_input_values = {k: v for k, v in input_values.items() if is_serializable(v)}
        WorkflowState.__init__(self, workflow=workflow, input_values=filtered_input_values,
                               activated_items=activated_items, values=filtered_values, start_time=start_time,
                               output_value=output_value, log=log, name=name)

    def to_dict(self, use_pointers: bool = True, memo=None, path: str = '#'):
        """
        Add variable values to super WorkflowState dict.
        """
        if memo is None:
            memo = {}  # To make sure we have the good ref for next steps
        dict_ = WorkflowState.to_dict(self, use_pointers=use_pointers, memo=memo, path=path)

        # To force migrating from dessia_common.workflow
        dict_['object_class'] = 'dessia_common.workflow.core.WorkflowRun'
        return dict_

    def _get_from_path(self, path: str):
        """
        Extract subobject at given path. Tries the generic function, then applies specific cases if it fails.

        Returns found object
        """
        try:
            return DessiaObject._get_from_path(self, path)
        except ExtractionError:
            segments = path.split("/")
            first_segment = segments[1]
            if first_segment == "values" and len(segments) >= 3:
                pipe_index = int(segments[2])
                pipe = self.workflow.pipes[pipe_index]
                value = self.values[pipe]
                if len(segments) > 3:
                    return DessiaObject._get_from_path(value, f"#/{'/'.join(segments[3:])}")
                return value
        raise NotImplementedError(f"WorkflowRun : Specific object from path method is not defined for path '{path}'")

    def dict_to_arguments(self, dict_: JsonSerializable, method: str):
        if method in self._allowed_methods:
            return self.workflow.dict_to_arguments(dict_=dict_, method='run')
        raise NotImplementedError(f"Method {method} not in WorkflowRun allowed methods")

    def display_settings(self) -> List[DisplaySetting]:
        """
        Compute WorkflowRun display settings by getting WorkflowState ones and instering Workflow display settings.
        """
        workflow_settings = self.workflow.display_settings()
        display_settings = WorkflowState.display_settings(self)
        # TODO : Temporary removing workflow state. We could activate it again when display tree is available
        display_settings.pop(0)
        return workflow_settings + display_settings

    def method_dict(self, method_name: str = None, method_jsonschema: Any = None):
        if method_name is not None and method_name == 'run_again' and method_jsonschema is not None:
            dict_ = serialize_dict(self.input_values)
            for property_, value in method_jsonschema['properties'].items():
                if property_ in dict_ and 'object_id' in value and 'object_class' in value:
                    # TODO : Check. this is probably useless as we are not dealing with default values here
                    dict_[property_] = value
            return dict_
        # TODO Check this result. Might raise an error
        return DessiaObject.method_dict(self, method_name=method_name, method_jsonschema=method_jsonschema)

    def run_again(self, input_values, progress_callback=None, name=None):
        """
        Execute workflow again with given inputs.
        """
        return self.workflow.run(input_values=input_values, verbose=False,
                                 progress_callback=progress_callback, name=name)

    @property
    def _method_jsonschemas(self):
        # TODO This is outdated now that WorkflowRun inherits from WorkflowState and has already broke once.
        #  We should outsource the "run" jsonschema computation from workflow in order to mutualize it with run_again,
        #  and have WorkflowRun have its inheritances from WorkflowState _method_jsonschema method
        workflow_jsonschemas = self.workflow._method_jsonschemas
        jsonschemas = {"run_again": workflow_jsonschemas.pop('run')}
        jsonschemas['run_again']['classes'] = ["dessia_common.workflow.WorkflowRun"]
        return jsonschemas


def initialize_workflow(dict_, global_dict, pointers_memo) -> Workflow:
    blocks = [deserialize(serialized_element=d, global_dict=global_dict, pointers_memo=pointers_memo)
              for d in dict_["blocks"]]
    if 'nonblock_variables' in dict_:
        nonblock_variables = [deserialize(serialized_element=d, global_dict=global_dict, pointers_memo=pointers_memo)
                              for d in dict_['nonblock_variables']]
    else:
        nonblock_variables = []

    connected_nbvs = {v: False for v in nonblock_variables}

    pipes = deserialize_pipes(pipes_dict=dict_['pipes'], blocks=blocks, nonblock_variables=nonblock_variables,
                              connected_nbvs=connected_nbvs)

    if dict_['output'] is not None:
        output = blocks[dict_['output'][0]].outputs[dict_['output'][2]]
    else:
        output = None
    return Workflow(blocks=blocks, pipes=pipes, output=output,
                    detached_variables=[v for v, is_connected in connected_nbvs.items() if not is_connected])


def deserialize_pipes(pipes_dict, blocks, nonblock_variables, connected_nbvs):
    pipes = []
    for source, target in pipes_dict:
        if isinstance(source, int):
            variable1 = nonblock_variables[source]
            connected_nbvs[variable1] = True
        else:
            ib1, _, ip1 = source
            variable1 = blocks[ib1].outputs[ip1]

        if isinstance(target, int):
            variable2 = nonblock_variables[target]
            connected_nbvs[variable2] = True
        else:
            ib2, _, ip2 = target
            variable2 = blocks[ib2].inputs[ip2]

        pipes.append(Pipe(variable1, variable2))
    return pipes


def value_type_check(value, type_):
    try:  # TODO: Subscripted generics cannot be used...
        if not isinstance(value, type_):
            return False
    except TypeError:
        pass
    return True<|MERGE_RESOLUTION|>--- conflicted
+++ resolved
@@ -269,11 +269,7 @@
 
     def to_dict(self, use_pointers=True, memo=None, path: str = '#'):
         """
-<<<<<<< HEAD
         Transforms the pipe into a dict.
-=======
-        Transform the pipe into a dict.
->>>>>>> b2beb2fd
         """
         return {'input_variable': self.input_variable, 'output_variable': self.output_variable,
                 'memorize': self.memorize}
