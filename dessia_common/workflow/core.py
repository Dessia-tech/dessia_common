#!/usr/bin/env python3
# -*- coding: utf-8 -*-
""" Gathers all workflow relative features. """
import ast
import inspect
import time
import datetime
import tempfile
import json
import webbrowser
from functools import cached_property
import io
from typing import List, Union, Type, Any, Dict, Tuple, Optional, TypeVar, get_args
from copy import deepcopy
import warnings
import networkx as nx

import dessia_common.errors
from dessia_common.graph import get_column_by_node
from dessia_common.templates import workflow_template
from dessia_common.core import DessiaObject
from dessia_common.schemas.core import get_schema, FAILED_ATTRIBUTE_PARSING, EMPTY_PARSED_ATTRIBUTE,\
    serialize_annotation, is_typing

from dessia_common.utils.types import deserialize_typing, recursive_type, typematch, is_sequence, is_dessia_file
from dessia_common.utils.copy import deepcopy_value
from dessia_common.utils.diff import choose_hash
from dessia_common.utils.helpers import prettyname
from dessia_common.utils.jsonschema import set_default_value, JSONSCHEMA_HEADER, jsonschema_from_annotation

from dessia_common.typings import JsonSerializable
from dessia_common.files import StringFile, BinaryFile
from dessia_common.displays import DisplaySetting, DisplayObject
from dessia_common.breakdown import ExtractionError
from dessia_common.errors import SerializationError
from dessia_common.warnings import SerializationWarning
from dessia_common.exports import ExportFormat
from dessia_common.serialization import deserialize, serialize_with_pointers, serialize, update_pointers_data, \
<<<<<<< HEAD
    serialize_dict, deserialize_argument
=======
    serialize_dict, add_references  # , is_serializable
>>>>>>> b69b3018

from dessia_common.workflow.utils import ToScriptElement


class Variable(DessiaObject):
    """ Variable for workflow. """

    _standalone_in_db = False
    _eq_is_data_eq = False
    has_default_value: bool = False

    def __init__(self, name: str = '', position: Tuple[float, float] = None):
        DessiaObject.__init__(self, name=name)
        if position is None:
            self.position = (0, 0)
        else:
            self.position = position

        self.default_value = None
        self.type_ = None

    def to_dict(self, use_pointers=True, memo=None, path: str = '#', id_method=True, id_memo=None):
        """ Serialize the variable with custom logic. """
        dict_ = DessiaObject.base_dict(self)
        dict_.update({'has_default_value': self.has_default_value, 'position': self.position})
        return dict_

    def _to_script(self) -> ToScriptElement:
        script = self._get_to_script_elements()
        script.declaration = f"{self.__class__.__name__}({script.declaration})"

        script.imports.append(self.full_classname)
        return script

    def _get_to_script_elements(self):
        declaration = f"name='{self.name}', position={self.position}"
        return ToScriptElement(declaration=declaration, imports=[], imports_as_is=[])

    def is_file_type(self):
        """ Not implemented yet. Should be implemented when all variable have types necessarily. """
        msg = f"File checking is not implemented for untyped workflow Variable named '{self.name}'.\n" \
              f"If this variable is a workflow input, variable should be typed " \
              f"and of type TypedVariable or TypedVariableWithDefaultValues"
        return NotImplementedError(msg)


class TypedVariable(Variable):
    """ Variable for workflow with a typing. """

    has_default_value: bool = False

    def __init__(self, type_: Type[Any], name: str = '', position: Tuple[float, float] = None):
        Variable.__init__(self, name=name, position=position)
        self.type_ = type_

    def to_dict(self, use_pointers=True, memo=None, path: str = '#', id_method=True, id_memo=None):
        """ Serializes the object with specific logic. """
        dict_ = super().to_dict(use_pointers, memo, path)
        if inspect.isclass(self.type_) and issubclass(self.type_, DisplayObject):
            # TODO QUICKFIX
            serialized = "dessia_common.displays.DisplayObject"
        else:
            serialized = serialize_annotation(self.type_)
        dict_.update({'type_': serialized})
        return dict_

    @classmethod
    def dict_to_object(cls, dict_: JsonSerializable, force_generic: bool = False,
                       global_dict=None, pointers_memo: Dict[str, Any] = None, path: str = '#') -> 'TypedVariable':
        """
        Compute variable from dict.

        TODO Remove this ?
        """
        type_ = deserialize_typing(dict_['type_'])
        return cls(type_=type_, name=dict_['name'], position=dict_.get("position"))

    def copy(self, deep: bool = False, memo=None):
        """ Copies and gives a new object with no linked data. """
        return TypedVariable(type_=self.type_, name=self.name)

    def _get_to_script_elements(self) -> ToScriptElement:
        script = super()._get_to_script_elements()

        script.declaration += f", type_={self.type_.__name__}"

        if "builtins" not in serialize_annotation(self.type_):
            script.imports.append(serialize_annotation(self.type_))
        return script

    def is_file_type(self) -> bool:
        """ Return whether a variable is of type File given its type_ attribute. """
        if is_typing(self.type_):
            # Handling List[BinaryFile or StringFile]
            return get_args(self.type_)[0] in [BinaryFile, StringFile]

        if not isinstance(self.type_, type):
            return False
        return issubclass(self.type_, (StringFile, BinaryFile))


class VariableWithDefaultValue(Variable):
    """
    A variable with a default value.

    TODO Isn't this always typed ?
    """

    has_default_value: bool = True

    def __init__(self, default_value: Any, name: str = '', position: Tuple[float, float] = None):
        warnings.warn("VariableWithDefaultValue is deprecated and shouldn't be used anymore. ")
        Variable.__init__(self, name=name, position=position)
        self.default_value = default_value


T = TypeVar("T")


class TypedVariableWithDefaultValue(TypedVariable):
    """
    Workflow variables wit a type and a default value.

    TODO Can this be just VariableWithDefaultValue ? Type is induced ?
    """

    has_default_value: bool = True

    def __init__(self, type_: Type[T], default_value: T, name: str = '', position: Tuple[float, float] = None):
        TypedVariable.__init__(self, type_=type_, name=name, position=position)
        self.default_value = default_value

    def to_dict(self, use_pointers: bool = True, memo=None, path: str = '#', id_method=True, id_memo=None):
        """ Serialize the variable with custom logic. """
        dict_ = super().to_dict(use_pointers, memo, path)
        dict_.update({'default_value': serialize(self.default_value)})
        return dict_

    @classmethod
    def dict_to_object(cls, dict_: JsonSerializable, force_generic: bool = False, global_dict=None,
                       pointers_memo: Dict[str, Any] = None, path: str = '#') -> 'TypedVariableWithDefaultValue':
        """
        Compute variable from dict.

        TODO Remove this ?
        """
        type_ = deserialize_typing(dict_['type_'])
        default_value = deserialize(dict_['default_value'], global_dict=global_dict, pointers_memo=pointers_memo)
        return cls(type_=type_, default_value=default_value, name=dict_['name'], position=dict_.get('position'))

    def copy(self, deep: bool = False, memo=None):
        """
        Copy a TypedVariableWithDefaultValue.

        :param deep: DESCRIPTION, defaults to False
        :type deep: bool, optional

        :param memo: a memo to use, defaults to None
        :type memo: TYPE, optional

        :return: The copied object
        """
        if memo is None:
            memo = {}
        copied_default_value = deepcopy_value(self.default_value, memo=memo)
        return TypedVariableWithDefaultValue(type_=self.type_, default_value=copied_default_value, name=self.name)

    def _to_script(self) -> ToScriptElement:
        warnings.warn("to_script method is not implemented for TypedVariableWithDefaultValue yet. "
                      "We are losing the default value as we call the TypedVariable method")
        casted_variable = TypedVariable(type_=self.type_, name=self.name, position=self.position)
        return casted_variable._to_script()


NAME_VARIABLE = TypedVariable(type_=str, name="Result Name")


def set_block_variable_names_from_dict(func):
    """ Inspect function arguments to compute black variable names. """
    def func_wrapper(cls, dict_):
        obj = func(cls, dict_)
        if 'input_names' in dict_:
            for input_name, input_ in zip(dict_['input_names'], obj.inputs):
                input_.name = input_name
        if 'output_names' in dict_:
            output_items = zip(dict_['output_names'], obj.outputs)
            for output_name, output_ in output_items:
                output_.name = output_name
        return obj
    return func_wrapper


class Block(DessiaObject):
    """ An Abstract block. Do not instantiate alone. """

    _standalone_in_db = False
    _eq_is_data_eq = False
    _non_serializable_attributes = []

    def __init__(self, inputs: List[Variable], outputs: List[Variable],
                 position: Tuple[float, float] = None, name: str = ''):
        if position is None:
            self.position = (0, 0)
        else:
            self.position = position
        self.inputs = inputs
        self.outputs = outputs
        DessiaObject.__init__(self, name=name)

    def equivalent_hash(self):
        """
        Custom hash of block that doesn't overwrite __hash__ as we do not want to lose python default equality behavior.

        Used by workflow module only.
        """
        return len(self.__class__.__name__)

    def equivalent(self, other):
        """
        Custom equal of block that does not overwrite __eq__ as we do not want to lose python default equality behavior.

        Used by workflow module only.
        """
        return self.__class__.__name__ == other.__class__.__name__

    def to_dict(self, use_pointers: bool = True, memo=None, path: str = '#', id_method=True, id_memo=None):
        """ Serialize the block with custom logic. """
        dict_ = DessiaObject.base_dict(self)
        dict_['inputs'] = [i.to_dict() for i in self.inputs]
        dict_['outputs'] = [o.to_dict() for o in self.outputs]
        if self.position is not None:
            dict_['position'] = list(self.position)
        else:
            dict_['position'] = self.position
        return dict_

    def jointjs_data(self):
        """ Deprecated HTML computation. """
        data = {'block_class': self.__class__.__name__}
        if self.name != '':
            data['name'] = self.name
        else:
            data['name'] = self.__class__.__name__
        return data

    def _docstring(self):
        """ Base function for submodel docstring computing. """
        block_docstring = {i: EMPTY_PARSED_ATTRIBUTE for i in self.inputs}
        return block_docstring

    def parse_input_doc(self, input_: Variable):
        """ Parse block docstring to get input documentation. """
        try:
            docstring = self._docstring()
            if input_ in docstring:
                return docstring[input_]
        except Exception:
            # Broad except to avoid error 500 on doc computing
            return FAILED_ATTRIBUTE_PARSING
        return None

    def input_name(self, input_: Variable):
        """ Compute input name by concatenating block name in front. """
        name = input_.name
        if self.name:
            name = f"{self.name} - {name}"
        return prettyname(name)

    def base_script(self) -> str:
        """ Generate a chunk of script that denotes the arguments of a base block. """
        return f"name='{self.name}', position={self.position}"

    def evaluate(self, values, **kwargs):
        """ Not implemented for abstract block class 'evaluate' method. """
        raise NotImplementedError("This method should be implemented in any Block inheriting class.")

    def _to_script(self, prefix: str):
        raise NotImplementedError("This method should be implemented in any Block inheriting class.")

    def is_valid(self, level: str = 'error') -> bool:  # TODO: Change this in further releases
        """ Always return True for now. """
        return True


class Pipe(DessiaObject):
    """
    Bind two variables of a Workflow.

    :param input_variable: The input variable of the pipe correspond to the start of the arrow, its tail.
    :type input_variable: Variable
    :param output_variable: The output variable of the pipe correspond to the end of the arrow, its hat.
    :type output_variable: Variable
    """

    _eq_is_data_eq = False

    def __init__(self, input_variable: Variable, output_variable: Variable, name: str = ''):
        self.input_variable = input_variable
        self.output_variable = output_variable
        self.memorize = False
        DessiaObject.__init__(self, name=name)

    def to_dict(self, use_pointers=True, memo=None, path: str = '#', id_method=True, id_memo=None):
        """ Transform the pipe into a dict. """
        return {'input_variable': self.input_variable, 'output_variable': self.output_variable,
                'memorize': self.memorize}


class WorkflowError(Exception):
    """ Specific WorkflowError Exception. """


class Workflow(Block):
    """
    Class Block of Workflows.

    :param blocks: A List with all the Blocks used by the Worklow.
    :param pipes: A List of Pipe objects.
    :param imposed_variable_values: A dictionary of imposed variable values.
    :param description: A short description that will be displayed on workflow card (frontend).
        Should be shorter than 100 chars
    :param documentation: A long documentation that will be displayed on workflow page (frontend).
        Can use markdown elements.
    :param name: The name of the workflow.
    """

    _standalone_in_db = True
    _eq_is_data_eq = True
    _allowed_methods = ['run', 'start_run']

    def __init__(self, blocks, pipes, output, *, imposed_variable_values=None,
                 detached_variables: List[TypedVariable] = None, description: str = "",
                 documentation: str = "", name: str = ""):
        self.blocks = blocks
        self.pipes = pipes

        if imposed_variable_values is None:
            imposed_variable_values = {}
        self.imposed_variable_values = imposed_variable_values

        self.coordinates = {}

        self.variables = []
        self.nonblock_variables = []
        if detached_variables is None:
            detached_variables = []
        self.detached_variables = detached_variables
        for block in self.blocks:
            self.handle_block(block)

        for pipe in self.pipes:
            self.handle_pipe(pipe)

        self._utd_graph = False

        inputs = [v for v in self.variables if v not in self.imposed_variable_values
                  and len(nx.ancestors(self.graph, v)) == 0]

        self.description = description
        self.documentation = documentation

        outputs = []
        self.output = output
        if output is not None:
            outputs.append(output)
            self._find_output_block(output)

        self._find_name()

        Block.__init__(self, inputs=inputs, outputs=outputs, name=name)

        self.block_selectors = {b: f"{self.selector_name(b)} ({i})" for i, b in enumerate(self.blocks)}

        self.branch_by_display_selector = self.branch_by_selector(self.display_blocks)
        self.branch_by_export_format = self.branch_by_selector(self.export_blocks)

    @classmethod
    def generate_empty(cls):
        """ Generate an empty workflow (mostly used by frontend to compute an init dict). """
        return cls(blocks=[], pipes=[], output=None)

    @property
    def nodes(self):
        """ Return the list of blocks and nonblock_variables (nodes) of the Workflow. """
        return self.blocks + self.nonblock_variables

    @cached_property
    def file_inputs(self):
        """ Get all inputs that are files. """
        return [i for i in self.inputs if i.is_file_type()]

    @cached_property
    def has_file_inputs(self) -> bool:
        """ Return True if there is any file input. """
        return any(self.file_inputs)

    @cached_property
    def memorized_pipes(self) -> List[Pipe]:
        """ Get pipes that are memorized. """
        return [p for p in self.pipes if p.memorize]

    def handle_pipe(self, pipe):
        """ Perform some initialization action on a pipe and its variables. """
        upstream_var = pipe.input_variable
        downstream_var = pipe.output_variable
        if upstream_var not in self.variables:
            self.variables.append(upstream_var)
            if upstream_var in self.detached_variables:
                self.detached_variables.remove(upstream_var)
            self.nonblock_variables.append(upstream_var)
        if downstream_var not in self.variables:
            self.variables.append(downstream_var)
            self.nonblock_variables.append(downstream_var)

    def handle_block(self, block):
        """ Perform some initialization action on a block and its variables. """
        if isinstance(block, Workflow):
            raise ValueError("Using workflow as blocks is forbidden, use WorkflowBlock wrapper instead")
        self.variables.extend(block.inputs)
        self.variables.extend(block.outputs)
        try:
            self.coordinates[block] = (0, 0)
        except ValueError as err:
            raise ValueError(f"Cannot serialize block {block} ({block.name})") from err

    def _data_hash(self):
        output_hash = hash(self.variable_indices(self.output))
        base_hash = len(self.blocks) + 11 * len(self.pipes) + 23 * len(self.imposed_variable_values) + output_hash
        block_hash = int(sum(b.equivalent_hash() for b in self.blocks) % 1e6)
        return (base_hash + block_hash) % 1000000000

    def _data_eq(self, other_object) -> bool:
        if hash(self) != hash(other_object) or not Block.equivalent(self, other_object):
            return False

        # TODO: temp , reuse graph to handle block order!!!!
        for block1, block2 in zip(self.blocks, other_object.blocks):
            if not block1.equivalent(block2):
                return False

        if not self._equivalent_pipes(other_object):
            return False

        if not self._equivalent_imposed_variables_values(other_object):
            return False
        return True

    def _find_output_block(self, output: Variable):
        found_output = False
        i = 0
        while not found_output and i < len(self.blocks):
            found_output = output in self.blocks[i].outputs
            i += 1
        if not found_output:
            raise WorkflowError("workflow's output is not in any block's outputs")

    def _find_name(self):
        found_name = False
        i = 0
        all_nbvs = self.nonblock_variables + self.detached_variables
        while not found_name and i < len(all_nbvs):
            variable = all_nbvs[i]
            found_name = variable.name == "Result Name"
            i += 1
        if not found_name:
            self.detached_variables.insert(0, NAME_VARIABLE)

    def _equivalent_pipes(self, other_wf) -> bool:
        pipes = []
        other_pipes = []
        for pipe, other_pipe in zip(self.pipes, other_wf.pipes):
            input_index = self.variable_index(pipe.input_variable)
            output_index = self.variable_index(pipe.output_variable)
            pipes.append((input_index, output_index))

            other_input_index = other_wf.variable_index(other_pipe.input_variable)
            other_output_index = other_wf.variable_index(other_pipe.output_variable)
            other_pipes.append((other_input_index, other_output_index))
        return set(pipes) == set(other_pipes)

    def _equivalent_imposed_variables_values(self, other_wf) -> bool:
        ivvs = set()
        other_ivvs = set()
        for imposed_key, other_imposed_key in zip(self.imposed_variable_values.keys(),
                                                  other_wf.imposed_variable_values.keys()):
            variable_index = self.variable_index(imposed_key)
            ivvs.add((variable_index, self.imposed_variable_values[imposed_key]))

            other_variable_index = other_wf.variable_index(other_imposed_key)
            other_ivvs.add((other_variable_index, other_wf.imposed_variable_values[other_imposed_key]))

        return ivvs == other_ivvs

    def __deepcopy__(self, memo=None):
        """ Return the deep copy. """
        if memo is None:
            memo = {}

        blocks = [b.__deepcopy__() for b in self.blocks]
        output_adress = self.variable_indices(self.output)
        if output_adress is None:
            output = None
        else:
            output_block = blocks[output_adress[0]]
            output = output_block.outputs[output_adress[2]]

        copied_workflow = Workflow(blocks=blocks, pipes=[], output=output, name=self.name)

        pipes = self.copy_pipes(copied_workflow)

        imposed_variable_values = {}
        for variable, value in self.imposed_variable_values.items():
            new_variable = copied_workflow.variable_from_index(self.variable_indices(variable))
            imposed_variable_values[new_variable] = value

        copied_workflow = Workflow(blocks=blocks, pipes=pipes, output=output,
                                   imposed_variable_values=imposed_variable_values, name=self.name)
        return copied_workflow

    def copy_pipe(self, copied_workflow: 'Workflow', pipe: Pipe) -> Pipe:
        """ Copy a single regular pipe. """
        upstream_index = self.variable_indices(pipe.input_variable)
        if self.is_variable_nbv(pipe.input_variable):
            raise dessia_common.errors.CopyError("copy_pipe method cannot handle nonblock-variables. "
                                                 "Please consider using copy_nbv_pipes")
        pipe_upstream = copied_workflow.variable_from_index(upstream_index)

        downstream_index = self.variable_indices(pipe.output_variable)
        pipe_downstream = copied_workflow.variable_from_index(downstream_index)
        return Pipe(pipe_upstream, pipe_downstream)

    def copy_nbv_pipe(self, copied_workflow: 'Workflow', pipe: Pipe, copy_memo: Dict[int, Variable]) -> Pipe:
        """
        Copy a pipe where its upstream variable is a NBV.

        This needs special care because if it is not handled properly, NBVs can duplicate,
        or copied pipes might be unordered.
        """
        nbv = pipe.input_variable
        upstream_index = self.variable_index(nbv)
        if upstream_index in copy_memo:
            copied_variable = copy_memo[upstream_index]
        else:
            copied_variable = nbv.copy()
            copy_memo[upstream_index] = copied_variable
        downstream_index = self.variable_indices(pipe.output_variable)
        pipe_downstream = copied_workflow.variable_from_index(downstream_index)
        return Pipe(copied_variable, pipe_downstream)

    def copy_pipes(self, copied_workflow: 'Workflow') -> List[Pipe]:
        """ Copy all pipes in workflow. """
        copy_memo = {}
        return [self.copy_nbv_pipe(copied_workflow=copied_workflow, pipe=p, copy_memo=copy_memo)
                if self.is_variable_nbv(p.input_variable)
                else self.copy_pipe(copied_workflow=copied_workflow, pipe=p)
                for p in self.pipes]

    def selector_name(self, block: Block) -> str:
        """ Compute name for selector. """
        name = block.name
        if name:
            return name
        if block in self.display_blocks:
            return block.type_
        if block in self.export_blocks:
            return block.extension
        return "Block"

    def branch_by_selector(self, blocks: List[Block]):
        """ Return the corresponding branch to each display or export selector. """
        selector_branches = {}
        for block in blocks:
            branch = self.secondary_branch_blocks(block)
            selector = self.block_selectors[block]
            selector_branches[selector] = branch
        return selector_branches

    @property
    def display_blocks(self):
        """ Return list of blocks that can display something (3D, PlotData, Markdown,...). """
        return [b for b in self.blocks if hasattr(b, "_display_settings")]

    @property
    def blocks_display_settings(self) -> List[DisplaySetting]:
        """ Compute all display blocks display_settings. """
        display_settings = []
        for block in self.display_blocks:
            reference_path = "#"
            for i, input_ in enumerate(block.inputs):
                incoming_pipe = self.variable_input_pipe(input_)
                if i == block._displayable_input:
                    reference_path = f"{reference_path}/values/{self.pipes.index(incoming_pipe)}"
            block_index = self.blocks.index(block)
            settings = block._display_settings(block_index=block_index, reference_path=reference_path)
            if settings is not None:
                settings.selector = self.block_selectors[block]
                display_settings.append(settings)
        return display_settings

    @staticmethod
    def display_settings() -> List[DisplaySetting]:
        """ Compute the displays settings of the workflow. """
        return [DisplaySetting(selector='documentation', type_='markdown', method='to_markdown'),
                DisplaySetting(selector='workflow', type_='workflow', method='to_dict')]

    @property
    def export_blocks(self):
        """ Return list of blocks that can export something (3D, PlotData, Markdown,...). """
        return [b for b in self.blocks if hasattr(b, "_export_format")]

    @property
    def blocks_export_formats(self):
        """ Compute all export blocks export_formats. """
        export_formats = []
        for block in self.export_blocks:
            block_index = self.blocks.index(block)
            format_ = block._export_format(block_index)
            if format_ is not None:
                format_.selector = self.block_selectors[block]
                export_formats.append(format_)
        return export_formats

    def _export_formats(self):
        """ Read block to compute available export formats. """
        export_formats = DessiaObject._export_formats(self)
        script_export = ExportFormat(selector="py", extension="py", method_name="save_script_to_stream", text=True)
        export_formats.append(script_export)
        return export_formats

    def to_markdown(self):
        """ Set workflow documentation as markdown. """
        return self.documentation

    def _docstring(self):
        """ Compute documentation of all blocks. """
        return [b._docstring() for b in self.blocks]

    @property
    def _method_jsonschemas(self):
        """ Compute the run jsonschema (had to be overloaded). """
        jsonschemas = {'run': deepcopy(JSONSCHEMA_HEADER)}
        jsonschemas['run'].update({'classes': ['dessia_common.workflow.Workflow']})
        properties_dict = jsonschemas['run']['properties']
        required_inputs = []
        parsed_attributes = {}
        for i, input_ in enumerate(self.inputs + self.detached_variables):
            current_dict = {}
            if isinstance(input_, TypedVariable):
                annotation = (str(i), input_.type_)
            else:
                annotation = (str(i), Any)
            if input_ in self.nonblock_variables or input_ in self.detached_variables:
                title = input_.name
                parsed_attributes = None
            else:
                input_block = self.block_from_variable(input_)
                try:
                    block_docstring = input_block._docstring()
                    if input_ in block_docstring:
                        parsed_attributes[str(i)] = block_docstring[input_]
                except Exception:
                    parsed_attributes[(str(i))] = FAILED_ATTRIBUTE_PARSING
                if input_block.name:
                    name = input_block.name + ' - ' + input_.name
                    title = prettyname(name)
                else:
                    title = prettyname(input_.name)

            annotation_jsonschema = jsonschema_from_annotation(annotation=annotation, title=title, order=i + 1,
                                                               jsonschema_element=current_dict,
                                                               parsed_attributes=parsed_attributes)
            # Order is i+1 because of name that is at 0
            current_dict.update(annotation_jsonschema[str(i)])
            if not input_.has_default_value:
                required_inputs.append(str(i))
            else:
                dict_ = set_default_value(jsonschema_element=current_dict, key=str(i),
                                          default_value=input_.default_value)
                current_dict.update(dict_)
            if input_ not in self.imposed_variable_values:  # Removes from Optional in edits
                properties_dict[str(i)] = current_dict[str(i)]

        jsonschemas['run'].update({'required': required_inputs, 'method': True,
                                   'python_typing': "dessia_common.typings.MethodType"})
        jsonschemas['start_run'] = deepcopy(jsonschemas['run'])
        jsonschemas['start_run']['required'] = []
        return jsonschemas

    @property
    def method_schemas(self):
        """ New support of method schemas. """
        properties = {}
        required = []
        for i, input_ in enumerate(self.inputs + self.detached_variables):
            # Default value
            default_ = input_.default_value
            if not input_.has_default_value:
                required.append(str(i))
            schema = get_schema(annotation=input_.type_, attribute=str(i), definition_default=default_)

            # Title & Description
            description = None
            title = prettyname(input_.name)
            if input_ not in self.nonblock_variables and input_ not in self.detached_variables:
                block = self.block_from_variable(input_)
                description = block.parse_input_doc(input_)
                title = block.input_name(input_)
            editable = input_ not in self.imposed_variable_values
            properties[str(i)] = schema.to_dict(title=title, editable=editable, description=description)

        schemas = {}
        for method_name in ["run", "start_run"]:
            schemas[method_name] = deepcopy(JSONSCHEMA_HEADER)
            schemas[method_name].update({"required": required, "method": True, "properties": properties,
                                         "python_typing": "dessia_common.typings.MethodType",
                                         "classes": "dessia_common.workflow.core.Workflow"})
        schemas["start_run"]["required"] = []
        return schemas

    def to_dict(self, use_pointers=True, memo=None, path="#", id_method=True, id_memo=None):
        """ Compute a dict from the object content. """
        if memo is None:
            memo = {}

        # self.refresh_blocks_positions()
        dict_ = Block.to_dict(self)
        dict_['object_class'] = 'dessia_common.workflow.core.Workflow'  # Force migrating from dessia_common.workflow
        blocks = [b.to_dict() for b in self.blocks]

        pipes = [self.pipe_variable_indices(p) for p in self.pipes]

        output = self.variable_indices(self.output)
        dict_.update({'blocks': blocks, 'pipes': pipes, 'output': output,
                      'nonblock_variables': [v.to_dict() for v in self.nonblock_variables + self.detached_variables],
                      'package_mix': self.package_mix()})

        imposed_variable_values = {}
        for variable, value in self.imposed_variable_values.items():
            var_index = self.variable_indices(variable)

            if use_pointers:
                ser_value, memo = serialize_with_pointers(value=value, memo=memo,
                                                          path=f"{path}/imposed_variable_values/{var_index}")
            else:
                ser_value = serialize(value)
            imposed_variable_values[str(var_index)] = ser_value

        dict_.update({'description': self.description, 'documentation': self.documentation,
                      'imposed_variable_values': imposed_variable_values})
        return dict_

    @classmethod
    def dict_to_object(cls, dict_: JsonSerializable, force_generic: bool = False,
                       global_dict=None, pointers_memo: Dict[str, Any] = None, path: str = '#') -> 'Workflow':
        """ Recompute the object from a dict. """
        if pointers_memo is None or global_dict is None:
            global_dict, pointers_memo = update_pointers_data(global_dict=global_dict, current_dict=dict_,
                                                              pointers_memo=pointers_memo)

        workflow = initialize_workflow(dict_=dict_, global_dict=global_dict, pointers_memo=pointers_memo)

        if 'imposed_variable_values' in dict_ and 'imposed_variables' in dict_:
            # Legacy support of double list
            imposed_variable_values = {}
            for variable_index, serialized_value in zip(dict_['imposed_variables'], dict_['imposed_variable_values']):
                value = deserialize(serialized_value, global_dict=global_dict, pointers_memo=pointers_memo)
                variable = workflow.variable_from_index(variable_index)
                imposed_variable_values[variable] = value
        else:
            imposed_variable_values = {}
            if 'imposed_variable_indices' in dict_:
                for variable_index in dict_['imposed_variable_indices']:
                    variable = workflow.variable_from_index(variable_index)
                    imposed_variable_values[variable] = variable.default_value
            if 'imposed_variable_values' in dict_:
                # New format with a dict
                for variable_index_str, serialized_value in dict_['imposed_variable_values'].items():
                    variable_index = ast.literal_eval(variable_index_str)
                    value = deserialize(serialized_value, global_dict=global_dict, pointers_memo=pointers_memo)
                    variable = workflow.variable_from_index(variable_index)
                    imposed_variable_values[variable] = value

            if 'imposed_variable_indices' not in dict_ and 'imposed_variable_values' not in dict_:
                imposed_variable_values = None

        description = dict_.get("description", "")
        documentation = dict_.get("documentation", "")

        return cls(blocks=workflow.blocks, pipes=workflow.pipes, output=workflow.output,
                   imposed_variable_values=imposed_variable_values, description=description,
                   documentation=documentation, name=dict_["name"])

    def dict_to_arguments(self, dict_: JsonSerializable, method: str, global_dict=None, pointers_memo=None, path='#'):
        """ Process a JSON of arguments and deserialize them. """
        dict_ = {int(k): v for k, v in dict_.items()}  # Serialization set keys as strings
        if method in self._allowed_methods:
            name = None
            arguments_values = {}
            for i, input_ in enumerate(self.inputs):
                has_default = input_.has_default_value
                if not has_default or (has_default and i in dict_):
                    value = dict_[i]
                    path_value = f'{path}/inputs/{i}'
                    deserialized_value = deserialize_argument(type_=input_.type_, argument=value,
                                                              global_dict=global_dict,
                                                              pointers_memo=pointers_memo, path=path_value)
                    if input_.name == "Result Name":
                        name = deserialize_argument(type_=input_.type_, argument=value, global_dict=global_dict,
                                                    pointers_memo=pointers_memo, path=path_value)
                    arguments_values[i] = deserialized_value
            if name is None and len(self.inputs) in dict_ and isinstance(dict_[len(self.inputs)], str):
                # Hot fixing name not attached
                name = dict_[len(self.inputs)]
            return {'input_values': arguments_values, 'name': name}
        raise NotImplementedError(f"Method {method} not in Workflow allowed methods")

    def _run_dict(self) -> Dict:
        dict_ = {}

        copied_ivv = {}
        for variable, value in self.imposed_variable_values.items():
            variable_index = self.variables.index(variable)
            copied_ivv[variable_index] = value

        cached_ivv = self.imposed_variable_values
        self.imposed_variable_values = {}
        copied_workflow = self.copy()
        self.imposed_variable_values = cached_ivv
        # We need to clear the imposed_variables_values and then copy the workflow in order
        # to have the good input indices in the loop bellow

        for input_index, input_ in enumerate(copied_workflow.inputs):
            variable_index = copied_workflow.variables.index(input_)
            if variable_index in copied_ivv:
                dict_[input_index] = serialize(copied_ivv[variable_index])
            elif isinstance(input_, TypedVariableWithDefaultValue):
                dict_[input_index] = serialize(input_.default_value)

        return dict_

    def _start_run_dict(self) -> Dict:
        return {}

    def method_dict(self, method_name: str = None, method_jsonschema: Any = None) -> Dict:
        """ Wrapper method to get dictionaries of run and start_run methods. """
        if method_name == 'run':
            return self._run_dict()
        if method_name == 'start_run':
            return self._start_run_dict()
        raise WorkflowError(f"Calling method_dict with unknown method_name '{method_name}'")

    def variable_from_index(self, index: Union[int, Tuple[int, int, int]]):
        """ Index elements are, in order : (Block index : int, Port side (0: input, 1: output), Port index : int). """
        if isinstance(index, int):
            variable = self.nonblock_variables[index]
        else:
            if not index[1]:
                variable = self.blocks[index[0]].inputs[index[2]]
            else:
                variable = self.blocks[index[0]].outputs[index[2]]
        return variable

    def _get_graph(self):
        """ Cached property for graph. """
        if not self._utd_graph:
            self._cached_graph = self._graph()
            self._utd_graph = True
        return self._cached_graph

    graph = property(_get_graph)

    def _graph(self):
        """ Compute the networkx graph of the workflow. """
        graph = nx.DiGraph()
        graph.add_nodes_from(self.variables)
        graph.add_nodes_from(self.blocks)
        for block in self.blocks:
            for input_parameter in block.inputs:
                graph.add_edge(input_parameter, block)
            for output_parameter in block.outputs:
                graph.add_edge(block, output_parameter)

        for pipe in self.pipes:
            graph.add_edge(pipe.input_variable, pipe.output_variable)
        return graph

    @property
    def runtime_blocks(self):
        """ Return blocks that are upstream for output. """
        # TODO Check what's happening when output is null (incomplete workflow)
        output_block = self.block_from_variable(self.output)
        output_upstreams = self.upstream_blocks(output_block)
        runtime_blocks = [output_block] + output_upstreams
        i = 0
        while output_upstreams and i <= len(self.blocks):
            block_upstreams = []
            for block in output_upstreams:
                block_upstreams.extend(self.upstream_blocks(block))
            output_upstreams = block_upstreams
            for candidate in block_upstreams:
                if candidate not in runtime_blocks:
                    runtime_blocks.append(candidate)
            i += 1
        return runtime_blocks

    def secondary_branch_blocks(self, block: Block) -> List[Block]:
        """
        Compute the necessary upstream blocks to run a part of a workflow that leads to the given block.

        It stops looking for blocks when it reaches the main branch, and memorize the connected pipe

        :param block: Block that is the target of the secondary branch
        :type block: Block
        """
        upstream_blocks = self.upstream_blocks(block)
        branch_blocks = [block]
        i = 0
        candidates = upstream_blocks
        while candidates and i <= len(self.blocks):
            candidates = []
            for upstream_block in upstream_blocks:
                if upstream_block not in self.runtime_blocks and upstream_block not in branch_blocks:
                    branch_blocks.insert(0, upstream_block)
                    candidates.extend(self.upstream_blocks(upstream_block))
            upstream_blocks = candidates
            i += 1
        for branch_block in branch_blocks:
            upstream_blocks = self.upstream_blocks(branch_block)
            for upstream_block in upstream_blocks:
                if upstream_block in self.runtime_blocks:
                    for pipe in self.pipes_between_blocks(upstream_block, branch_block):
                        pipe.memorize = True
        return branch_blocks

    def pipe_from_variable_indices(self, upstream_indices: Union[int, Tuple[int, int, int]],
                                   downstream_indices: Union[int, Tuple[int, int, int]]) -> Pipe:
        """ Get a pipe from the global indices of its attached variables. """
        for pipe in self.pipes:
            if self.variable_indices(pipe.input_variable) == upstream_indices \
                    and self.variable_indices(pipe.output_variable) == downstream_indices:
                return pipe
        msg = f"No pipe has {upstream_indices} as upstream variable and {downstream_indices} as downstream variable"
        raise ValueError(msg)

    def pipe_variable_indices(self, pipe: Pipe) -> Tuple[Union[int, Tuple[int, int, int]],
                                                         Union[int, Tuple[int, int, int]]]:
        """ Return the global indices of a pipe's attached variables. """
        return self.variable_indices(pipe.input_variable), self.variable_indices(pipe.output_variable)

    def variable_input_pipe(self, variable: Variable) -> Optional[Pipe]:
        """ Get the incoming pipe for a variable. If variable is not connected, returns None. """
        incoming_pipes = [p for p in self.pipes if p.output_variable == variable]
        if incoming_pipes:  # Inputs can only be connected to one pipe
            incoming_pipe = incoming_pipes[0]
            return incoming_pipe
        return None

    def variable_output_pipes(self, variable: Variable) -> List[Optional[Pipe]]:
        """ Compute all pipes going out a given variable. """
        return [p for p in self.pipes if p.input_variable == variable]

    def pipes_between_blocks(self, upstream_block: Block, downstream_block: Block):
        """ Compute all the pipes linking two blocks. """
        pipes = []
        for outgoing_pipe in self.block_outgoing_pipes(upstream_block):
            if outgoing_pipe is not None and outgoing_pipe in self.block_incoming_pipes(downstream_block):
                pipes.append(outgoing_pipe)
        return pipes

    def block_incoming_pipes(self, block: Block) -> List[Optional[Pipe]]:
        """ Get incoming pipes for every block variable. """
        return [self.variable_input_pipe(i) for i in block.inputs]

    def block_outgoing_pipes(self, block: Block) -> List[Pipe]:
        """ Return all block outgoing pipes. """
        outgoing_pipes = []
        for output in block.outputs:
            outgoing_pipes.extend(self.variable_output_pipes(output))
        return outgoing_pipes

    def upstream_blocks(self, block: Block) -> List[Block]:
        """ Return a list of given block's upstream blocks. """
        # Setting a dict here to foresee a future use. Might be unnecessary
        upstream_variables = {"available": [], "nonblock": [], "wired": []}
        input_upstreams = [self.upstream_variable(i) for i in block.inputs]
        for variable in input_upstreams:
            if variable is None:
                upstream_variables["available"].append(variable)
            elif variable in self.nonblock_variables:
                upstream_variables["nonblock"].append(variable)
            else:
                upstream_variables["wired"].append(variable)
        upstream_blocks = [self.block_from_variable(v) for v in upstream_variables["wired"]]
        return list(set(upstream_blocks))

    def get_upstream_nbv(self, variable: Variable) -> Variable:
        """ If given variable has an upstream nonblock_variable, return it otherwise return given variable itself. """
        if not self.nonblock_variables:
            return variable
        upstream_variable = self.upstream_variable(variable)
        if upstream_variable is not None and upstream_variable in self.nonblock_variables:
            return upstream_variable
        return variable

    def upstream_variable(self, variable: Variable) -> Optional[Variable]:
        """
        Return upstream variable if given variable is connected to a pipe as a pipe output.

        :param variable: Variable to search an upstream for
        """
        incoming_pipe = self.variable_input_pipe(variable)
        if incoming_pipe:
            return incoming_pipe.input_variable
        return None

    def variable_indices(self, variable: Variable) -> Optional[Union[Tuple[int, int, int], int]]:
        """
        Return global address of given variable as a tuple or an int.

        If variable is non block, return index of variable in variables sequence
        Else returns global address (index_block, index, index_port)
        """
        if variable is None:
            return None

        for iblock, block in enumerate(self.blocks):
            if variable in block.inputs:
                ib1 = iblock
                ti1 = 0
                iv1 = block.inputs.index(variable)
                return ib1, ti1, iv1
            if variable in block.outputs:
                ib1 = iblock
                ti1 = 1
                iv1 = block.outputs.index(variable)
                return ib1, ti1, iv1

        upstream_variable = self.get_upstream_nbv(variable)
        if upstream_variable in self.nonblock_variables:
            # Free variable not attached to block
            return self.nonblock_variables.index(upstream_variable)
        raise WorkflowError(f"Something is wrong with variable {variable.name}")

    def is_variable_nbv(self, variable: Variable) -> bool:
        """ Return True if variable does not belong to a block. """
        return isinstance(self.variable_indices(variable), int)

    def block_from_variable(self, variable) -> Block:
        """ Return block of which given variable is attached to. """
        iblock, _, _ = self.variable_indices(variable)
        return self.blocks[iblock]

    def output_disconnected_elements(self):
        """ Return blocks and variables that are not attached to the output. """
        disconnected_elements = []
        ancestors = nx.ancestors(self.graph, self.output)
        for block in self.blocks:
            if block not in ancestors:
                disconnected_elements.append(block)

        for variable in self.nonblock_variables:
            if variable not in ancestors:
                disconnected_elements.append(variable)
        return disconnected_elements

    def index(self, variable):
        """ Deprecated, will be remove in version 0.8.0. """
        warnings.warn("index method is deprecated, use input_index instead", DeprecationWarning)
        return self.input_index(variable)

    def input_index(self, variable: Variable) -> Optional[int]:
        """ If variable is a workflow input, returns its index. """
        upstream_variable = self.get_upstream_nbv(variable)
        if upstream_variable in self.inputs:
            return self.inputs.index(upstream_variable)
        return None

    def variable_index(self, variable: Variable) -> int:
        """ Return variable index in variables sequence. """
        return self.variables.index(variable)

    def block_inputs_global_indices(self, block_index: int) -> List[int]:
        """ Return given block inputs global indices in inputs sequence. """
        block = self.blocks[block_index]
        indices = [self.input_index(i) for i in block.inputs]
        return [i for i in indices if i is not None]

    def match_variables(self, serialize_output: bool = False):
        """
        Run a check for every variable to find its matchable counterparts.

        This means :
            - Variables are compatible workflow-wise
            - Their types are compatible
        """
        variable_match = {}
        for variable in self.variables:
            if isinstance(variable, TypedVariable):
                vartype = variable.type_
            else:
                continue
            if serialize_output:
                varkey = str(self.variable_indices(variable))
            else:
                varkey = variable
            variable_match[varkey] = []
            for other_variable in self.variables:
                if not self.variable_compatibility(variable, other_variable):
                    continue
                other_vartype = other_variable.type_
                if typematch(vartype, other_vartype):
                    if serialize_output:
                        varval = str(self.variable_indices(other_variable))
                    else:
                        varval = other_variable
                    variable_match[varkey].append(varval)
        return variable_match

    def variable_compatibility(self, variable: Variable, other_variable: Variable) -> bool:
        """
        Check compatibility between variables.

        Two variables are compatible if :
            - They are not equal
            - They don't share the same block
            - They are not input/input or output/output
            - They are typed
        """
        if variable == other_variable:
            # If this is the same variable, it is not compatible
            return False

        adress = self.variable_indices(variable)
        other_adress = self.variable_indices(other_variable)

        if variable not in self.nonblock_variables and other_variable not in self.nonblock_variables:
            # If both aren't NBVs we need to check more non-equality elements
            same_block = adress[0] == other_adress[0]
            same_side = adress[1] == other_adress[1]
            if same_block or same_side:
                # A variable cannot be compatible with one on a same block
                # or being the same side (input/input, output/output)
                return False
        # If both are NBVs, non-equality has already been checked
        # If one is NBV and not the other, there is no need to check non-equality

        if not (isinstance(variable, TypedVariable) and isinstance(other_variable, TypedVariable)):
            # Variable must be typed to be seen compatible
            return False
        return True

    @property
    def layout_graph(self) -> nx.DiGraph:
        """ Compute graph layout. """
        graph = nx.DiGraph()
        graph.add_nodes_from(self.nodes)  # does not handle detached_variable

        for pipe in self.pipes:
            if pipe.input_variable in self.nonblock_variables:
                input_node = pipe.input_variable
            else:
                input_node = self.block_from_variable(pipe.input_variable)
            output_block = self.block_from_variable(pipe.output_variable)
            graph.add_edge(input_node, output_block)

        return graph

    def graph_columns(self, graph):
        """
        Store nodes of a workflow into a list of nodes indexes.

        :returns: list[ColumnLayout] where ColumnLayout is list[node_index]
        """
        column_by_node = get_column_by_node(graph)
        nodes_by_column = {}
        for node, column_index in column_by_node.items():
            node_index = self.nodes.index(node)
            nodes_by_column[column_index] = nodes_by_column.get(column_index, []) + [node_index]

        return list(nodes_by_column.values())

    def layout(self):
        """
        Stores a workflow graph layout.

        :returns: list[GraphLayout] where GraphLayout is list[ColumnLayout] and ColumnLayout is list[node_index]
        """
        digraph = self.layout_graph
        graph = digraph.to_undirected()
        connected_components = nx.connected_components(graph)

        return [self.graph_columns(digraph.subgraph(cc)) for cc in list(connected_components)]

    def plot_graph(self):
        """ Plot graph by means of networking and matplotlib. """
        pos = nx.kamada_kawai_layout(self.graph)
        nx.draw_networkx_nodes(self.graph, pos, self.blocks, node_shape='s', node_color='grey')
        nx.draw_networkx_nodes(self.graph, pos, self.variables, node_color='b')
        nx.draw_networkx_nodes(self.graph, pos, self.inputs, node_color='g')
        nx.draw_networkx_nodes(self.graph, pos, self.outputs, node_color='r')
        nx.draw_networkx_edges(self.graph, pos)

        labels = {}  # b: b.function.__name__ for b in self.block}
        for block in self.blocks:
            labels[block] = block.__class__.__name__
            for variable in self.variables:
                labels[variable] = variable.name
        nx.draw_networkx_labels(self.graph, pos, labels)

    def run(self, input_values, verbose=False, progress_callback=lambda x: None, name=None):
        """ Full run of a workflow. Yields a WorkflowRun. """
        log = ''

        state = self.start_run(input_values)
        state.activate_inputs(check_all_inputs=True)

        start_time = time.time()
        start_timestamp = datetime.datetime.now()

        log_msg = 'Starting workflow run at {}'
        log_line = log_msg.format(time.strftime('%d/%m/%Y %H:%M:%S UTC', time.gmtime(start_time)))
        log += (log_line + '\n')
        if verbose:
            print(log_line)

        state.continue_run(progress_callback=progress_callback)

        end_time = time.time()
        log_line = f"Workflow terminated in {end_time - start_time} s"

        log += log_line + '\n'
        if verbose:
            print(log_line)

        if not name:
            timestamp = start_timestamp.strftime("%m-%d (%H:%M)")
            name = f"{self.name} @ [{timestamp}]"
        return state.to_workflow_run(name=name)

    def start_run(self, input_values=None, name: str = None):
        """ Partial run of a workflow. Yields a WorkflowState. """
        return WorkflowState(self, input_values=input_values, name=name)

    def jointjs_layout(self, min_horizontal_spacing=300, min_vertical_spacing=200, max_height=800, max_length=1500):
        """ Deprecated workflow layout. Used only in jointjs_data method. """
        coordinates = {}
        elements_by_distance = {}
        if self.output:
            for element in self.nodes:
                distances = []
                paths = nx.all_simple_paths(self.graph, element, self.output)
                for path in paths:
                    distance = 1
                    for path_element in path[1:-1]:
                        if path_element in self.blocks + self.nonblock_variables:
                            distance += 1
                    distances.append(distance)
                try:
                    distance = max(distances)
                except ValueError:
                    distance = 3
                if distance in elements_by_distance:
                    elements_by_distance[distance].append(element)
                else:
                    elements_by_distance[distance] = [element]

        if len(elements_by_distance) != 0:
            max_distance = max(elements_by_distance.keys())
        else:
            max_distance = 3  # TODO: this is an awful quick fix

        horizontal_spacing = max(min_horizontal_spacing, max_length / max_distance)

        for i, distance in enumerate(sorted(elements_by_distance.keys())[::-1]):
            vertical_spacing = min(min_vertical_spacing, max_height / len(elements_by_distance[distance]))
            for j, element in enumerate(elements_by_distance[distance]):
                coordinates[element] = (i * horizontal_spacing, (j + 0.5) * vertical_spacing)
        return coordinates

    def jointjs_data(self):
        """ Compute the data needed for jointjs plotting. """
        coordinates = self.jointjs_layout()
        blocks = []
        for block in self.blocks:
            # TOCHECK Is it necessary to add is_workflow_input/output for outputs/inputs ??
            block_data = block.jointjs_data()
            inputs = [{'name': i.name, 'is_workflow_input': i in self.inputs,
                       'has_default_value': i.has_default_value} for i in block.inputs]
            outputs = [{'name': o.name, 'is_workflow_output': o in self.outputs} for o in block.outputs]
            block_data.update({'inputs': inputs, 'outputs': outputs, 'position': coordinates[block]})
            blocks.append(block_data)

        nonblock_variables = []
        for variable in self.nonblock_variables:
            is_input = variable in self.inputs
            nonblock_variables.append({'name': variable.name, 'is_workflow_input': is_input,
                                       'position': coordinates[variable]})
        edges = []
        for pipe in self.pipes:
            input_index = self.variable_indices(pipe.input_variable)
            if self.is_variable_nbv(pipe.input_variable):
                node1 = input_index
            else:
                ib1, is1, ip1 = input_index
                if is1:
                    block = self.blocks[ib1]
                    ip1 += len(block.inputs)

                node1 = [ib1, ip1]

            output_index = self.variable_indices(pipe.output_variable)
            if self.is_variable_nbv(pipe.output_variable):
                node2 = output_index
            else:
                ib2, is2, ip2 = output_index
                if is2:
                    block = self.blocks[ib2]
                    ip2 += len(block.inputs)

                node2 = [ib2, ip2]

            edges.append([node1, node2])

        data = Block.jointjs_data(self)
        data.update({'blocks': blocks, 'nonblock_variables': nonblock_variables, 'edges': edges})
        return data

    def plot(self, reference_path: str = "#", **kwargs):
        """ Display workflow in web browser. """
        data = json.dumps(self.jointjs_data())
        rendered_template = workflow_template.substitute(workflow_data=data)

        temp_file = tempfile.mkstemp(suffix='.html')[1]
        with open(temp_file, 'wb') as file:
            file.write(rendered_template.encode('utf-8'))
        webbrowser.open('file://' + temp_file)

    def is_valid(self, level: str = "error"):
        """ Tell if the workflow is valid by checking type compatibility of pipes inputs/outputs. """
        for pipe in self.pipes:
            upstream = pipe.input_variable.type_
            downstream = pipe.output_variable.type_
            if upstream.type_ != downstream.type_:
                try:
                    issubclass(upstream.type_.type_, downstream.type_)
                except TypeError as error:  # TODO: need of a real typing check
                    consistent = True
                    if not consistent:
                        raise TypeError(f"Inconsistent pipe type from pipe input '{upstream.name}'"
                                        f"to pipe output '{downstream.name}': "
                                        f"'{upstream.type_}' incompatible with '{downstream.type_}'") from error
        return True

    def package_mix(self) -> Dict[str, float]:
        """ Compute a structure showing percentages of packages used. """
        package_mix = {}
        for block in self.blocks:
            if hasattr(block, 'package_mix'):
                for package_name, fraction in block.package_mix().items():
                    if package_name in package_mix:
                        package_mix[package_name] += fraction
                    else:
                        package_mix[package_name] = fraction

        # Make dimensionless
        fraction_sum = sum(package_mix.values())
        return {pn: f / fraction_sum for pn, f in package_mix.items()}

    def _to_script(self, prefix: str = '') -> ToScriptElement:
        """
        Computes elements for a to_script interpretation.

        :returns: ToSriptElement
        """
        workflow_output_index = self.variable_indices(self.output)
        if workflow_output_index is None:
            raise ValueError("A workflow output must be set")

        # --- Blocks ---
        blocks_str = ""
        imports = []
        imports_as_is = []
        for iblock, block in enumerate(self.blocks):
            block_script = block._to_script(prefix)
            imports.extend(block_script.imports)
            if block_script.before_declaration is not None:
                blocks_str += f"{block_script.before_declaration}\n"
            blocks_str += f'{prefix}block_{iblock} = {block_script.declaration}\n'
        blocks_str += f"{prefix}blocks = [{', '.join([prefix + 'block_' + str(i) for i in range(len(self.blocks))])}]\n"

        # --- NBVs ---
        nbvs_str = ""
        for nbv_index, nbv in enumerate(self.nonblock_variables):
            nbv_script = nbv._to_script()
            imports.extend(nbv_script.imports)
            imports_as_is.extend(nbv_script.imports_as_is)
            nbvs_str += f"{prefix}variable_{nbv_index} = {nbv_script.declaration}\n"

        # --- Pipes ---
        if len(self.pipes) > 0:
            imports.append(self.pipes[0].full_classname)

        pipes_str = ""
        for ipipe, pipe in enumerate(self.pipes):
            input_index = self.variable_indices(pipe.input_variable)
            if self.is_variable_nbv(pipe.input_variable):  # NBV handling
                input_name = f'{prefix}variable_{input_index}'
            else:
                input_name = f"{prefix}block_{input_index[0]}.outputs[{input_index[2]}]"

            output_index = self.variable_indices(pipe.output_variable)
            if self.is_variable_nbv(pipe.output_variable):  # NBV handling
                output_name = f'{prefix}variable_{output_index}'
            else:
                output_name = f"{prefix}block_{output_index[0]}.inputs[{output_index[2]}]"
            pipes_str += f"{prefix}pipe_{ipipe} = Pipe({input_name}, {output_name})\n"
        pipes_str += f"{prefix}pipes = [{', '.join([prefix + 'pipe_' + str(i) for i in range(len(self.pipes))])}]\n"

        # --- Building script ---
        output_name = f"{prefix}block_{workflow_output_index[0]}.outputs[{workflow_output_index[2]}]"

        full_script = f"{blocks_str}\n" \
                      f"{nbvs_str}\n" \
                      f"{pipes_str}\n" \
                      f"{prefix}workflow = " \
                      f"Workflow({prefix}blocks, {prefix}pipes, output={output_name}, name='{self.name}')\n"

        for key, value in self.imposed_variable_values.items():
            variable_indice = self.variable_indices(key)
            if self.is_variable_nbv(key):
                variable_str = variable_indice
            else:
                [block_index, _, variable_index] = variable_indice
                variable_str = f"{prefix}blocks[{block_index}].inputs[{variable_index}]"
            full_script += f"{prefix}workflow.imposed_variable_values[{variable_str}] = {value}\n"
        return ToScriptElement(declaration=full_script, imports=imports, imports_as_is=imports_as_is)

    def to_script(self) -> str:
        """ Compute a script representing the workflow. """
        workflow_output_index = self.variable_indices(self.output)
        if workflow_output_index is None:
            raise ValueError("A workflow output must be set")

        self_script = self._to_script()
        self_script.imports.append(self.full_classname)

        script_imports = self_script.imports_to_str()

        return f"{script_imports}\n" \
               f"{self_script.declaration}"

    def save_script_to_stream(self, stream: io.StringIO):
        """ Save the workflow to a python script to a stream. """
        string = self.to_script()
        stream.seek(0)
        stream.write(string)

    def save_script_to_file(self, filename: str):
        """ Save the workflow to a python script to a file on the disk. """
        if not filename.endswith('.py'):
            filename += '.py'
        with open(filename, 'w', encoding='utf-8') as file:
            self.save_script_to_stream(file)

    def evaluate(self, values, **kwargs):
        """ Not implemented Workflow as Block evaluate method. """
        raise NotImplementedError("Method 'evaluate' is not implemented for class Workflow.")


class WorkflowState(DessiaObject):
    """ State of execution of a workflow. """

    _standalone_in_db = True
    _allowed_methods = ['block_evaluation', 'evaluate_next_block', 'continue_run',
                        'evaluate_maximum_blocks', 'add_block_input_values']
    _non_serializable_attributes = ['activated_items']

    def __init__(self, workflow: Workflow, input_values=None, activated_items=None, values=None,
                 start_time: float = None, end_time: float = None, output_value=None, log: str = '', name: str = ''):
        self.workflow = workflow
        if input_values is None:
            input_values = {}
        self.input_values = input_values

        if activated_items is None:
            activated_items = {p: False for p in workflow.pipes}
            activated_items.update({v: False for v in workflow.variables})
            activated_items.update({b: False for b in workflow.blocks})
        self.activated_items = activated_items

        if values is None:
            values = {}
        self.values = values

        if start_time is None:
            start_time = time.time()
        self.start_time = start_time

        self.end_time = end_time

        self.output_value = output_value
        self.log = log

        self.activate_inputs()
        DessiaObject.__init__(self, name=name)

    def __deepcopy__(self, memo=None):
        if memo is None:
            memo = {}

        workflow = self.workflow.copy(deep=True, memo=memo)
        input_values = deepcopy_value(value=self.input_values, memo=memo)
        values = {}
        for pipe, value in self.values.items():
            variable_indices = self.workflow.pipe_variable_indices(pipe)
            copied_pipe = workflow.pipe_from_variable_indices(*variable_indices)
            values[copied_pipe] = value

        activated_items = {}
        for item, value in self.activated_items.items():
            if isinstance(item, Variable):
                copied_item = workflow.variable_from_index(self.workflow.variable_indices(item))
            elif isinstance(item, Block):
                copied_item = workflow.blocks[self.workflow.blocks.index(item)]
            elif isinstance(item, Pipe):
                copied_item = workflow.pipes[self.workflow.pipes.index(item)]
            else:
                raise ValueError(f"WorkflowState Copy Error : item {item} cannot be activated")
            activated_items[copied_item] = value
        workflow_state = self.__class__(workflow=workflow, input_values=input_values, activated_items=activated_items,
                                        values=values, start_time=self.start_time, end_time=self.end_time,
                                        output_value=deepcopy_value(value=self.output_value, memo=memo),
                                        log=self.log, name=self.name)
        return workflow_state

    def _data_hash(self):
        workflow = hash(self.workflow)
        output = choose_hash(self.output_value)
        input_values = sum(i * choose_hash(v) for (i, v) in self.input_values.items())
        values = len(self.values) * 7
        return (workflow + output + input_values + values) % 1000000000

    def _data_eq(self, other_object: 'WorkflowState'):
        if not (self.__class__.__name__ == other_object.__class__.__name__
                and self.progress == other_object.progress
                and self.workflow == other_object.workflow
                # and self.input_values.keys() == other_object.input_values.keys()
                and self.output_value == other_object.output_value):
            return False

        for index in set(list(self.input_values.keys()) + list(other_object.input_values.keys())):
            value1 = self.input_values.get(index, None)
            value2 = other_object.input_values.get(index, None)
            if value1 != value2:
                # Rechecking if input is file, in which case we tolerate different values
                if not self.workflow.inputs[index].is_file_type():
                    return False

        for block, other_block in zip(self.workflow.blocks, other_object.workflow.blocks):
            if self.activated_items[block] != other_object.activated_items[other_block]:
                # Check block progress state
                return False
            variables = block.inputs + block.outputs
            other_variables = other_block.inputs + other_block.outputs
            for variable, other_variable in zip(variables, other_variables):
                if self.activated_items[variable] != other_object.activated_items[other_variable]:
                    # Check variables progress state
                    return False

        for pipe, other_pipe in zip(self.workflow.pipes, other_object.workflow.pipes):
            if self.activated_items[pipe] != other_object.activated_items[other_pipe]:
                # Check pipe progress state
                return False
        return True

    @property
    def method_schemas(self):
        """ Empty schemas for WorkflowState because not directly used. """
        return {}

    def to_dict(self, use_pointers: bool = True, memo=None, path: str = '#', id_method=True, id_memo=None):
        """ Transform object into a dict. """
        if memo is None:
            memo = {}
        if id_memo is None:
            id_memo = {}

        if use_pointers:
            workflow_dict = self.workflow.to_dict(path=f'{path}/workflow', memo=memo)
        else:
            workflow_dict = self.workflow.to_dict(use_pointers=False)

        dict_ = self.base_dict()
        dict_.update({'start_time': self.start_time, 'end_time': self.end_time,
                      'log': self.log, "workflow": workflow_dict})
        # Force migrating from dessia_common.workflow
        dict_['object_class'] = 'dessia_common.workflow.core.WorkflowState'

        input_values = {}
        for input_number, value in self.input_values.items():
            if self.workflow.inputs[input_number] not in self.workflow.file_inputs:
                if use_pointers:
                    serialized_v, memo = serialize_with_pointers(value=value, memo=memo,
                                                                 path=f"{path}/input_values/{input_number}",
                                                                 id_memo=id_memo)
                else:
                    serialized_v = serialize(value)
                input_values[str(input_number)] = serialized_v

        dict_['input_values'] = input_values

        # Output value: priority for reference before values
        if self.output_value is not None:
            if use_pointers:
                serialized_output_value, memo = serialize_with_pointers(self.output_value, memo=memo,
                                                                        path=f'{path}/output_value',
                                                                        id_memo=id_memo)
            else:
                serialized_output_value = serialize(self.output_value)

            dict_.update({'output_value': serialized_output_value,
                          'output_value_type': recursive_type(self.output_value)})
        # Values
        values = {}
        for pipe, value in self.values.items():
            if not is_dessia_file(value) and pipe in self.workflow.memorized_pipes:
                pipe_index = self.workflow.pipes.index(pipe)
                if use_pointers:
                    try:
                        serialized_value, memo = serialize_with_pointers(value=value, memo=memo,
                                                                         path=f"{path}/values/{pipe_index}",
                                                                         id_memo=id_memo)
                        values[str(pipe_index)] = serialized_value
                    except SerializationError:
                        warnings.warn(f"unable to serialize {value}, dropping it from workflow state/run values",
                                      SerializationWarning)
                else:
                    values[str(pipe_index)] = serialize(value)
        dict_['values'] = values

        # In the future comment these below and rely only on activated items
        dict_['evaluated_blocks_indices'] = [i for i, b in enumerate(self.workflow.blocks)
                                             if b in self.activated_items and self.activated_items[b]]

        dict_['evaluated_pipes_indices'] = [i for i, p in enumerate(self.workflow.pipes)
                                            if p in self.activated_items and self.activated_items[p]]

        dict_['evaluated_variables_indices'] = [self.workflow.variable_indices(v) for v in self.workflow.variables
                                                if v in self.activated_items and self.activated_items[v]]
<<<<<<< HEAD
        dict_["_references"] = id_memo
=======
        if path == '#':
            add_references(dict_, memo, id_memo)
        # Uncomment when refs are handled as dict keys
        # activated_items = {}
        # for key, activated in self.activated_items.items():
        #     s_key, memo = serialize_with_pointers(key, memo=memo, path=f'{path}/activated_items/{key}')
        #     print('s_key', s_key)
        #     activated_items[s_key] = activated
>>>>>>> b69b3018
        return dict_

    def state_display(self):
        """
        Compute display.

        TODO This doesn't compute display at all. It probably was the reason of display failure. Copy/Paste problem ?
        """
        memo = {}

        workflow_dict = self.workflow.to_dict(path='#/workflow', memo=memo)

        dict_ = self.base_dict()
        # Force migrating from dessia_common.workflow
        dict_['object_class'] = 'dessia_common.workflow.core.WorkflowState'

        dict_['workflow'] = workflow_dict

        dict_['filled_inputs'] = list(sorted(self.input_values.keys()))

        # Output value: priority for reference before values
        if self.output_value is not None:
            serialized_output_value, memo = serialize_with_pointers(self.output_value, memo=memo, path='#/output_value')
            dict_['output_value'] = serialized_output_value

        dict_['evaluated_blocks_indices'] = [i for i, b in enumerate(self.workflow.blocks)
                                             if b in self.activated_items and self.activated_items[b]]

        dict_['evaluated_pipes_indices'] = [i for i, p in enumerate(self.workflow.pipes)
                                            if p in self.activated_items and self.activated_items[p]]

        dict_['evaluated_variables_indices'] = [self.workflow.variable_indices(v) for v in self.workflow.variables
                                                if v in self.activated_items and self.activated_items[v]]

        dict_.update({'start_time': self.start_time, 'end_time': self.end_time, 'log': self.log})
        return dict_

    @classmethod
    def dict_to_object(cls, dict_: JsonSerializable, force_generic: bool = False,
                       global_dict=None, pointers_memo: Dict[str, Any] = None, path: str = '#') -> 'WorkflowState':
        """ Compute Workflow State from diven dict. Handles pointers. """
        if pointers_memo is None or global_dict is None:
            global_dict, pointers_memo = update_pointers_data(global_dict=global_dict, current_dict=dict_,
                                                              pointers_memo=pointers_memo)

        workflow = Workflow.dict_to_object(dict_=dict_['workflow'], global_dict=global_dict,
                                           pointers_memo=pointers_memo, path=f"{path}/workflow")
        if 'output_value' in dict_:
            value = dict_['output_value']
            output_value = deserialize(value, global_dict=global_dict,
                                       pointers_memo=pointers_memo, path=f'{path}/output_value')
        else:
            output_value = None

        values = {}
        if 'values' in dict_:
            for i, value in dict_['values'].items():
                values[workflow.pipes[int(i)]] = deserialize(value, global_dict=global_dict,
                                                             pointers_memo=pointers_memo, path=f'{path}/values/{i}')

        input_values = {int(i): deserialize(v, global_dict=global_dict, pointers_memo=pointers_memo,
                                            path=f"{path}/input_values/{i}") for i, v in dict_['input_values'].items()}

        activated_items = {b: i in dict_['evaluated_blocks_indices'] for i, b in enumerate(workflow.blocks)}
        activated_items.update({p: i in dict_['evaluated_pipes_indices'] for i, p in enumerate(workflow.pipes)})

        var_indices = []
        for variable_indices in dict_['evaluated_variables_indices']:
            if is_sequence(variable_indices):
                var_indices.append(tuple(variable_indices))  # JSON serialization loses tuples
            else:
                var_indices.append(variable_indices)
        activated_items.update({v: workflow.variable_indices(v) in var_indices for v in workflow.variables})

        return cls(workflow=workflow, input_values=input_values, activated_items=activated_items,
                   values=values, start_time=dict_['start_time'], end_time=dict_['end_time'],
                   output_value=output_value, log=dict_['log'], name=dict_['name'])

    def add_input_value(self, input_index: int, value):
        """ Add a value for given input. """
        self._activate_input(input_=self.workflow.inputs[input_index], value=value)

    def add_several_input_values(self, indices: List[int], values):
        """ Add several values for given inputs. """
        for index in indices:
            input_ = self.workflow.inputs[index]
            if index not in values:
                if self.activated_items[input_] and index in self.input_values:
                    value = self.input_values[index]
                else:
                    msg = f"Value '{input_.name}' of index '{index}' in inputs has no value."
                    if isinstance(input_, TypedVariable):
                        msg += f" Should be instance of '{input_.type_}'."
                    raise ValueError(msg)
            else:
                value = values[index]
            self.add_input_value(input_index=index, value=value)

    def add_block_input_values(self, block_index: int, values):
        """ Add inputs values for given block. """
        values = {int(k): v for k, v in values.items()}  # Serialization set keys as strings
        indices = self.workflow.block_inputs_global_indices(block_index)
        self.add_several_input_values(indices=indices, values=values)

    def display_settings(self) -> List[DisplaySetting]:
        """ Compute the displays settings of the objects. """
        display_settings = [DisplaySetting('workflow-state', 'workflow_state', 'state_display', None)]

        # Displayable blocks
        display_settings.extend(self.workflow.blocks_display_settings)
        return display_settings

    def block_display(self, block_index: int, reference_path: str = "#"):
        """ Compute the display of associated block to use integrate it in the workflow run displays. """
        self.activate_inputs()
        block = self.workflow.blocks[block_index]

        selector = self.workflow.block_selectors[block]
        branch = self.workflow.branch_by_display_selector[selector]
        block_args = {}
        for branch_block in branch:
            if branch_block is block:
                argpath = reference_path
            else:
                argpath = "#"
            block_args[branch_block] = {"reference_path": argpath}

        evaluated_blocks = self.evaluate_branch(blocks=branch, block_args=block_args)

        if block not in evaluated_blocks:
            msg = f"Could not reach block at index {block_index}." \
                  f"Has the workflow been run far enough to evaluate this block ?"
            raise WorkflowError(msg)
        return evaluated_blocks[block][0]  # Only one output to an Export Block

    @property
    def progress(self):
        """
        Return the current progress.

        Return a float between 0 (nothing evaluated), to 1 (every computational block evaluated).
        """
        evaluated_blocks = [self.activated_items[b] for b in self.workflow.runtime_blocks]
        progress = sum(evaluated_blocks) / len(evaluated_blocks)
        if progress == 1 and self.end_time is None:
            self.end_time = time.time()
        return progress

    def block_evaluation(self, block_index: int, progress_callback=lambda x: None) -> bool:
        """ Select a block to evaluate. """
        block = self.workflow.blocks[block_index]
        self.activate_inputs()
        if block in self._activable_blocks():
            self._evaluate_block(block)
            progress_callback(self.progress)
            return True
        return False

    def evaluate_next_block(self, progress_callback=lambda x: None) -> Optional[Block]:
        """ Evaluate a block. """
        self.activate_inputs()
        blocks = self._activable_blocks()
        if blocks:
            block = blocks[0]
            self._evaluate_block(block)
            progress_callback(self.progress)
            return block
        return None

    def continue_run(self, progress_callback=lambda x: None, export: bool = False):
        """ Evaluate all possible blocks. """
        self.activate_inputs()

        evaluated_blocks = []
        something_activated = True
        while something_activated:
            something_activated = False
            blocks = [b for b in self.workflow.runtime_blocks if b in self._activable_blocks()]
            for block in blocks:
                evaluated_blocks.append(block)
                self._evaluate_block(block)
                if not export:
                    progress_callback(self.progress)
                something_activated = True
        return evaluated_blocks

    def evaluate_branch(self, blocks: List[Block], block_args: Dict[Block, Any]):
        """ Evaluate all blocks of a branch, automatically finding the first executable ones. """
        self.activate_inputs()

        if not any((b in self._activable_blocks() for b in blocks)):
            raise WorkflowError("Branch cannot be evaluated because no block has all its inputs activated")

        evaluated_blocks = {}
        i = 0
        while len(evaluated_blocks) != len(blocks) and i <= len(blocks):
            next_blocks = [b for b in blocks if b in self._activable_blocks() and b not in evaluated_blocks]
            for block in next_blocks:
                kwargs = block_args[block]
                output_values = self._evaluate_block(block, **kwargs)
                evaluated_blocks[block] = output_values
            i += 1
        return evaluated_blocks

    def _activate_pipe(self, pipe: Pipe, value):
        """ Set the pipe value and activate its downstream variable. """
        self.values[pipe] = value
        self.activated_items[pipe] = True
        self._activate_variable(variable=pipe.output_variable, value=value)

    def _activate_block(self, block: Block, output_values):
        """ Activate all block outputs. """
        # Unpacking result of evaluation
        output_items = zip(block.outputs, output_values)
        for output, output_value in output_items:
            self._activate_variable(variable=output, value=output_value)
        self.activated_items[block] = True

    def _activate_variable(self, variable: Variable, value):
        """ Activate the given variable with its value and propagate activation to its outgoing pipe. """
        outgoing_pipes = self.workflow.variable_output_pipes(variable)
        if self.workflow.output == variable:
            self.output_value = value
        for outgoing_pipe in outgoing_pipes:
            self._activate_pipe(pipe=outgoing_pipe, value=value)
        self.activated_items[variable] = True

    def _activate_input(self, input_: TypedVariable, value):  # Inputs must always be Typed
        """ Type-check, activate the variable and propagate the value to its pipe. """
        # Type checking
        value_type_check(value, input_.type_)
        input_index = self.workflow.input_index(input_)
        self.input_values[input_index] = value
        self._activate_variable(variable=input_, value=value)
        downstream_pipes = self.workflow.variable_output_pipes(input_)
        for pipe in downstream_pipes:
            self._activate_pipe(pipe=pipe, value=value)

    def _activable_blocks(self):
        """
        Returns a list of all activable blocks.

        Activable blocks are blocks that have all inputs ready for evaluation.
        """
        return [b for b in self.workflow.blocks if self._block_activable_by_inputs(b)
                and (not self.activated_items[b] or b not in self.workflow.runtime_blocks)]

    def _block_activable_by_inputs(self, block: Block):
        """Return whether a block has all its inputs active and can be activated."""
        for function_input in block.inputs:
            if not self.activated_items[function_input]:
                return False
        return True

    def _evaluate_block(self, block, progress_callback=lambda x: x, verbose=False, **kwargs):
        """ Evaluate given block. """
        if verbose:
            log_line = f"Evaluating block {block.name}"
            self.log += log_line + '\n'
            if verbose:
                print(log_line)

        local_values = {}
        for input_ in block.inputs:
            incoming_pipe = self.workflow.variable_input_pipe(input_)
            if incoming_pipe is None:
                # Input isn't connected, it's a workflow input
                input_index = self.workflow.input_index(input_)
                value = self.input_values[input_index]
            else:
                value = self.values[incoming_pipe]
            self._activate_variable(variable=input_, value=value)
            local_values[input_] = value

        output_values = block.evaluate(local_values, **kwargs)
        self._activate_block(block=block, output_values=output_values)

        # Updating progress
        if progress_callback is not None:
            progress_callback(self.progress)
        return output_values

    def activate_inputs(self, check_all_inputs=False):
        """ Return whether all inputs are activated or not. """
        # Input activation
        for index, variable in enumerate(self.workflow.inputs):
            if index in self.input_values:
                self._activate_input(input_=variable, value=self.input_values[index])
            elif variable in self.workflow.imposed_variable_values:
                self._activate_input(input_=variable, value=self.workflow.imposed_variable_values[variable])
            elif variable.has_default_value:
                self._activate_input(input_=variable, value=variable.default_value)
            elif check_all_inputs:
                msg = f"Value {variable.name} of index {index} in inputs has no value"
                if isinstance(variable, TypedVariable):
                    msg += f": should be instance of {variable.type_}"
                raise ValueError(msg)

    def to_workflow_run(self, name: str = ""):
        """ Return a WorkflowRun if state is complete. """
        if self.progress == 1:
            values = {p: self.values[p] for p in self.workflow.pipes if p in self.values}
            return WorkflowRun(workflow=self.workflow, input_values=self.input_values, output_value=self.output_value,
                               values=values, activated_items=self.activated_items, start_time=self.start_time,
                               end_time=self.end_time, log=self.log, name=name)
        raise ValueError('Workflow not completed')

    def _export_formats(self):
        """ Read block to compute available export formats. """
        export_formats = DessiaObject._export_formats(self)

        # Exportable Blocks
        export_formats.extend(self.workflow.blocks_export_formats)
        return export_formats

    def export_format_from_selector(self, selector: str):
        """ Get WorflowState format from given selector. """
        for export_format in self.workflow.blocks_export_formats:
            if export_format["selector"] == selector:
                return export_format
        raise ValueError(f"No block defines an export with the selector '{selector}'")

    def export(self, stream: Union[BinaryFile, StringFile], block_index: int):
        """ Perform export. """
        block = self.workflow.blocks[block_index]
        selector = self.workflow.block_selectors[block]
        branch = self.workflow.branch_by_export_format[selector]
        block_args = {b: {} for b in branch}
        evaluated_blocks = self.evaluate_branch(blocks=branch, block_args=block_args)
        if block not in evaluated_blocks:
            msg = f"Could not reach block at index {block_index}." \
                  f"Has the workflow been ran far enough to evaluate this block ?"
            raise WorkflowError(msg)
        export_stream = evaluated_blocks[block][0]  # Only one output to an Export Block
        if isinstance(stream, StringFile):
            stream.write(export_stream.getvalue())
        if isinstance(stream, BinaryFile):
            stream.write(export_stream.getbuffer())
        stream.filename = export_stream.filename
        return export_stream


class WorkflowRun(WorkflowState):
    """ Completed state of a workflow. """

    _standalone_in_db = True
    _allowed_methods = ['run_again']
    _eq_is_data_eq = True

    def __init__(self, workflow: Workflow, input_values, output_value, values,
                 activated_items: Dict[Union[Pipe, Block, Variable], bool],
                 start_time: float, end_time: float = None, log: str = "", name: str = ""):
        if end_time is None:
            end_time = time.time()
        self.end_time = end_time
        self.execution_time = end_time - start_time
        filtered_values = {p: values[p] for p in workflow.memorized_pipes}
        WorkflowState.__init__(self, workflow=workflow, input_values=input_values,
                               activated_items=activated_items, values=filtered_values,
                               start_time=start_time, end_time=end_time,
                               output_value=output_value, log=log, name=name)

    def to_dict(self, use_pointers: bool = True, memo=None, path: str = '#', id_method=True, id_memo=None):
        """ Add variable values to super WorkflowState dict. """
        if memo is None:
            memo = {}  # To make sure we have the good ref for next steps
        dict_ = WorkflowState.to_dict(self, use_pointers=use_pointers, memo=memo, path=path,
                                      id_method=id_method, id_memo=id_memo)

        # To force migrating from dessia_common.workflow
        dict_['object_class'] = 'dessia_common.workflow.core.WorkflowRun'
        return dict_

    def _get_from_path(self, path: str):
        """
        Extract sub-object at given path. Tries the generic function, then applies specific cases if it fails.

        Returns found object
        """
        try:
            return DessiaObject._get_from_path(self, path)
        except ExtractionError:
            segments = path.split("/")
            first_segment = segments[1]
            if first_segment == "values" and len(segments) >= 3:
                pipe_index = int(segments[2])
                pipe = self.workflow.pipes[pipe_index]
                value = self.values[pipe]
                if len(segments) > 3:
                    return DessiaObject._get_from_path(value, f"#/{'/'.join(segments[3:])}")
                return value
        raise NotImplementedError(f"WorkflowRun : Specific object from path method is not defined for path '{path}'")

    def dict_to_arguments(self, dict_: JsonSerializable, method: str):
        """ Compute run method's args from serialized ones. """
        if method in self._allowed_methods:
            return self.workflow.dict_to_arguments(dict_=dict_, method='run')
        raise NotImplementedError(f"Method {method} not in WorkflowRun allowed methods")

    def display_settings(self) -> List[DisplaySetting]:
        """
        Compute WorkflowRun display settings.

        Concatenate WorkflowState display_settings and Workflow ones.
        """
        workflow_settings = self.workflow.display_settings()
        doc_setting = workflow_settings[0]
        workflow_setting = workflow_settings[1]
        display_settings = WorkflowState.display_settings(self)
        display_settings.pop(0)
        return [doc_setting, workflow_setting.compose("workflow")] + display_settings

    def method_dict(self, method_name: str = None, method_jsonschema: Any = None):
        """ Get run again default dict. """
        if method_name is not None and method_name == 'run_again' and method_jsonschema is not None:
            dict_ = serialize_dict(self.input_values)
            for property_, value in method_jsonschema['properties'].items():
                if property_ in dict_ and 'object_id' in value and 'object_class' in value:
                    # TODO : Check. this is probably useless as we are not dealing with default values here
                    dict_[property_] = value
            return dict_
        # TODO Check this result. Might raise an error
        return DessiaObject.method_dict(self, method_name=method_name, method_jsonschema=method_jsonschema)

    def run_again(self, input_values, progress_callback=None, name=None):
        """ Execute workflow again with given inputs. """
        return self.workflow.run(input_values=input_values, verbose=False,
                                 progress_callback=progress_callback, name=name)

    @property
    def _method_jsonschemas(self):
        # TODO This is outdated now that WorkflowRun inherits from WorkflowState and has already broke once.
        #  We should outsource the "run" jsonschema computation from workflow in order to mutualize it with run_again,
        #  and have WorkflowRun have its inheritances from WorkflowState _method_jsonschema method
        workflow_jsonschemas = self.workflow._method_jsonschemas
        jsonschemas = {"run_again": workflow_jsonschemas.pop('run')}
        jsonschemas['run_again']['classes'] = ["dessia_common.workflow.WorkflowRun"]
        return jsonschemas

    @property
    def method_schemas(self):
        """ Copy old method_jsonschema behavior. Probably to be refactored. """
        schemas = {"run_again": self.workflow.method_schemas.pop('run')}
        schemas["run_again"].update({"classes": ["dessia_common.workflow.core.WorkflowRun"], "required": []})
        return schemas


def initialize_workflow(dict_, global_dict, pointers_memo) -> Workflow:
    """ Generate blocks, pipes, detached_variables and output from a serialized state. """
    blocks = [deserialize(serialized_element=d, global_dict=global_dict, pointers_memo=pointers_memo)
              for d in dict_["blocks"]]
    if 'nonblock_variables' in dict_:
        nonblock_variables = [deserialize(serialized_element=d, global_dict=global_dict, pointers_memo=pointers_memo)
                              for d in dict_['nonblock_variables']]
    else:
        nonblock_variables = []

    connected_nbvs = {v: False for v in nonblock_variables}

    pipes = deserialize_pipes(pipes_dict=dict_['pipes'], blocks=blocks, nonblock_variables=nonblock_variables,
                              connected_nbvs=connected_nbvs)

    if dict_['output'] is not None:
        output = blocks[dict_['output'][0]].outputs[dict_['output'][2]]
    else:
        output = None
    return Workflow(blocks=blocks, pipes=pipes, output=output,
                    detached_variables=[v for v, is_connected in connected_nbvs.items() if not is_connected])


def deserialize_pipes(pipes_dict, blocks, nonblock_variables, connected_nbvs):
    """ Generate all pipes from a dict. """
    pipes = []
    for source, target in pipes_dict:
        if isinstance(source, int):
            variable1 = nonblock_variables[source]
            connected_nbvs[variable1] = True
        else:
            ib1, _, ip1 = source
            variable1 = blocks[ib1].outputs[ip1]

        if isinstance(target, int):
            variable2 = nonblock_variables[target]
            connected_nbvs[variable2] = True
        else:
            ib2, _, ip2 = target
            variable2 = blocks[ib2].inputs[ip2]

        pipes.append(Pipe(variable1, variable2))
    return pipes


def value_type_check(value, type_):
    """
    Type propagation.

    Check if the value as the specified type.
    """
    try:  # TODO: Subscripted generics cannot be used...
        if not isinstance(value, type_):
            return False
    except TypeError:
        pass
    return True<|MERGE_RESOLUTION|>--- conflicted
+++ resolved
@@ -36,11 +36,7 @@
 from dessia_common.warnings import SerializationWarning
 from dessia_common.exports import ExportFormat
 from dessia_common.serialization import deserialize, serialize_with_pointers, serialize, update_pointers_data, \
-<<<<<<< HEAD
-    serialize_dict, deserialize_argument
-=======
-    serialize_dict, add_references  # , is_serializable
->>>>>>> b69b3018
+    serialize_dict, add_references, deserialize_argument
 
 from dessia_common.workflow.utils import ToScriptElement
 
@@ -1690,18 +1686,8 @@
 
         dict_['evaluated_variables_indices'] = [self.workflow.variable_indices(v) for v in self.workflow.variables
                                                 if v in self.activated_items and self.activated_items[v]]
-<<<<<<< HEAD
-        dict_["_references"] = id_memo
-=======
         if path == '#':
             add_references(dict_, memo, id_memo)
-        # Uncomment when refs are handled as dict keys
-        # activated_items = {}
-        # for key, activated in self.activated_items.items():
-        #     s_key, memo = serialize_with_pointers(key, memo=memo, path=f'{path}/activated_items/{key}')
-        #     print('s_key', s_key)
-        #     activated_items[s_key] = activated
->>>>>>> b69b3018
         return dict_
 
     def state_display(self):
