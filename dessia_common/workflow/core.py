--- conflicted
+++ resolved
@@ -2021,18 +2021,8 @@
 
     def __init__(self, workflow: Workflow, input_values, output_value, values,
                  activated_items: Dict[Union[Pipe, Block, Variable], bool],
-<<<<<<< HEAD
-                 start_time: float, end_time: float = None, log: str = "", name: str = ""):
-        if end_time is None:
-            end_time = time.time()
-        self.end_time = end_time
-        self.execution_time = end_time - start_time
+                 log: str = "", execution_info: ExecutionInfo = None, name: str = ""):
         filtered_values = {p: values[p] for p in workflow.memorized_pipes if p in values}
-=======
-                 log: str = "", execution_info: ExecutionInfo = None, name: str = ""):
-
-        filtered_values = {p: values[p] for p in workflow.memorized_pipes}
->>>>>>> 68d025bf
         WorkflowState.__init__(self, workflow=workflow, input_values=input_values,
                                activated_items=activated_items, values=filtered_values,
                                output_value=output_value, log=log, execution_info=execution_info, name=name)
