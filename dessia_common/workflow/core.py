--- conflicted
+++ resolved
@@ -1023,11 +1023,7 @@
             name = f"{self.name} @ [{timestamp}]"
         return state.to_workflow_run(name=name)
 
-<<<<<<< HEAD
     def start_run(self, input_values=None, name: str = ""):
-=======
-    def start_run(self, input_values=None, name: str = None):
->>>>>>> 05f88736
         """
         Partial run of a workflow. Yields a WorkflowState
         """
