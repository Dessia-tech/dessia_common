#!/usr/bin/env python3
# -*- coding: utf-8 -*-
""" Gathers all workflow relative features. """
import ast
import time
import datetime
import tempfile
import json
import webbrowser
from functools import cached_property
import io
from typing import List, Union, Type, Any, Dict, Tuple, Optional, get_args
from copy import deepcopy
import warnings
import networkx as nx

import dessia_common.errors
from dessia_common.graph import get_column_by_node
from dessia_common.templates import workflow_template
from dessia_common.core import DessiaObject, is_sequence, JSONSCHEMA_HEADER, jsonschema_from_annotation, \
    deserialize_argument, set_default_value, DisplaySetting

from dessia_common.utils.types import (serialize_typing, deserialize_typing, recursive_type,
                                       typematch, is_typing, is_dessia_file)
from dessia_common.utils.copy import deepcopy_value
from dessia_common.utils.docstrings import FAILED_ATTRIBUTE_PARSING, EMPTY_PARSED_ATTRIBUTE
from dessia_common.utils.diff import choose_hash
from dessia_common.utils.helpers import prettyname

from dessia_common.typings import JsonSerializable, MethodType
from dessia_common.files import StringFile, BinaryFile
from dessia_common.breakdown import ExtractionError
from dessia_common.errors import SerializationError
from dessia_common.warnings import SerializationWarning
from dessia_common.exports import ExportFormat
from dessia_common.serialization import deserialize, serialize_with_pointers, serialize, update_pointers_data, \
    serialize_dict  # , is_serializable

from dessia_common.workflow.utils import ToScriptElement


class Variable(DessiaObject):
    """ Variable for workflow. """

    _standalone_in_db = False
    _eq_is_data_eq = False
    has_default_value: bool = False

    def __init__(self, name: str = '', position=None):
        DessiaObject.__init__(self, name=name)
        if position is None:
            self.position = (0, 0)
        else:
            self.position = position

    def to_dict(self, use_pointers=True, memo=None, path: str = '#', id_method=True, id_memo=None):
        """ Serialize the variable with custom logic. """
        dict_ = DessiaObject.base_dict(self)
        dict_.update({'has_default_value': self.has_default_value, 'position': self.position})
        return dict_

    def _to_script(self) -> ToScriptElement:
        script = self._get_to_script_elements()
        script.declaration = f"{self.__class__.__name__}({script.declaration})"

        script.imports.append(self.full_classname)
        return script

    def _get_to_script_elements(self):
        declaration = f"name='{self.name}', position={self.position}"
        return ToScriptElement(declaration=declaration, imports=[], imports_as_is=[])

    def is_file_type(self):
        """ Not implemented yet. Should be implemented when all variable have types necessarily. """
        msg = f"File checking is not implemented for untyped workflow Variable named '{self.name}'.\n" \
              f"If this variable is a workflow input, variable should be typed " \
              f"and of type TypedVariable or TypedVariableWithDefaultValues"
        return NotImplementedError(msg)


class TypedVariable(Variable):
    """ Variable for workflow with a typing. """

    has_default_value: bool = False

    def __init__(self, type_: Type, name: str = '', position=None):
        Variable.__init__(self, name=name, position=position)
        self.type_ = type_

    def to_dict(self, use_pointers=True, memo=None, path: str = '#', id_method=True, id_memo=None):
        """ Serializes the object with specific logic. """
        dict_ = super().to_dict(use_pointers, memo, path)
        dict_.update({'type_': serialize_typing(self.type_)})
        return dict_

    @classmethod
    def dict_to_object(cls, dict_: JsonSerializable, force_generic: bool = False,
                       global_dict=None, pointers_memo: Dict[str, Any] = None, path: str = '#') -> 'TypedVariable':
        """
        Compute variable from dict.

        TODO Remove this ?
        """
        type_ = deserialize_typing(dict_['type_'])
        return cls(type_=type_, name=dict_['name'], position=dict_.get("position"))

    def copy(self, deep: bool = False, memo=None):
        """ Copies and gives a new object with no linked data. """
        return TypedVariable(type_=self.type_, name=self.name)

    def _get_to_script_elements(self) -> ToScriptElement:
        script = super()._get_to_script_elements()

        script.declaration += f", type_={self.type_.__name__}"

        if "builtins" not in serialize_typing(self.type_):
            script.imports.append(serialize_typing(self.type_))
        return script

    def is_file_type(self) -> bool:
        """ Return whether a variable is of type File given its type_ attribute. """
        if is_typing(self.type_):
            # Handling List[BinaryFile or StringFile]
            return get_args(self.type_)[0] in [BinaryFile, StringFile]

        if not isinstance(self.type_, type):
            return False
        return issubclass(self.type_, (StringFile, BinaryFile))


class VariableWithDefaultValue(Variable):
    """
    A variable with a default value.

    TODO Isn't this always typed ?
    """

    has_default_value: bool = True

    def __init__(self, default_value: Any, name: str = '', position=None):
        Variable.__init__(self, name=name, position=position)
        self.default_value = default_value


class TypedVariableWithDefaultValue(TypedVariable):
    """
    Workflow variables wit a type and a default value.

    TODO Can this be just VariableWithDefaultValue ? Type is induced ?
    """

    has_default_value: bool = True

    def __init__(self, type_: Type, default_value: Any, name: str = '', position=None):
        TypedVariable.__init__(self, type_=type_, name=name, position=position)
        self.default_value = default_value

    def to_dict(self, use_pointers: bool = True, memo=None, path: str = '#', id_method=True, id_memo=None):
        """ Serialize the variable with custom logic. """
        dict_ = super().to_dict(use_pointers, memo, path)
        dict_.update({'default_value': serialize(self.default_value)})
        return dict_

    @classmethod
    def dict_to_object(cls, dict_: JsonSerializable, force_generic: bool = False, global_dict=None,
                       pointers_memo: Dict[str, Any] = None, path: str = '#') -> 'TypedVariableWithDefaultValue':
        """
        Compute variable from dict.

        TODO Remove this ?
        """
        type_ = deserialize_typing(dict_['type_'])
        default_value = deserialize(dict_['default_value'], global_dict=global_dict, pointers_memo=pointers_memo)
        return cls(type_=type_, default_value=default_value, name=dict_['name'], position=dict_.get('position'))

    def copy(self, deep: bool = False, memo=None):
        """
        Copy a TypedVariableWithDefaultValue.

        :param deep: DESCRIPTION, defaults to False
        :type deep: bool, optional

        :param memo: a memo to use, defaults to None
        :type memo: TYPE, optional

        :return: The copied object
        """
        if memo is None:
            memo = {}
        copied_default_value = deepcopy_value(self.default_value, memo=memo)
        return TypedVariableWithDefaultValue(type_=self.type_, default_value=copied_default_value, name=self.name)

    def _to_script(self) -> ToScriptElement:
        warnings.warn("to_script method is not implemented for TypedVariableWithDefaultValue yet. "
                      "We are losing the default value as we call the TypedVariable method")
        casted_variable = TypedVariable(type_=self.type_, name=self.name, position=self.position)
        return casted_variable._to_script()


NAME_VARIABLE = TypedVariable(type_=str, name="Result Name")


def set_block_variable_names_from_dict(func):
    """ Inspect func arguments to compute black variable names. """
    def func_wrapper(cls, dict_):
        obj = func(cls, dict_)
        if 'input_names' in dict_:
            for input_name, input_ in zip(dict_['input_names'], obj.inputs):
                input_.name = input_name
        if 'output_names' in dict_:
            output_items = zip(dict_['output_names'], obj.outputs)
            for output_name, output_ in output_items:
                output_.name = output_name
        return obj
    return func_wrapper


class Block(DessiaObject):
    """ An Abstract block. Do not instantiate alone. """

    _standalone_in_db = False
    _eq_is_data_eq = False
    _non_serializable_attributes = []

    def __init__(self, inputs: List[Variable], outputs: List[Variable],
                 position: Tuple[float, float] = None, name: str = ''):
        if position is None:
            self.position = (0, 0)
        else:
            self.position = position
        self.inputs = inputs
        self.outputs = outputs
        DessiaObject.__init__(self, name=name)

    def equivalent_hash(self):
        """
        Custom hash of block that doesn't overwrite __hash__ as we do not want to lose python default equality behavior.

        Used by workflow module only.
        """
        return len(self.__class__.__name__)

    def equivalent(self, other):
        """
        Custom eq of block that does not overwrite __eq__ as we do not want to lose python default equality behavior.

        Used by workflow module only.
        """
        return self.__class__.__name__ == other.__class__.__name__

    def to_dict(self, use_pointers: bool = True, memo=None, path: str = '#', id_method=True, id_memo=None):
        """ Serialize the block with custom logic. """
        dict_ = DessiaObject.base_dict(self)
        dict_['inputs'] = [i.to_dict() for i in self.inputs]
        dict_['outputs'] = [o.to_dict() for o in self.outputs]
        if self.position is not None:
            dict_['position'] = list(self.position)
        else:
            dict_['position'] = self.position
        return dict_

    def jointjs_data(self):
        """ Deprecated HTML computation. """
        data = {'block_class': self.__class__.__name__}
        if self.name != '':
            data['name'] = self.name
        else:
            data['name'] = self.__class__.__name__
        return data

    def _docstring(self):
        """ Base function for submodel docstring computing. """
        block_docstring = {i: EMPTY_PARSED_ATTRIBUTE for i in self.inputs}
        return block_docstring

    def base_script(self) -> str:
        """ Generate a chunk of script that denotes the arguments of a base block. """
        return f"name='{self.name}', position={self.position}"

    def evaluate(self, values, **kwargs):
        """ Not implemented for abstract block class 'evaluate' method. """
        raise NotImplementedError("This method should be implemented in any Block inheriting class.")

    def _to_script(self, prefix: str):
        raise NotImplementedError("This method should be implemented in any Block inheriting class.")

    def is_valid(self, level: str = 'error') -> bool:  # TODO: Change this in further releases
        """ Always return True for now. """
        return True


class Pipe(DessiaObject):
    """
    Bind two variables of a Workflow.

    :param input_variable: The input varaible of the pipe correspond to the start of the arrow, its tail.
    :type input_variable: Variable
    :param output_variable: The output variable of the pipe correspond to the end of the arrow, its hat.
    :type output_variable: Variable
    """

    _eq_is_data_eq = False

    def __init__(self, input_variable: Variable, output_variable: Variable, name: str = ''):
        self.input_variable = input_variable
        self.output_variable = output_variable
        self.memorize = False
        DessiaObject.__init__(self, name=name)

    def to_dict(self, use_pointers=True, memo=None, path: str = '#', id_method=True, id_memo=None):
        """ Transform the pipe into a dict. """
        return {'input_variable': self.input_variable, 'output_variable': self.output_variable,
                'memorize': self.memorize}


class WorkflowError(Exception):
    """ Specific WorkflowError Exception. """


class Workflow(Block):
    """
    Class Block of Workflows.

    :param blocks:
        A List with all the Blocks used by the Worklow.
    :type blocks: List[Block]

    :param pipes:
        A List of Pipe objects.
    :type pipes: List[Pipe]

    :param imposed_variable_values:
        A dictionary of imposed variable values.
    :type imposed_variable_values: Dict

    :param description:
        A short description that will be displayed on workflow card (frontend). Should be shorter than 100 chars
    :type description: str

    :param documentation:
        A long documentation that will be displayed on workflow page (frontend). Can use markdown elements.
    :type documentation: str

    :param name:
        The name of the workflow.
    :type name: str
    """

    _standalone_in_db = True
    _allowed_methods = ['run', 'start_run']
    _eq_is_data_eq = True
    _jsonschema = {
        "definitions": {}, "$schema": "http://json-schema.org/draft-07/schema#", "type": "object", "title": "Workflow",
        "required": ["blocks", "pipes", "outputs"], "python_typing": 'dessia_common.workflow.core.Workflow',
        "classes": ["dessia_common.workflow.core.Workflow"], "standalone_in_db": True,
        "properties": {
            "blocks": {
                "type": "array", "order": 0, "editable": True,
                "python_typing": "SubclassOf[dessia_common.workflow.Block]",
                "items": {"type": "object", "editable": True,
                          "classes": ["dessia_common.workflow.InstanciateModel", "dessia_common.workflow.ModelMethod",
                                      "dessia_common.workflow.ForEach", "dessia_common.workflow.ModelAttribute",
                                      "dessia_common.workflow.Function", "dessia_common.workflow.Sequence",
                                      "dessia_common.workflow.ForEach", "dessia_common.workflow.Unpacker",
                                      "dessia_common.workflow.Flatten", "dessia_common.workflow.Filter",
                                      "dessia_common.workflow.ParallelPlot", "dessia_common.workflow.Sum",
                                      "dessia_common.workflow.Substraction"]},
            },
            "pipes": {
                "type": "array", "order": 1, "editable": True, "python_typing": "List[dessia_common.workflow.Pipe]",
                "items": {
                    'type': 'objects', 'classes': ["dessia_common.workflow.Pipe"],
                    "python_type": "dessia_common.workflow.Pipe", "editable": True
                }
            },
            "outputs": {
                "type": "array", "order": 2, "python_typing": "List[dessia_common.workflow.Variable]",
                'items': {
                    'type': 'array', 'items': {'type': 'number'},
                    'python_typing': "dessia_common.workflow.Variable"
                }
            },
            "description": {"type": "string", "title": "Description", "editable": True,
                            "default_value": "", "python_typing": "builtins.str"},
            "documentation": {"type": "string", "title": "Documentation", "editable": True,
                              "default_value": "", "python_typing": "builtins.str"},
            "name": {'type': 'string', 'title': 'Name', 'editable': True, 'order': 3,
                     'default_value': '', 'python_typing': 'builtins.str'}
        }
    }

    def __init__(self, blocks, pipes, output, *, imposed_variable_values=None,
                 detached_variables: List[TypedVariable] = None, description: str = "",
                 documentation: str = "", name: str = ""):
        self.blocks = blocks
        self.pipes = pipes

        if imposed_variable_values is None:
            imposed_variable_values = {}
        self.imposed_variable_values = imposed_variable_values

        self.coordinates = {}

        self.variables = []
        self.nonblock_variables = []
        if detached_variables is None:
            detached_variables = []
        self.detached_variables = detached_variables
        for block in self.blocks:
            self.handle_block(block)

        for pipe in self.pipes:
            self.handle_pipe(pipe)

        self._utd_graph = False

        inputs = [v for v in self.variables if v not in self.imposed_variable_values
                  and len(nx.ancestors(self.graph, v)) == 0]

        self.description = description
        self.documentation = documentation

        outputs = []
        self.output = output
        if output is not None:
            outputs.append(output)
            self._find_output_block(output)

        self._find_name()

        Block.__init__(self, inputs=inputs, outputs=outputs, name=name)

        self.block_selectors = {b: f"{self.selector_name(b)} ({i})" for i, b in enumerate(self.blocks)}

        self.branch_by_display_selector = self.branch_by_selector(self.display_blocks)
        self.branch_by_export_format = self.branch_by_selector(self.export_blocks)

    @classmethod
    def generate_empty(cls):
        """ Generate an empty workflow (mostly used by frontend to compute an init dict). """
        return cls(blocks=[], pipes=[], output=None)

    @property
    def nodes(self):
        """ Return the list of blocks and nonblock_variables (nodes) of the Workflow. """
        return self.blocks + self.nonblock_variables

    @cached_property
    def file_inputs(self):
        """ Get all inputs that are files. """
        return [i for i in self.inputs if i.is_file_type()]

    @cached_property
    def has_file_inputs(self) -> bool:
        """ Return True if there is any file input. """
        return any(self.file_inputs)

    @cached_property
    def memorized_pipes(self) -> List[Pipe]:
        """ Get pipes that are memorized. """
        return [p for p in self.pipes if p.memorize]

    def handle_pipe(self, pipe):
        """ Perform some initialization action on a pipe and its variables. """
        upstream_var = pipe.input_variable
        downstream_var = pipe.output_variable
        if upstream_var not in self.variables:
            self.variables.append(upstream_var)
            if upstream_var in self.detached_variables:
                self.detached_variables.remove(upstream_var)
            self.nonblock_variables.append(upstream_var)
        if downstream_var not in self.variables:
            self.variables.append(downstream_var)
            self.nonblock_variables.append(downstream_var)

    def handle_block(self, block):
        """ Perform some initialization action on a block and its variables. """
        if isinstance(block, Workflow):
            raise ValueError("Using workflow as blocks is forbidden, use WorkflowBlock wrapper instead")
        self.variables.extend(block.inputs)
        self.variables.extend(block.outputs)
        try:
            self.coordinates[block] = (0, 0)
        except ValueError as err:
            raise ValueError(f"Cannot serialize block {block} ({block.name})") from err

    def _data_hash(self):
        output_hash = hash(self.variable_indices(self.output))
        base_hash = len(self.blocks) + 11 * len(self.pipes) + 23 * len(self.imposed_variable_values) + output_hash
        block_hash = int(sum(b.equivalent_hash() for b in self.blocks) % 1e6)
        return (base_hash + block_hash) % 1000000000

    def _data_eq(self, other_object) -> bool:
        if hash(self) != hash(other_object) or not Block.equivalent(self, other_object):
            return False

        # TODO: temp , reuse graph to handle block order!!!!
        for block1, block2 in zip(self.blocks, other_object.blocks):
            if not block1.equivalent(block2):
                return False

        if not self._equivalent_pipes(other_object):
            return False

        if not self._equivalent_imposed_variables_values(other_object):
            return False
        return True

    def _find_output_block(self, output: Variable):
        found_output = False
        i = 0
        while not found_output and i < len(self.blocks):
            found_output = output in self.blocks[i].outputs
            i += 1
        if not found_output:
            raise WorkflowError("workflow's output is not in any block's outputs")

    def _find_name(self):
        found_name = False
        i = 0
        all_nbvs = self.nonblock_variables + self.detached_variables
        while not found_name and i < len(all_nbvs):
            variable = all_nbvs[i]
            found_name = variable.name == "Result Name"
            i += 1
        if not found_name:
            self.detached_variables.insert(0, NAME_VARIABLE)

    def _equivalent_pipes(self, other_wf) -> bool:
        pipes = []
        other_pipes = []
        for pipe, other_pipe in zip(self.pipes, other_wf.pipes):
            input_index = self.variable_index(pipe.input_variable)
            output_index = self.variable_index(pipe.output_variable)
            pipes.append((input_index, output_index))

            other_input_index = other_wf.variable_index(other_pipe.input_variable)
            other_output_index = other_wf.variable_index(other_pipe.output_variable)
            other_pipes.append((other_input_index, other_output_index))
        return set(pipes) == set(other_pipes)

    def _equivalent_imposed_variables_values(self, other_wf) -> bool:
        ivvs = set()
        other_ivvs = set()
        for imposed_key, other_imposed_key in zip(self.imposed_variable_values.keys(),
                                                  other_wf.imposed_variable_values.keys()):
            variable_index = self.variable_index(imposed_key)
            ivvs.add((variable_index, self.imposed_variable_values[imposed_key]))

            other_variable_index = other_wf.variable_index(other_imposed_key)
            other_ivvs.add((other_variable_index, other_wf.imposed_variable_values[other_imposed_key]))

        return ivvs == other_ivvs

    def __deepcopy__(self, memo=None):
        """ Return the deep copy. """
        if memo is None:
            memo = {}

        blocks = [b.__deepcopy__() for b in self.blocks]
        output_adress = self.variable_indices(self.output)
        if output_adress is None:
            output = None
        else:
            output_block = blocks[output_adress[0]]
            output = output_block.outputs[output_adress[2]]

        copied_workflow = Workflow(blocks=blocks, pipes=[], output=output, name=self.name)

        pipes = self.copy_pipes(copied_workflow)

        imposed_variable_values = {}
        for variable, value in self.imposed_variable_values.items():
            new_variable = copied_workflow.variable_from_index(self.variable_indices(variable))
            imposed_variable_values[new_variable] = value

        copied_workflow = Workflow(blocks=blocks, pipes=pipes, output=output,
                                   imposed_variable_values=imposed_variable_values, name=self.name)
        return copied_workflow

    def copy_pipe(self, copied_workflow: 'Workflow', pipe: Pipe) -> Pipe:
        """ Copy a single regular pipe. """
        upstream_index = self.variable_indices(pipe.input_variable)
        if self.is_variable_nbv(pipe.input_variable):
            raise dessia_common.errors.CopyError("copy_pipe method cannot handle nonblock-variables. "
                                                 "Please consider using copy_nbv_pipes")
        pipe_upstream = copied_workflow.variable_from_index(upstream_index)

        downstream_index = self.variable_indices(pipe.output_variable)
        pipe_downstream = copied_workflow.variable_from_index(downstream_index)
        return Pipe(pipe_upstream, pipe_downstream)

    def copy_nbv_pipe(self, copied_workflow: 'Workflow', pipe: Pipe, copy_memo: Dict[int, Variable]) -> Pipe:
        """
        Copy a pipe where its upstream variable is a NBV.

        This needs special care because if it is not handled properly, NBVs can duplicate,
        or copied pipes might be unordered.
        """
        nbv = pipe.input_variable
        upstream_index = self.variable_index(nbv)
        if upstream_index in copy_memo:
            copied_variable = copy_memo[upstream_index]
        else:
            copied_variable = nbv.copy()
            copy_memo[upstream_index] = copied_variable
        downstream_index = self.variable_indices(pipe.output_variable)
        pipe_downstream = copied_workflow.variable_from_index(downstream_index)
        return Pipe(copied_variable, pipe_downstream)

    def copy_pipes(self, copied_workflow: 'Workflow') -> List[Pipe]:
        """ Copy all pipes in workflow. """
        copy_memo = {}
        return [self.copy_nbv_pipe(copied_workflow=copied_workflow, pipe=p, copy_memo=copy_memo)
                if self.is_variable_nbv(p.input_variable)
                else self.copy_pipe(copied_workflow=copied_workflow, pipe=p)
                for p in self.pipes]

    def selector_name(self, block: Block) -> str:
        """ Compute name for selector. """
        name = block.name
        if name:
            return name
        if block in self.display_blocks:
            return block.type_
        if block in self.export_blocks:
            return block.extension
        return "Block"

    def branch_by_selector(self, blocks: List[Block]):
        """ Return the corresponding branch to each display or export selector. """
        selector_branches = {}
        for block in blocks:
            branch = self.secondary_branch_blocks(block)
            selector = self.block_selectors[block]
            selector_branches[selector] = branch
        return selector_branches

    @property
    def display_blocks(self):
        """ Return list of blocks that can display something (3D, PlotData, Markdown,...). """
        return [b for b in self.blocks if hasattr(b, "_display_settings")]

    @property
    def blocks_display_settings(self) -> List[DisplaySetting]:
        """ Compute all display blocks display_settings. """
        display_settings = []
        for block in self.display_blocks:
            reference_path = "#"
            for i, input_ in enumerate(block.inputs):
                incoming_pipe = self.variable_input_pipe(input_)
                if i == block._displayable_input:
                    reference_path = f"{reference_path}/values/{self.pipes.index(incoming_pipe)}"
            block_index = self.blocks.index(block)
            settings = block._display_settings(block_index=block_index, reference_path=reference_path)
            if settings is not None:
                settings.selector = self.block_selectors[block]
                display_settings.append(settings)
        return display_settings

    @staticmethod
    def display_settings() -> List[DisplaySetting]:
        """ Compute the displays settings of the workflow. """
        return [DisplaySetting(selector='documentation', type_='markdown', method='to_markdown'),
                DisplaySetting(selector='workflow', type_='workflow', method='to_dict')]

    @property
    def export_blocks(self):
        """ Return list of blocks that can export something (3D, PlotData, Markdown,...). """
        return [b for b in self.blocks if hasattr(b, "_export_format")]

    @property
    def blocks_export_formats(self):
        """ Compute all export blocks export_formats. """
        export_formats = []
        for block in self.export_blocks:
            block_index = self.blocks.index(block)
            format_ = block._export_format(block_index)
            if format_ is not None:
                format_.selector = self.block_selectors[block]
                export_formats.append(format_)
        return export_formats

    def _export_formats(self):
        """ Read block to compute available export formats. """
        export_formats = DessiaObject._export_formats(self)
        script_export = ExportFormat(selector="py", extension="py", method_name="save_script_to_stream", text=True)
        export_formats.append(script_export)
        return export_formats

    def to_markdown(self):
        """ Set workflow documentation as markdown. """
        return self.documentation

    def _docstring(self):
        """ Compute documentation of all blocks. """
        return [b._docstring() for b in self.blocks]

    @property
    def _method_jsonschemas(self):
        """ Compute the run jsonschema (had to be overloaded). """
        jsonschemas = {'run': deepcopy(JSONSCHEMA_HEADER)}
        jsonschemas['run'].update({'classes': ['dessia_common.workflow.Workflow']})
        properties_dict = jsonschemas['run']['properties']
        required_inputs = []
        parsed_attributes = {}
        for i, input_ in enumerate(self.inputs + self.detached_variables):
            current_dict = {}
            if isinstance(input_, TypedVariable) or isinstance(input_, TypedVariableWithDefaultValue):
                annotation = (str(i), input_.type_)
            else:
                annotation = (str(i), Any)
            if input_ in self.nonblock_variables or input_ in self.detached_variables:
                title = input_.name
                parsed_attributes = None
            else:
                input_block = self.block_from_variable(input_)
                try:
                    block_docstring = input_block._docstring()
                    if input_ in block_docstring:
                        parsed_attributes[str(i)] = block_docstring[input_]
                except Exception:
                    parsed_attributes[(str(i))] = FAILED_ATTRIBUTE_PARSING
                if input_block.name:
                    name = input_block.name + ' - ' + input_.name
                    title = prettyname(name)
                else:
                    title = prettyname(input_.name)

            annotation_jsonschema = jsonschema_from_annotation(annotation=annotation, title=title, order=i + 1,
                                                               jsonschema_element=current_dict,
                                                               parsed_attributes=parsed_attributes)
            # Order is i+1 because of name that is at 0
            current_dict.update(annotation_jsonschema[str(i)])
            if not input_.has_default_value:
                required_inputs.append(str(i))
            else:
                dict_ = set_default_value(jsonschema_element=current_dict, key=str(i),
                                          default_value=input_.default_value)
                current_dict.update(dict_)
            if input_ not in self.imposed_variable_values:  # Removes from Optional in edits
                properties_dict[str(i)] = current_dict[str(i)]

        jsonschemas['run'].update({'required': required_inputs, 'method': True,
                                   'python_typing': serialize_typing(MethodType)})
        jsonschemas['start_run'] = deepcopy(jsonschemas['run'])
        jsonschemas['start_run']['required'] = []
        return jsonschemas

    def to_dict(self, use_pointers=True, memo=None, path='#', id_method=True, id_memo=None):
        """ Compute a dict from the object content. """
        if memo is None:
            memo = {}

        # self.refresh_blocks_positions()
        dict_ = Block.to_dict(self)
        dict_['object_class'] = 'dessia_common.workflow.core.Workflow'  # TO force migrating from dessia_common.workflow
        blocks = [b.to_dict() for b in self.blocks]

        pipes = [self.pipe_variable_indices(p) for p in self.pipes]

        output = self.variable_indices(self.output)
        dict_.update({'blocks': blocks, 'pipes': pipes, 'output': output,
                      'nonblock_variables': [v.to_dict() for v in self.nonblock_variables + self.detached_variables],
                      'package_mix': self.package_mix()})

        imposed_variable_values = {}
        for variable, value in self.imposed_variable_values.items():
            var_index = self.variable_indices(variable)

            if use_pointers:
                ser_value, memo = serialize_with_pointers(value=value, memo=memo,
                                                          path=f"{path}/imposed_variable_values/{var_index}")
            else:
                ser_value = serialize(value)
            imposed_variable_values[str(var_index)] = ser_value

        dict_.update({'description': self.description, 'documentation': self.documentation,
                      'imposed_variable_values': imposed_variable_values})
        return dict_

    @classmethod
    def dict_to_object(cls, dict_: JsonSerializable, force_generic: bool = False,
                       global_dict=None, pointers_memo: Dict[str, Any] = None, path: str = '#') -> 'Workflow':
        """ Recompute the object from a dict. """
        if pointers_memo is None or global_dict is None:
            global_dict, pointers_memo = update_pointers_data(global_dict=global_dict, current_dict=dict_,
                                                              pointers_memo=pointers_memo)

        workflow = initialize_workflow(dict_=dict_, global_dict=global_dict, pointers_memo=pointers_memo)

        if 'imposed_variable_values' in dict_ and 'imposed_variables' in dict_:
            # Legacy support of double list
            imposed_variable_values = {}
            for variable_index, serialized_value in zip(dict_['imposed_variables'], dict_['imposed_variable_values']):
                value = deserialize(serialized_value, global_dict=global_dict, pointers_memo=pointers_memo)
                variable = workflow.variable_from_index(variable_index)
                imposed_variable_values[variable] = value
        else:
            imposed_variable_values = {}
            if 'imposed_variable_indices' in dict_:
                for variable_index in dict_['imposed_variable_indices']:
                    variable = workflow.variable_from_index(variable_index)
                    imposed_variable_values[variable] = variable.default_value
            if 'imposed_variable_values' in dict_:
                # New format with a dict
                for variable_index_str, serialized_value in dict_['imposed_variable_values'].items():
                    variable_index = ast.literal_eval(variable_index_str)
                    value = deserialize(serialized_value, global_dict=global_dict, pointers_memo=pointers_memo)
                    variable = workflow.variable_from_index(variable_index)
                    imposed_variable_values[variable] = value

            if 'imposed_variable_indices' not in dict_ and 'imposed_variable_values' not in dict_:
                imposed_variable_values = None

        description = dict_.get("description", "")
        documentation = dict_.get("documentation", "")

        return cls(blocks=workflow.blocks, pipes=workflow.pipes, output=workflow.output,
                   imposed_variable_values=imposed_variable_values, description=description,
                   documentation=documentation, name=dict_["name"])

    def dict_to_arguments(self, dict_: JsonSerializable, method: str, global_dict=None, pointers_memo=None, path='#'):
        """ Process a JSON of arguments and deserialize them. """
        dict_ = {int(k): v for k, v in dict_.items()}  # serialisation set keys as strings
        if method in self._allowed_methods:
            name = None
            arguments_values = {}
            for i, input_ in enumerate(self.inputs):
                has_default = input_.has_default_value
                if not has_default or (has_default and i in dict_):
                    value = dict_[i]
                    path_value = f'{path}/inputs/{i}'
                    deserialized_value = deserialize_argument(type_=input_.type_, argument=value,
                                                              global_dict=global_dict,
                                                              pointers_memo=pointers_memo, path=path_value)
                    if input_.name == "Result Name":
                        name = deserialize_argument(type_=input_.type_, argument=value, global_dict=global_dict,
                                                    pointers_memo=pointers_memo, path=path_value)
                    arguments_values[i] = deserialized_value
            if name is None and len(self.inputs) in dict_ and isinstance(dict_[len(self.inputs)], str):
                # Hot fixing name not attached
                name = dict_[len(self.inputs)]
            return {'input_values': arguments_values, 'name': name}
        raise NotImplementedError(f"Method {method} not in Workflow allowed methods")

    def _run_dict(self) -> Dict:
        dict_ = {}

        copied_ivv = {}
        for variable, value in self.imposed_variable_values.items():
            variable_index = self.variables.index(variable)
            copied_ivv[variable_index] = value

        cached_ivv = self.imposed_variable_values
        self.imposed_variable_values = {}
        copied_workflow = self.copy()
        self.imposed_variable_values = cached_ivv
        # We need to clear the imposed_variables_values and then copy the workflow in order
        # to have the good input indices in the loop bellow

        for input_index, input_ in enumerate(copied_workflow.inputs):
            variable_index = copied_workflow.variables.index(input_)
            if variable_index in copied_ivv.keys():
                dict_[input_index] = serialize(copied_ivv[variable_index])
            elif isinstance(input_, TypedVariableWithDefaultValue):
                dict_[input_index] = serialize(input_.default_value)

        return dict_

    def _start_run_dict(self) -> Dict:
        return {}

    def method_dict(self, method_name: str = None, method_jsonschema: Any = None) -> Dict:
        """ Wrapper method to get dicts of run and start_run methods. """
        if method_name == 'run':
            return self._run_dict()
        if method_name == 'start_run':
            return self._start_run_dict()
        raise WorkflowError(f"Calling method_dict with unknown method_name '{method_name}'")

    def variable_from_index(self, index: Union[int, Tuple[int, int, int]]):
        """ Index elements are, in order : (Block index : int, Port side (0: input, 1: output), Port index : int). """
        if isinstance(index, int):
            variable = self.nonblock_variables[index]
        else:
            if not index[1]:
                variable = self.blocks[index[0]].inputs[index[2]]
            else:
                variable = self.blocks[index[0]].outputs[index[2]]
        return variable

    def _get_graph(self):
        """ Cached property for graph. """
        if not self._utd_graph:
            self._cached_graph = self._graph()
            self._utd_graph = True
        return self._cached_graph

    graph = property(_get_graph)

    def _graph(self):
        """ Compute the networkx graph of the workflow. """
        graph = nx.DiGraph()
        graph.add_nodes_from(self.variables)
        graph.add_nodes_from(self.blocks)
        for block in self.blocks:
            for input_parameter in block.inputs:
                graph.add_edge(input_parameter, block)
            for output_parameter in block.outputs:
                graph.add_edge(block, output_parameter)

        for pipe in self.pipes:
            graph.add_edge(pipe.input_variable, pipe.output_variable)
        return graph

    @property
    def runtime_blocks(self):
        """ Return blocks that are upstream for output. """
        # TODO Check what's happening when output is null (incomplete workflow)
        output_block = self.block_from_variable(self.output)
        output_upstreams = self.upstream_blocks(output_block)
        runtime_blocks = [output_block] + output_upstreams
        i = 0
        while output_upstreams and i <= len(self.blocks):
            block_upstreams = []
            for block in output_upstreams:
                block_upstreams.extend(self.upstream_blocks(block))
            output_upstreams = block_upstreams
            for candidate in block_upstreams:
                if candidate not in runtime_blocks:
                    runtime_blocks.append(candidate)
            i += 1
        return runtime_blocks

    def secondary_branch_blocks(self, block: Block) -> List[Block]:
        """
        Compute the necessary upstream blocks to run a part of a workflow that leads to the given block.

        It stops looking for blocks when it reaches the main branch, and memorize the connected pipe

        :param block: Block that is the target of the secondary branch
        :type block: Block
        """
        upstream_blocks = self.upstream_blocks(block)
        branch_blocks = [block]
        i = 0
        candidates = upstream_blocks
        while candidates and i <= len(self.blocks):
            candidates = []
            for upstream_block in upstream_blocks:
                if upstream_block not in self.runtime_blocks and upstream_block not in branch_blocks:
                    branch_blocks.insert(0, upstream_block)
                    candidates.extend(self.upstream_blocks(upstream_block))
            upstream_blocks = candidates
            i += 1
        for branch_block in branch_blocks:
            upstream_blocks = self.upstream_blocks(branch_block)
            for upstream_block in upstream_blocks:
                if upstream_block in self.runtime_blocks:
                    for pipe in self.pipes_between_blocks(upstream_block, branch_block):
                        pipe.memorize = True
        return branch_blocks

    def pipe_from_variable_indices(self, upstream_indices: Union[int, Tuple[int, int, int]],
                                   downstream_indices: Union[int, Tuple[int, int, int]]) -> Pipe:
        """ Get a pipe from the global indices of its attached variables. """
        for pipe in self.pipes:
            if self.variable_indices(pipe.input_variable) == upstream_indices \
                    and self.variable_indices(pipe.output_variable) == downstream_indices:
                return pipe
        msg = f"No pipe has {upstream_indices} as upstream variable and {downstream_indices} as downstream variable"
        raise ValueError(msg)

    def pipe_variable_indices(self, pipe: Pipe) -> Tuple[Union[int, Tuple[int, int, int]],
                                                         Union[int, Tuple[int, int, int]]]:
        """ Return the global indices of a pipe's attached variables. """
        return self.variable_indices(pipe.input_variable), self.variable_indices(pipe.output_variable)

    def variable_input_pipe(self, variable: Variable) -> Optional[Pipe]:
        """ Get the incoming pipe for a variable. If variable is not connected, returns None. """
        incoming_pipes = [p for p in self.pipes if p.output_variable == variable]
        if incoming_pipes:  # Inputs can only be connected to one pipe
            incoming_pipe = incoming_pipes[0]
            return incoming_pipe
        return None

    def variable_output_pipes(self, variable: Variable) -> List[Optional[Pipe]]:
        """ Compute all pipes going out a given variable. """
        return [p for p in self.pipes if p.input_variable == variable]

    def pipes_between_blocks(self, upstream_block: Block, downstream_block: Block):
        """ Compute all the pipes linking two blocks. """
        pipes = []
        for outgoing_pipe in self.block_outgoing_pipes(upstream_block):
            if outgoing_pipe is not None and outgoing_pipe in self.block_incoming_pipes(downstream_block):
                pipes.append(outgoing_pipe)
        return pipes

    def block_incoming_pipes(self, block: Block) -> List[Optional[Pipe]]:
        """ Get incoming pipes for every block variable. """
        return [self.variable_input_pipe(i) for i in block.inputs]

    def block_outgoing_pipes(self, block: Block) -> List[Pipe]:
        """ Return all block outgoing pipes. """
        outgoing_pipes = []
        for output in block.outputs:
            outgoing_pipes.extend(self.variable_output_pipes(output))
        return outgoing_pipes

    def upstream_blocks(self, block: Block) -> List[Block]:
        """ Return a list of given block's upstream blocks. """
        # Setting a dict here to foresee a future use. Might be unnecessary
        upstream_variables = {"available": [], "nonblock": [], "wired": []}
        input_upstreams = [self.upstream_variable(i) for i in block.inputs]
        for variable in input_upstreams:
            if variable is None:
                upstream_variables["available"].append(variable)
            elif variable in self.nonblock_variables:
                upstream_variables["nonblock"].append(variable)
            else:
                upstream_variables["wired"].append(variable)
        upstream_blocks = [self.block_from_variable(v) for v in upstream_variables["wired"]]
        return list(set(upstream_blocks))

    def get_upstream_nbv(self, variable: Variable) -> Variable:
        """ If given variable has an upstream nonblock_variable, return it otherwise return given variable itself. """
        if not self.nonblock_variables:
            return variable
        upstream_variable = self.upstream_variable(variable)
        if upstream_variable is not None and upstream_variable in self.nonblock_variables:
            return upstream_variable
        return variable

    def upstream_variable(self, variable: Variable) -> Optional[Variable]:
        """
        Return upstream variable if given variable is connected to a pipe as a pipe output.

        :param variable: Variable to search an upstream for
        """
        incoming_pipe = self.variable_input_pipe(variable)
        if incoming_pipe:
            return incoming_pipe.input_variable
        return None

    def variable_indices(self, variable: Variable) -> Optional[Union[Tuple[int, int, int], int]]:
        """
        Return global adress of given variable as a tuple or an int.

        If variable is non block, return index of variable in variables sequence
        Else returns global adress (ib, i, ip)
        """
        if variable is None:
            return None

        for iblock, block in enumerate(self.blocks):
            if variable in block.inputs:
                ib1 = iblock
                ti1 = 0
                iv1 = block.inputs.index(variable)
                return ib1, ti1, iv1
            if variable in block.outputs:
                ib1 = iblock
                ti1 = 1
                iv1 = block.outputs.index(variable)
                return ib1, ti1, iv1

        upstream_variable = self.get_upstream_nbv(variable)
        if upstream_variable in self.nonblock_variables:
            # Free variable not attached to block
            return self.nonblock_variables.index(upstream_variable)
        raise WorkflowError(f"Something is wrong with variable {variable.name}")

    def is_variable_nbv(self, variable: Variable) -> bool:
        """ Return True if variable does not belong to a block. """
        return isinstance(self.variable_indices(variable), int)

    def block_from_variable(self, variable) -> Block:
        """ Return block of which given variable is attached to. """
        iblock, _, _ = self.variable_indices(variable)
        return self.blocks[iblock]

    def output_disconnected_elements(self):
        """ Return blocks and variables that are not attached to the output. """
        disconnected_elements = []
        ancestors = nx.ancestors(self.graph, self.output)
        for block in self.blocks:
            if block not in ancestors:
                disconnected_elements.append(block)

        for variable in self.nonblock_variables:
            if variable not in ancestors:
                disconnected_elements.append(variable)
        return disconnected_elements

    def index(self, variable):
        """ Deprecated, will be remove in version 0.8.0. """
        warnings.warn("index method is deprecated, use input_index instead", DeprecationWarning)
        return self.input_index(variable)

    def input_index(self, variable: Variable) -> Optional[int]:
        """ If variable is a workflow input, returns its index. """
        upstream_variable = self.get_upstream_nbv(variable)
        if upstream_variable in self.inputs:
            return self.inputs.index(upstream_variable)
        return None

    def variable_index(self, variable: Variable) -> int:
        """ Return variable index in variables sequence. """
        return self.variables.index(variable)

    def block_inputs_global_indices(self, block_index: int) -> List[int]:
        """ Return given block inputs global indices in inputs sequence. """
        block = self.blocks[block_index]
        indices = [self.input_index(i) for i in block.inputs]
        return [i for i in indices if i is not None]

    def match_variables(self, serialize_output: bool = False):
        """
        Run a check for every variable to find its matchable counterparts.

        This means :
            - Variables are compatible workflow-wise
            - Their types are compatible
        """
        variable_match = {}
        for variable in self.variables:
            if isinstance(variable, TypedVariable):
                vartype = variable.type_
            else:
                continue
            if serialize_output:
                varkey = str(self.variable_indices(variable))
            else:
                varkey = variable
            variable_match[varkey] = []
            for other_variable in self.variables:
                if not self.variable_compatibility(variable, other_variable):
                    continue
                other_vartype = other_variable.type_
                if typematch(vartype, other_vartype):
                    if serialize_output:
                        varval = str(self.variable_indices(other_variable))
                    else:
                        varval = other_variable
                    variable_match[varkey].append(varval)
        return variable_match

    def variable_compatibility(self, variable: Variable, other_variable: Variable) -> bool:
        """
        Check compatibility between variables.

        Two variables are compatible if :
            - They are not equal
            - They don't share the same block
            - They are not input/input or output/output
            - They are typed
        """
        if variable == other_variable:
            # If this is the same variable, it is not compatible
            return False

        adress = self.variable_indices(variable)
        other_adress = self.variable_indices(other_variable)

        if variable not in self.nonblock_variables and other_variable not in self.nonblock_variables:
            # If both aren't NBVs we need to check more non-equality elements
            same_block = adress[0] == other_adress[0]
            same_side = adress[1] == other_adress[1]
            if same_block or same_side:
                # A variable cannot be compatible with one on a same block
                # or being the same side (input/input, output/output)
                return False
        # If both are NBVs, non-equality has already been checked
        # If one is NBV and not the other, there is no need to check non-equality

        if not (isinstance(variable, TypedVariable) and isinstance(other_variable, TypedVariable)):
            # Variable must be typed to be seen compatible
            return False
        return True

    @property
    def layout_graph(self) -> nx.DiGraph:
        """ Compute graph layout. """
        graph = nx.DiGraph()
        graph.add_nodes_from(self.nodes)  # does not handle detached_variable

        for pipe in self.pipes:
            if pipe.input_variable in self.nonblock_variables:
                input_node = pipe.input_variable
            else:
                input_node = self.block_from_variable(pipe.input_variable)
            output_block = self.block_from_variable(pipe.output_variable)
            graph.add_edge(input_node, output_block)

        return graph

    def graph_columns(self, graph):
        """
        Store nodes of a workflow into a list of nodes indexes.

        :returns: list[ColumnLayout] where ColumnLayout is list[node_index]
        """
        column_by_node = get_column_by_node(graph)
        nodes_by_column = {}
        for node, column_index in column_by_node.items():
            node_index = self.nodes.index(node)
            nodes_by_column[column_index] = nodes_by_column.get(column_index, []) + [node_index]

        return [column_list for column_list in nodes_by_column.values()]

    def layout(self):
        """
        Stores a workflow gaph layout.

        :returns: list[GraphLayout] where GraphLayout is list[ColumnLayout] and ColumnLayout is list[node_index]
        """
        digraph = self.layout_graph
        graph = digraph.to_undirected()
        connected_components = nx.connected_components(graph)

        return [self.graph_columns(digraph.subgraph(cc)) for cc in list(connected_components)]

    def plot_graph(self):
        """ Plot graph by means of networking and matplotlib. """
        pos = nx.kamada_kawai_layout(self.graph)
        nx.draw_networkx_nodes(self.graph, pos, self.blocks, node_shape='s', node_color='grey')
        nx.draw_networkx_nodes(self.graph, pos, self.variables, node_color='b')
        nx.draw_networkx_nodes(self.graph, pos, self.inputs, node_color='g')
        nx.draw_networkx_nodes(self.graph, pos, self.outputs, node_color='r')
        nx.draw_networkx_edges(self.graph, pos)

        labels = {}  # b: b.function.__name__ for b in self.block}
        for block in self.blocks:
            labels[block] = block.__class__.__name__
            for variable in self.variables:
                labels[variable] = variable.name
        nx.draw_networkx_labels(self.graph, pos, labels)

    def run(self, input_values, verbose=False, progress_callback=lambda x: None, name=None):
        """ Full run of a workflow. Yields a WorkflowRun. """
        log = ''

        state = self.start_run(input_values)
        state.activate_inputs(check_all_inputs=True)

        start_time = time.time()
        start_timestamp = datetime.datetime.now()

        log_msg = 'Starting workflow run at {}'
        log_line = log_msg.format(time.strftime('%d/%m/%Y %H:%M:%S UTC', time.gmtime(start_time)))
        log += (log_line + '\n')
        if verbose:
            print(log_line)

        state.continue_run(progress_callback=progress_callback)

        end_time = time.time()
        log_line = f"Workflow terminated in {end_time - start_time} s"

        log += log_line + '\n'
        if verbose:
            print(log_line)

        if not name:
            timestamp = start_timestamp.strftime("%m-%d (%H:%M)")
            name = f"{self.name} @ [{timestamp}]"
        return state.to_workflow_run(name=name)

    def start_run(self, input_values=None, name: str = None):
        """ Partial run of a workflow. Yields a WorkflowState. """
        return WorkflowState(self, input_values=input_values, name=name)

    def jointjs_layout(self, min_horizontal_spacing=300, min_vertical_spacing=200, max_height=800, max_length=1500):
        """ Deprecated workflow layout. Used only in jointjs_data method. """
        coordinates = {}
        elements_by_distance = {}
        if self.output:
            for element in self.nodes:
                distances = []
                paths = nx.all_simple_paths(self.graph, element, self.output)
                for path in paths:
                    distance = 1
                    for path_element in path[1:-1]:
                        if path_element in self.blocks + self.nonblock_variables:
                            distance += 1
                    distances.append(distance)
                try:
                    distance = max(distances)
                except ValueError:
                    distance = 3
                if distance in elements_by_distance:
                    elements_by_distance[distance].append(element)
                else:
                    elements_by_distance[distance] = [element]

        if len(elements_by_distance) != 0:
            max_distance = max(elements_by_distance.keys())
        else:
            max_distance = 3  # TODO: this is an awfull quick fix

        horizontal_spacing = max(min_horizontal_spacing, max_length / max_distance)

        for i, distance in enumerate(sorted(elements_by_distance.keys())[::-1]):
            vertical_spacing = min(min_vertical_spacing, max_height / len(elements_by_distance[distance]))
            for j, element in enumerate(elements_by_distance[distance]):
                coordinates[element] = (i * horizontal_spacing, (j + 0.5) * vertical_spacing)
        return coordinates

    def jointjs_data(self):
        """ Compute the data needed for jointjs plotting. """
        coordinates = self.jointjs_layout()
        blocks = []
        for block in self.blocks:
            # TOCHECK Is it necessary to add is_workflow_input/output for outputs/inputs ??
            block_data = block.jointjs_data()
            inputs = [{'name': i.name, 'is_workflow_input': i in self.inputs,
                       'has_default_value': hasattr(i, 'default_value')} for i in block.inputs]
            outputs = [{'name': o.name, 'is_workflow_output': o in self.outputs} for o in block.outputs]
            block_data.update({'inputs': inputs, 'outputs': outputs, 'position': coordinates[block]})
            blocks.append(block_data)

        nonblock_variables = []
        for variable in self.nonblock_variables:
            is_input = variable in self.inputs
            nonblock_variables.append({'name': variable.name, 'is_workflow_input': is_input,
                                       'position': coordinates[variable]})
        edges = []
        for pipe in self.pipes:
            input_index = self.variable_indices(pipe.input_variable)
            if self.is_variable_nbv(pipe.input_variable):
                node1 = input_index
            else:
                ib1, is1, ip1 = input_index
                if is1:
                    block = self.blocks[ib1]
                    ip1 += len(block.inputs)

                node1 = [ib1, ip1]

            output_index = self.variable_indices(pipe.output_variable)
            if self.is_variable_nbv(pipe.output_variable):
                node2 = output_index
            else:
                ib2, is2, ip2 = output_index
                if is2:
                    block = self.blocks[ib2]
                    ip2 += len(block.inputs)

                node2 = [ib2, ip2]

            edges.append([node1, node2])

        data = Block.jointjs_data(self)
        data.update({'blocks': blocks, 'nonblock_variables': nonblock_variables, 'edges': edges})
        return data

    def plot(self, reference_path: str = "#", **kwargs):
        """ Display workflow in web browser. """
        data = json.dumps(self.jointjs_data())
        rendered_template = workflow_template.substitute(workflow_data=data)

        temp_file = tempfile.mkstemp(suffix='.html')[1]
        with open(temp_file, 'wb') as file:
            file.write(rendered_template.encode('utf-8'))
        webbrowser.open('file://' + temp_file)

    def is_valid(self, level: str = "error"):
        """ Tell if the workflow is valid by checking type compatibility of pipes inputs/outputs. """
        for pipe in self.pipes:
            if hasattr(pipe.input_variable, 'type_') and hasattr(pipe.output_variable, 'type_'):
                type1 = pipe.input_variable.type_
                type2 = pipe.output_variable.type_
                if type1 != type2:
                    try:
                        issubclass(pipe.input_variable.type_, pipe.output_variable.type_)
                    except TypeError as error:  # TODO: need of a real typing check
                        consistent = True
                        if not consistent:
                            raise TypeError(f"Inconsistent pipe type from pipe input {pipe.input_variable.name}"
                                            f"to pipe output {pipe.output_variable.name}: "
                                            f"{pipe.input_variable.type_} incompatible with"
                                            f"{pipe.output_variable.type_}") from error
        return True

    def package_mix(self) -> Dict[str, float]:
        """ Compute a structure showing percentages of packages used. """
        package_mix = {}
        for block in self.blocks:
            if hasattr(block, 'package_mix'):
                for package_name, fraction in block.package_mix().items():
                    if package_name in package_mix:
                        package_mix[package_name] += fraction
                    else:
                        package_mix[package_name] = fraction

        # Adimension
        fraction_sum = sum(package_mix.values())
        return {pn: f / fraction_sum for pn, f in package_mix.items()}

    def _to_script(self, prefix: str = '') -> ToScriptElement:
        """
        Computes elements for a to_script interpretation.

        :returns: ToSriptElement
        """
        workflow_output_index = self.variable_indices(self.output)
        if workflow_output_index is None:
            raise ValueError("A workflow output must be set")

        # --- Blocks ---
        blocks_str = ""
        imports = []
        imports_as_is = []
        for iblock, block in enumerate(self.blocks):
            block_script = block._to_script(prefix)
            imports.extend(block_script.imports)
            if block_script.before_declaration is not None:
                blocks_str += f"{block_script.before_declaration}\n"
            blocks_str += f'{prefix}block_{iblock} = {block_script.declaration}\n'
        blocks_str += f"{prefix}blocks = [{', '.join([prefix + 'block_' + str(i) for i in range(len(self.blocks))])}]\n"

        # --- NBVs ---
        nbvs_str = ""
        for nbv_index, nbv in enumerate(self.nonblock_variables):
            nbv_script = nbv._to_script()
            imports.extend(nbv_script.imports)
            imports_as_is.extend(nbv_script.imports_as_is)
            nbvs_str += f"{prefix}variable_{nbv_index} = {nbv_script.declaration}\n"

        # --- Pipes ---
        if len(self.pipes) > 0:
            imports.append(self.pipes[0].full_classname)

        pipes_str = ""
        for ipipe, pipe in enumerate(self.pipes):
            input_index = self.variable_indices(pipe.input_variable)
            if self.is_variable_nbv(pipe.input_variable):  # NBV handling
                input_name = f'{prefix}variable_{input_index}'
            else:
                input_name = f"{prefix}block_{input_index[0]}.outputs[{input_index[2]}]"

            output_index = self.variable_indices(pipe.output_variable)
            if self.is_variable_nbv(pipe.output_variable):  # NBV handling
                output_name = f'{prefix}variable_{output_index}'
            else:
                output_name = f"{prefix}block_{output_index[0]}.inputs[{output_index[2]}]"
            pipes_str += f"{prefix}pipe_{ipipe} = Pipe({input_name}, {output_name})\n"
        pipes_str += f"{prefix}pipes = [{', '.join([prefix + 'pipe_' + str(i) for i in range(len(self.pipes))])}]\n"

        # --- Building script ---
        output_name = f"{prefix}block_{workflow_output_index[0]}.outputs[{workflow_output_index[2]}]"

        full_script = f"{blocks_str}\n" \
                      f"{nbvs_str}\n" \
                      f"{pipes_str}\n" \
                      f"{prefix}workflow = " \
                      f"Workflow({prefix}blocks, {prefix}pipes, output={output_name}, name='{self.name}')\n"

        for key, value in self.imposed_variable_values.items():
            variable_indice = self.variable_indices(key)
            if self.is_variable_nbv(key):
                variable_str = variable_indice
            else:
                [block_index, _, variable_index] = variable_indice
                variable_str = f"{prefix}blocks[{block_index}].inputs[{variable_index}]"
            full_script += f"{prefix}workflow.imposed_variable_values[{variable_str}] = {value}\n"
        return ToScriptElement(declaration=full_script, imports=imports, imports_as_is=imports_as_is)

    def to_script(self) -> str:
        """ Compute a script representing the workflow. """
        workflow_output_index = self.variable_indices(self.output)
        if workflow_output_index is None:
            raise ValueError("A workflow output must be set")

        self_script = self._to_script()
        self_script.imports.append(self.full_classname)

        script_imports = self_script.imports_to_str()

        return f"{script_imports}\n" \
               f"{self_script.declaration}"

    def save_script_to_stream(self, stream: io.StringIO):
        """ Save the workflow to a python script to a stream. """
        string = self.to_script()
        stream.seek(0)
        stream.write(string)

    def save_script_to_file(self, filename: str):
        """ Save the workflow to a python script to a file on the disk. """
        if not filename.endswith('.py'):
            filename += '.py'
        with open(filename, 'w', encoding='utf-8') as file:
            self.save_script_to_stream(file)

    def evaluate(self, values, **kwargs):
        """ Not implemented Workflow as Block evaluate method. """
        raise NotImplementedError("Method 'evaluate' is not implemented for class Workflow.")


class WorkflowState(DessiaObject):
    """ State of execution of a workflow. """

    _standalone_in_db = True
    _allowed_methods = ['block_evaluation', 'evaluate_next_block', 'continue_run',
                        'evaluate_maximum_blocks', 'add_block_input_values']
    _non_serializable_attributes = ['activated_items']

    def __init__(self, workflow: Workflow, input_values=None, activated_items=None, values=None,
                 start_time: float = None, end_time: float = None, output_value=None, log: str = '', name: str = ''):
        self.workflow = workflow
        if input_values is None:
            input_values = {}
        self.input_values = input_values

        if activated_items is None:
            activated_items = {p: False for p in workflow.pipes}
            activated_items.update({v: False for v in workflow.variables})
            activated_items.update({b: False for b in workflow.blocks})
        self.activated_items = activated_items

        if values is None:
            values = {}
        self.values = values

        if start_time is None:
            start_time = time.time()
        self.start_time = start_time

        self.end_time = end_time

        self.output_value = output_value
        self.log = log

        self.activate_inputs()
        DessiaObject.__init__(self, name=name)

    def __deepcopy__(self, memo=None):
        if memo is None:
            memo = {}

        workflow = self.workflow.copy(deep=True, memo=memo)
        input_values = deepcopy_value(value=self.input_values, memo=memo)
        values = {}
        for pipe, value in self.values.items():
            variable_indices = self.workflow.pipe_variable_indices(pipe)
            copied_pipe = workflow.pipe_from_variable_indices(*variable_indices)
            values[copied_pipe] = value

        activated_items = {}
        for item, value in self.activated_items.items():
            if isinstance(item, Variable):
                copied_item = workflow.variable_from_index(self.workflow.variable_indices(item))
            elif isinstance(item, Block):
                copied_item = workflow.blocks[self.workflow.blocks.index(item)]
            elif isinstance(item, Pipe):
                copied_item = workflow.pipes[self.workflow.pipes.index(item)]
            else:
                raise ValueError(f"WorkflowState Copy Error : item {item} cannot be activated")
            activated_items[copied_item] = value
        workflow_state = self.__class__(workflow=workflow, input_values=input_values, activated_items=activated_items,
                                        values=values, start_time=self.start_time, end_time=self.end_time,
                                        output_value=deepcopy_value(value=self.output_value, memo=memo),
                                        log=self.log, name=self.name)
        return workflow_state

    def _data_hash(self):
        workflow = hash(self.workflow)
        output = choose_hash(self.output_value)
        input_values = sum(i * choose_hash(v) for (i, v) in self.input_values.items())
        values = len(self.values) * 7
        return (workflow + output + input_values + values) % 1000000000

    def _data_eq(self, other_object: 'WorkflowState'):
        if not (self.__class__.__name__ == other_object.__class__.__name__
                and self.progress == other_object.progress
                and self.workflow == other_object.workflow
                # and self.input_values.keys() == other_object.input_values.keys()
                and self.output_value == other_object.output_value):
            return False

        for index in set(list(self.input_values.keys()) + list(other_object.input_values.keys())):
            value1 = self.input_values.get(index, None)
            value2 = other_object.input_values.get(index, None)
            if value1 != value2:
                # Rechecking if input is file, in which case we tolerate different values
                if not self.workflow.inputs[index].is_file_type():
                    return False

        for block, other_block in zip(self.workflow.blocks, other_object.workflow.blocks):
            if self.activated_items[block] != other_object.activated_items[other_block]:
                # Check block progress state
                return False
            variables = block.inputs + block.outputs
            other_variables = other_block.inputs + other_block.outputs
            for variable, other_variable in zip(variables, other_variables):
                if self.activated_items[variable] != other_object.activated_items[other_variable]:
                    # Check variables progress state
                    return False

        for pipe, other_pipe in zip(self.workflow.pipes, other_object.workflow.pipes):
            if self.activated_items[pipe] != other_object.activated_items[other_pipe]:
                # Check pipe progress state
                return False

            # Not comparing values, to avoid comparing cleaned values
            # if self.activated_items[pipe] and pipe in self.values:
            #     # Not comparing values if ther
            #     if not is_dessia_file(self.values[pipe]) and not is_dessia_file(other_object.values[other_pipe]):
            #         if self.values[pipe] != other_object.values[other_pipe]:
            #             # Check variable values for evaluated ones
            #             return False
        return True

    def to_dict(self, use_pointers: bool = True, memo=None, path: str = '#', id_method=True, id_memo=None):
        """ Transform object into a dict. """
        if memo is None:
            memo = {}
        if id_memo is None:
            id_memo = {}

        if use_pointers:
            workflow_dict = self.workflow.to_dict(path=f'{path}/workflow', memo=memo)
        else:
            workflow_dict = self.workflow.to_dict(use_pointers=False)

        dict_ = self.base_dict()
        dict_.update({'start_time': self.start_time, 'end_time': self.end_time,
                      'log': self.log, "workflow": workflow_dict})
        # Force migrating from dessia_common.workflow
        dict_['object_class'] = 'dessia_common.workflow.core.WorkflowState'

        input_values = {}
        for input_number, value in self.input_values.items():
            if self.workflow.inputs[input_number] not in self.workflow.file_inputs:
                if use_pointers:
                    serialized_v, memo = serialize_with_pointers(value=value, memo=memo,
                                                                 path=f"{path}/input_values/{input_number}",
                                                                 id_memo=id_memo)
                else:
                    serialized_v = serialize(value)
                input_values[str(input_number)] = serialized_v

        dict_['input_values'] = input_values

        # Output value: priority for reference before values
        if self.output_value is not None:
            if use_pointers:
                serialized_output_value, memo = serialize_with_pointers(self.output_value, memo=memo,
                                                                        path=f'{path}/output_value',
                                                                        id_memo=id_memo)
            else:
                serialized_output_value = serialize(self.output_value)

            dict_.update({'output_value': serialized_output_value,
                          'output_value_type': recursive_type(self.output_value)})
        # Values
        values = {}
        for pipe, value in self.values.items():
            if not is_dessia_file(value) and pipe in self.workflow.memorized_pipes:
                pipe_index = self.workflow.pipes.index(pipe)
                if use_pointers:
                    try:
                        serialized_value, memo = serialize_with_pointers(value=value, memo=memo,
                                                                         path=f"{path}/values/{pipe_index}",
                                                                         id_memo=id_memo)
                        values[str(pipe_index)] = serialized_value
                    except SerializationError:
                        warnings.warn(f"unable to serialize {value}, dropping it from workflow state/run values",
                                      SerializationWarning)
                else:
                    values[str(pipe_index)] = serialize(value)
        dict_['values'] = values

        # In the future comment these below and rely only on activated items
        dict_['evaluated_blocks_indices'] = [i for i, b in enumerate(self.workflow.blocks)
                                             if b in self.activated_items and self.activated_items[b]]

        dict_['evaluated_pipes_indices'] = [i for i, p in enumerate(self.workflow.pipes)
                                            if p in self.activated_items and self.activated_items[p]]

        dict_['evaluated_variables_indices'] = [self.workflow.variable_indices(v) for v in self.workflow.variables
                                                if v in self.activated_items and self.activated_items[v]]
        dict_["_references"] = id_memo
        # Uncomment when refs are handled as dict keys
        # activated_items = {}
        # for key, activated in self.activated_items.items():
        #     s_key, memo = serialize_with_pointers(key, memo=memo, path=f'{path}/activated_items/{key}')
        #     print('s_key', s_key)
        #     activated_items[s_key] = activated
        return dict_

    def state_display(self):
        """
        Compute display.

        TODO This doesn't compute display at all. It probably was the reason of display failure. Copy/Paste problem ?
        """
        memo = {}

        workflow_dict = self.workflow.to_dict(path='#/workflow', memo=memo)

        dict_ = self.base_dict()
        # Force migrating from dessia_common.workflow
        dict_['object_class'] = 'dessia_common.workflow.core.WorkflowState'

        dict_['workflow'] = workflow_dict

        dict_['filled_inputs'] = list(sorted(self.input_values.keys()))

        # Output value: priority for reference before values
        if self.output_value is not None:
            serialized_output_value, memo = serialize_with_pointers(self.output_value, memo=memo, path='#/output_value')
            dict_['output_value'] = serialized_output_value

        dict_['evaluated_blocks_indices'] = [i for i, b in enumerate(self.workflow.blocks)
                                             if b in self.activated_items and self.activated_items[b]]

        dict_['evaluated_pipes_indices'] = [i for i, p in enumerate(self.workflow.pipes)
                                            if p in self.activated_items and self.activated_items[p]]

        dict_['evaluated_variables_indices'] = [self.workflow.variable_indices(v) for v in self.workflow.variables
                                                if v in self.activated_items and self.activated_items[v]]

        dict_.update({'start_time': self.start_time, 'end_time': self.end_time, 'log': self.log})
        return dict_

    @classmethod
    def dict_to_object(cls, dict_: JsonSerializable, force_generic: bool = False,
                       global_dict=None, pointers_memo: Dict[str, Any] = None, path: str = '#') -> 'WorkflowState':
        """ Compute Workflow State from diven dict. Handles pointers. """
        if pointers_memo is None or global_dict is None:
            global_dict, pointers_memo = update_pointers_data(global_dict=global_dict, current_dict=dict_,
                                                              pointers_memo=pointers_memo)

        workflow = Workflow.dict_to_object(dict_=dict_['workflow'], global_dict=global_dict,
                                           pointers_memo=pointers_memo, path=f"{path}/workflow")
        if 'output_value' in dict_:
            value = dict_['output_value']
            output_value = deserialize(value, global_dict=global_dict,
                                       pointers_memo=pointers_memo, path=f'{path}/output_value')
        else:
            output_value = None

        values = {}
        if 'values' in dict_:
            for i, value in dict_['values'].items():
                values[workflow.pipes[int(i)]] = deserialize(value, global_dict=global_dict,
                                                             pointers_memo=pointers_memo, path=f'{path}/values/{i}')

        input_values = {int(i): deserialize(v, global_dict=global_dict, pointers_memo=pointers_memo,
                                            path=f"{path}/input_values/{i}") for i, v in dict_['input_values'].items()}

        activated_items = {b: i in dict_['evaluated_blocks_indices'] for i, b in enumerate(workflow.blocks)}
        activated_items.update({p: i in dict_['evaluated_pipes_indices'] for i, p in enumerate(workflow.pipes)})

        var_indices = []
        for variable_indices in dict_['evaluated_variables_indices']:
            if is_sequence(variable_indices):
                var_indices.append(tuple(variable_indices))  # json serialisation loses tuples
            else:
                var_indices.append(variable_indices)
        activated_items.update({v: workflow.variable_indices(v) in var_indices for v in workflow.variables})

        return cls(workflow=workflow, input_values=input_values, activated_items=activated_items,
                   values=values, start_time=dict_['start_time'], end_time=dict_['end_time'],
                   output_value=output_value, log=dict_['log'], name=dict_['name'])

    def add_input_value(self, input_index: int, value):
        """ Add a value for given input. """
        self._activate_input(input_=self.workflow.inputs[input_index], value=value)

    def add_several_input_values(self, indices: List[int], values):
        """ Add several values for given inputs. """
        for index in indices:
            input_ = self.workflow.inputs[index]
            if index not in values:
                if self.activated_items[input_] and index in self.input_values:
                    value = self.input_values[index]
                else:
                    msg = f"Value {input_.name} of index {index} in inputs has no value"
                    if isinstance(input_, TypedVariable):
                        msg += f": should be instance of {input_.type_}"
                    raise ValueError(msg)
            else:
                value = values[index]
            self.add_input_value(input_index=index, value=value)

    def add_block_input_values(self, block_index: int, values):
        """ Add inputs values for given block. """
        values = {int(k): v for k, v in values.items()}  # serialisation set keys as strings
        indices = self.workflow.block_inputs_global_indices(block_index)
        self.add_several_input_values(indices=indices, values=values)

    def display_settings(self) -> List[DisplaySetting]:
        """ Compute the displays settings of the objects. """
        display_settings = [DisplaySetting('workflow-state', 'workflow_state', 'state_display', None)]

        # Displayable blocks
        display_settings.extend(self.workflow.blocks_display_settings)
        return display_settings

    def block_display(self, block_index: int, reference_path: str = "#"):
        """ Compute the display of associated block to use integrate it in the workflow run displays. """
        self.activate_inputs()
        block = self.workflow.blocks[block_index]

        selector = self.workflow.block_selectors[block]
        branch = self.workflow.branch_by_display_selector[selector]
        block_args = {}
        for branch_block in branch:
            if branch_block is block:
                argpath = reference_path
            else:
                argpath = "#"
            block_args[branch_block] = {"reference_path": argpath}

        evaluated_blocks = self.evaluate_branch(blocks=branch, block_args=block_args)

        if block not in evaluated_blocks:
            msg = f"Could not reach block at index {block_index}." \
                  f"Has the workflow been run far enough to evaluate this block ?"
            raise WorkflowError(msg)
        return evaluated_blocks[block][0]  # Only one output to an Export Block

    @property
    def progress(self):
        """
        Return the current progress.

        Return a float between 0 (nothing evaluated), to 1 (every computational block evaluated).
        """
        evaluated_blocks = [self.activated_items[b] for b in self.workflow.runtime_blocks]
        progress = sum(evaluated_blocks) / len(evaluated_blocks)
        if progress == 1 and self.end_time is None:
            self.end_time = time.time()
        return progress

    def block_evaluation(self, block_index: int, progress_callback=lambda x: None) -> bool:
        """ Select a block to evaluate. """
        block = self.workflow.blocks[block_index]
        self.activate_inputs()
        if block in self._activable_blocks():
            self._evaluate_block(block)
            progress_callback(self.progress)
            return True
        return False

    def evaluate_next_block(self, progress_callback=lambda x: None) -> Optional[Block]:
        """ Evaluate a block. """
        self.activate_inputs()
        blocks = self._activable_blocks()
        if blocks:
            block = blocks[0]
            self._evaluate_block(block)
            progress_callback(self.progress)
            return block
        return None

    def continue_run(self, progress_callback=lambda x: None, export: bool = False):
        """ Evaluate all possible blocks. """
        self.activate_inputs()

        evaluated_blocks = []
        something_activated = True
        while something_activated:
            something_activated = False
            blocks = [b for b in self.workflow.runtime_blocks if b in self._activable_blocks()]
            for block in blocks:
                evaluated_blocks.append(block)
                self._evaluate_block(block)
                if not export:
                    progress_callback(self.progress)
                something_activated = True
        return evaluated_blocks

    def evaluate_branch(self, blocks: List[Block], block_args: Dict[Block, Any]):
        """ Evaluate all blocks of a branch, automatically finding the first executable ones. """
        self.activate_inputs()

        if not any((b in self._activable_blocks() for b in blocks)):
            raise WorkflowError("Branch cannot be evaluated because no block has all its inputs activated")

        evaluated_blocks = {}
        i = 0
        while len(evaluated_blocks) != len(blocks) and i <= len(blocks):
            next_blocks = [b for b in blocks if b in self._activable_blocks() and b not in evaluated_blocks]
            for block in next_blocks:
                kwargs = block_args[block]
                output_values = self._evaluate_block(block, **kwargs)
                evaluated_blocks[block] = output_values
            i += 1
        return evaluated_blocks

    def _activate_pipe(self, pipe: Pipe, value):
        """ Set the pipe value and activate its downstream variable. """
        self.values[pipe] = value
        self.activated_items[pipe] = True
        self._activate_variable(variable=pipe.output_variable, value=value)

    def _activate_block(self, block: Block, output_values):
        """ Activate all block outputs. """
        # Unpacking result of evaluation
        output_items = zip(block.outputs, output_values)
        for output, output_value in output_items:
            self._activate_variable(variable=output, value=output_value)
        self.activated_items[block] = True

    def _activate_variable(self, variable: Variable, value):
        """ Activate the given variable with its value and propagate activation to its outgoing pipe. """
        outgoing_pipes = self.workflow.variable_output_pipes(variable)
        if self.workflow.output == variable:
            self.output_value = value
        for outgoing_pipe in outgoing_pipes:
            self._activate_pipe(pipe=outgoing_pipe, value=value)
        self.activated_items[variable] = True

    def _activate_input(self, input_: TypedVariable, value):  # Inputs must always be Typed
        """ Typecheck, activate the variable and propagate the value to its pipe. """
        # Type checking
        value_type_check(value, input_.type_)
        input_index = self.workflow.input_index(input_)
        self.input_values[input_index] = value
        self._activate_variable(variable=input_, value=value)
        downstream_pipes = self.workflow.variable_output_pipes(input_)
        for pipe in downstream_pipes:
            self._activate_pipe(pipe=pipe, value=value)

    def _activable_blocks(self):
<<<<<<< HEAD
        """
        Return a list of all activable blocks.

        Activable blocks are blocks that have all inputs ready for evaluation.
        """
=======
        """ Returns a list of all activable blocks, IE blocks that have all inputs ready for evaluation. """
>>>>>>> 6350c57b
        return [b for b in self.workflow.blocks if self._block_activable_by_inputs(b)
                and (not self.activated_items[b] or b not in self.workflow.runtime_blocks)]

    def _block_activable_by_inputs(self, block: Block):
        """Return whether a block has all its inputs active and can be activated."""
        for function_input in block.inputs:
            if not self.activated_items[function_input]:
                return False
        return True

    def _evaluate_block(self, block, progress_callback=lambda x: x, verbose=False, **kwargs):
        """ Evaluate given block. """
        if verbose:
            log_line = f"Evaluating block {block.name}"
            self.log += log_line + '\n'
            if verbose:
                print(log_line)

        local_values = {}
        for input_ in block.inputs:
            incoming_pipe = self.workflow.variable_input_pipe(input_)
            if incoming_pipe is None:
                # Input isn't connected, it's a workflow input
                input_index = self.workflow.input_index(input_)
                value = self.input_values[input_index]
            else:
                value = self.values[incoming_pipe]
            self._activate_variable(variable=input_, value=value)
            local_values[input_] = value

        output_values = block.evaluate(local_values, **kwargs)
        self._activate_block(block=block, output_values=output_values)

        # Updating progress
        if progress_callback is not None:
            progress_callback(self.progress)
        return output_values

    def activate_inputs(self, check_all_inputs=False):
        """ Return whether all inputs are activated or not. """
        # Input activation
        for index, variable in enumerate(self.workflow.inputs):
            if index in self.input_values:
                self._activate_input(input_=variable, value=self.input_values[index])
            elif variable in self.workflow.imposed_variable_values:
                self._activate_input(input_=variable, value=self.workflow.imposed_variable_values[variable])
            elif hasattr(variable, 'default_value'):
                self._activate_input(input_=variable, value=variable.default_value)
            elif check_all_inputs:
                msg = f"Value {variable.name} of index {index} in inputs has no value"
                if isinstance(variable, TypedVariable):
                    msg += f": should be instance of {variable.type_}"
                raise ValueError(msg)

    def to_workflow_run(self, name: str = ""):
        """ Return a WorkflowRun if state is complete. """
        if self.progress == 1:
            values = {p: self.values[p] for p in self.workflow.pipes if p in self.values}
            return WorkflowRun(workflow=self.workflow, input_values=self.input_values, output_value=self.output_value,
                               values=values, activated_items=self.activated_items, start_time=self.start_time,
                               end_time=self.end_time, log=self.log, name=name)
        raise ValueError('Workflow not completed')

    def _export_formats(self):
        """ Read block to compute available export formats. """
        export_formats = DessiaObject._export_formats(self)

        # Exportable Blocks
        export_formats.extend(self.workflow.blocks_export_formats)
        return export_formats

    def export_format_from_selector(self, selector: str):
        """ Get WorflowState format from given selector. """
        for export_format in self.workflow.blocks_export_formats:
            if export_format["selector"] == selector:
                return export_format
        raise ValueError(f"No block defines an export with the selector '{selector}'")

    def export(self, stream: Union[BinaryFile, StringFile], block_index: int):
        """ Perform export. """
        block = self.workflow.blocks[block_index]
        selector = self.workflow.block_selectors[block]
        branch = self.workflow.branch_by_export_format[selector]
        block_args = {b: {} for b in branch}
        evaluated_blocks = self.evaluate_branch(blocks=branch, block_args=block_args)
        if block not in evaluated_blocks:
            msg = f"Could not reach block at index {block_index}." \
                  f"Has the workflow been ran far enough to evaluate this block ?"
            raise WorkflowError(msg)
        export_stream = evaluated_blocks[block][0]  # Only one output to an Export Block
        if isinstance(stream, StringFile):
            stream.write(export_stream.getvalue())
        if isinstance(stream, BinaryFile):
            stream.write(export_stream.getbuffer())
        stream.filename = export_stream.filename
        return export_stream


class WorkflowRun(WorkflowState):
    """ Completed state of a workflow. """

    _standalone_in_db = True
    _allowed_methods = ['run_again']
    _eq_is_data_eq = True
    _jsonschema = {
        "definitions": {}, "$schema": "http://json-schema.org/draft-07/schema#", "type": "object",
        "standalone_in_db": True, "title": "WorkflowRun Base Schema", "required": [],
        "python_typing": 'dessia_common.workflow.WorkflowRun', "classes": ["dessia_common.workflow.core.WorkflowRun"],
        "properties": {
            "workflow": {"type": "object", "title": "Workflow", "python_typing": "dessia_common.workflow.Workflow",
                         "classes": ["dessia_common.workflow.Workflow"], "order": 0,
                         "editable": False, "description": "Workflow"},
            'output_value': {"type": "object", "classes": "Any", "title": "Values",
                             "description": "Input and output values", "editable": False,
                             "order": 1, "python_typing": "Any"},
            'input_values': {
                'type': 'object', 'order': 2, 'editable': False,
                'title': 'Input Values', "python_typing": "Dict[str, Any]",
                'patternProperties': {
                    '.*': {'type': "object", 'classes': 'Any'}
                }
            },
            'start_time': {"type": "number", "title": "Start Time", "editable": False, "python_typing": "builtins.int",
                           "description": "Start time of simulation", "order": 4},
            'end_time': {"type": "number", "title": "End Time", "editable": False, "python_typing": "builtins.int",
                         "description": "End time of simulation", "order": 5},
            'log': {"type": "string", "title": "Log", "editable": False, 'python_typing': 'builtins.str',
                    "description": "Log", "order": 6},
            "name": {'type': 'string', 'title': 'Name', 'editable': True, 'order': 7,
                     'default_value': '', 'python_typing': 'builtins.str'}
        }
    }

    def __init__(self, workflow: Workflow, input_values, output_value, values,
                 activated_items: Dict[Union[Pipe, Block, Variable], bool],
                 start_time: float, end_time: float = None, log: str = "", name: str = ""):
        if end_time is None:
            end_time = time.time()
        self.end_time = end_time
        self.execution_time = end_time - start_time
        filtered_values = {p: values[p] for p in workflow.memorized_pipes}
        WorkflowState.__init__(self, workflow=workflow, input_values=input_values,
                               activated_items=activated_items, values=filtered_values,
                               start_time=start_time, end_time=end_time,
                               output_value=output_value, log=log, name=name)

    def to_dict(self, use_pointers: bool = True, memo=None, path: str = '#', id_method=True, id_memo=None):
        """ Add variable values to super WorkflowState dict. """
        if memo is None:
            memo = {}  # To make sure we have the good ref for next steps
        dict_ = WorkflowState.to_dict(self, use_pointers=use_pointers, memo=memo, path=path,
                                      id_method=id_method, id_memo=id_memo)

        # To force migrating from dessia_common.workflow
        dict_['object_class'] = 'dessia_common.workflow.core.WorkflowRun'
        return dict_

    def _get_from_path(self, path: str):
        """
        Extract subobject at given path. Tries the generic function, then applies specific cases if it fails.

        Returns found object
        """
        try:
            return DessiaObject._get_from_path(self, path)
        except ExtractionError:
            segments = path.split("/")
            first_segment = segments[1]
            if first_segment == "values" and len(segments) >= 3:
                pipe_index = int(segments[2])
                pipe = self.workflow.pipes[pipe_index]
                value = self.values[pipe]
                if len(segments) > 3:
                    return DessiaObject._get_from_path(value, f"#/{'/'.join(segments[3:])}")
                return value
        raise NotImplementedError(f"WorkflowRun : Specific object from path method is not defined for path '{path}'")

    def dict_to_arguments(self, dict_: JsonSerializable, method: str):
        """ Compute run method's args from serialized ones. """
        if method in self._allowed_methods:
            return self.workflow.dict_to_arguments(dict_=dict_, method='run')
        raise NotImplementedError(f"Method {method} not in WorkflowRun allowed methods")

    def display_settings(self) -> List[DisplaySetting]:
        """
        Compute WorkflowRun display settings.

        Concatenate WorkflowState display_settings and instering Workflow ones.
        """
        workflow_settings = self.workflow.display_settings()
        display_settings = WorkflowState.display_settings(self)
        display_settings.pop(0)
        return workflow_settings + display_settings

    def method_dict(self, method_name: str = None, method_jsonschema: Any = None):
        """ Get run again default dict. """
        if method_name is not None and method_name == 'run_again' and method_jsonschema is not None:
            dict_ = serialize_dict(self.input_values)
            for property_, value in method_jsonschema['properties'].items():
                if property_ in dict_ and 'object_id' in value and 'object_class' in value:
                    # TODO : Check. this is probably useless as we are not dealing with default values here
                    dict_[property_] = value
            return dict_
        # TODO Check this result. Might raise an error
        return DessiaObject.method_dict(self, method_name=method_name, method_jsonschema=method_jsonschema)

    def run_again(self, input_values, progress_callback=None, name=None):
        """ Execute workflow again with given inputs. """
        return self.workflow.run(input_values=input_values, verbose=False,
                                 progress_callback=progress_callback, name=name)

    @property
    def _method_jsonschemas(self):
        # TODO This is outdated now that WorkflowRun inherits from WorkflowState and has already broke once.
        #  We should outsource the "run" jsonschema computation from workflow in order to mutualize it with run_again,
        #  and have WorkflowRun have its inheritances from WorkflowState _method_jsonschema method
        workflow_jsonschemas = self.workflow._method_jsonschemas
        jsonschemas = {"run_again": workflow_jsonschemas.pop('run')}
        jsonschemas['run_again']['classes'] = ["dessia_common.workflow.WorkflowRun"]
        return jsonschemas


def initialize_workflow(dict_, global_dict, pointers_memo) -> Workflow:
    """ Generate blocks, pipes, detached_variables and output from a serialized state. """
    blocks = [deserialize(serialized_element=d, global_dict=global_dict, pointers_memo=pointers_memo)
              for d in dict_["blocks"]]
    if 'nonblock_variables' in dict_:
        nonblock_variables = [deserialize(serialized_element=d, global_dict=global_dict, pointers_memo=pointers_memo)
                              for d in dict_['nonblock_variables']]
    else:
        nonblock_variables = []

    connected_nbvs = {v: False for v in nonblock_variables}

    pipes = deserialize_pipes(pipes_dict=dict_['pipes'], blocks=blocks, nonblock_variables=nonblock_variables,
                              connected_nbvs=connected_nbvs)

    if dict_['output'] is not None:
        output = blocks[dict_['output'][0]].outputs[dict_['output'][2]]
    else:
        output = None
    return Workflow(blocks=blocks, pipes=pipes, output=output,
                    detached_variables=[v for v, is_connected in connected_nbvs.items() if not is_connected])


def deserialize_pipes(pipes_dict, blocks, nonblock_variables, connected_nbvs):
    """ Generate all pipes from a dict. """
    pipes = []
    for source, target in pipes_dict:
        if isinstance(source, int):
            variable1 = nonblock_variables[source]
            connected_nbvs[variable1] = True
        else:
            ib1, _, ip1 = source
            variable1 = blocks[ib1].outputs[ip1]

        if isinstance(target, int):
            variable2 = nonblock_variables[target]
            connected_nbvs[variable2] = True
        else:
            ib2, _, ip2 = target
            variable2 = blocks[ib2].inputs[ip2]

        pipes.append(Pipe(variable1, variable2))
    return pipes


def value_type_check(value, type_):
    """
    Type propagation.

    Check if the value as the specified type.
    """
    try:  # TODO: Subscripted generics cannot be used...
        if not isinstance(value, type_):
            return False
    except TypeError:
        pass
    return True<|MERGE_RESOLUTION|>--- conflicted
+++ resolved
@@ -1928,15 +1928,11 @@
             self._activate_pipe(pipe=pipe, value=value)
 
     def _activable_blocks(self):
-<<<<<<< HEAD
-        """
-        Return a list of all activable blocks.
+        """
+        Returns a list of all activable blocks.
 
         Activable blocks are blocks that have all inputs ready for evaluation.
         """
-=======
-        """ Returns a list of all activable blocks, IE blocks that have all inputs ready for evaluation. """
->>>>>>> 6350c57b
         return [b for b in self.workflow.blocks if self._block_activable_by_inputs(b)
                 and (not self.activated_items[b] or b not in self.workflow.runtime_blocks)]
 
