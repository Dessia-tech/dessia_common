#!/usr/bin/env python3
# -*- coding: utf-8 -*-
"""
Gathers all workflow relative features
"""
import ast
import time
import datetime
import tempfile
import json
import webbrowser

import io
from typing import List, Union, Type, Any, Dict, Tuple, Optional
from copy import deepcopy
import warnings
import traceback as tb
import networkx as nx

import dessia_common.errors
from dessia_common.graph import get_column_by_node
from dessia_common.templates import workflow_template
from dessia_common import DessiaObject, is_sequence, JSONSCHEMA_HEADER, jsonschema_from_annotation, \
    deserialize_argument, set_default_value, prettyname, serialize_dict, DisplaySetting

from dessia_common.utils.serialization import deserialize, serialize_with_pointers, serialize, update_pointers_data
from dessia_common.utils.types import serialize_typing, deserialize_typing, recursive_type, typematch, is_serializable
from dessia_common.utils.copy import deepcopy_value
from dessia_common.utils.docstrings import FAILED_ATTRIBUTE_PARSING, EMPTY_PARSED_ATTRIBUTE
from dessia_common.utils.diff import choose_hash

from dessia_common.typings import JsonSerializable, MethodType
from dessia_common.files import StringFile, BinaryFile
from dessia_common.displays import DisplayObject
from dessia_common.breakdown import attrmethod_getter, ExtractionError
from dessia_common.errors import SerializationError
from dessia_common.warnings import SerializationWarning

from dessia_common.workflow.utils import ToScriptElement


class Variable(DessiaObject):
    _standalone_in_db = False
    _eq_is_data_eq = False
    has_default_value: bool = False

    def __init__(self, name: str = '', position = None):
        """
        Variable for workflow
        """
        DessiaObject.__init__(self, name=name)
        if position is None:
            self.position = (0, 0)
        else:
            self.position = position

    def to_dict(self, use_pointers=True, memo=None, path: str = '#'):
        dict_ = DessiaObject.base_dict(self)
        dict_.update({'has_default_value': self.has_default_value,
                      'position': self.position})
        return dict_


    def _to_script(self) -> ToScriptElement:
        script = self._get_to_script_elements()
        script.declaration = f"{self.__class__.__name__}({script.declaration})"

        script.imports.append(self.full_classname)
        return script

    def _get_to_script_elements(self):
        declaration = f"name='{self.name}', position={self.position}"
        return ToScriptElement(declaration=declaration, imports=[], imports_as_is=[])


class TypedVariable(Variable):
    has_default_value: bool = False

    def __init__(self, type_: Type, name: str = '', position = None):
        """
        Variable for workflow with a typing
        """
        Variable.__init__(self, name=name, position=position)
        self.type_ = type_

    def to_dict(self, use_pointers=True, memo=None, path: str = '#'):
        dict_ = super().to_dict(use_pointers, memo, path)
        dict_.update({'type_': serialize_typing(self.type_)})
        return dict_

    @classmethod
    def dict_to_object(cls, dict_: JsonSerializable, force_generic: bool = False,
                       global_dict=None, pointers_memo: Dict[str, Any] = None, path: str = '#') -> 'TypedVariable':
        type_ = deserialize_typing(dict_['type_'])
        return cls(type_=type_, name=dict_['name'], position=dict_.get("position"))

    def copy(self, deep: bool = False, memo=None):
        return TypedVariable(type_=self.type_, name=self.name)

    def _get_to_script_elements(self) -> ToScriptElement:
        script = super()._get_to_script_elements()

        script.declaration += f", type_={self.type_.__name__}"

        if "builtins" not in serialize_typing(self.type_):
            script.imports.append(serialize_typing(self.type_))
        return script


class VariableWithDefaultValue(Variable):
    has_default_value: bool = True

    def __init__(self, default_value: Any, name: str = '', position=None):
        """
        A variable with a default value
        """
        Variable.__init__(self, name=name, position=position)
        self.default_value = default_value


class TypedVariableWithDefaultValue(TypedVariable):
    has_default_value: bool = True

    def __init__(self, type_: Type, default_value: Any, name: str = '', position = None):
        """
        Workflow variables wit a type and a default value
        """
        TypedVariable.__init__(self, type_=type_, name=name, position=position)
        self.default_value = default_value

    def to_dict(self, use_pointers: bool = True, memo=None, path: str = '#'):
        dict_ = super().to_dict(use_pointers, memo, path)
        dict_.update({'default_value': serialize(self.default_value)})
        return dict_

    @classmethod
    def dict_to_object(cls, dict_: JsonSerializable, force_generic: bool = False, global_dict=None,
                       pointers_memo: Dict[str, Any] = None, path: str = '#') -> 'TypedVariableWithDefaultValue':
        type_ = deserialize_typing(dict_['type_'])
        default_value = deserialize(dict_['default_value'], global_dict=global_dict, pointers_memo=pointers_memo)
        return cls(type_=type_, default_value=default_value, name=dict_['name'], position=dict_.get('position'))

    def copy(self, deep: bool = False, memo=None):
        """
        :param deep: DESCRIPTION, defaults to False
        :type deep: bool, optional
        :param memo: a memo to use, defaults to None
        :type memo: TYPE, optional
        :return: The copied object
        """
        if memo is None:
            memo = {}
        copied_default_value = deepcopy_value(self.default_value, memo=memo)
        return TypedVariableWithDefaultValue(type_=self.type_, default_value=copied_default_value, name=self.name)

    def _to_script(self) -> ToScriptElement:
        warnings.warn("to_script method is not implemented for TypedVariableWithDefaultValue yet. "
                      "We are losing the default value as we call the TypedVariable method")
        casted_variable = TypedVariable(type_=self.type_, name=self.name, position=self.position)
        return casted_variable._to_script()


NAME_VARIABLE = TypedVariable(type_=str, name="Result Name")


def set_block_variable_names_from_dict(func):
    def func_wrapper(cls, dict_):
        obj = func(cls, dict_)
        if 'input_names' in dict_:
            for input_name, input_ in zip(dict_['input_names'], obj.inputs):
                input_.name = input_name
        if 'output_names' in dict_:
            output_items = zip(dict_['output_names'], obj.outputs)
            for output_name, output_ in output_items:
                output_.name = output_name
        return obj
    return func_wrapper


class Block(DessiaObject):
    _standalone_in_db = False
    _eq_is_data_eq = False
    _non_serializable_attributes = []

    def __init__(self, inputs: List[Variable], outputs: List[Variable],
                 position: Tuple[float, float] = None, name: str = ''):
        """
        An Abstract block. Do not instantiate alone
        """
        if position is None:
            self.position = (0, 0)
        else:
            self.position = position
        self.inputs = inputs
        self.outputs = outputs
        DessiaObject.__init__(self, name=name)

    def equivalent_hash(self):
        """
        Custom hash version of block that does not overwrite __hash__ as we do not want to lose
        python default equality behavior. Used by workflow module only.
        """
        return len(self.__class__.__name__)

    def equivalent(self, other):
        """
        Custom eq version of block that does not overwrite __eq__ as we do not want to lose
        python default equality behavior. Used by workflow module only.
        """
        return self.__class__.__name__ == other.__class__.__name__

    def to_dict(self, use_pointers: bool = True, memo=None, path: str = '#'):
        dict_ = DessiaObject.base_dict(self)
        dict_['inputs'] = [i.to_dict() for i in self.inputs]
        dict_['outputs'] = [o.to_dict() for o in self.outputs]
        if self.position is not None:
            dict_['position'] = list(self.position)
        else:
            dict_['position'] = self.position
        return dict_

    def jointjs_data(self):
        data = {'block_class': self.__class__.__name__}
        if self.name != '':
            data['name'] = self.name
        else:
            data['name'] = self.__class__.__name__
        return data

    def _docstring(self):
        """
        Base function for submodel docstring computing
        """
        block_docstring = {i: EMPTY_PARSED_ATTRIBUTE for i in self.inputs}
        return block_docstring

    def base_script(self) -> str:
        return f"name='{self.name}', position={self.position}"


class Pipe(DessiaObject):
    """
    :param input_variable: The input varaible of the pipe correspond to the \
    start of the arrow, its tail.
    :type input_variable: Variable
    :param output_variable: The output variable of the pipe correpond to the \
    end of the arrow, its hat.
    :type output_variable: Variable
    """
    _eq_is_data_eq = False

    def __init__(self, input_variable: Variable, output_variable: Variable, name: str = ''):
        self.input_variable = input_variable
        self.output_variable = output_variable
        self.memorize = False
        DessiaObject.__init__(self, name=name)

    def to_dict(self, use_pointers=True, memo=None, path: str = '#'):
        """
        transform the pipe into a dict
        """
        return {'input_variable': self.input_variable, 'output_variable': self.output_variable,
                'memorize': self.memorize}


class WorkflowError(Exception):
    pass


class Workflow(Block):
    """
    :param blocks: A List with all the Blocks used by the Worklow.
    :type blocks: List[Block]
    :param pipes: A List of Pipe objects.
    :type pipes: List[Pipe]
    :param imposed_variable_values: A dictionary of imposed variable values.
    :type imposed_variable_values: Dict
    :param description: A short description that will be displayed on workflow card (frontend).
                        Should be shorter than 100 chars
    :type description: str
    :param documentation: A long documentation that will be displayed on workflow page (frontend).
                          Can use markdown elements.
    :param name: The name of the workflow.
    :type name: str
    """
    _standalone_in_db = True
    _allowed_methods = ['run', 'start_run']
    _eq_is_data_eq = True
    _jsonschema = {
        "definitions": {}, "$schema": "http://json-schema.org/draft-07/schema#", "type": "object", "title": "Workflow",
        "required": ["blocks", "pipes", "outputs"], "python_typing": 'dessia_common.workflow.core.Workflow',
        "classes": ["dessia_common.workflow.core.Workflow"], "standalone_in_db": True,
        "properties": {
            "blocks": {
                "type": "array", "order": 0, "editable": True,
                "python_typing": "SubclassOf[dessia_common.workflow.Block]",
                "items": {"type": "object", "editable": True,
                          "classes": ["dessia_common.workflow.InstanciateModel", "dessia_common.workflow.ModelMethod",
                                      "dessia_common.workflow.ForEach", "dessia_common.workflow.ModelAttribute",
                                      "dessia_common.workflow.Function", "dessia_common.workflow.Sequence",
                                      "dessia_common.workflow.ForEach", "dessia_common.workflow.Unpacker",
                                      "dessia_common.workflow.Flatten", "dessia_common.workflow.Filter",
                                      "dessia_common.workflow.ParallelPlot", "dessia_common.workflow.Sum",
                                      "dessia_common.workflow.Substraction"]},
            },
            "pipes": {
                "type": "array", "order": 1, "editable": True, "python_typing": "List[dessia_common.workflow.Pipe]",
                "items": {
                    'type': 'objects', 'classes': ["dessia_common.workflow.Pipe"],
                    "python_type": "dessia_common.workflow.Pipe", "editable": True
                }
            },
            "outputs": {
                "type": "array", "order": 2, "python_typing": "List[dessia_common.workflow.Variable]",
                'items': {
                    'type': 'array', 'items': {'type': 'number'},
                    'python_typing': "dessia_common.workflow.Variable"
                }
            },
            "description": {"type": "string", "title": "Description", "editable": True,
                            "default_value": "", "python_typing": "builtins.str"},
            "documentation": {"type": "string", "title": "Documentation", "editable": True,
                              "default_value": "", "python_typing": "builtins.str"},
            "name": {'type': 'string', 'title': 'Name', 'editable': True, 'order': 3,
                     'default_value': '', 'python_typing': 'builtins.str'}
        }
    }

    @property
    def nodes(self):
        return self.blocks + self.nonblock_variables

    def __init__(self, blocks, pipes, output, *, imposed_variable_values=None,
                 detached_variables: List[TypedVariable] = None, description: str = "",
                 documentation: str = "", name: str = ""):
        self.blocks = blocks
        self.pipes = pipes

        if imposed_variable_values is None:
            imposed_variable_values = {}
        self.imposed_variable_values = imposed_variable_values

        self.coordinates = {}

        self.variables = []
        self.nonblock_variables = []
        if detached_variables is None:
            detached_variables = []
        self.detached_variables = detached_variables
        for block in self.blocks:
            self.handle_block(block)

        for pipe in self.pipes:
            self.handle_pipe(pipe)

        self._utd_graph = False

        inputs = [v for v in self.variables if v not in self.imposed_variable_values
                  and len(nx.ancestors(self.graph, v)) == 0]
        # if not hasattr(variable, 'type_'):
        #     raise WorkflowError('Workflow as an untyped input variable: {}'.format(variable.name))

        self.description = description
        self.documentation = documentation

        outputs = []
        self.output = output
        if output is not None:
            outputs.append(output)
            found_output = False
            i = 0
            while not found_output and i < len(self.blocks):
                found_output = output in self.blocks[i].outputs
                i += 1
            if not found_output:
                raise WorkflowError("workflow's output is not in any block's outputs")

        found_name = False
        i = 0
        all_nbvs = self.nonblock_variables + self.detached_variables
        while not found_name and i < len(all_nbvs):
            variable = all_nbvs[i]
            found_name = variable.name == "Result Name"
            i += 1
        if not found_name:
            self.detached_variables.insert(0, NAME_VARIABLE)

        Block.__init__(self, inputs=inputs, outputs=outputs, name=name)

        self.block_selectors = {}
        for i, block in enumerate(self.blocks):
<<<<<<< HEAD
            if block in self.display_blocks + self.export_blocks:
                name = block.name
                if not name:
                    name = block.type_
                selector = f"{name} ({i})"
                self.block_selectors[block] = selector
            else:
                self.block_selectors[block] = None
=======
            name = block.name
            if not name:
                if block in self.display_blocks:
                    name = block.type_
                elif block in self.export_blocks:
                    name = block.extension
                else:
                    name = "Block"
            self.block_selectors[block] = f"{name} ({i})"
>>>>>>> 76cab108

        self.branch_by_display_selector = self.branch_by_selector(self.display_blocks)
        self.branch_by_export_format = self.branch_by_selector(self.export_blocks)

    def handle_pipe(self, pipe):
        """
        Perform some initialization action on a pipe and its variables
        """
        upstream_var = pipe.input_variable
        downstream_var = pipe.output_variable
        if upstream_var not in self.variables:
            self.variables.append(upstream_var)
            if upstream_var in self.detached_variables:
                self.detached_variables.remove(upstream_var)
            self.nonblock_variables.append(upstream_var)
        if downstream_var not in self.variables:
            self.variables.append(downstream_var)
            self.nonblock_variables.append(downstream_var)

    def handle_block(self, block):
        """
        Perform some initialization action on a block and its variables
        """
        if isinstance(block, Workflow):
            raise ValueError("Using workflow as blocks is forbidden, use WorkflowBlock wrapper instead")
        self.variables.extend(block.inputs)
        self.variables.extend(block.outputs)
        try:
            self.coordinates[block] = (0, 0)
        except ValueError as err:
            raise ValueError(f"Cannot serialize block {block} ({block.name})") from err

    def _data_hash(self):
        output_hash = hash(self.variable_indices(self.output))
        base_hash = len(self.blocks) + 11 * len(self.pipes) + 23 * len(self.imposed_variable_values) + output_hash
        block_hash = int(sum(b.equivalent_hash() for b in self.blocks) % 10e5)
        return (base_hash + block_hash) % 1000000000

    def _data_eq(self, other_object) -> bool:
        if hash(self) != hash(other_object) or not Block.equivalent(self, other_object):
            return False

        # TODO: temp , reuse graph to handle block order!!!!
        for block1, block2 in zip(self.blocks, other_object.blocks):
            if not block1.equivalent(block2):
                return False

        if not self._equivalent_pipes(other_object):
            return False

        if not self._equivalent_imposed_variables_values(other_object):
            return False
        return True

    def _equivalent_pipes(self, other_wf) -> bool:
        pipes = []
        other_pipes = []
        for pipe, other_pipe in zip(self.pipes, other_wf.pipes):
            input_index = self.variable_index(pipe.input_variable)
            output_index = self.variable_index(pipe.output_variable)
            pipes.append((input_index, output_index))

            other_input_index = other_wf.variable_index(other_pipe.input_variable)
            other_output_index = other_wf.variable_index(other_pipe.output_variable)
            other_pipes.append((other_input_index, other_output_index))
        return set(pipes) == set(other_pipes)

    def _equivalent_imposed_variables_values(self, other_wf) -> bool:
        ivvs = set()
        other_ivvs = set()
        for imposed_key, other_imposed_key in zip(self.imposed_variable_values.keys(),
                                                  other_wf.imposed_variable_values.keys()):
            variable_index = self.variable_index(imposed_key)
            ivvs.add((variable_index, self.imposed_variable_values[imposed_key]))

            other_variable_index = other_wf.variable_index(other_imposed_key)
            other_ivvs.add((other_variable_index, other_wf.imposed_variable_values[other_imposed_key]))

        return ivvs == other_ivvs

    def __deepcopy__(self, memo=None):
        """
        Returns the deep copy
        """
        if memo is None:
            memo = {}

        blocks = [b.__deepcopy__() for b in self.blocks]
        output_adress = self.variable_indices(self.output)
        if output_adress is None:
            output = None
        else:
            output_block = blocks[output_adress[0]]
            output = output_block.outputs[output_adress[2]]

        copied_workflow = Workflow(blocks=blocks, pipes=[], output=output, name=self.name)

        pipes = self.copy_pipes(copied_workflow)

        imposed_variable_values = {}
        for variable, value in self.imposed_variable_values.items():
            new_variable = copied_workflow.variable_from_index(self.variable_indices(variable))
            imposed_variable_values[new_variable] = value

        copied_workflow = Workflow(blocks=blocks, pipes=pipes, output=output,
                                   imposed_variable_values=imposed_variable_values, name=self.name)
        return copied_workflow

    def copy_pipe(self, copied_workflow: 'Workflow', pipe: Pipe) -> Pipe:
        upstream_index = self.variable_indices(pipe.input_variable)
        if isinstance(upstream_index, int):
            raise dessia_common.errors.CopyError("copy_pipe method cannot handle nonblock-variables. "
                                                 "Please consider using copy_pipes")
        pipe_upstream = copied_workflow.variable_from_index(upstream_index)

        downstream_index = self.variable_indices(pipe.output_variable)
        pipe_downstream = copied_workflow.variable_from_index(downstream_index)
        return Pipe(pipe_upstream, pipe_downstream)

    def copy_pipes(self, copied_workflow: 'Workflow') -> List[Pipe]:
        copied_pipes = []

        nbv_pipes = []
        standard_pipes = []
        for pipe in self.pipes:
            upstream_index = self.variable_indices(pipe.input_variable)
            if isinstance(upstream_index, int):
                nbv_pipes.append(pipe)
            else:
                standard_pipes.append(pipe)

        for pipe in standard_pipes:
            copied_pipes.append(self.copy_pipe(copied_workflow, pipe))

        for nbv in self.nonblock_variables:
            related_pipes = [pipe for pipe in nbv_pipes if pipe.input_variable == nbv]
            if related_pipes:
                copied_variable = nbv.copy()
                for pipe in related_pipes:
                    downstream_index = self.variable_indices(pipe.output_variable)
                    pipe_downstream = copied_workflow.variable_from_index(downstream_index)
                    copied_pipes.append(Pipe(copied_variable, pipe_downstream))

        return copied_pipes

    def branch_by_selector(self, blocks: List[Block]):
        """
        Return the corresponding branch to each display or export selector
        """
        selector_branches = {}
        for block in blocks:
            branch = self.secondary_branch_blocks(block)
            selector = self.block_selectors[block]
            selector_branches[selector] = branch
        return selector_branches

    @property
    def display_blocks(self):
        """
        Returns list of blocks that can display something (3D, PlotData, Markdown,...)
        """
        return [b for b in self.blocks if hasattr(b, "_display_settings")]

    @property
    def blocks_display_settings(self) -> List[DisplaySetting]:
        """
        Computes all display blocks display_settings
        """
        display_settings = []
        for block in self.display_blocks:
            block_index = self.blocks.index(block)
            settings = block._display_settings(block_index)
            if settings is not None:
                settings.selector = self.block_selectors[block]
                display_settings.append(settings)
        return display_settings

    @staticmethod
    def display_settings() -> List[DisplaySetting]:
        """
        Computes the displays settings of the workflow
        """
        display_settings = [DisplaySetting('documentation', 'markdown', 'to_markdown', None),
                            DisplaySetting('workflow', 'workflow', 'to_dict', None)]
        return display_settings

    @property
    def export_blocks(self):
        """
        Returns list of blocks that can export something (3D, PlotData, Markdown,...)
        """
        return [b for b in self.blocks if hasattr(b, "_export_format")]

    @property
    def blocks_export_formats(self):
        """
        Computes all export blocks export_formats
        """
        export_formats = []
        for block in self.export_blocks:
            block_index = self.blocks.index(block)
            format_ = block._export_format(block_index)
            if format_ is not None:
                format_["selector"] = self.block_selectors[block]
                export_formats.append(format_)
        return export_formats
<<<<<<< HEAD

    @property
    def display_branches(self):
        """
        Return the corresponding branch to each display selector
        """
        selector_branches = {}
        for display_block in self.display_blocks:
            branch = self.secondary_branch_blocks(display_block)
            selector = self.block_selectors[display_block]
            selector_branches[selector] = branch
        return selector_branches

    @property
    def export_branches(self):
        """
        Return the corresponding branch to each export format
        """
        format_branches = {}
        for export_block in self.export_blocks:
            branch = self.secondary_branch_blocks(export_block)
            selector = self.block_selectors[export_block]
            format_branches[selector] = branch
        return format_branches
=======
>>>>>>> 76cab108

    def _export_formats(self):
        """
        Reads block to compute available export formats
        """
        export_formats = DessiaObject._export_formats(self)
        export_formats.append({'extension': 'py', 'method_name': 'save_script_to_stream', 'text': True, 'args': {}})
        return export_formats

    def to_markdown(self):
        """
        Sets workflow documentation as markdown
        """
        return self.documentation

    def _docstring(self):
        """
        Computes documentation of all blocks
        """
        return [b._docstring() for b in self.blocks]

    @property
    def _method_jsonschemas(self):
        """
        Compute the run jsonschema (had to be overloaded)
        """
        jsonschemas = {'run': deepcopy(JSONSCHEMA_HEADER)}
        jsonschemas['run'].update({'classes': ['dessia_common.workflow.Workflow']})
        properties_dict = jsonschemas['run']['properties']
        required_inputs = []
        parsed_attributes = {}
        for i, input_ in enumerate(self.inputs + self.detached_variables):
            current_dict = {}
            if isinstance(input_, TypedVariable) or isinstance(input_, TypedVariableWithDefaultValue):
                annotation = (str(i), input_.type_)
            else:
                annotation = (str(i), Any)
            if input_ in self.nonblock_variables or input_ in self.detached_variables:
                title = input_.name
                parsed_attributes = None
            else:
                input_block = self.block_from_variable(input_)
                try:
                    block_docstring = input_block._docstring()
                    if input_ in block_docstring:
                        parsed_attributes[str(i)] = block_docstring[input_]
                except Exception:
                    parsed_attributes[(str(i))] = FAILED_ATTRIBUTE_PARSING
                if input_block.name:
                    name = input_block.name + ' - ' + input_.name
                    title = prettyname(name)
                else:
                    title = prettyname(input_.name)

            annotation_jsonschema = jsonschema_from_annotation(annotation=annotation, title=title, order=i + 1,
                                                               jsonschema_element=current_dict,
                                                               parsed_attributes=parsed_attributes)
            # Order is i+1 because of name that is at 0
            current_dict.update(annotation_jsonschema[str(i)])
            if not input_.has_default_value:
                required_inputs.append(str(i))
            else:
                dict_ = set_default_value(jsonschema_element=current_dict, key=str(i),
                                          default_value=input_.default_value)
                current_dict.update(dict_)
            if input_ not in self.imposed_variable_values:  # Removes from Optional in edits
                properties_dict[str(i)] = current_dict[str(i)]

        jsonschemas['run'].update({'required': required_inputs, 'method': True,
                                   'python_typing': serialize_typing(MethodType)})
        jsonschemas['start_run'] = deepcopy(jsonschemas['run'])
        jsonschemas['start_run']['required'] = []
        return jsonschemas

    def to_dict(self, use_pointers=True, memo=None, path='#'):
        """
        Compute a dict from the object content
        """
        if memo is None:
            memo = {}

        # self.refresh_blocks_positions()
        dict_ = Block.to_dict(self)
        dict_['object_class'] = 'dessia_common.workflow.core.Workflow'  # TO force migrating from dessia_common.workflow
        blocks = [b.to_dict() for b in self.blocks]

        pipes = [self.pipe_variable_indices(p) for p in self.pipes]

        output = self.variable_indices(self.output)
        dict_.update({'blocks': blocks, 'pipes': pipes, 'output': output,
                      'nonblock_variables': [v.to_dict() for v in self.nonblock_variables + self.detached_variables],
                      'package_mix': self.package_mix()})

        imposed_variable_values = {}
        for variable, value in self.imposed_variable_values.items():
            var_index = self.variable_indices(variable)

            if use_pointers:
                ser_value, memo = serialize_with_pointers(value=value, memo=memo,
                                                          path=f"{path}/imposed_variable_values/{var_index}")
            else:
                ser_value = serialize(value)
            imposed_variable_values[str(var_index)] = ser_value

        dict_.update({'description': self.description, 'documentation': self.documentation,
                      'imposed_variable_values': imposed_variable_values})
        return dict_

    @classmethod
    def dict_to_object(cls, dict_: JsonSerializable, force_generic: bool = False,
                       global_dict=None, pointers_memo: Dict[str, Any] = None, path: str = '#') -> 'Workflow':
        """
        Recompute the object from a dict
        """
        if pointers_memo is None or global_dict is None:
            global_dict, pointers_memo = update_pointers_data(global_dict=global_dict, current_dict=dict_,
                                                              pointers_memo=pointers_memo)

        workflow = initialize_workflow(dict_=dict_, global_dict=global_dict, pointers_memo=pointers_memo)

        if 'imposed_variable_values' in dict_ and 'imposed_variables' in dict_:
            # Legacy support of double list
            imposed_variable_values = {}
            for variable_index, serialized_value in zip(dict_['imposed_variables'], dict_['imposed_variable_values']):
                value = deserialize(serialized_value, global_dict=global_dict, pointers_memo=pointers_memo)
                variable = workflow.variable_from_index(variable_index)
                imposed_variable_values[variable] = value
        else:
            imposed_variable_values = {}
            if 'imposed_variable_indices' in dict_:
                for variable_index in dict_['imposed_variable_indices']:
                    variable = workflow.variable_from_index(variable_index)
                    imposed_variable_values[variable] = variable.default_value
            if 'imposed_variable_values' in dict_:
                # New format with a dict
                for variable_index_str, serialized_value in dict_['imposed_variable_values'].items():
                    variable_index = ast.literal_eval(variable_index_str)
                    value = deserialize(serialized_value, global_dict=global_dict, pointers_memo=pointers_memo)
                    variable = workflow.variable_from_index(variable_index)
                    imposed_variable_values[variable] = value

            if 'imposed_variable_indices' not in dict_ and 'imposed_variable_values' not in dict_:
                imposed_variable_values = None

        description = dict_.get("description", "")
        documentation = dict_.get("documentation", "")

        return cls(blocks=workflow.blocks, pipes=workflow.pipes, output=workflow.output,
                   imposed_variable_values=imposed_variable_values, description=description,
                   documentation=documentation, name=dict_["name"])

    def dict_to_arguments(self, dict_: JsonSerializable, method: str, global_dict=None,
                          pointers_memo=None, path='#'):
        """
        Process a json of arguments and deserialize them
        """
        dict_ = {int(k): v for k, v in dict_.items()}  # serialisation set keys as strings
        if method in self._allowed_methods:
            name = None
            arguments_values = {}
            for i, input_ in enumerate(self.inputs):
                has_default = input_.has_default_value
                if not has_default or (has_default and i in dict_):
                    value = dict_[i]
                    path_value = f'{path}/inputs/{i}'
                    deserialized_value = deserialize_argument(type_=input_.type_, argument=value,
                                                              global_dict=global_dict,
                                                              pointers_memo=pointers_memo, path=path_value)
                    if input_.name == "Result Name":
                        name = deserialize_argument(type_=input_.type_, argument=value, global_dict=global_dict,
                                                    pointers_memo=pointers_memo, path=path_value)
                    arguments_values[i] = deserialized_value
            if name is None and len(self.inputs) in dict_ and isinstance(dict_[len(self.inputs)], str):
                # Hot fixing name not attached
                name = dict_[len(self.inputs)]
            return {'input_values': arguments_values, 'name': name}
        raise NotImplementedError(f"Method {method} not in Workflow allowed methods")

    def _run_dict(self) -> Dict:
        dict_ = {}

        copied_ivv = {}
        for variable, value in self.imposed_variable_values.items():
            variable_index = self.variables.index(variable)
            copied_ivv[variable_index] = value

        cached_ivv = self.imposed_variable_values
        self.imposed_variable_values = {}
        copied_workflow = self.copy()
        self.imposed_variable_values = cached_ivv
        # We need to clear the imposed_variables_values and then copy the workflow in order
        # to have the good input indices in the loop bellow

        for input_index, input_ in enumerate(copied_workflow.inputs):
            variable_index = copied_workflow.variables.index(input_)
            if variable_index in copied_ivv.keys():
                dict_[input_index] = copied_ivv[variable_index]
            elif isinstance(input_, TypedVariableWithDefaultValue):
                dict_[input_index] = serialize(input_.default_value)

        return dict_

    def _start_run_dict(self) -> Dict:
        return {}

    def method_dict(self, method_name: str = None, method_jsonschema: Any = None) -> Dict:
        if method_name == 'run':
            return self._run_dict()
        if method_name == 'start_run':
            return self._start_run_dict()
        raise WorkflowError(f"Calling method_dict with unknown method_name {method_name}")

    def variable_from_index(self, index: Union[int, Tuple[int, int, int]]):
        """
        Index elements are, in order : (Block index : int, Port side (0: input, 1: output), Port index : int)
        """
        if isinstance(index, int):
            variable = self.nonblock_variables[index]
        else:
            if not index[1]:
                variable = self.blocks[index[0]].inputs[index[2]]
            else:
                variable = self.blocks[index[0]].outputs[index[2]]
        return variable

    def _get_graph(self):
        """
        Cached property for graph
        """
        if not self._utd_graph:
            self._cached_graph = self._graph()
            self._utd_graph = True
        return self._cached_graph

    graph = property(_get_graph)

    def _graph(self):
        """
        Compute the networkx graph of the workflow
        """
        graph = nx.DiGraph()
        graph.add_nodes_from(self.variables)
        graph.add_nodes_from(self.blocks)
        for block in self.blocks:
            for input_parameter in block.inputs:
                graph.add_edge(input_parameter, block)
            for output_parameter in block.outputs:
                graph.add_edge(block, output_parameter)

        for pipe in self.pipes:
            graph.add_edge(pipe.input_variable, pipe.output_variable)
        return graph

    @property
    def runtime_blocks(self):
        """
        Returns blocks that are upstream for output
        """
        # TODO Check what's happening when output is null (incomplete workflow)
        output_block = self.block_from_variable(self.output)
        output_upstreams = self.upstream_blocks(output_block)
        runtime_blocks = [output_block] + output_upstreams
        i = 0
        while output_upstreams and i <= len(self.blocks):
            block_upstreams = []
            for block in output_upstreams:
                block_upstreams.extend(self.upstream_blocks(block))
            output_upstreams = block_upstreams
            for candidate in block_upstreams:
                if candidate not in runtime_blocks:
                    runtime_blocks.append(candidate)
            i += 1
        return runtime_blocks

    def secondary_branch_blocks(self, block: Block) -> List[Block]:
        """
        Computes the necessary upstreams blocks to run a part of a workflow that leads to the given block.
        It stops looking for blocks when it reaches the main branch, and memorize the connected pipe

        :param block: Block that is the target of the secondary branch
        :type block: Blocl
        """
        upstream_blocks = self.upstream_blocks(block)
        branch_blocks = [block]
        i = 0
        candidates = upstream_blocks
        while candidates and i <= len(self.blocks):
            candidates = []
            for upstream_block in upstream_blocks:
                if upstream_block not in self.runtime_blocks and upstream_block not in branch_blocks:
                    branch_blocks.insert(0, upstream_block)
                    candidates.extend(self.upstream_blocks(upstream_block))
            upstream_blocks = candidates
            i += 1
        for branch_block in branch_blocks:
            upstream_blocks = self.upstream_blocks(branch_block)
            for upstream_block in upstream_blocks:
                if upstream_block in self.runtime_blocks:
                    for pipe in self.pipes_between_blocks(upstream_block, branch_block):
                        pipe.memorize = True
        return branch_blocks

    def pipe_from_variable_indices(self, upstream_indices: Union[int, Tuple[int, int, int]],
                                   downstream_indices: Union[int, Tuple[int, int, int]]) -> Pipe:
        """
        Gets a pipe from the global indices of its attached variables
        """
        for pipe in self.pipes:
            if self.variable_indices(pipe.input_variable) == upstream_indices \
                    and self.variable_indices(pipe.output_variable) == downstream_indices:
                return pipe
        msg = f"No pipe has {upstream_indices} as upstream variable and {downstream_indices} as downstream variable"
        raise ValueError(msg)

    def pipe_variable_indices(self, pipe: Pipe) -> Tuple[Union[int, Tuple[int, int, int]],
                                                         Union[int, Tuple[int, int, int]]]:
        """
        Returns the global indices of a pipe's attached variables
        """
        return self.variable_indices(pipe.input_variable), self.variable_indices(pipe.output_variable)

    def variable_input_pipe(self, variable: Variable) -> Optional[Pipe]:
        """
        Gets the incoming pipe for a variable. If variable is not connected, returns None
        """
        incoming_pipes = [p for p in self.pipes if p.output_variable == variable]
        if incoming_pipes:  # Inputs can only be connected to one pipe
            incoming_pipe = incoming_pipes[0]
            return incoming_pipe
        return None

    def variable_output_pipes(self, variable: Variable) -> List[Optional[Pipe]]:
        """
        Computes all pipes going out a given variable
        """
        return [p for p in self.pipes if p.input_variable == variable]

    def pipes_between_blocks(self, upstream_block: Block, downstream_block: Block):
        """
        Computes all the pipes linking two blocks
        """
        pipes = []
        for outgoing_pipe in self.block_outgoing_pipes(upstream_block):
            if outgoing_pipe is not None and outgoing_pipe in self.block_incoming_pipes(downstream_block):
                pipes.append(outgoing_pipe)
        return pipes

    def block_incoming_pipes(self, block: Block) -> List[Optional[Pipe]]:
        """
        Gets incoming pipes for every block variable.
        """
        return [self.variable_input_pipe(i) for i in block.inputs]

    def block_outgoing_pipes(self, block: Block) -> List[Pipe]:
        """
        Returns all block outgoing pipes
        """
        outgoing_pipes = []
        for output in block.outputs:
            outgoing_pipes.extend(self.variable_output_pipes(output))
        return outgoing_pipes

    def upstream_blocks(self, block: Block) -> List[Block]:
        """
        Returns a list of given block's upstream blocks
        """
        # Setting a dict here to foresee a future use. Might be unnecessary
        upstream_variables = {"available": [], "nonblock": [], "wired": []}
        input_upstreams = [self.upstream_variable(i) for i in block.inputs]
        for variable in input_upstreams:
            if variable is None:
                upstream_variables["available"].append(variable)
            elif variable in self.nonblock_variables:
                upstream_variables["nonblock"].append(variable)
            else:
                upstream_variables["wired"].append(variable)
        upstream_blocks = [self.block_from_variable(v) for v in upstream_variables["wired"]]
        return list(set(upstream_blocks))

    def get_upstream_nbv(self, variable: Variable) -> Variable:
        """
        If given variable has an upstream nonblock_variable, return it
        otherwise return given variable itself
        """
        if not self.nonblock_variables:
            return variable
        upstream_variable = self.upstream_variable(variable)
        if upstream_variable is not None and upstream_variable in self.nonblock_variables:
            return upstream_variable
        return variable

    def upstream_variable(self, variable: Variable) -> Optional[Variable]:
        """
        Returns upstream variable if given variable is connected to a pipe as a pipe output

        :param variable: Variable to search an upstream for
        """
        incoming_pipe = self.variable_input_pipe(variable)
        if incoming_pipe:
            return incoming_pipe.input_variable
        return None

    def variable_indices(self, variable: Variable) -> Optional[Union[Tuple[int, int, int], int]]:
        """
        Returns global adress of given variable as a tuple or an int

        If variable is non block, return index of variable in variables sequence
        Else returns global adress (ib, i, ip)
        """
        if variable is None:
            return None

        for iblock, block in enumerate(self.blocks):
            if variable in block.inputs:
                ib1 = iblock
                ti1 = 0
                iv1 = block.inputs.index(variable)
                return ib1, ti1, iv1
            if variable in block.outputs:
                ib1 = iblock
                ti1 = 1
                iv1 = block.outputs.index(variable)
                return ib1, ti1, iv1

        upstream_variable = self.get_upstream_nbv(variable)
        if upstream_variable in self.nonblock_variables:
            # Free variable not attached to block
            return self.nonblock_variables.index(upstream_variable)
        raise WorkflowError(f"Something is wrong with variable {variable.name}")

    def block_from_variable(self, variable) -> Block:
        """
        Returns block of which given variable is attached to
        """
        iblock, _, _ = self.variable_indices(variable)
        return self.blocks[iblock]

    def output_disconnected_elements(self):
        """
        Return blocks and variables that are not attached to the output
        """
        disconnected_elements = []
        ancestors = nx.ancestors(self.graph, self.output)
        for block in self.blocks:
            if block not in ancestors:
                disconnected_elements.append(block)

        for variable in self.nonblock_variables:
            if variable not in ancestors:
                disconnected_elements.append(variable)
        return disconnected_elements

    def index(self, variable):
        """
        Deprecated, will be remove in version 0.8.0
        """
        warnings.warn("index method is deprecated, use input_index instead", DeprecationWarning)
        return self.input_index(variable)

    def input_index(self, variable: Variable) -> Optional[int]:
        """
        If variable is a workflow input, returns its index
        """
        upstream_variable = self.get_upstream_nbv(variable)
        if upstream_variable in self.inputs:
            return self.inputs.index(upstream_variable)
        return None

    def variable_index(self, variable: Variable) -> int:
        """
        Returns variable index in variables sequence
        """
        return self.variables.index(variable)

    def block_inputs_global_indices(self, block_index: int) -> List[int]:
        """
        Returns given block inputs global indices in inputs sequence
        """
        block = self.blocks[block_index]
        indices = [self.input_index(i) for i in block.inputs]
        return [i for i in indices if i is not None]

    def match_variables(self, serialize_output: bool = False):
        """
        Runs a check for every variable to find its matchable counterparts which means :
        - Variables are compatible workflow-wise
        - Their types are compatible
        """
        variable_match = {}
        for variable in self.variables:
            if isinstance(variable, TypedVariable):
                vartype = variable.type_
            else:
                continue
            if serialize_output:
                varkey = str(self.variable_indices(variable))
            else:
                varkey = variable
            variable_match[varkey] = []
            for other_variable in self.variables:
                if not self.variable_compatibility(variable, other_variable):
                    continue
                other_vartype = other_variable.type_
                if typematch(vartype, other_vartype):
                    if serialize_output:
                        varval = str(self.variable_indices(other_variable))
                    else:
                        varval = other_variable
                    variable_match[varkey].append(varval)
        return variable_match

    def variable_compatibility(self, variable: Variable, other_variable: Variable) -> bool:
        """
        Two variables are compatible if :
        - They are not equal
        - They don't share the same block
        - They are not input/input or output/output
        - They are typed
        """
        if variable == other_variable:
            # If this is the same variable, it is not compatible
            return False

        adress = self.variable_indices(variable)
        other_adress = self.variable_indices(other_variable)

        if variable not in self.nonblock_variables and other_variable not in self.nonblock_variables:
            # If both aren't NBVs we need to check more non-equality elements
            same_block = adress[0] == other_adress[0]
            same_side = adress[1] == other_adress[1]
            if same_block or same_side:
                # A variable cannot be compatible with one on a same block
                # or being the same side (input/input, output/output)
                return False
        # If both are NBVs, non-equality has already been checked
        # If one is NBV and not the other, there is no need to check non-equality

        if not (isinstance(variable, TypedVariable) and isinstance(other_variable, TypedVariable)):
            # Variable must be typed to be seen compatible
            return False
        return True

    @property
    def layout_graph(self) -> nx.DiGraph:
        graph = nx.DiGraph()
        graph.add_nodes_from(self.nodes) #does not handle detached_variable

        for pipe in self.pipes:
            if pipe.input_variable in self.nonblock_variables:
                input_node = pipe.input_variable
            else:
                input_node = self.block_from_variable(pipe.input_variable)
            output_block = self.block_from_variable(pipe.output_variable)
            graph.add_edge(input_node, output_block)

        return graph

    def graph_columns(self, graph):
        """
        :returns: list[ColumnLayout] where ColumnLayout is list[node_index]
        """
        column_by_node = get_column_by_node(graph)
        nodes_by_column = {}
        for node, column_index in column_by_node.items():
            node_index = self.nodes.index(node)
            nodes_by_column[column_index] = nodes_by_column.get(column_index, []) + [node_index]

        return [column_list for column_list in nodes_by_column.values()]

    def layout(self):
        """
        :returns: list[GraphLayout] where GraphLayout is list[ColumnLayout] and ColumnLayout is list[node_index]
        """
        digraph = self.layout_graph
        graph = digraph.to_undirected()
        connected_components = nx.connected_components(graph)

        return [self.graph_columns(digraph.subgraph(cc)) for cc in list(connected_components)]

    def plot_graph(self):
        """
        Plot graph by means of networking and matplotlib
        """
        pos = nx.kamada_kawai_layout(self.graph)
        nx.draw_networkx_nodes(self.graph, pos, self.blocks, node_shape='s', node_color='grey')
        nx.draw_networkx_nodes(self.graph, pos, self.variables, node_color='b')
        nx.draw_networkx_nodes(self.graph, pos, self.inputs, node_color='g')
        nx.draw_networkx_nodes(self.graph, pos, self.outputs, node_color='r')
        nx.draw_networkx_edges(self.graph, pos)

        labels = {}  # b: b.function.__name__ for b in self.block}
        for block in self.blocks:
            labels[block] = block.__class__.__name__
            for variable in self.variables:
                labels[variable] = variable.name
        nx.draw_networkx_labels(self.graph, pos, labels)

    def run(self, input_values, verbose=False, progress_callback=lambda x: None, name=None):
        """
        Full run of a workflow. Yields a WorkflowRun
        """
        log = ''

        state = self.start_run(input_values)
        state.activate_inputs(check_all_inputs=True)

        start_time = time.time()
        start_timestamp = datetime.datetime.now()

        log_msg = 'Starting workflow run at {}'
        log_line = log_msg.format(time.strftime('%d/%m/%Y %H:%M:%S UTC', time.gmtime(start_time)))
        log += (log_line + '\n')
        if verbose:
            print(log_line)

        state.continue_run(progress_callback=progress_callback)

        end_time = time.time()
        log_line = f"Workflow terminated in {end_time - start_time} s"

        log += log_line + '\n'
        if verbose:
            print(log_line)

        if not name:
            timestamp = start_timestamp.strftime("%m-%d (%H:%M)")
            name = f"{self.name} @ [{timestamp}]"
        return state.to_workflow_run(name=name)

    def start_run(self, input_values=None, name: str = None):
        """
        Partial run of a workflow. Yields a WorkflowState
        """
        return WorkflowState(self, input_values=input_values, name=name)

    def jointjs_layout(self, min_horizontal_spacing=300, min_vertical_spacing=200, max_height=800, max_length=1500):
        """
        Deprecated workflow layout. Used only in jointjs_data method.
        """
        coordinates = {}
        elements_by_distance = {}
        if self.output:
            for element in self.nodes:
                distances = []
                paths = nx.all_simple_paths(self.graph, element, self.output)
                for path in paths:
                    distance = 1
                    for path_element in path[1:-1]:
                        if path_element in self.blocks + self.nonblock_variables:
                            distance += 1
                    distances.append(distance)
                try:
                    distance = max(distances)
                except ValueError:
                    distance = 3
                if distance in elements_by_distance:
                    elements_by_distance[distance].append(element)
                else:
                    elements_by_distance[distance] = [element]

        if len(elements_by_distance) != 0:
            max_distance = max(elements_by_distance.keys())
        else:
            max_distance = 3  # TODO: this is an awfull quick fix

        horizontal_spacing = max(min_horizontal_spacing, max_length / max_distance)

        for i, distance in enumerate(sorted(elements_by_distance.keys())[::-1]):
            vertical_spacing = min(min_vertical_spacing, max_height / len(elements_by_distance[distance]))
            for j, element in enumerate(elements_by_distance[distance]):
                coordinates[element] = (i * horizontal_spacing, (j + 0.5) * vertical_spacing)
        return coordinates

    def jointjs_data(self):
        """
        Computes the data needed for jointjs ploting
        """
        coordinates = self.jointjs_layout()
        blocks = []
        for block in self.blocks:
            # TOCHECK Is it necessary to add is_workflow_input/output for outputs/inputs ??
            block_data = block.jointjs_data()
            inputs = [{'name': i.name, 'is_workflow_input': i in self.inputs,
                       'has_default_value': hasattr(i, 'default_value')} for i in block.inputs]
            outputs = [{'name': o.name, 'is_workflow_output': o in self.outputs} for o in block.outputs]
            block_data.update({'inputs': inputs, 'outputs': outputs, 'position': coordinates[block]})
            blocks.append(block_data)

        nonblock_variables = []
        for variable in self.nonblock_variables:
            is_input = variable in self.inputs
            nonblock_variables.append({'name': variable.name, 'is_workflow_input': is_input,
                                       'position': coordinates[variable]})
        edges = []
        for pipe in self.pipes:
            input_index = self.variable_indices(pipe.input_variable)
            if isinstance(input_index, int):
                node1 = input_index
            else:
                ib1, is1, ip1 = input_index
                if is1:
                    block = self.blocks[ib1]
                    ip1 += len(block.inputs)

                node1 = [ib1, ip1]

            output_index = self.variable_indices(pipe.output_variable)
            if isinstance(output_index, int):
                node2 = output_index
            else:
                ib2, is2, ip2 = output_index
                if is2:
                    block = self.blocks[ib2]
                    ip2 += len(block.inputs)

                node2 = [ib2, ip2]

            edges.append([node1, node2])

        data = Block.jointjs_data(self)
        data.update({'blocks': blocks, 'nonblock_variables': nonblock_variables, 'edges': edges})
        return data

    def plot(self, **kwargs):
        """
        Display workflow in web browser
        """
        data = json.dumps(self.jointjs_data())
        rendered_template = workflow_template.substitute(workflow_data=data)

        temp_file = tempfile.mkstemp(suffix='.html')[1]
        with open(temp_file, 'wb') as file:
            file.write(rendered_template.encode('utf-8'))
        webbrowser.open('file://' + temp_file)

    def is_valid(self):
        """
        Tell if the workflow is valid:
            * check type compatibility of pipes inputs/outputs
        """
        for pipe in self.pipes:
            if hasattr(pipe.input_variable, 'type_') and hasattr(pipe.output_variable, 'type_'):
                type1 = pipe.input_variable.type_
                type2 = pipe.output_variable.type_
                if type1 != type2:
                    try:
                        issubclass(pipe.input_variable.type_, pipe.output_variable.type_)
                    except TypeError as error:  # TODO: need of a real typing check
                        consistent = True
                        if not consistent:
                            raise TypeError(f"Inconsistent pipe type from pipe input {pipe.input_variable.name}"
                                            f"to pipe output {pipe.output_variable.name}: "
                                            f"{pipe.input_variable.type_} incompatible with"
                                            f"{pipe.output_variable.type_}") from error
        return True

    def package_mix(self) -> Dict[str, float]:
        """
        Compute a structure showing percentages of packages used
        """
        package_mix = {}
        for block in self.blocks:
            if hasattr(block, 'package_mix'):
                for package_name, fraction in block.package_mix().items():
                    if package_name in package_mix:
                        package_mix[package_name] += fraction
                    else:
                        package_mix[package_name] = fraction

        # Adimension
        fraction_sum = sum(package_mix.values())
        return {pn: f / fraction_sum for pn, f in package_mix.items()}

    def _to_script(self, prefix: str = '') -> ToScriptElement:
        """
        Computes elements for a to_script interpretation
        :returns: ToSriptElement
        """
        workflow_output_index = self.variable_indices(self.output)
        if workflow_output_index is None:
            raise ValueError("A workflow output must be set")

        # --- Blocks ---
        blocks_str = ""
        imports = []
        imports_as_is = []
        for iblock, block in enumerate(self.blocks):
            block_script = block._to_script(prefix)
            imports.extend(block_script.imports)
            if block_script.before_declaration is not None:
                blocks_str += f"{block_script.before_declaration}\n"
            blocks_str += f'{prefix}block_{iblock} = {block_script.declaration}\n'
        blocks_str += f"{prefix}blocks = [{', '.join([prefix + 'block_' + str(i) for i in range(len(self.blocks))])}]\n"

        # --- NBVs ---
        nbvs_str = ""
        for nbv_index, nbv in enumerate(self.nonblock_variables):
            nbv_script = nbv._to_script()
            imports.extend(nbv_script.imports)
            imports_as_is.extend(nbv_script.imports_as_is)
            nbvs_str += f"{prefix}variable_{nbv_index} = {nbv_script.declaration}\n"

        # --- Pipes ---
        if len(self.pipes) > 0:
            imports.append(self.pipes[0].full_classname)

        pipes_str = ""
        for ipipe, pipe in enumerate(self.pipes):
            input_index = self.variable_indices(pipe.input_variable)
            if isinstance(input_index, int):  # NBV handling
                input_name = f'{prefix}variable_{input_index}'
            else:
                input_name = f"{prefix}block_{input_index[0]}.outputs[{input_index[2]}]"

            output_index = self.variable_indices(pipe.output_variable)
            if isinstance(output_index, int):  # NBV handling
                output_name = f'{prefix}variable_{output_index}'
            else:
                output_name = f"{prefix}block_{output_index[0]}.inputs[{output_index[2]}]"
            pipes_str += f"{prefix}pipe_{ipipe} = Pipe({input_name}, {output_name})\n"
        pipes_str += f"{prefix}pipes = [{', '.join([prefix + 'pipe_' + str(i) for i in range(len(self.pipes))])}]\n"

        # --- Building script ---
        output_name = f"{prefix}block_{workflow_output_index[0]}.outputs[{workflow_output_index[2]}]"

        full_script = f"{blocks_str}\n" \
                      f"{nbvs_str}\n" \
                      f"{pipes_str}\n" \
                      f"{prefix}workflow = " \
                      f"Workflow({prefix}blocks, {prefix}pipes, output={output_name}, name='{self.name}')\n"

        for key, value in self.imposed_variable_values.items():
            variable_indice = self.variable_indices(key)
            if isinstance(variable_indice, int):
                variable_str = variable_indice
            else:
                [block_index, _, variable_index] = variable_indice
                variable_str = f"{prefix}blocks[{block_index}].inputs[{variable_index}]"
            full_script += f"{prefix}workflow.imposed_variable_values[{variable_str}] = {value}\n"
        return ToScriptElement(declaration=full_script, imports=imports, imports_as_is=imports_as_is)

    def to_script(self) -> str:
        """
        Computes a script representing the workflow.
        """
        workflow_output_index = self.variable_indices(self.output)
        if workflow_output_index is None:
            raise ValueError("A workflow output must be set")

        self_script = self._to_script()
        self_script.imports.append(self.full_classname)

        script_imports = self_script.imports_to_str()

        return f"{script_imports}\n" \
               f"{self_script.declaration}"

    def save_script_to_stream(self, stream: io.StringIO):
        """
        Save the workflow to a python script to a stream
        """
        string = self.to_script()
        stream.seek(0)
        stream.write(string)

    def save_script_to_file(self, filename: str):
        """
        Save the workflow to a python script to a file on the disk
        """
        if not filename.endswith('.py'):
            filename += '.py'
        with open(filename, 'w', encoding='utf-8') as file:
            self.save_script_to_stream(file)


class WorkflowState(DessiaObject):
    _standalone_in_db = True
    _allowed_methods = ['block_evaluation', 'evaluate_next_block', 'continue_run',
                        'evaluate_maximum_blocks', 'add_block_input_values']
    _non_serializable_attributes = ['activated_items']

    def __init__(self, workflow: Workflow, input_values=None, activated_items=None, values=None,
                 start_time: float = None, end_time: float = None, output_value=None, log: str = '', name: str = ''):
        """
        A workflow State represents the state of execution of a workflow.
        """
        self.workflow = workflow
        if input_values is None:
            input_values = {}
        self.input_values = input_values

        if activated_items is None:
            activated_items = {p: False for p in workflow.pipes}
            activated_items.update({v: False for v in workflow.variables})
            activated_items.update({b: False for b in workflow.blocks})
        self.activated_items = activated_items

        if values is None:
            values = {}
        self.values = values

        if start_time is None:
            start_time = time.time()
        self.start_time = start_time

        self.end_time = end_time

        self.output_value = output_value
        self.log = log

        self.activate_inputs()
        DessiaObject.__init__(self, name=name)

    def __deepcopy__(self, memo=None):
        if memo is None:
            memo = {}

        workflow = self.workflow.copy(deep=True, memo=memo)
        input_values = deepcopy_value(value=self.input_values, memo=memo)
        values = {}
        for pipe, value in self.values.items():
            variable_indices = self.workflow.pipe_variable_indices(pipe)
            copied_pipe = workflow.pipe_from_variable_indices(*variable_indices)
            values[copied_pipe] = value

        activated_items = {}
        for item, value in self.activated_items.items():
            if isinstance(item, Variable):
                copied_item = workflow.variable_from_index(self.workflow.variable_indices(item))
            elif isinstance(item, Block):
                copied_item = workflow.blocks[self.workflow.blocks.index(item)]
            elif isinstance(item, Pipe):
                copied_item = workflow.pipes[self.workflow.pipes.index(item)]
            else:
                raise ValueError(f"WorkflowState Copy Error : item {item} cannot be activated")
            activated_items[copied_item] = value
        workflow_state = self.__class__(workflow=workflow, input_values=input_values, activated_items=activated_items,
                                        values=values, start_time=self.start_time, end_time=self.end_time,
                                        output_value=deepcopy_value(value=self.output_value, memo=memo),
                                        log=self.log, name=self.name)
        return workflow_state

    def _data_hash(self):
        progress = int(100 * self.progress)
        workflow = hash(self.workflow)
        output = choose_hash(self.output_value)
        input_values = sum(i * choose_hash(v) for (i, v) in self.input_values.items())
        values = len(self.values) * 7
        return (progress + workflow + output + input_values + values) % 1000000000

    def _data_eq(self, other_object: 'WorkflowState'):
        if not (self.__class__.__name__ == other_object.__class__.__name__
                and self.progress == other_object.progress
                and self.workflow == other_object.workflow
                and self.input_values.keys() == other_object.input_values.keys()
                and self.output_value == other_object.output_value):
            return False

        for index, value in self.input_values.items():
            if value != other_object.input_values[index]:
                return False

        for block, other_block in zip(self.workflow.blocks, other_object.workflow.blocks):
            if self.activated_items[block] != other_object.activated_items[other_block]:
                # Check block progress state
                return False
            variables = block.inputs + block.outputs
            other_variables = other_block.inputs + other_block.outputs
            for variable, other_variable in zip(variables, other_variables):
                if self.activated_items[variable] != other_object.activated_items[other_variable]:
                    # Check variables progress state
                    return False

        for pipe, other_pipe in zip(self.workflow.pipes, other_object.workflow.pipes):
            if self.activated_items[pipe] != other_object.activated_items[other_pipe]:
                # Check pipe progress state
                return False

            if self.activated_items[pipe] and pipe in self.values:
                if self.values[pipe] != other_object.values[other_pipe]:
                    # Check variable values for evaluated ones
                    return False
        return True

    def to_dict(self, use_pointers: bool = True, memo=None, path: str = '#'):
        """
        Transform object into a dict
        """
        if memo is None:
            memo = {}

        if use_pointers:
            workflow_dict = self.workflow.to_dict(path=f'{path}/workflow', memo=memo)
        else:
            workflow_dict = self.workflow.to_dict(use_pointers=False)

        dict_ = self.base_dict()
        dict_.update({'start_time': self.start_time, 'end_time': self.end_time,
                      'log': self.log, "workflow": workflow_dict})
        # Force migrating from dessia_common.workflow
        dict_['object_class'] = 'dessia_common.workflow.core.WorkflowState'

        input_values = {}
        for input_, value in self.input_values.items():
            if use_pointers:
                serialized_v, memo = serialize_with_pointers(value=value, memo=memo,
                                                             path=f"{path}/input_values/{input_}")
            else:
                serialized_v = serialize(value)
            input_values[str(input_)] = serialized_v

        dict_['input_values'] = input_values

        # Output value: priority for reference before values
        if self.output_value is not None:
            if use_pointers:
                serialized_output_value, memo = serialize_with_pointers(self.output_value, memo=memo,
                                                                        path=f'{path}/output_value')
            else:
                serialized_output_value = serialize(self.output_value)

            dict_.update({'output_value': serialized_output_value,
                          'output_value_type': recursive_type(self.output_value)})

        # Values
        values = {}
        for pipe, value in self.values.items():
            pipe_index = self.workflow.pipes.index(pipe)
            if use_pointers:
                try:
                    serialized_value, memo = serialize_with_pointers(value=value, memo=memo,
                                                                     path=f"{path}/values/{pipe_index}")
                    values[str(pipe_index)] = serialized_value
                except SerializationError:
                    warnings.warn(f"unable to serialize {value}, dropping it from workflow state/run values",
                                  SerializationWarning)
            else:
                values[str(pipe_index)] = serialize(value)
        dict_['values'] = values

        # In the future comment these below and rely only on activated items
        dict_['evaluated_blocks_indices'] = [i for i, b in enumerate(self.workflow.blocks)
                                             if b in self.activated_items and self.activated_items[b]]

        dict_['evaluated_pipes_indices'] = [i for i, p in enumerate(self.workflow.pipes)
                                            if p in self.activated_items and self.activated_items[p]]

        dict_['evaluated_variables_indices'] = [self.workflow.variable_indices(v) for v in self.workflow.variables
                                                if v in self.activated_items and self.activated_items[v]]

        # Uncomment when refs are handled as dict keys
        # activated_items = {}
        # for key, activated in self.activated_items.items():
        #     s_key, memo = serialize_with_pointers(key, memo=memo, path=f'{path}/activated_items/{key}')
        #     print('s_key', s_key)
        #     activated_items[s_key] = activated
        return dict_

    def state_display(self):
        """
        Compute display
        TODO This doesn't compute display at all. It probably was the reason of display failure. Copy/Paste problem ?
        """
        memo = {}

        workflow_dict = self.workflow.to_dict(path='#/workflow', memo=memo)

        dict_ = self.base_dict()
        # Force migrating from dessia_common.workflow
        dict_['object_class'] = 'dessia_common.workflow.core.WorkflowState'

        dict_['workflow'] = workflow_dict

        dict_['filled_inputs'] = list(sorted(self.input_values.keys()))

        # Output value: priority for reference before values
        if self.output_value is not None:
            serialized_output_value, memo = serialize_with_pointers(self.output_value, memo=memo, path='#/output_value')
            dict_['output_value'] = serialized_output_value

        dict_['evaluated_blocks_indices'] = [i for i, b in enumerate(self.workflow.blocks)
                                             if b in self.activated_items and self.activated_items[b]]

        dict_['evaluated_pipes_indices'] = [i for i, p in enumerate(self.workflow.pipes)
                                            if p in self.activated_items and self.activated_items[p]]

        dict_['evaluated_variables_indices'] = [self.workflow.variable_indices(v) for v in self.workflow.variables
                                                if v in self.activated_items and self.activated_items[v]]

        dict_.update({'start_time': self.start_time, 'end_time': self.end_time, 'log': self.log})
        return dict_

    @classmethod
    def dict_to_object(cls, dict_: JsonSerializable, force_generic: bool = False,
                       global_dict=None, pointers_memo: Dict[str, Any] = None, path: str = '#') -> 'WorkflowState':

        if pointers_memo is None or global_dict is None:
            global_dict, pointers_memo = update_pointers_data(global_dict=global_dict, current_dict=dict_,
                                                              pointers_memo=pointers_memo)

        workflow = Workflow.dict_to_object(dict_=dict_['workflow'], global_dict=global_dict,
                                           pointers_memo=pointers_memo, path=f"{path}/workflow")
        if 'output_value' in dict_:
            value = dict_['output_value']
            output_value = deserialize(value, global_dict=global_dict,
                                       pointers_memo=pointers_memo, path=f'{path}/output_value')
        else:
            output_value = None

        values = {}
        if 'values' in dict_:
            for i, value in dict_['values'].items():
                values[workflow.pipes[int(i)]] = deserialize(value, global_dict=global_dict,
                                                             pointers_memo=pointers_memo, path=f'{path}/values/{i}')

        input_values = {int(i): deserialize(v, global_dict=global_dict, pointers_memo=pointers_memo,
                                            path=f"{path}/input_values/{i}") for i, v in dict_['input_values'].items()}

        activated_items = {b: i in dict_['evaluated_blocks_indices'] for i, b in enumerate(workflow.blocks)}
        activated_items.update({p: i in dict_['evaluated_pipes_indices'] for i, p in enumerate(workflow.pipes)})

        var_indices = []
        for variable_indices in dict_['evaluated_variables_indices']:
            if is_sequence(variable_indices):
                var_indices.append(tuple(variable_indices))  # json serialisation loses tuples
            else:
                var_indices.append(variable_indices)
        activated_items.update({v: workflow.variable_indices(v) in var_indices for v in workflow.variables})

        return cls(workflow=workflow, input_values=input_values, activated_items=activated_items,
                   values=values, start_time=dict_['start_time'], end_time=dict_['end_time'],
                   output_value=output_value, log=dict_['log'], name=dict_['name'])

    def add_input_value(self, input_index: int, value):
        """
        Add a value for given input
        """
        self._activate_input(input_=self.workflow.inputs[input_index], value=value)

    def add_several_input_values(self, indices: List[int], values):
        """
        Add several values for given inputs
        """
        for index in indices:
            input_ = self.workflow.inputs[index]
            if index not in values:
                if self.activated_items[input_] and index in self.input_values:
                    value = self.input_values[index]
                else:
                    msg = f"Value {input_.name} of index {index} in inputs has no value"
                    if isinstance(input_, TypedVariable):
                        msg += f": should be instance of {input_.type_}"
                    raise ValueError(msg)
            else:
                value = values[index]
            self.add_input_value(input_index=index, value=value)

    def add_block_input_values(self, block_index: int, values):
        """
        Add inputs values for given block
        """
        values = {int(k): v for k, v in values.items()}  # serialisation set keys as strings
        indices = self.workflow.block_inputs_global_indices(block_index)
        self.add_several_input_values(indices=indices, values=values)

    def display_settings(self) -> List[DisplaySetting]:
        """
        Computes the displays settings of the objects
        """
        display_settings = [DisplaySetting('workflow-state', 'workflow_state', 'state_display', None)]

        # Displayable blocks
        display_settings.extend(self.workflow.blocks_display_settings)
        return display_settings

    def _display_from_selector(self, selector: str, **kwargs) -> DisplayObject:
        """
        Generate the display from the selector
        """
        # TODO THIS IS A TEMPORARY DIRTY HOTFIX OVERWRITE.
        #  WE SHOULD IMPLEMENT A WAY TO GET RID OF REFERENCE PATH WITH URLS
        track = ""
        refpath = kwargs.get("reference_path", "")
        if selector in ["documentation", "workflow"]:
            return self.workflow._display_from_selector(selector)

        if selector == "workflow-state":
            return DessiaObject._display_from_selector(self, selector)

        # Displays for blocks (getting reference path from block_display return)
        display_setting = self._display_settings_from_selector(selector)
        try:
            # Specific hotfix : we propagate reference_path through block_display method
            display_object, refpath = attrmethod_getter(self, display_setting.method)(**display_setting.arguments)
            data = display_object.data
        except:
            data = None
            track = tb.format_exc()

        if display_setting.serialize_data:
            data = serialize(data)
        return DisplayObject(type_=display_setting.type, data=data, reference_path=refpath, traceback=track)

    def block_display(self, block_index: int):
        """
        Computes the display of associated block to use integrate it in the workflow run displays
        """
        self.activate_inputs()
        block = self.workflow.blocks[block_index]

        selector = self.workflow.block_selectors[block]
        branch = self.workflow.branch_by_display_selector[selector]
        evaluated_blocks = self.evaluate_branch(branch)

        reference_path = ""
        for i, input_ in enumerate(block.inputs):
            incoming_pipe = self.workflow.variable_input_pipe(input_)
            if i == block._displayable_input:
                reference_path = f'values/{self.workflow.pipes.index(incoming_pipe)}'

        if block not in evaluated_blocks:
            msg = f"Could not reach block at index {block_index}." \
                  f"Has the workflow been run far enough to evaluate this block ?"
            raise WorkflowError(msg)
        return evaluated_blocks[block][0], reference_path  # Only one output to an Export Block

    @property
    def progress(self):
        """
        Return the current progress, a float between 0. (nothing has been evaluated),
        to 1. (every computational block evaluated)
        """
        evaluated_blocks = [self.activated_items[b] for b in self.workflow.runtime_blocks]
        progress = sum(evaluated_blocks) / len(evaluated_blocks)
        if progress == 1 and self.end_time is None:
            self.end_time = time.time()
        return progress

    def block_evaluation(self, block_index: int, progress_callback=lambda x: None) -> bool:
        """
        Select a block to evaluate
        """
        block = self.workflow.blocks[block_index]
        self.activate_inputs()
        if block in self._activable_blocks():
            self._evaluate_block(block)
            progress_callback(self.progress)
            return True
        return False

    def evaluate_next_block(self, progress_callback=lambda x: None) -> Optional[Block]:
        """
        Evaluate a block
        """
        self.activate_inputs()
        blocks = self._activable_blocks()
        if blocks:
            block = blocks[0]
            self._evaluate_block(block)
            progress_callback(self.progress)
            return block
        return None

    def continue_run(self, progress_callback=lambda x: None, export: bool = False):
        """
        Evaluate all possible blocks
        """
        self.activate_inputs()

        evaluated_blocks = []
        something_activated = True
        while something_activated:
            something_activated = False
            blocks = [b for b in self.workflow.runtime_blocks if b in self._activable_blocks()]
            for block in blocks:
                evaluated_blocks.append(block)
                self._evaluate_block(block)
                if not export:
                    progress_callback(self.progress)
                something_activated = True
        return evaluated_blocks

    def evaluate_branch(self, blocks: List[Block]):
        """
        Evaluate all blocks of a branch, automatically finding the first executable ones
        """
        self.activate_inputs()

        if not any((b in self._activable_blocks() for b in blocks)):
            raise WorkflowError("Branch cannot be evaluated because no block has all its inputs activated")

        evaluated_blocks = {}
        i = 0
        while len(evaluated_blocks) != len(blocks) and i <= len(blocks):
            next_blocks = [b for b in blocks if b in self._activable_blocks() and b not in evaluated_blocks]
            for block in next_blocks:
                output_values = self._evaluate_block(block)
                evaluated_blocks[block] = output_values
            i += 1
        return evaluated_blocks

    def _activate_pipe(self, pipe: Pipe, value):
        """
        Set the pipe value and activate its downstream variable
        """
        self.values[pipe] = value
        self.activated_items[pipe] = True
        self._activate_variable(variable=pipe.output_variable, value=value)

    def _activate_block(self, block: Block, output_values):
        """
        Activate all block outputs
        """
        # Unpacking result of evaluation
        output_items = zip(block.outputs, output_values)
        for output, output_value in output_items:
            self._activate_variable(variable=output, value=output_value)
        self.activated_items[block] = True

    def _activate_variable(self, variable: Variable, value):
        """
        Activate the given variable with its value and propagate activation to its outgoing pipe
        """
        outgoing_pipes = self.workflow.variable_output_pipes(variable)
        if self.workflow.output == variable:
            self.output_value = value
        for outgoing_pipe in outgoing_pipes:
            self._activate_pipe(pipe=outgoing_pipe, value=value)
        self.activated_items[variable] = True

    def _activate_input(self, input_: TypedVariable, value):  # Inputs must always be Typed
        """
        Typecheck, activate the variable and propagate the value to its pipe
        """
        # Type checking
        value_type_check(value, input_.type_)
        input_index = self.workflow.input_index(input_)
        self.input_values[input_index] = value
        self._activate_variable(variable=input_, value=value)
        downstream_pipes = self.workflow.variable_output_pipes(input_)
        for pipe in downstream_pipes:
            self._activate_pipe(pipe=pipe, value=value)

    def _activable_blocks(self):
        """
        Returns a list of all activable blocks, ie blocks that have all inputs ready for evaluation
        """
        return [b for b in self.workflow.blocks if self._block_activable_by_inputs(b)
                and (not self.activated_items[b] or b not in self.workflow.runtime_blocks)]

    def _block_activable_by_inputs(self, block: Block):
        """
        Returns wether a block has all its inputs active and can be activated
        """
        for function_input in block.inputs:
            if not self.activated_items[function_input]:
                return False
        return True

    def _evaluate_block(self, block, progress_callback=lambda x: x, verbose=False):
        """
        Evaluate given block
        """
        if verbose:
            log_line = f"Evaluating block {block.name}"
            self.log += log_line + '\n'
            if verbose:
                print(log_line)

        local_values = {}
        for input_ in block.inputs:
            incoming_pipe = self.workflow.variable_input_pipe(input_)
            if incoming_pipe is None:
                # Input isn't connected, it's a workflow input
                input_index = self.workflow.input_index(input_)
                value = self.input_values[input_index]
            else:
                value = self.values[incoming_pipe]
            self._activate_variable(variable=input_, value=value)
            local_values[input_] = value

        output_values = block.evaluate(local_values)
        self._activate_block(block=block, output_values=output_values)

        # Updating progress
        if progress_callback is not None:
            progress_callback(self.progress)
        return output_values

    def activate_inputs(self, check_all_inputs=False):
        """
        Returns if all inputs are activated
        """
        # Input activation
        for index, variable in enumerate(self.workflow.inputs):
            if index in self.input_values:
                self._activate_input(input_=variable, value=self.input_values[index])
            elif variable in self.workflow.imposed_variable_values:
                self._activate_input(input_=variable, value=self.workflow.imposed_variable_values[variable])
            elif hasattr(variable, 'default_value'):
                self._activate_input(input_=variable, value=variable.default_value)
            elif check_all_inputs:
                msg = f"Value {variable.name} of index {index} in inputs has no value"
                if isinstance(variable, TypedVariable):
                    msg += f": should be instance of {variable.type_}"
                raise ValueError(msg)

    def to_workflow_run(self, name=''):
        """
        If state is complete, returns a WorkflowRun
        """
        if self.progress == 1:
            values = {p: self.values[p] for p in self.workflow.pipes if p in self.values}
            return WorkflowRun(workflow=self.workflow, input_values=self.input_values, output_value=self.output_value,
                               values=values, activated_items=self.activated_items, start_time=self.start_time,
                               end_time=self.end_time, log=self.log, name=name)
        raise ValueError('Workflow not completed')

    def _export_formats(self):
        """
        Reads block to compute available export formats
        """
        export_formats = DessiaObject._export_formats(self)

        # Exportable Blocks
        export_formats.extend(self.workflow.blocks_export_formats)
        return export_formats

    def export_format_from_selector(self, selector):
        for export_format in self.workflow.blocks_export_formats:
            if export_format["selector"] == selector:
                return export_format
        raise ValueError(f"No block defines an export with the selector '{selector}'")

    def export(self, stream: Union[BinaryFile, StringFile], block_index: int):
        """
        Perform export
        """
        block = self.workflow.blocks[block_index]
        selector = self.workflow.block_selectors[block]
<<<<<<< HEAD
        export_format = self.workflow.branch_by_export_format[selector]
        # export_format = block._export_format(block_index)
        branch = self.workflow.branch_by_export_format[export_format['export_name']]
=======
        branch = self.workflow.branch_by_export_format[selector]
>>>>>>> 76cab108
        evaluated_blocks = self.evaluate_branch(branch)
        if block not in evaluated_blocks:
            msg = f"Could not reach block at index {block_index}." \
                  f"Has the workflow been ran far enough to evaluate this block ?"
            raise WorkflowError(msg)
        export_stream = evaluated_blocks[block][0]  # Only one output to an Export Block
        if isinstance(stream, StringFile):
            stream.write(export_stream.getvalue())
        if isinstance(stream, BinaryFile):
            stream.write(export_stream.getbuffer())
        stream.filename = export_stream.filename
        return export_stream


class WorkflowRun(WorkflowState):
    _standalone_in_db = True
    _allowed_methods = ['run_again']
    _eq_is_data_eq = True
    _jsonschema = {
        "definitions": {}, "$schema": "http://json-schema.org/draft-07/schema#", "type": "object",
        "standalone_in_db": True, "title": "WorkflowRun Base Schema", "required": [],
        "python_typing": 'dessia_common.workflow.WorkflowRun', "classes": ["dessia_common.workflow.core.WorkflowRun"],
        "properties": {
            "workflow": {"type": "object", "title": "Workflow", "python_typing": "dessia_common.workflow.Workflow",
                         "classes": ["dessia_common.workflow.Workflow"], "order": 0,
                         "editable": False, "description": "Workflow"},
            'output_value': {"type": "object", "classes": "Any", "title": "Values",
                             "description": "Input and output values", "editable": False,
                             "order": 1, "python_typing": "Any"},
            'input_values': {
                'type': 'object', 'order': 2, 'editable': False,
                'title': 'Input Values', "python_typing": "Dict[str, Any]",
                'patternProperties': {
                    '.*': {'type': "object", 'classes': 'Any'}
                }
            },
            'start_time': {"type": "number", "title": "Start Time", "editable": False, "python_typing": "builtins.int",
                           "description": "Start time of simulation", "order": 4},
            'end_time': {"type": "number", "title": "End Time", "editable": False, "python_typing": "builtins.int",
                         "description": "End time of simulation", "order": 5},
            'log': {"type": "string", "title": "Log", "editable": False, 'python_typing': 'builtins.str',
                    "description": "Log", "order": 6},
            "name": {'type': 'string', 'title': 'Name', 'editable': True, 'order': 7,
                     'default_value': '', 'python_typing': 'builtins.str'}
        }
    }

    def __init__(self, workflow: Workflow, input_values, output_value, values,
                 activated_items: Dict[Union[Pipe, Block, Variable], bool],
                 start_time: float, end_time: float = None, log: str = "", name: str = ""):
        if end_time is None:
            end_time = time.time()
        self.end_time = end_time
        self.execution_time = end_time - start_time
        filtered_values = {p: v for p, v in values.items() if is_serializable(v) and p.memorize}
        filtered_input_values = {k: v for k, v in input_values.items() if is_serializable(v)}
        WorkflowState.__init__(self, workflow=workflow, input_values=filtered_input_values,
                               activated_items=activated_items, values=filtered_values, start_time=start_time,
                               output_value=output_value, log=log, name=name)

    def to_dict(self, use_pointers: bool = True, memo=None, path: str = '#'):
        """
        Adds variable values to super WorkflowState dict
        """
        if memo is None:
            memo = {}  # To make sure we have the good ref for next steps
        dict_ = WorkflowState.to_dict(self, use_pointers=use_pointers, memo=memo, path=path)

        # To force migrating from dessia_common.workflow
        dict_['object_class'] = 'dessia_common.workflow.core.WorkflowRun'
        return dict_

    def _get_from_path(self, path: str):
        """
        Extracts subobject at given path. Tries the generic function, then applies specific cases if it fails.
        Returns found object
        """
        try:
            return DessiaObject._get_from_path(self, path)
        except ExtractionError:
            segments = path.split("/")
            first_segment = segments[1]
            if first_segment == "values" and len(segments) >= 3:
                pipe_index = int(segments[2])
                pipe = self.workflow.pipes[pipe_index]
                value = self.values[pipe]
                if len(segments) > 3:
                    return DessiaObject._get_from_path(value, f"#/{'/'.join(segments[3:])}")
                return value
        raise NotImplementedError(f"WorkflowRun : Specific object from path method is not defined for path '{path}'")

    def dict_to_arguments(self, dict_: JsonSerializable, method: str):
        if method in self._allowed_methods:
            return self.workflow.dict_to_arguments(dict_=dict_, method='run')
        raise NotImplementedError(f"Method {method} not in WorkflowRun allowed methods")

    def display_settings(self) -> List[DisplaySetting]:
        """
        Computes WorkflowRun display settings by getting WorkflowState ones and instering Workflow display settings
        """
        workflow_settings = self.workflow.display_settings()
        display_settings = WorkflowState.display_settings(self)
        # TODO : Temporary removing workflow state. We could activate it again when display tree is available
        display_settings.pop(0)
        return workflow_settings + display_settings

    def _export_formats(self):
        return self.workflow.blocks_export_formats

    def method_dict(self, method_name: str = None, method_jsonschema: Any = None):
        if method_name is not None and method_name == 'run_again' and method_jsonschema is not None:
            dict_ = serialize_dict(self.input_values)
            for property_, value in method_jsonschema['properties'].items():
                if property_ in dict_ and 'object_id' in value and 'object_class' in value:
                    # TODO : Check. this is probably useless as we are not dealing with default values here
                    dict_[property_] = value
            return dict_
        # TODO Check this result. Might raise an error
        return DessiaObject.method_dict(self, method_name=method_name, method_jsonschema=method_jsonschema)

    def run_again(self, input_values, progress_callback=None, name=None):
        """
        Execute workflow again with given inputs
        """
        return self.workflow.run(input_values=input_values, verbose=False,
                                 progress_callback=progress_callback, name=name)

    @property
    def _method_jsonschemas(self):
        # TODO This is outdated now that WorkflowRun inherits from WorkflowState and has already broke once.
        #  We should outsource the "run" jsonschema computation from workflow in order to mutualize it with run_again,
        #  and have WorkflowRun have its inheritances from WorkflowState _method_jsonschema method
        workflow_jsonschemas = self.workflow._method_jsonschemas
        jsonschemas = {"run_again": workflow_jsonschemas.pop('run')}
        jsonschemas['run_again']['classes'] = ["dessia_common.workflow.WorkflowRun"]
        return jsonschemas


def initialize_workflow(dict_, global_dict, pointers_memo) -> Workflow:
    blocks = [deserialize(serialized_element=d, global_dict=global_dict, pointers_memo=pointers_memo)
              for d in dict_["blocks"]]
    if 'nonblock_variables' in dict_:
        nonblock_variables = [deserialize(serialized_element=d, global_dict=global_dict, pointers_memo=pointers_memo)
                              for d in dict_['nonblock_variables']]
    else:
        nonblock_variables = []

    connected_nbvs = {v: False for v in nonblock_variables}

    pipes = deserialize_pipes(pipes_dict=dict_['pipes'], blocks=blocks, nonblock_variables=nonblock_variables,
                              connected_nbvs=connected_nbvs)

    if dict_['output'] is not None:
        output = blocks[dict_['output'][0]].outputs[dict_['output'][2]]
    else:
        output = None
    return Workflow(blocks=blocks, pipes=pipes, output=output,
                    detached_variables=[v for v, is_connected in connected_nbvs.items() if not is_connected])


def deserialize_pipes(pipes_dict, blocks, nonblock_variables, connected_nbvs):
    pipes = []
    for source, target in pipes_dict:
        if isinstance(source, int):
            variable1 = nonblock_variables[source]
            connected_nbvs[variable1] = True
        else:
            ib1, _, ip1 = source
            variable1 = blocks[ib1].outputs[ip1]

        if isinstance(target, int):
            variable2 = nonblock_variables[target]
            connected_nbvs[variable2] = True
        else:
            ib2, _, ip2 = target
            variable2 = blocks[ib2].inputs[ip2]

        pipes.append(Pipe(variable1, variable2))
    return pipes


def value_type_check(value, type_):
    try:  # TODO: Subscripted generics cannot be used...
        if not isinstance(value, type_):
            return False
    except TypeError:
        pass
    return True<|MERGE_RESOLUTION|>--- conflicted
+++ resolved
@@ -389,16 +389,6 @@
 
         self.block_selectors = {}
         for i, block in enumerate(self.blocks):
-<<<<<<< HEAD
-            if block in self.display_blocks + self.export_blocks:
-                name = block.name
-                if not name:
-                    name = block.type_
-                selector = f"{name} ({i})"
-                self.block_selectors[block] = selector
-            else:
-                self.block_selectors[block] = None
-=======
             name = block.name
             if not name:
                 if block in self.display_blocks:
@@ -408,7 +398,6 @@
                 else:
                     name = "Block"
             self.block_selectors[block] = f"{name} ({i})"
->>>>>>> 76cab108
 
         self.branch_by_display_selector = self.branch_by_selector(self.display_blocks)
         self.branch_by_export_format = self.branch_by_selector(self.export_blocks)
@@ -615,33 +604,6 @@
                 format_["selector"] = self.block_selectors[block]
                 export_formats.append(format_)
         return export_formats
-<<<<<<< HEAD
-
-    @property
-    def display_branches(self):
-        """
-        Return the corresponding branch to each display selector
-        """
-        selector_branches = {}
-        for display_block in self.display_blocks:
-            branch = self.secondary_branch_blocks(display_block)
-            selector = self.block_selectors[display_block]
-            selector_branches[selector] = branch
-        return selector_branches
-
-    @property
-    def export_branches(self):
-        """
-        Return the corresponding branch to each export format
-        """
-        format_branches = {}
-        for export_block in self.export_blocks:
-            branch = self.secondary_branch_blocks(export_block)
-            selector = self.block_selectors[export_block]
-            format_branches[selector] = branch
-        return format_branches
-=======
->>>>>>> 76cab108
 
     def _export_formats(self):
         """
@@ -2082,13 +2044,7 @@
         """
         block = self.workflow.blocks[block_index]
         selector = self.workflow.block_selectors[block]
-<<<<<<< HEAD
-        export_format = self.workflow.branch_by_export_format[selector]
-        # export_format = block._export_format(block_index)
-        branch = self.workflow.branch_by_export_format[export_format['export_name']]
-=======
         branch = self.workflow.branch_by_export_format[selector]
->>>>>>> 76cab108
         evaluated_blocks = self.evaluate_branch(branch)
         if block not in evaluated_blocks:
             msg = f"Could not reach block at index {block_index}." \
