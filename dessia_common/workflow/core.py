--- conflicted
+++ resolved
@@ -10,11 +10,7 @@
 import webbrowser
 from functools import cached_property
 import io
-<<<<<<< HEAD
-from typing import List, Union, Type, Any, Dict, Tuple, Optional, TypeVar
-=======
-from typing import List, Union, Type, Any, Dict, Tuple, Optional, get_args
->>>>>>> bb0c1400
+from typing import List, Union, Type, Any, Dict, Tuple, Optional, TypeVar, get_args
 from copy import deepcopy
 import warnings
 import networkx as nx
@@ -23,14 +19,10 @@
 from dessia_common.graph import get_column_by_node
 from dessia_common.templates import workflow_template
 from dessia_common.core import DessiaObject
-from dessia_common.schemas.core import get_schema, FAILED_ATTRIBUTE_PARSING, EMPTY_PARSED_ATTRIBUTE, serialize_typing
-
-<<<<<<< HEAD
-from dessia_common.utils.types import deserialize_typing, recursive_type, typematch, is_sequence
-=======
-from dessia_common.utils.types import (serialize_typing, deserialize_typing, recursive_type,
-                                       typematch, is_typing, is_dessia_file)
->>>>>>> bb0c1400
+from dessia_common.schemas.core import get_schema, FAILED_ATTRIBUTE_PARSING, EMPTY_PARSED_ATTRIBUTE, serialize_typing,\
+    is_typing
+
+from dessia_common.utils.types import deserialize_typing, recursive_type, typematch, is_sequence, is_dessia_file
 from dessia_common.utils.copy import deepcopy_value
 from dessia_common.utils.diff import choose_hash
 from dessia_common.utils.helpers import prettyname
@@ -44,11 +36,7 @@
 from dessia_common.warnings import SerializationWarning
 from dessia_common.exports import ExportFormat
 from dessia_common.serialization import deserialize, serialize_with_pointers, serialize, update_pointers_data, \
-<<<<<<< HEAD
-    serialize_dict, is_serializable, deserialize_argument
-=======
-    serialize_dict  # , is_serializable
->>>>>>> bb0c1400
+    serialize_dict, deserialize_argument
 
 from dessia_common.workflow.utils import ToScriptElement
 
