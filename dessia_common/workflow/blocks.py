#!/usr/bin/env python3
# -*- coding: utf-8 -*-
""" Module to define Blocks for workflows. """

import inspect
import warnings
from zipfile import ZipFile
from typing import List, Type, Any, Dict, Tuple, get_type_hints, TypeVar, Optional
import itertools
from dessia_common.core import DessiaFilter, FiltersList, type_from_annotation, DessiaObject
from dessia_common.schemas.core import split_argspecs, parse_docstring, EMPTY_PARSED_ATTRIBUTE
from dessia_common.displays import DisplaySetting, DisplayObject
from dessia_common.errors import UntypedArgumentError
from dessia_common.typings import (JsonSerializable, MethodType, ClassMethodType, AttributeType, ViewType, CadViewType,
                                   PlotDataType, MarkdownType)
from dessia_common.files import StringFile, BinaryFile, generate_archive
from dessia_common.utils.helpers import concatenate, full_classname
from dessia_common.breakdown import attrmethod_getter, get_in_object_from_path
from dessia_common.exports import ExportFormat
from dessia_common.workflow.core import Block, Variable, Workflow
from dessia_common.workflow.utils import ToScriptElement

T = TypeVar("T")


def set_inputs_from_function(method, inputs=None):
    """ Inspect given method argspecs and sets block inputs from it. """
    if inputs is None:
        inputs = []
    args_specs = inspect.getfullargspec(method)
    nargs, ndefault_args = split_argspecs(args_specs)

    for iarg, argument in enumerate(args_specs.args):
        if argument not in ["self", "cls", "progress_callback"]:
            try:
                annotations = get_type_hints(method)
                type_ = type_from_annotation(annotations[argument], module=method.__module__)
            except KeyError as error:
                raise UntypedArgumentError(f"Argument {argument} of method/function {method.__name__} has no typing")\
                    from error
            if iarg > nargs - ndefault_args:
                default = args_specs.defaults[ndefault_args - nargs + iarg - 1]
                inputs.append(Variable(type_=type_, default_value=default, name=argument))
            else:
                inputs.append(Variable(type_=type_, name=argument))
    return inputs


def output_from_function(function, name: str = "result output"):
    """ Inspect given function argspecs and compute block output from it. """
    annotations = get_type_hints(function)
<<<<<<< HEAD
    if 'return' in annotations:
        type_ = type_from_annotation(annotations['return'], function.__module__)
        return Variable(type_=type_, name=name)
=======
    if "return" in annotations:
        type_ = type_from_annotation(annotations["return"], function.__module__)
        return TypedVariable(type_=type_, name=name)
>>>>>>> d00d305f
    return Variable(name=name)


def set_block_variable_names_from_dict(func):
    """ Inspect function arguments to compute black variable names. """
    def func_wrapper(cls, dict_):
        obj = func(cls, dict_)
        if "input_names" in dict_:
            for input_name, input_ in zip(dict_["input_names"], obj.inputs):
                input_.name = input_name
        if "output_names" in dict_:
            output_items = zip(dict_["output_names"], obj.outputs)
            for output_name, output_ in output_items:
                output_.name = output_name
        return obj
    return func_wrapper


class BlockError(Exception):
    """ Specific BlockError Exception. """


class InstantiateModel(Block):
    """
    Instantiate given class during workflow execution.

    :param model_class: Class to instantiate.
    :param name: Name of the block.
    :param position: Position of the block in canvas.
    """

    def __init__(self, model_class: Type, name: str = "", position: Tuple[float, float] = None):
        self.model_class = model_class
        inputs = []
        inputs = set_inputs_from_function(self.model_class.__init__, inputs)
        outputs = [TypedVariable(type_=self.model_class, name="Model")]
        Block.__init__(self, inputs, outputs, name=name, position=position)

    def equivalent_hash(self):
        """ Custom hash function. Related to 'equivalent' method. """
        return len(self.model_class.__name__)

    def equivalent(self, other):
        """ Return whether the block is equivalent to the other given or not. """
        classname = self.model_class.__class__.__name__
        other_classname = other.model_class.__class__.__name__
        return Block.equivalent(self, other) and classname == other_classname

    def evaluate(self, values, **kwargs):
        """ Instantiate a model of given class with arguments that are in values. """
        arguments = {var.name: values[var] for var in self.inputs}
        return [self.model_class(**arguments)]

    def package_mix(self):
        """ Add block contribution to workflow's package_mix. """
        return {self.model_class.__module__.split(".")[0]: 1}

    def _docstring(self):
        """ Parse given class' docstring. """
        docstring = self.model_class.__doc__
        annotations = get_type_hints(self.model_class.__init__)
        parsed_docstring = parse_docstring(docstring=docstring, annotations=annotations)
        parsed_attributes = parsed_docstring["attributes"]
        block_docstring = {i: parsed_attributes[i.name] if i.name in parsed_attributes
                           else EMPTY_PARSED_ATTRIBUTE for i in self.inputs}
        return block_docstring

    def _to_script(self, _) -> ToScriptElement:
        """ Write block config into a chunk of script. """
        script = f"InstantiateModel(model_class=" \
                 f"{self.model_class.__name__}, {self.base_script()})"
        imports = [full_classname(object_=self.model_class, compute_for="class"), self.full_classname]
        return ToScriptElement(declaration=script, imports=imports)


class ClassMethod(Block):
    """
    Run given class method during workflow execution. Handle static method as well.

    :param method_type: Denotes the class and method to run.
    :param name: Name of the block.
    :param position: Position of the block in canvas.
    """

    _non_serializable_attributes = ["method"]

    def __init__(self, method_type: ClassMethodType[Type], name: str = "", position: Tuple[float, float] = None):
        self.method_type = method_type
        inputs = []

        self.method = method_type.get_method()
        inputs = set_inputs_from_function(self.method, inputs)

        self.argument_names = [i.name for i in inputs]

        output = output_from_function(function=self.method, name="Return")
        Block.__init__(self, inputs, [output], name=name, position=position)

    def equivalent_hash(self):
        """ Custom hash function. Related to 'equivalent' method. """
        classname = self.method_type.class_.__name__
        return len(classname) + 7 * len(self.method_type.name)

    def equivalent(self, other: 'ClassMethod'):
        """ Return whether the block is equivalent to the other given or not. """
        classname = self.method_type.class_.__name__
        other_classname = other.method_type.class_.__name__
        same_class = classname == other_classname
        same_method = self.method_type.name == other.method_type.name
        return Block.equivalent(self, other) and same_class and same_method

    def evaluate(self, values, **kwargs):
        """ Run given classmethod with arguments that are in values. """
        arguments = {arg_name: values[var] for arg_name, var in zip(self.argument_names, self.inputs) if var in values}
        return [self.method(**arguments)]

    def _docstring(self):
        """ Parse given method's docstring. """
        docstring = self.method.__doc__
        annotations = get_type_hints(self.method)
        parsed_docstring = parse_docstring(docstring=docstring, annotations=annotations)
        parsed_attributes = parsed_docstring["attributes"]
        block_docstring = {i: parsed_attributes[i.name] if i.name in parsed_attributes
                           else EMPTY_PARSED_ATTRIBUTE for i in self.inputs}
        return block_docstring

    def _to_script(self, _) -> ToScriptElement:
        """ Write block config into a chunk of script. """
        script = f"ClassMethod(method_type=ClassMethodType(" \
                 f"{self.method_type.class_.__name__}, '{self.method_type.name}')" \
                 f", {self.base_script()})"

        imports = [full_classname(object_=self.method_type, compute_for="instance"),
                   full_classname(object_=self.method_type.class_, compute_for="class"),
                   self.full_classname]
        return ToScriptElement(declaration=script, imports=imports)

    @classmethod
    def dict_to_object(cls, dict_: JsonSerializable, **kwargs):
        """ Backward compatibility for old versions of blocks. """
        # Backward compatibility dessia_common < 0.14.0
        if "object_class" not in dict_["method_type"]:
            dict_["method_type"]["object_class"] = "dessia_common.typings.ClassMethodType"
        kwargs["force_generic"] = True
        return super().dict_to_object(dict_=dict_, **kwargs)


class ModelMethod(Block):
    """
    Run given method during workflow execution.

    :param method_type: Denotes the class and method to run.
    :param name: Name of the block.
    :param position: Position of the block in canvas.
    """

    _non_serializable_attributes = ["method"]

    def __init__(self, method_type: MethodType[Type], name: str = "", position: Tuple[float, float] = None):
        self.method_type = method_type
        inputs = [TypedVariable(type_=method_type.class_, name="Model")]
        self.method = method_type.get_method()
        inputs = set_inputs_from_function(self.method, inputs)

        # Storing argument names
        self.argument_names = [i.name for i in inputs[1:]]

        return_output = output_from_function(function=self.method, name="Return")
        model_output = TypedVariable(type_=method_type.class_, name="Model")
        outputs = [return_output, model_output]

        if name == "":
            name = f"Model method: {method_type.name}"
        Block.__init__(self, inputs, outputs, name=name, position=position)

    def equivalent_hash(self):
        """ Custom hash function. Related to 'equivalent' method. """
        classname = self.method_type.class_.__name__
        return len(classname) + 7 * len(self.method_type.name)

    def equivalent(self, other: 'ModelMethod'):
        """ Return whether the block is equivalent to the other given or not. """
        classname = self.method_type.class_.__name__
        other_classname = other.method_type.class_.__name__
        same_model = classname == other_classname
        same_method = self.method_type.name == other.method_type.name
        return Block.equivalent(self, other) and same_model and same_method

    def evaluate(self, values, progress_callback=lambda x: None, **kwargs):
        """ Run given method with arguments that are in values. """
        arguments = {n: values[v] for n, v in zip(self.argument_names, self.inputs[1:]) if v in values}
        method = getattr(values[self.inputs[0]], self.method_type.name)
        try:
            # Trying to inject progress callback to method
            result = method(progress_callback=progress_callback, **arguments)
        except TypeError:
            result = method(**arguments)

        return [result, values[self.inputs[0]]]

    def package_mix(self):
        """ Add block contribution to workflow's package_mix. """
        return {self.method_type.class_.__module__.split(".")[0]: 1}

    def _docstring(self):
        """ Parse given method's docstring. """
        docstring = self.method.__doc__
        annotations = get_type_hints(self.method)
        parsed_docstring = parse_docstring(docstring=docstring, annotations=annotations)
        parsed_attributes = parsed_docstring["attributes"]
        block_docstring = {i: parsed_attributes[i.name] if i.name in parsed_attributes
                           else EMPTY_PARSED_ATTRIBUTE for i in self.inputs}
        return block_docstring

    def _to_script(self, _) -> ToScriptElement:
        """ Write block config into a chunk of script. """
        script = f"ModelMethod(method_type=MethodType(" \
                 f"{self.method_type.class_.__name__}, '{self.method_type.name}')" \
                 f", {self.base_script()})"

        imports = [full_classname(object_=self.method_type, compute_for="instance"),
                   full_classname(object_=self.method_type.class_, compute_for="class"),
                   self.full_classname]
        return ToScriptElement(declaration=script, imports=imports)

    @classmethod
    def dict_to_object(cls, dict_: JsonSerializable, **kwargs):
        """ Backward compatibility for old versions of blocks. """
        # Backward compatibility dessia_common < 0.14.0
        if "object_class" not in dict_["method_type"]:
            dict_["method_type"]["object_class"] = "dessia_common.typings.MethodType"
        kwargs["force_generic"] = True
        return super().dict_to_object(dict_=dict_, **kwargs)


class Sequence(Block):
    """
    Concatenate n inputs into a sequence.

    :param number_arguments: Number of inputs to be concatenated.
    :param name: Block name.
    :param position: Position in canvas.
    """

    def __init__(self, number_arguments: int, name: str = "", position: Tuple[float, float] = None):
        self.number_arguments = number_arguments
        inputs = [Variable(name=f"Sequence element {i}") for i in range(self.number_arguments)]
        outputs = [TypedVariable(type_=List[T], name="Sequence")]
        Block.__init__(self, inputs, outputs, name=name, position=position)

    def equivalent_hash(self):
        """ Custom hash function. Related to 'equivalent' method. """
        return self.number_arguments

    def equivalent(self, other):
        """ Return whether the block is equivalent to the other given or not. """
        return Block.equivalent(self, other) and self.number_arguments == other.number_arguments

    def evaluate(self, values, **kwargs):
        """ Pack values into a sequence. """
        return [[values[var] for var in self.inputs]]

    def _to_script(self, _) -> ToScriptElement:
        """ Write block config into a chunk of script. """
        script = f"Sequence(number_arguments={len(self.inputs)}, {self.base_script()})"
        return ToScriptElement(declaration=script, imports=[self.full_classname])


class Concatenate(Block):
    """
    Concatenate the n inputs.

    :param number_arguments: Number of input to, concatenate.
    :param name: Name of the block.
    :param position: Position of the block in canvas.
    """

    def __init__(self, number_arguments: int = 2, name: str = "", position: Tuple[float, float] = None):
        self.number_arguments = number_arguments
        inputs = [Variable(name=f"Sequence element {i}") for i in range(self.number_arguments)]
        outputs = [TypedVariable(type_=List[T], name="Sequence")]
        Block.__init__(self, inputs, outputs, name=name, position=position)

    def equivalent_hash(self):
        """ Custom hash function. Related to 'equivalent' method. """
        return self.number_arguments

    def equivalent(self, other):
        """ Return whether the block is equivalent to the other given or not. """
        return Block.equivalent(self, other) and self.number_arguments == other.number_arguments

    def evaluate(self, values: Dict[Variable, Any], **kwargs):
        """ Concatenate elements that are in values. """
        list_values = list(values.values())
        return [concatenate(list_values)]

    def _to_script(self, _) -> ToScriptElement:
        """ Write block config into a chunk of script. """
        script = f"Concatenate(number_arguments={len(self.inputs)}, {self.base_script()})"
        return ToScriptElement(declaration=script, imports=[self.full_classname])


class WorkflowBlock(Block):
    """
    Wrapper around workflow to put it in a block of another workflow.

    Even if a workflow is a block, it cannot be used directly as it has a different behavior
    than a Block in eq and hash which is problematic to handle in dictionaries for example.

    :param workflow: The WorkflowBlock's workflow
    :param name: Name of the block.
    :param position: Position of the block in canvas.
    """

    def __init__(self, workflow: Workflow, name: str = "", position: Tuple[float, float] = None):
        self.workflow = workflow
        # TODO: configuring port internal connections
        self.input_connections = None
        self.output_connections = None
        inputs = []
        for variable in self.workflow.inputs:
            input_ = variable.copy()
            input_.name = f"{name} - {variable.name}"
            inputs.append(input_)

        outputs = [self.workflow.output.copy()]
        Block.__init__(self, inputs, outputs, name=name, position=position)

    def equivalent_hash(self):
        """ Custom hash function. Related to 'equivalent' method. """
        return hash(self.workflow)

    def equivalent(self, other):
        """ Return whether the block is equivalent to the other given or not. """
        if not Block.equivalent(self, other):
            return False
        return self.workflow == other.workflow

    def evaluate(self, values, **kwargs):
        """ Format sub workflow arguments and run it. """
        arguments = {self.inputs.index(input_): v for input_, v in values.items()}
        workflow_run = self.workflow.run(arguments)
        return [workflow_run.output_value]

    def package_mix(self):
        """ Recursively add block contribution to workflow's package_mix. """
        return self.workflow.package_mix()

    def _docstring(self):
        """ Recursively get docstring of sub workflow. """
        workflow_docstrings = self.workflow._docstring()
        docstring = {}
        for block_docstring in workflow_docstrings:
            for input_ in self.workflow.inputs:
                if block_docstring and input_ in block_docstring:
                    docstring[input_] = block_docstring[input_]
        return docstring

    def _to_script(self, prefix: str) -> ToScriptElement:
        """ Write block config into a chunk of script. """
        prefix = f"{prefix}sub_"
        workflow_script = self.workflow._to_script(prefix)
        script_workflow = f"\n# --- Subworkflow --- \n" \
            f"{workflow_script.declaration}" \
            f"# --- End Subworkflow --- \n"

        script = f"WorkflowBlock(workflow={prefix}workflow, {self.base_script()})"

        imports = workflow_script.imports + [self.full_classname]
        return ToScriptElement(declaration=script, before_declaration=script_workflow, imports=imports)


class ForEach(Block):
    """
    A block to iterate on an input and perform an parallel for (iterations are not dependent).

    :param workflow_block: The WorkflowBlock on which iterate.
    :param iter_input_index: Index of iterable input in worklow_block.inputs
    :param name: Name of the block.
    :param position: Position of the block in canvas.
    """

    def __init__(self, workflow_block: 'WorkflowBlock', iter_input_index: int, name: str = "",
                 position: Tuple[float, float] = None):
        self.workflow_block = workflow_block
        self.iter_input_index = iter_input_index
        self.iter_input = self.workflow_block.inputs[iter_input_index]
        inputs = []
        for i, workflow_input in enumerate(self.workflow_block.inputs):
            if i == iter_input_index:
                variable_name = f"Iterable input: {workflow_input.name}"
                inputs.append(Variable(name=variable_name))
            else:
                input_ = workflow_input.copy()
                input_.name = f"Binding: {input_.name}"
                inputs.append(input_)
        output_variable = Variable(name="Foreach output")
        self.output_connections = None  # TODO: configuring port internal connections
        self.input_connections = None
        Block.__init__(self, inputs, [output_variable], name=name, position=position)

    def equivalent_hash(self):
        """ Custom hash function. Related to 'equivalent' method. """
        wb_hash = int(self.workflow_block.equivalent_hash() % 10e5)
        return wb_hash + self.iter_input_index

    def equivalent(self, other):
        """ Return whether the block is equivalent to the other given or not. """
        input_eq = self.iter_input_index == other.iter_input_index
        wb_eq = self.workflow_block.equivalent(other.workflow_block)
        return Block.equivalent(self, other) and wb_eq and input_eq

    def evaluate(self, values, **kwargs):
        """ Loop on input list and run sub workflow on each. """
        values_workflow = {var2: values[var1] for var1, var2 in zip(self.inputs, self.workflow_block.inputs)}
        output_values = []
        for value in values_workflow[self.iter_input]:
            values_workflow[self.iter_input] = value
            output = self.workflow_block.evaluate(values_workflow)[0]
            output_values.append(output)
        return [output_values]

    def _docstring(self):
        """ Recursively get docstring of sub-workflow. """
        wb_docstring = self.workflow_block._docstring()
        block_docstring = {}
        for input_, workflow_input in zip(self.inputs, self.workflow_block.workflow.inputs):
            block_docstring[input_] = wb_docstring[workflow_input]
        return block_docstring

    def _to_script(self, prefix: str) -> ToScriptElement:
        """ Write block config into a chunk of script. """
        wfblock_script_elements = self.workflow_block._to_script(prefix)
        wfblock_script = f"{wfblock_script_elements.before_declaration}\n" \
                         f"wfblock = {wfblock_script_elements.declaration}"
        foreach_script = f"ForEach(workflow_block=wfblock, iter_input_index={self.iter_input_index}, " \
                         f"{self.base_script()})"

        imports = wfblock_script_elements.imports + [self.full_classname]
        return ToScriptElement(declaration=foreach_script, before_declaration=wfblock_script, imports=imports)


class Unpacker(Block):
    """
    DeMUX block.

    :param indices: List of indices to extract.
    :param name: Name of the block.
    :param position: Position of the block in canvas.
    """

    def __init__(self, indices: List[int], name: str = "", position: Tuple[float, float] = None):
        self.indices = indices
        outputs = [Variable(name=f"Element {i}") for i in indices]
        Block.__init__(self, inputs=[Variable(name="Sequence")], outputs=outputs, name=name, position=position)

    def equivalent(self, other):
        """ Return whether the block is equivalent to the other given or not. """
        return Block.equivalent(self, other) and self.indices == other.indices

    def equivalent_hash(self):
        """ Custom hash function. Related to 'equivalent' method. """
        return len(self.indices)

    def evaluate(self, values, **kwargs):
        """ Unpack input list elements into n outputs. """
        return [values[self.inputs[0]][i] for i in self.indices]

    def _to_script(self, _) -> ToScriptElement:
        """ Write block config into a chunk of script. """
        script = f"Unpacker(indices={self.indices}, {self.base_script()})"
        return ToScriptElement(declaration=script, imports=[self.full_classname])


class Flatten(Block):
    """
    A block to extract the first element of a list and flatten it.

    :param name: Name of the block.
    :param position: Position of the block in canvas.
    """

    def __init__(self, name: str = "", position: Tuple[float, float] = None):
        inputs = [Variable(name="Sequence")]
        outputs = [Variable(name="Flattened sequence")]
        Block.__init__(self, inputs, outputs, name=name, position=position)

    def equivalent_hash(self):
        """ Custom hash function. Related to 'equivalent' method. """
        return 1

    def evaluate(self, values, **kwargs):
        """ Extract the first element of a list and flatten it. """
        output = []
        for value in values[self.inputs[0]]:
            output.extend(value)
        return [output]

    def _to_script(self, _) -> ToScriptElement:
        """ Write block config into a chunk of script. """
        script = f"Flatten({self.base_script()})"
        return ToScriptElement(declaration=script, imports=[self.full_classname])


class Product(Block):
    """ A block to generate the product combinations. """

    def __init__(self, number_list: int, name: str = "", position: Tuple[float, float] = None):
        self.number_list = number_list
        inputs = [Variable(name=f"Sequence {i}") for i in range(self.number_list)]
        output_variable = Variable(name="Product")
        Block.__init__(self, inputs, [output_variable], name=name, position=position)

    def equivalent_hash(self):
        """ Custom hash function. Related to 'equivalent' method. """
        return self.number_list

    def equivalent(self, other):
        """ Return whether the block is equivalent to the other given or not. """
        return Block.equivalent(self, other) and self.number_list == other.number_list

    def evaluate(self, values, **kwargs):
        """ Compute the block: use itertools.product. """
        list_product = [values[var] for var in self.inputs]
        output_value = list(itertools.product(*list_product))
        return [output_value]

    def _to_script(self, _) -> ToScriptElement:
        """ Write block config into a chunk of script. """
        script = f"Product(number_list={self.number_list}, {self.base_script()})"
        return ToScriptElement(declaration=script, imports=[self.full_classname])


class Filter(Block):
    """
    A Block to filter some data according to some filters.

    :param filters: A list of DessiaFilters, each corresponding to a value to filter.
    :param name: Name of the block.
    :param position: Position of the block in canvas.
    """

    def __init__(self, filters: List[DessiaFilter], logical_operator: str = "and", name: str = "",
                 position: Tuple[float, float] = None):
        self.filters = filters
        self.logical_operator = logical_operator
        inputs = [Variable(name="Sequence")]
        outputs = [Variable(name="Filtered sequence")]
        Block.__init__(self, inputs, outputs, name=name, position=position)

    def equivalent(self, other):
        """ Return whether the block is equivalent to the other given or not. """
        return Block.equivalent(self, other) and self.filters == other.filters

    def equivalent_hash(self):
        """ Custom hash function. Related to 'equivalent' method. """
        hashes = [hash(f) for f in self.filters]
        return int(sum(hashes) % 10e5)

    def evaluate(self, values, **kwargs):
        """ Apply given filters to input list. """
        filters_list = FiltersList(self.filters, self.logical_operator)
        return [filters_list.apply(values[self.inputs[0]])]

    def _to_script(self, _) -> ToScriptElement:
        """ Write block config into a chunk of script. """
        filter_variables = [f"DessiaFilter("
                            f"attribute='{f.attribute}', comparison_operator='{f.comparison_operator}', "
                            f"bound={f.bound}, name='{f.name}')" for f in self.filters]
        filters = f"[{','.join(filter_variables)}"
        script = f"Filter(filters={filters}, logical_operator='{self.logical_operator}', {self.base_script()})"

        imports = [DessiaFilter("", "", 0).full_classname, self.full_classname]
        return ToScriptElement(declaration=script, imports=imports)


class Display(Block):
    """ Abstract block class for display behaviors. """

    _displayable_input = 0
    _non_editable_attributes = ["inputs"]
    _type = None
    serialize = False

    def __init__(self, inputs: List[Variable], load_by_default: bool = False, name: str = "",
                 selector: Optional[ViewType] = None, position: Tuple[float, float] = None):
        output = TypedVariable(type_=DisplayObject, name="Display Object")
        Block.__init__(self, inputs=inputs, outputs=[output], name=name, position=position)

        self.load_by_default = load_by_default
        self.selector = selector

    @property
    def type_(self) -> str:
        """ Get display's type_. """
        if self._type:
            return self._type
        raise NotImplementedError(f"type_ attribute is not implemented for block of type '{type(self)}'")

    def _display_settings(self, block_index: int, reference_path: str = "#") -> DisplaySetting:
        """ Compute block's display settings. """
        arguments = {"block_index": block_index, "reference_path": reference_path}
        return DisplaySetting(selector=self.selector.name, type_=self.type_, method="block_display",
                              serialize_data=self.serialize, arguments=arguments,
                              load_by_default=self.load_by_default)

    def evaluate(self, values, **kwargs):
        """ Run method defined by selector's display_setting and compute corresponding DisplayObject. """
        object_ = values[self.inputs[0]]
        settings = object_._display_settings_from_selector(self.selector.name)
        return [attrmethod_getter(object_, settings.method)()]

    def _to_script(self, _) -> ToScriptElement:
        """ Write block config into a chunk of script. """
        script = f"{self.__class__.__name__}(name='{self.name}')"
        return ToScriptElement(declaration=script, imports=[self.full_classname])


class DeprecatedMultiPlot(Display):
    """
    Generate a Multi plot which axes will be the given attributes.

    :param attributes: A List of all attributes that will be shown on axes in the ParallelPlot window.
        Can be deep attributes with the '/' separator.
    :param name: Name of the block.
    :param position: Position of the block in canvas.
    """

    type_ = "plot_data"

    def __init__(self, attributes: List[str], load_by_default: bool = True,
                 name: str = "", position: Tuple[float, float] = None):
        self.attributes = attributes
        Display.__init__(self, inputs=[TypedVariable(List[DessiaObject])], load_by_default=load_by_default,
                         name=name, position=position)
        self.inputs[0].name = "Input List"
        self.serialize = True

    def equivalent(self, other):
        """ Return whether if the block is equivalent to the other given. """
        same_attributes = self.attributes == other.attributes
        return Block.equivalent(self, other) and same_attributes

    def equivalent_hash(self):
        """ Custom hash function. Related to 'equivalent' method. """
        return sum(len(a) for a in self.attributes)

    def evaluate(self, values, **kwargs):
        """ Create MultiPlot from block configuration. Handle reference path. """
        reference_path = kwargs.get("reference_path", "#")
        import plot_data
        objects = values[self.inputs[self._displayable_input]]
        samples = [plot_data.Sample(values={a: get_in_object_from_path(o, a) for a in self.attributes},
                                    reference_path=f"{reference_path}/{i}", name=f"Sample {i}")
                   for i, o in enumerate(objects)]
        samples2d = [plot_data.Sample(values={a: get_in_object_from_path(o, a) for a in self.attributes[:2]},
                                      reference_path=f"{reference_path}/{i}", name=f"Sample {i}")
                     for i, o in enumerate(objects)]
        tooltip = plot_data.Tooltip(name="Tooltip", attributes=self.attributes)

        scatterplot = plot_data.Scatter(tooltip=tooltip, x_variable=self.attributes[0], y_variable=self.attributes[1],
                                        elements=samples2d, name="Scatter Plot")

        parallelplot = plot_data.ParallelPlot(disposition="horizontal", axes=self.attributes,
                                              rgbs=[(192, 11, 11), (14, 192, 11), (11, 11, 192)], elements=samples)
        plots = [scatterplot, parallelplot]
        sizes = [plot_data.Window(width=560, height=300), plot_data.Window(width=560, height=300)]
        multiplot = plot_data.MultiplePlots(elements=samples, plots=plots, sizes=sizes,
                                            coords=[(0, 0), (0, 300)], name="Results plot")
        return [multiplot.to_dict()]

    def _to_script(self, _) -> ToScriptElement:
        """ Write block config into a chunk of script. """
        script = f"MultiPlot(attributes={self.attributes}, {self.base_script()})"
        return ToScriptElement(declaration=script, imports=[self.full_classname])


class MultiPlot(Display):
    """
    Generate a Multi plot which axes will be the given attributes.

    :param attributes: A List of all attributes that will be shown on axes in the ParallelPlot window.
        Can be deep attributes with the '/' separator.
    :param name: Name of the block.
    :param position: Position of the block in canvas.
    """

    _type = "plot_data"
    serialize = True

    def __init__(self, selector: PlotDataType[Type], attributes: List[str], load_by_default: bool = True,
                 name: str = "", position: Tuple[float, float] = None):
        self.attributes = attributes
        Display.__init__(self, inputs=[TypedVariable(List[DessiaObject])], load_by_default=load_by_default,
                         name=name, selector=selector, position=position)
        self.inputs[0].name = "Sequence"

    def equivalent(self, other):
        """ Return whether if the block is equivalent to the other given. """
        same_attributes = self.attributes == other.attributes
        return Block.equivalent(self, other) and same_attributes

    def equivalent_hash(self):
        """ Custom hash function. Related to 'equivalent' method. """
        return sum(len(a) for a in self.attributes)

    def evaluate(self, values, **kwargs):
        """ Create MultiPlot from block configuration. Handle reference path. """
        reference_path = kwargs.get("reference_path", "#")
        import plot_data
        objects = values[self.inputs[self._displayable_input]]
        samples = [plot_data.Sample(values={a: get_in_object_from_path(o, a) for a in self.attributes},
                                    reference_path=f"{reference_path}/{i}", name=f"Sample {i}")
                   for i, o in enumerate(objects)]
        samples2d = [plot_data.Sample(values={a: get_in_object_from_path(o, a) for a in self.attributes[:2]},
                                      reference_path=f"{reference_path}/{i}", name=f"Sample {i}")
                     for i, o in enumerate(objects)]
        tooltip = plot_data.Tooltip(name="Tooltip", attributes=self.attributes)

        scatterplot = plot_data.Scatter(tooltip=tooltip, x_variable=self.attributes[0], y_variable=self.attributes[1],
                                        elements=samples2d, name="Scatter Plot")

        parallelplot = plot_data.ParallelPlot(disposition="horizontal", axes=self.attributes,
                                              rgbs=[(192, 11, 11), (14, 192, 11), (11, 11, 192)], elements=samples)
        plots = [scatterplot, parallelplot]
        sizes = [plot_data.Window(width=560, height=300), plot_data.Window(width=560, height=300)]
        multiplot = plot_data.MultiplePlots(elements=samples, plots=plots, sizes=sizes,
                                            coords=[(0, 0), (0, 300)], name="Results plot")
        return [multiplot.to_dict()]

    def _to_script(self, _) -> ToScriptElement:
        """ Write block config into a chunk of script. """
        script = f"MultiPlot(attributes={self.attributes}, {self.base_script()})"
        return ToScriptElement(declaration=script, imports=[self.full_classname])

    @classmethod
    def dict_to_object(cls, dict_: JsonSerializable, **kwargs):
        """ Backward compatibility for old versions of Display blocks. """
        selector = dict_.get("selector", "Multiplot")
        if isinstance(selector, str):
            load_by_default = dict_.get("load_by_default", False)
            return DeprecatedMultiPlot(attributes=dict_["attributes"], name=dict_["name"],
                                       load_by_default=load_by_default, position=dict_["position"])
        selector = PlotDataType.dict_to_object(selector)
        return MultiPlot(selector=selector, attributes=dict_["attributes"], name=dict_["name"],
                         load_by_default=dict_["load_by_default"], position=dict_["position"])


class DeprecatedCadView(Display):
    """
    Deprecated version of CadView block.

    Steps to upgrade to new version (CadView) :
    - Remove type_ argument from your __init__ call
    - Argument 'selector' is now the first in the call and doesn't have default value anymore.
    - Argument 'selector' is of type CadViewType instead of str
    """

    _type = "babylon_data"

    def __init__(self, name: str = "", load_by_default: bool = False, selector: str = "cad",
                 position: Tuple[float, float] = None):
        warnings.warn("This version of CadView Block is deprecated and should not be used anymore."
                      "Please upgrade to CadView new version, instead. (see docstrings)", DeprecationWarning)
        input_ = TypedVariable(DessiaObject, name="Model to display")
        Display.__init__(self, inputs=[input_], load_by_default=load_by_default, selector=selector,
                         name=name, position=position)


class CadView(Display):
    """ Generate a DisplayObject that is displayable in 3D Viewer features (BabylonJS, ...). """

    _type = "babylon_data"

    def __init__(self, selector: CadViewType[Type], name: str = "", load_by_default: bool = False,
                 position: Tuple[float, float] = None):
        if isinstance(selector, str):
            raise TypeError("Argument 'selector' should be of type 'CadViewType' and not 'str',"
                            " which is deprecated. See upgrading guide if needed.")
        input_ = TypedVariable(DessiaObject, name="Model")
        Display.__init__(self, inputs=[input_], load_by_default=load_by_default, selector=selector,
                         name=name, position=position)

    @classmethod
    def dict_to_object(cls, dict_: JsonSerializable, **kwargs):
        """ Backward compatibility for old versions of Display blocks. """
        selector = dict_.get("selector", "cad")
        if isinstance(selector, str):
            load_by_default = dict_.get("load_by_default", False)
            return DeprecatedCadView(name=dict_["name"], load_by_default=load_by_default, selector=selector,
                                     position=dict_["position"])
        selector = CadViewType.dict_to_object(selector)
        return CadView(selector=selector, name=dict_["name"], load_by_default=dict_["load_by_default"],
                       position=dict_["position"])


class DeprecatedMarkdown(Display):
    """
    Deprecated version of Markdown block.

    Steps to upgrade to new version (Markdown) :
    - Remove type_ argument from your __init__ call
    - Argument 'selector' is now the first in the call and doesn't have default value anymore.
    - Argument 'selector' is of type MarkdownSelector instead of str.
    """

    _type = "markdown"

    def __init__(self, name: str = "", load_by_default: bool = False, selector: str = "markdown",
                 position: Tuple[float, float] = None):
        warnings.warn("This version of 'Markdown' Block is deprecated and should not be used anymore."
                      "Please upgrade to 'Markdown' new version, instead. (see docstrings)", DeprecationWarning)
        input_ = TypedVariable(DessiaObject, name="Model to display")
        Display.__init__(self, inputs=[input_], load_by_default=load_by_default, name=name,
                         selector=selector, position=position)


class Markdown(Display):
    """ Generate a Markdown representation of an object. """

    _type = "markdown"

    def __init__(self, selector: MarkdownType[Type], name: str = "", load_by_default: bool = False,
                 position: Tuple[float, float] = None):
        if isinstance(selector, str):
            raise TypeError("Argument 'selector' should be of type 'MarkdownType' and not 'str',"
                            " which is deprecated. See upgrading guide if needed.")
        input_ = TypedVariable(DessiaObject, name="Model")
        Display.__init__(self, inputs=[input_], load_by_default=load_by_default, selector=selector,
                         name=name, position=position)

    @classmethod
    def dict_to_object(cls, dict_: JsonSerializable, **kwargs):
        """ Backward compatibility for old versions of Display blocks. """
        selector = dict_.get("selector", "markdown")
        if isinstance(selector, str):
            load_by_default = dict_.get("load_by_default", False)
            return DeprecatedMarkdown(name=dict_["name"], load_by_default=load_by_default, selector=selector,
                                      position=dict_["position"])
        selector = MarkdownType.dict_to_object(selector)
        return Markdown(selector=selector, name=dict_["name"], load_by_default=dict_["load_by_default"],
                        position=dict_["position"])


class DeprecatedPlotData(Display):
    """
    Deprecated version of PlotData block.

    Steps to upgrade to new version (PlotData) :
    - Remove type_ argument from your __init__ call
    - Argument 'selector' is now the first in the call and doesn't have default value anymore.
    - Argument 'selector' is of type PlotDataSelector instead of str.
    """

    _type = "plot_data"
    serialize = True

    def __init__(self, name: str = "", load_by_default: bool = False, selector: str = "plot_data",
                 position: Tuple[float, float] = None):
        warnings.warn("This version of 'PlotData' Block is deprecated and should not be used anymore."
                      "Please upgrade to 'PlotData' new version, instead. (see docstrings)", DeprecationWarning)
        input_ = TypedVariable(DessiaObject, name="Model to display")
        Display.__init__(self, inputs=[input_], load_by_default=load_by_default, name=name,
                         selector=selector, position=position)


class PlotData(Display):
    """ Generate a PlotData representation of an object. """

    _type = "plot_data"
    serialize = True

    def __init__(self, selector: PlotDataType[Type], name: str = "", load_by_default: bool = False,
                 position: Tuple[float, float] = None):
        if isinstance(selector, str):
            raise TypeError("Argument 'selector' should be of type 'PlotDataType' and not 'str',"
                            " which is deprecated. See upgrading guide if needed.")
        input_ = TypedVariable(DessiaObject, name="Model")
        Display.__init__(self, inputs=[input_], load_by_default=load_by_default, selector=selector,
                         name=name, position=position)

    @classmethod
    def dict_to_object(cls, dict_: JsonSerializable, **kwargs):
        """ Backward compatibility for old versions of Display blocks. """
        selector = dict_.get("selector", "plot_data")
        if isinstance(selector, str):
            load_by_default = dict_.get("load_by_default", False)
            return DeprecatedPlotData(name=dict_["name"], load_by_default=load_by_default, selector=selector,
                                      position=dict_["position"])
        selector = PlotDataType.dict_to_object(selector)
        return PlotData(selector=selector, name=dict_["name"], load_by_default=dict_["load_by_default"],
                        position=dict_["position"])


class ModelAttribute(Block):
    """
    Fetch attribute of given object during workflow execution.

    :param attribute_name: The name of the attribute to select.
    :param name: Name of the block.
    :param position: Position of the block in canvas.
    """

    def __init__(self, attribute_name: str, name: str = "", position: Tuple[float, float] = None):
        self.attribute_name = attribute_name
        inputs = [Variable(name="Model")]
        outputs = [Variable(name="Attribute value")]
        Block.__init__(self, inputs, outputs, name=name, position=position)

    def equivalent_hash(self):
        """ Custom hash function. Related to 'equivalent' method. """
        return len(self.attribute_name)

    def equivalent(self, other):
        """ Return whether the block is equivalent to the other given or not. """
        return Block.equivalent(self, other) and self.attribute_name == other.attribute_name

    def evaluate(self, values, **kwargs):
        """ Get input object's deep attribute. """
        return [get_in_object_from_path(values[self.inputs[0]], f"#/{self.attribute_name}")]

    def _to_script(self, _) -> ToScriptElement:
        """ Write block config into a chunk of script. """
        script = f"ModelAttribute(attribute_name='{self.attribute_name}', {self.base_script()})"
        return ToScriptElement(declaration=script, imports=[self.full_classname])

   
class GetModelAttribute(Block):
    """
    Fetch attribute of given object during workflow execution.

    :param attribute_type: AttributeType variable that contain the model and the name of the attribute to select.
    :param name: Name of the block.
    :param position: Position of the block in canvas.
    """

    def __init__(self, attribute_type: AttributeType[Type], name: str = "", position: Tuple[float, float] = None):
        self.attribute_type = attribute_type
        parameters = inspect.signature(self.attribute_type.class_).parameters
        inputs = [TypedVariable(type_=self.attribute_type.class_, name="Model")]
        type_ = get_attribute_type(self.attribute_type.name, parameters)
        if type_:
            outputs = [TypedVariable(type_=type_, name="Attribute")]
        else:
            outputs = [Variable(name="Attribute")]
        Block.__init__(self, inputs, outputs, name=name, position=position)

    def equivalent_hash(self):
        """ Custom hash function. Related to 'equivalent' method. """
        classname = self.attribute_type.class_.__name__
        return len(classname) + 7 * len(self.attribute_type.name)

    def equivalent(self, other):
        """ Return whether the block is equivalent to the other given or not. """
        classname = self.attribute_type.class_.__name__
        other_classname = other.attribute_type.class_.__name__
        same_model = classname == other_classname
        same_method = self.attribute_type.name == other.attribute_type.name
        return Block.equivalent(self, other) and same_model and same_method

    def evaluate(self, values, **kwargs):
        """ Get input object's deep attribute. """
        return [get_in_object_from_path(values[self.inputs[0]], f"#/{self.attribute_type.name}")]

    def _to_script(self, _) -> ToScriptElement:
        """ Write block config into a chunk of script. """
        script = f"GetModelAttribute(attribute_type=AttributeType(" \
                 f"{self.attribute_type.class_.__name__}, name=\"{self.attribute_type.name}\")" \
                 f", {self.base_script()})"
        imports = [full_classname(object_=self.attribute_type, compute_for="instance"),
                   full_classname(object_=self.attribute_type.class_, compute_for="class"),
                   self.full_classname]
        return ToScriptElement(declaration=script, imports=imports)

    @classmethod
    def dict_to_object(cls, dict_: JsonSerializable, **kwargs):
        """ Backward compatibility for old versions of blocks. """
        # Backward compatibility dessia_common < 0.14.0
        if "object_class" not in dict_["attribute_type"]:
            dict_["attribute_type"]["object_class"] = "dessia_common.typings.AttributeType"
        kwargs["force_generic"] = True
        return super().dict_to_object(dict_=dict_, **kwargs)


class SetModelAttribute(Block):
    """
    Block to set an attribute value in a workflow.

    :param attribute_type: AttributeType variable that contain the model and the name of the attribute to select.
    :param name: Name of the block.
    :param position: Position of the block in canvas.
    """

    def __init__(self, attribute_type: AttributeType[Type], name: str = "", position: Tuple[float, float] = None):
        self.attribute_type = attribute_type
        parameters = inspect.signature(self.attribute_type.class_).parameters
        inputs = [TypedVariable(type_=self.attribute_type.class_, name="Model")]
        type_ = get_attribute_type(self.attribute_type.name, parameters)
        if type_:
            inputs.append(TypedVariable(type_=type_, name="Value"))
        else:
            inputs.append(Variable(name="Value"))
        outputs = [TypedVariable(type_=self.attribute_type.class_, name="Model")]
        Block.__init__(self, inputs, outputs, name=name, position=position)

    def equivalent_hash(self):
        """ Custom hash function. Related to 'equivalent' method. """
        return 3 + len(self.attribute_type.name)

    def equivalent(self, other):
        """ Returns whether the block is equivalent to the other given or not. """
        return Block.equivalent(self, other) and self.attribute_type.name == other.attribute_type.name

    def evaluate(self, values, **kwargs):
        """ Set input object's deep attribute with input value. """
        model = values[self.inputs[0]]
        setattr(model, self.attribute_type.name, values[self.inputs[1]])
        return [model]

    def _to_script(self, _) -> ToScriptElement:
        """ Write block config into a chunk of script. """
        script = f"SetModelAttribute(attribute_type=AttributeType(" \
                 f"{self.attribute_type.class_.__name__}, name=\"{self.attribute_type.name}\")" \
                 f", {self.base_script()})"
        return ToScriptElement(declaration=script, imports=[self.full_classname])

    @classmethod
    def dict_to_object(cls, dict_: JsonSerializable, **kwargs):
        """ Backward compatibility for old versions of blocks. """
        # Backward compatibility dessia_common < 0.14.0
        if "object_class" not in dict_["attribute_type"]:
            dict_["attribute_type"]["object_class"] = "dessia_common.typings.AttributeType"
        return super().dict_to_object(dict_=dict_, **kwargs)


class Sum(Block):
    """
    Sum the n inputs.

    :param number_elements: Number of element to sum
    :param name: Name of the block
    :param position: Position of the block in the workflow
    """

    def __init__(self, number_elements: int = 2, name: str = "", position: Tuple[float, float] = None):
        self.number_elements = number_elements
        inputs = [Variable(name=f"Sum element {i + 1}") for i in range(number_elements)]
        Block.__init__(self, inputs=inputs, outputs=[Variable(name="Sum")], name=name, position=position)

    def equivalent_hash(self):
        """ Custom hash function. Related to 'equivalent' method. """
        return self.number_elements

    def equivalent(self, other):
        """ Returns whether the block is equivalent to the other given or not. """
        return Block.equivalent(self, other) and self.number_elements == other.number_elements

    def evaluate(self, values, **kwargs):
        """
        Sum input values.

        TODO : This cannot work, we are summing a dictionary
        """
        return [sum(values)]

    def _to_script(self, _) -> ToScriptElement:
        """ Write block config into a chunk of script. """
        script = f"Sum(number_elements={self.number_elements}, {self.base_script()})"
        return ToScriptElement(declaration=script, imports=[self.full_classname])


class Substraction(Block):
    """ Block that subtract input values. First is +, second is -. """

    def __init__(self, name: str = "", position: Tuple[float, float] = None):
        Block.__init__(self, [Variable(name="+"), Variable(name="-")], [Variable(name="Substraction")], name=name,
                       position=position)

    def evaluate(self, values, **kwargs):
        """ Subtract input values. """
        return [values[self.inputs[0]] - values[self.inputs[1]]]

    def _to_script(self, _) -> ToScriptElement:
        """ Write block config into a chunk of script. """
        script = f"Substraction({self.base_script()})"
        return ToScriptElement(declaration=script, imports=[self.full_classname])


class ConcatenateStrings(Block):
    """
    Concatenate the n input elements, separate by the separator input, into one string.

    :param number_elements: Number of block inputs
    :param separator: Character used to joins the input elements together
    :param name: Name of the block.
    :param position: Position of the block in canvas.
    """

    def __init__(self, number_elements: int = 2, separator: str = "", name: str = "",
                 position: Tuple[float, float] = None):
        self.number_elements = number_elements
        self.separator = separator
        inputs = [TypedVariableWithDefaultValue(name=f"Substring {i + 1}", type_=str, default_value="")
                  for i in range(number_elements)]
        output = TypedVariable(name="Concatenation", type_=str)
        Block.__init__(self, inputs=inputs, outputs=[output], name=name, position=position)

    def equivalent_hash(self):
        """ Custom hash function. Related to 'equivalent' method. """
        return self.number_elements + hash(self.separator)

    def equivalent(self, other):
        """ Returns whether the block is equivalent to the other given or not. """
        same_number = self.number_elements == other.number_elements
        same_separator = self.separator == other.separator
        return Block.equivalent(self, other) and same_number and same_separator

    def evaluate(self, values, **kwargs):
        """ Concatenate input strings with configured separator. """
        chunks = [values[i] for i in self.inputs]
        return [self.separator.join(chunks)]

    def _to_script(self, _) -> ToScriptElement:
        """ Write block config into a chunk of script. """
        script = f"ConcatenateStrings(number_elements={self.number_elements}, " \
                 f"separator='{self.separator}', " \
                 f"name='{self.name}')"
        return ToScriptElement(declaration=script, imports=[self.full_classname])


class Export(Block):
    """
    Block that enables an export of an object calling its configured method.

    Only Methods that yields streams (and not files) should be used.
    The file generated will be called {filename}.{extension}

    :param method_type: An object that have a class_ input (which is the class of the incoming model)
        and a name (which is the name of the method that will be called).
    :param text: Whether the export is of type text or not
    :param extension: Extension of the resulting file (ex: json or xlsx)
    :param filename: Name of the resulting file without its extension
    :param name: Name of the block.
    """

    def __init__(self, method_type: MethodType[Type], text: bool, extension: str,
                 filename: str = "export", name: str = "", position: Tuple[float, float] = None):
        self.method_type = method_type
        if not filename:
            filename = "export"
        self.filename = filename
        method = method_type.get_method()
        self.extension = extension
        self.text = text

        output = output_from_function(function=method, name="Stream")
        inputs = [TypedVariable(type_=method_type.class_, name="Model"),
                  TypedVariableWithDefaultValue(type_=str, default_value=filename, name="Filename")]
        Block.__init__(self, inputs=inputs, outputs=[output], name=name, position=position)

    def evaluate(self, values, **kwargs):
        """ Generate to-be-exported stream from corresponding method. """
        filename = f"{values.pop(self.inputs[-1])}.{self.extension}"
        if self.text:
            stream = StringFile(filename)
        else:
            stream = BinaryFile(filename)
        getattr(values[self.inputs[0]], self.method_type.name)(stream)
        return [stream]

    def _export_format(self, block_index: int) -> ExportFormat:
        """ Compute block's export format. """
        arguments = {"block_index": block_index}
        return ExportFormat(selector=None, extension=self.extension, method_name="export", text=self.text,
                            export_name=self.filename, args=arguments)

    def _to_script(self, _) -> ToScriptElement:
        """ Write block config into a chunk of script. """
        script = f"Export(method_type=MethodType(" \
                 f"{self.method_type.class_.__name__}, '{self.method_type.name}')" \
                 f", filename='{self.filename}', extension='{self.extension}'" \
                 f", text={self.text}, {self.base_script()})"

        imports = [self.full_classname, full_classname(object_=self.method_type, compute_for="instance"),
                   full_classname(object_=self.method_type.class_, compute_for="class")]
        return ToScriptElement(declaration=script, imports=imports)


class Archive(Block):
    """
    A block that takes n inputs and store them in a archive (ZIP,...).

    :param number_exports: The number of files that will be stored in the archive
    :param filename: Name of the resulting archive file without its extension
    :param name: Name of the block.
    """

    def __init__(self, number_exports: int = 1, filename: str = "archive", name: str = "",
                 position: Tuple[float, float] = None):
        self.number_exports = number_exports
        self.filename = filename
        self.extension = "zip"
        self.text = False
        inputs = [Variable(name=f"Export {i}") for i in range(number_exports)]
        inputs.append(TypedVariableWithDefaultValue(type_=str, default_value=filename, name="Filename"))
        Block.__init__(self, inputs=inputs, outputs=[Variable(name="Archive")], name=name, position=position)

    def to_dict(self, use_pointers: bool = True, memo=None, path: str = "#", id_method=True, id_memo=None,
                **kwargs):
        """ Serialize the block with custom logic. """
        dict_ = Block.to_dict(self, use_pointers=use_pointers, memo=memo, path=path)
        dict_["number_exports"] = len(self.inputs) - 1   # Filename is also a block input
        dict_["filename"] = self.filename
        return dict_

    @classmethod
    @set_block_variable_names_from_dict
    def dict_to_object(cls, dict_: JsonSerializable, **kwargs):
        """ Custom dict_to_object method. """
        return cls(number_exports=dict_["number_exports"], filename=dict_["filename"],
                   name=dict_["name"], position=dict_.get("position"))

    def evaluate(self, values, **kwargs):
        """ Generate archive stream for input streams. """
        name_input = self.inputs[-1]
        archive_name = f"{values.pop(name_input)}.{self.extension}"
        archive = BinaryFile(archive_name)
        with ZipFile(archive, "w") as zip_archive:
            for input_ in self.inputs[:-1]:  # Filename is last block input
                value = values[input_]
                generate_archive(zip_archive, value)
        return [archive]

    def _export_format(self, block_index: int) -> ExportFormat:
        """ Compute block's export formats. """
        arguments = {"block_index": block_index}
        return ExportFormat(selector=None, extension=self.extension, method_name="export", text=self.text,
                            export_name=self.filename, args=arguments)

    def _to_script(self, _) -> ToScriptElement:
        """ Write block config into a chunk of script. """
        script = f"Archive(number_exports={self.number_exports}, filename='{self.filename}', {self.base_script()})"
        return ToScriptElement(declaration=script, imports=[self.full_classname])


def get_attribute_type(attribute_name: str, parameters):
    """ Get type of attribute name of class."""
    parameter = parameters.get(attribute_name)
    if not parameter:
        return None
    if not hasattr(parameter, "annotation"):
        return parameter
    if parameter.annotation == inspect.Parameter.empty:
        return None 
    return parameter.annotation<|MERGE_RESOLUTION|>--- conflicted
+++ resolved
@@ -49,15 +49,9 @@
 def output_from_function(function, name: str = "result output"):
     """ Inspect given function argspecs and compute block output from it. """
     annotations = get_type_hints(function)
-<<<<<<< HEAD
-    if 'return' in annotations:
+    if "return" in annotations:
         type_ = type_from_annotation(annotations['return'], function.__module__)
         return Variable(type_=type_, name=name)
-=======
-    if "return" in annotations:
-        type_ = type_from_annotation(annotations["return"], function.__module__)
-        return TypedVariable(type_=type_, name=name)
->>>>>>> d00d305f
     return Variable(name=name)
 
 
