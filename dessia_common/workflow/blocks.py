--- conflicted
+++ resolved
@@ -71,39 +71,6 @@
     pass
 
 
-<<<<<<< HEAD
-class Display(Block):
-    _displayable_input = 0
-    _non_editable_attributes = ['inputs']
-
-    def __init__(self, inputs: List[Variable] = None, order: int = None, name: str = '', position=None):
-        """
-        Abstract class for display behaviors
-        """
-        if order is not None:
-            warnings.warn("Display Block : order argument is deprecated and will be removed in a future version."
-                          "You can safely remove it from your block definition", DeprecationWarning)
-        self.order = order
-        if inputs is None:
-            warnings.warn("Display Block used as a generator for the displays of an object is deprecated."
-                          "ts display behavior will be faulty."
-                          "Please use the specific block to generate wanted display (Multiplot, 3D,...)",
-                          DeprecationWarning)
-            inputs = [TypedVariable(type_=DessiaObject, name='Model to Display')]
-        output = TypedVariable(type_=DisplayObject, name="Display Object")
-        Block.__init__(self, inputs=inputs, outputs=[output], name=name, position=position)
-
-    def evaluate(self, values):
-        return []
-
-    def _to_script(self) -> ToScriptElement:
-        script = f"Display(inputs=None, {self.base_script()})"
-        imports = [self.full_classname, Variable().full_classname]
-        return ToScriptElement(declaration=script, imports=imports)
-
-
-=======
->>>>>>> 6f53d807
 class InstantiateModel(Block):
     """
     :param model_class: The class to instanciate.
@@ -723,7 +690,7 @@
     _displayable_input = 0
     _non_editable_attributes = ['inputs']
 
-    def __init__(self, inputs: List[Variable] = None, order: int = None, name: str = ''):
+    def __init__(self, inputs: List[Variable] = None, order: int = None, name: str = '', position = None):
         """
         Abstract class for display behaviors
         """
@@ -735,7 +702,7 @@
             self.warn_deprecation()
             inputs = [TypedVariable(type_=DessiaObject, name='Model to Display')]
         output = TypedVariable(type_=DisplayObject, name="Display Object")
-        Block.__init__(self, inputs=inputs, outputs=[output], name=name)
+        Block.__init__(self, inputs=inputs, outputs=[output], name=name, position=position)
 
         self._selector = None
 
@@ -842,22 +809,7 @@
         input_ = TypedVariable(DessiaObject, name="Model to display")
         Display.__init__(self, inputs=[input_], name=name, position=position)
 
-<<<<<<< HEAD
-    def _display_settings(self, block_index: int) -> DisplaySetting:
-        return block_display_settings(block_index=block_index, type_="cad", name=self.name)
-
-    def evaluate(self, values):
-        object_ = values[self.inputs[0]]
-        settings = object_._display_settings_from_selector('cad')
-        data = attrmethod_getter(object_, settings.method)()
-        return [DisplayObject(type_=settings.type, data=data, name=self.name)]
-
-    def _to_script(self) -> ToScriptElement:
-        script = f"CadView({self.base_script()})"
-        return ToScriptElement(declaration=script, imports=[self.full_classname])
-=======
         self._selector = "cad"
->>>>>>> 6f53d807
 
 
 class Markdown(Display):
@@ -874,11 +826,6 @@
         self._selector = "markdown"
 
 
-<<<<<<< HEAD
-    def _to_script(self) -> ToScriptElement:
-        script = f"CadView({self.base_script()})"
-        return ToScriptElement(declaration=script, imports=[self.full_classname])
-=======
 class PlotData(Display):
     """
     Generates a DisplayObject that is displayable in PlotData features.
@@ -888,12 +835,11 @@
     :type name: str
     """
 
-    def __init__(self, name: str = ''):
+    def __init__(self, name: str = '', position = None):
         input_ = TypedVariable(DessiaObject, name="Model to display")
-        Display.__init__(self, inputs=[input_], name=name)
+        Display.__init__(self, inputs=[input_], name=name, position=position)
 
         self._selector = "plot_data"
->>>>>>> 6f53d807
 
 
 class ModelAttribute(Block):
