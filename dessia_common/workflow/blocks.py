--- conflicted
+++ resolved
@@ -14,13 +14,8 @@
 from typing import List, Type, Any, Dict, get_type_hints
 
 import itertools
-<<<<<<< HEAD
-from dessia_common.core import DessiaFilter, is_bounded, enhanced_deep_attr, split_argspecs,\
+from dessia_common.core import DessiaFilter, FiltersList, enhanced_deep_attr, split_argspecs,\
     type_from_annotation, DessiaObject
-=======
-
-from dessia_common.core import DessiaFilter, FiltersList, enhanced_deep_attr, split_argspecs, type_from_annotation
->>>>>>> 05ca0b83
 from dessia_common.utils.types import get_python_class_from_class_name, full_classname
 from dessia_common.utils.docstrings import parse_docstring, EMPTY_PARSED_ATTRIBUTE
 from dessia_common.errors import UntypedArgumentError
@@ -687,32 +682,20 @@
         return int(sum(hashes) % 10e5)
 
     def to_dict(self, use_pointers=True, memo=None, path: str = '#'):
-<<<<<<< HEAD
         dict_ = Block.to_dict(self, use_pointers=use_pointers, memo=memo, path=path)
         filters_dict = [f.to_dict(use_pointers=use_pointers, memo=memo, path=f"{path}/filters/{i}")
                         for i, f in enumerate(self.filters)]
-        dict_['filters'] = filters_dict
-=======
-        dict_ = Block.to_dict(self)
-        dict_.update({'filters': [f.to_dict() for f in self.filters]})
-        dict_.update({'logical_operator': self.logical_operator})
->>>>>>> 05ca0b83
-        return dict_
-
-    @classmethod
-    @set_block_variable_names_from_dict
-<<<<<<< HEAD
+        dict_.update({"filters": filters_dict, "logical_operator": self.logical_operator})
+        return dict_
+
+    @classmethod
+    @set_block_variable_names_from_dict
     def dict_to_object(cls, dict_: JsonSerializable, force_generic: bool = False,
                        global_dict=None, pointers_memo: Dict[str, Any] = None, path: str = '#'):
         filters = [DessiaFilter.dict_to_object(dict_=d, force_generic=force_generic, global_dict=global_dict,
                                                pointers_memo=pointers_memo, path=f"{path}/filters/{i}")
                    for i, d in enumerate(dict_['filters'])]
-        return cls(filters, dict_['name'])
-=======
-    def dict_to_object(cls, dict_: JsonSerializable, force_generic: bool = False, global_dict=None,
-                       pointers_memo: Dict[str, Any] = None, path: str = '#'):
-        return cls([DessiaFilter.dict_to_object(d) for d in dict_['filters']], dict_['logical_operator'], dict_['name'])
->>>>>>> 05ca0b83
+        return cls(filters=filters, logical_operator=dict_["logical_operator"], name=dict_["name"])
 
     def evaluate(self, values):
         filters_list = FiltersList(self.filters, self.logical_operator)
