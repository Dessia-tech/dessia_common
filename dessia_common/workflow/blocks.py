--- conflicted
+++ resolved
@@ -109,14 +109,10 @@
         class_ = get_python_class_from_class_name(classname)
         return cls(class_, name=dict_['name'], position=dict_.get('position'))
 
-<<<<<<< HEAD
-    def evaluate(self, values, **kwargs):
-=======
-    def evaluate(self, values):
+    def evaluate(self, values, **kwargs):
         """ Instantiate a model of given class with arguments that are in values. """
->>>>>>> 22926687
-        args = {var.name: values[var] for var in self.inputs}
-        return [self.model_class(**args)]
+        arguments = {var.name: values[var] for var in self.inputs}
+        return [self.model_class(**arguments)]
 
     def package_mix(self):
         """ Add block contribution to workflow's package_mix. """
@@ -198,14 +194,10 @@
         method_type = ClassMethodType(class_=class_, name=method_name)
         return cls(method_type=method_type, name=name, position=dict_.get('position'))
 
-<<<<<<< HEAD
-    def evaluate(self, values, **kwargs):
-=======
-    def evaluate(self, values):
+    def evaluate(self, values, **kwargs):
         """ Run given classmethod with arguments that are in values. """
->>>>>>> 22926687
-        args = {arg_name: values[var] for arg_name, var in zip(self.argument_names, self.inputs) if var in values}
-        return [self.method(**args)]
+        arguments = {arg_name: values[var] for arg_name, var in zip(self.argument_names, self.inputs) if var in values}
+        return [self.method(**arguments)]
 
     def _docstring(self):
         """ Parse given method's docstring. """
@@ -295,14 +287,10 @@
         method_type = MethodType(class_=class_, name=method_name)
         return cls(method_type=method_type, name=name, position=dict_.get('position'))
 
-<<<<<<< HEAD
-    def evaluate(self, values, **kwargs):
-=======
-    def evaluate(self, values):
+    def evaluate(self, values, **kwargs):
         """ Run given method with arguments that are in values. """
->>>>>>> 22926687
-        args = {arg_name: values[var] for arg_name, var in zip(self.argument_names, self.inputs[1:]) if var in values}
-        return [getattr(values[self.inputs[0]], self.method_type.name)(**args), values[self.inputs[0]]]
+        arguments = {arg_name: values[var] for arg_name, var in zip(self.argument_names, self.inputs[1:]) if var in values}
+        return [getattr(values[self.inputs[0]], self.method_type.name)(**arguments), values[self.inputs[0]]]
 
     def package_mix(self):
         """ Add block contribution to workflow's package_mix. """
@@ -374,12 +362,8 @@
         """
         return cls(dict_['number_arguments'], dict_['name'], position=dict_.get('position'))
 
-<<<<<<< HEAD
-    def evaluate(self, values, **kwargs):
-=======
-    def evaluate(self, values):
+    def evaluate(self, values, **kwargs):
         """ Pack values into a sequence. """
->>>>>>> 22926687
         return [[values[var] for var in self.inputs]]
 
     def _to_script(self, _) -> ToScriptElement:
@@ -431,12 +415,8 @@
         """
         return cls(dict_['number_arguments'], dict_['name'], position=dict_.get('position'))
 
-<<<<<<< HEAD
     def evaluate(self, values: Dict[Variable, Any], **kwargs):
-=======
-    def evaluate(self, values: Dict[Variable, Any]):
         """ Concatenate elements that are in values. """
->>>>>>> 22926687
         list_values = list(values.values())
         return [concatenate(list_values)]
 
@@ -499,14 +479,10 @@
         workflow = Workflow.dict_to_object(dict_=dict_["workflow"])
         return cls(workflow=workflow, name=dict_['name'], position=dict_.get('position'))
 
-<<<<<<< HEAD
-    def evaluate(self, values, **kwargs):
-=======
-    def evaluate(self, values):
+    def evaluate(self, values, **kwargs):
         """ Format subworkflow arguments and run it. """
->>>>>>> 22926687
-        args = {self.inputs.index(input_): v for input_, v in values.items()}
-        workflow_run = self.workflow.run(args)
+        arguments = {self.inputs.index(input_): v for input_, v in values.items()}
+        workflow_run = self.workflow.run(arguments)
         return [workflow_run.output_value]
 
     def package_mix(self):
@@ -596,12 +572,8 @@
         return cls(workflow_block=workflow_block, iter_input_index=dict_['iter_input_index'], name=dict_['name'],
                    position=dict_.get('position'))
 
-<<<<<<< HEAD
-    def evaluate(self, values, **kwargs):
-=======
-    def evaluate(self, values):
+    def evaluate(self, values, **kwargs):
         """ Loop on input list and run subworkflow on each. """
->>>>>>> 22926687
         values_workflow = {var2: values[var1] for var1, var2 in zip(self.inputs, self.workflow_block.inputs)}
         output_values = []
         for value in values_workflow[self.iter_input]:
@@ -671,12 +643,8 @@
         """
         return cls(dict_['indices'], dict_['name'], position=dict_.get('position'))
 
-<<<<<<< HEAD
-    def evaluate(self, values, **kwargs):
-=======
-    def evaluate(self, values):
+    def evaluate(self, values, **kwargs):
         """ Unpack input list elements into n outputs. """
->>>>>>> 22926687
         return [values[self.inputs[0]][i] for i in self.indices]
 
     def _to_script(self, _) -> ToScriptElement:
@@ -711,12 +679,8 @@
         """
         return cls(dict_['name'], position=dict_.get('position'))
 
-<<<<<<< HEAD
-    def evaluate(self, values, **kwargs):
-=======
-    def evaluate(self, values):
+    def evaluate(self, values, **kwargs):
         """ Extract the first element of a list and flatten it. """
->>>>>>> 22926687
         output = []
         for value in values[self.inputs[0]]:
             output.extend(value)
@@ -766,15 +730,8 @@
         number_list = dict_['number_list']
         return cls(number_list=number_list, name=dict_['name'], position=dict_.get('position'))
 
-<<<<<<< HEAD
-    def evaluate(self, values, **kwargs):
-        """
-        Computes the block: use itertools.product.
-        """
-=======
-    def evaluate(self, values):
+    def evaluate(self, values, **kwargs):
         """ Compute the block: use itertools.product. """
->>>>>>> 22926687
         list_product = [values[var] for var in self.inputs]
         output_value = list(itertools.product(*list_product))
         return [output_value]
@@ -833,12 +790,8 @@
         return cls(filters=filters, logical_operator=dict_["logical_operator"], name=dict_["name"],
                    position=dict_.get('position'))
 
-<<<<<<< HEAD
-    def evaluate(self, values, **kwargs):
-=======
-    def evaluate(self, values):
+    def evaluate(self, values, **kwargs):
         """ Apply given filters to input list. """
->>>>>>> 22926687
         filters_list = FiltersList(self.filters, self.logical_operator)
         return [filters_list.apply(values[self.inputs[0]])]
 
@@ -901,23 +854,14 @@
             return ""
         raise NotImplementedError(f"selector attribute is not implemented for block of type '{type(self)}'")
 
-<<<<<<< HEAD
     def _display_settings(self, block_index: int, reference_path: str = "#") -> DisplaySetting:
-        args = {"block_index": block_index, "reference_path": reference_path}
+        """ Compute block's display settings. """
+        arguments = {"block_index": block_index, "reference_path": reference_path}
         return DisplaySetting(selector=None, type_=self.type_, method="block_display", serialize_data=True,
-                              arguments=args)
-
-    def evaluate(self, values, **kwargs):
-=======
-    def _display_settings(self, block_index: int) -> DisplaySetting:
-        """ Compute block's display settings. """
-        args = {'block_index': block_index}
-        return DisplaySetting(selector=None, type_=self.type_, method="block_display", serialize_data=True,
-                              arguments=args)
-
-    def evaluate(self, values):
+                              arguments=arguments)
+
+    def evaluate(self, values, **kwargs):
         """ Run method defined by selector's display_setting and compute corresponding DisplayObject. """
->>>>>>> 22926687
         object_ = values[self.inputs[0]]
         settings = object_._display_settings_from_selector(self.selector)
         data = attrmethod_getter(object_, settings.method)()
@@ -977,13 +921,9 @@
         """
         return cls(attributes=dict_['attributes'], name=dict_['name'], position=dict_.get('position'))
 
-<<<<<<< HEAD
-    def evaluate(self, values, **kwargs):
+    def evaluate(self, values, **kwargs):
+        """ Create MultiPlot from block configuration. Handle reference path. """
         reference_path = kwargs.get("reference_path", "#")
-=======
-    def evaluate(self, values):
-        """ Create MultiPlot from block configuration. Handle reference path. """
->>>>>>> 22926687
         import plot_data
         objects = values[self.inputs[self._displayable_input]]
         samples = [plot_data.Sample(values={a: get_in_object_from_path(o, a) for a in self.attributes},
@@ -1099,12 +1039,8 @@
         """
         return cls(dict_['attribute_name'], dict_['name'], position=dict_.get('position'))
 
-<<<<<<< HEAD
-    def evaluate(self, values, **kwargs):
-=======
-    def evaluate(self, values):
+    def evaluate(self, values, **kwargs):
         """ Get input object's deep attribute. """
->>>>>>> 22926687
         return [get_in_object_from_path(values[self.inputs[0]], f'#/{self.attribute_name}')]
 
     def _to_script(self, _) -> ToScriptElement:
@@ -1156,12 +1092,8 @@
         """
         return cls(dict_['attribute_name'], dict_['name'], position=dict_.get('position'))
 
-<<<<<<< HEAD
-    def evaluate(self, values, **kwargs):
-=======
-    def evaluate(self, values):
+    def evaluate(self, values, **kwargs):
         """ Set input object's deep attribute with input value. """
->>>>>>> 22926687
         model = values[self.inputs[0]]
         setattr(model, self.attribute_name, values[self.inputs[1]])
         return [model]
@@ -1214,13 +1146,9 @@
         """
         return cls(dict_['number_elements'], dict_['name'], position=dict_.get('position'))
 
-<<<<<<< HEAD
-    def evaluate(self, values, **kwargs):
-=======
     @staticmethod
-    def evaluate(values):
+    def evaluate(values, **kwargs):
         """ Sum input values. """
->>>>>>> 22926687
         return [sum(values)]
 
     def _to_script(self, _) -> ToScriptElement:
@@ -1235,12 +1163,8 @@
         Block.__init__(self, [Variable(name='+'), Variable(name='-')], [Variable(name='Substraction')], name=name,
                        position=position)
 
-<<<<<<< HEAD
-    def evaluate(self, values, **kwargs):
-=======
-    def evaluate(self, values):
+    def evaluate(self, values, **kwargs):
         """ Substract input values. """
->>>>>>> 22926687
         return [values[self.inputs[0]] - values[self.inputs[1]]]
 
     def _to_script(self, _) -> ToScriptElement:
@@ -1298,12 +1222,8 @@
         """
         return cls(number_elements=dict_['number_elements'], separator=dict_["separator"], name=dict_['name'])
 
-<<<<<<< HEAD
-    def evaluate(self, values, **kwargs):
-=======
-    def evaluate(self, values):
+    def evaluate(self, values, **kwargs):
         """ Concatenate input strings with configured separator. """
->>>>>>> 22926687
         chunks = [values[i] for i in self.inputs]
         return [self.separator.join(chunks)]
 
@@ -1370,12 +1290,8 @@
         return cls(method_type=method_type, text=dict_['text'], filename=filename,
                    extension=dict_["extension"], name=dict_["name"], position=dict_.get('position'))
 
-<<<<<<< HEAD
-    def evaluate(self, values, **kwargs):
-=======
-    def evaluate(self, values):
+    def evaluate(self, values, **kwargs):
         """ Generate to-be-exported stream from corresponding method. """
->>>>>>> 22926687
         filename = f"{values.pop(self.inputs[-1])}.{self.extension}"
         if self.text:
             stream = StringFile(filename)
@@ -1386,9 +1302,9 @@
 
     def _export_format(self, block_index: int) -> ExportFormat:
         """ Compute block's export format. """
-        args = {"block_index": block_index}
+        arguments = {"block_index": block_index}
         return ExportFormat(selector=None, extension=self.extension, method_name="export", text=self.text,
-                            export_name=self.filename, args=args)
+                            export_name=self.filename, args=arguments)
 
     def _to_script(self, _) -> ToScriptElement:
         """ Write block config into a chunk of script. """
@@ -1444,12 +1360,8 @@
         return cls(number_exports=dict_["number_exports"], filename=filename, name=dict_['name'],
                    position=dict_.get('position'))
 
-<<<<<<< HEAD
-    def evaluate(self, values, **kwargs):
-=======
-    def evaluate(self, values):
+    def evaluate(self, values, **kwargs):
         """ Generate archive stream for input streams. """
->>>>>>> 22926687
         name_input = self.inputs[-1]
         archive_name = f"{values.pop(name_input)}.{self.extension}"
         archive = BinaryFile(archive_name)
@@ -1468,9 +1380,9 @@
 
     def _export_format(self, block_index: int) -> ExportFormat:
         """ Compute block's export formats. """
-        args = {"block_index": block_index}
+        arguments = {"block_index": block_index}
         return ExportFormat(selector=None, extension=self.extension, method_name="export", text=self.text,
-                            export_name=self.filename, args=args)
+                            export_name=self.filename, args=arguments)
 
     def _to_script(self, _) -> ToScriptElement:
         """ Write block config into a chunk of script. """
