#!/usr/bin/env python3
# -*- coding: utf-8 -*-
""" Module to define Blocks for workflows. """

import inspect
from zipfile import ZipFile
from typing import List, Type, Any, Dict, Tuple, get_type_hints, TypeVar, Optional
import itertools
from dessia_common.core import DessiaFilter, FiltersList, type_from_annotation, DessiaObject
from dessia_common.schemas.core import split_argspecs, parse_docstring, EMPTY_PARSED_ATTRIBUTE
from dessia_common.displays import DisplaySetting, DisplayObject
from dessia_common.errors import UntypedArgumentError
from dessia_common.typings import JsonSerializable, MethodType, ClassMethodType
from dessia_common.files import StringFile, BinaryFile
from dessia_common.utils.helpers import concatenate, full_classname
from dessia_common.breakdown import attrmethod_getter, get_in_object_from_path
from dessia_common.exports import ExportFormat
from dessia_common.workflow.core import Block, Variable, TypedVariable, TypedVariableWithDefaultValue,\
    set_block_variable_names_from_dict, Workflow
from dessia_common.workflow.utils import ToScriptElement


T = TypeVar("T")


def set_inputs_from_function(method, inputs=None):
    """ Inspect given method argspecs and sets block inputs from it. """
    if inputs is None:
        inputs = []
    args_specs = inspect.getfullargspec(method)
    nargs, ndefault_args = split_argspecs(args_specs)

    for iarg, argument in enumerate(args_specs.args):
        if argument not in ['self', 'cls', 'progress_callback']:
            try:
                annotations = get_type_hints(method)
                type_ = type_from_annotation(annotations[argument], module=method.__module__)
            except KeyError as error:
                raise UntypedArgumentError(f"Argument {argument} of method/function {method.__name__} has no typing")\
                    from error
            if iarg > nargs - ndefault_args:
                default = args_specs.defaults[ndefault_args - nargs + iarg - 1]
                input_ = TypedVariableWithDefaultValue(type_=type_, default_value=default, name=argument)
                inputs.append(input_)
            else:
                inputs.append(TypedVariable(type_=type_, name=argument))
    return inputs


def output_from_function(function, name: str = "result output"):
    """ Inspect given function argspecs and compute block output from it. """
    annotations = get_type_hints(function)
    if 'return' in annotations:
        type_ = type_from_annotation(annotations['return'], function.__module__)
        return TypedVariable(type_=type_, name=name)
    return Variable(name=name)


class BlockError(Exception):
    """ Specific BlockError Exception. """


class InstantiateModel(Block):
    """
    Instantiate given class during workflow execution.

    :param model_class: Class to instantiate.
    :param name: Name of the block.
    :param position: Position of the block in canvas.
    """

    def __init__(self, model_class: Type, name: str = '', position: Tuple[float, float] = None):
        self.model_class = model_class
        inputs = []
        inputs = set_inputs_from_function(self.model_class.__init__, inputs)
        outputs = [TypedVariable(type_=self.model_class, name='Instanciated object')]
        Block.__init__(self, inputs, outputs, name=name, position=position)

    def equivalent_hash(self):
        """ Custom hash function. Related to 'equivalent' method. """
        return len(self.model_class.__name__)

    def equivalent(self, other):
        """ Return whether the block is equivalent to the other given or not. """
        classname = self.model_class.__class__.__name__
        other_classname = other.model_class.__class__.__name__
        return Block.equivalent(self, other) and classname == other_classname

    def evaluate(self, values, **kwargs):
        """ Instantiate a model of given class with arguments that are in values. """
        arguments = {var.name: values[var] for var in self.inputs}
        return [self.model_class(**arguments)]

    def package_mix(self):
        """ Add block contribution to workflow's package_mix. """
        return {self.model_class.__module__.split('.')[0]: 1}

    def _docstring(self):
        """ Parse given class' docstring. """
        docstring = self.model_class.__doc__
        annotations = get_type_hints(self.model_class.__init__)
        parsed_docstring = parse_docstring(docstring=docstring, annotations=annotations)
        parsed_attributes = parsed_docstring["attributes"]
        block_docstring = {i: parsed_attributes[i.name] if i.name in parsed_attributes
                           else EMPTY_PARSED_ATTRIBUTE for i in self.inputs}
        return block_docstring

    def _to_script(self, _) -> ToScriptElement:
        """ Write block config into a chunk of script. """
        script = f"InstantiateModel(model_class=" \
                 f"{self.model_class.__name__}, {self.base_script()})"
        imports = [full_classname(object_=self.model_class, compute_for='class'), self.full_classname]
        return ToScriptElement(declaration=script, imports=imports)


class ClassMethod(Block):
    """
    Run given classmethod during workflow execution. Handle static method as well.

    :param method_type: Denotes the class and method to run.
    :param name: Name of the block.
    :param position: Position of the block in canvas.
    """

    _non_serializable_attributes = ["method"]

    def __init__(self, method_type: ClassMethodType[Type], name: str = '', position: Tuple[float, float] = None):
        self.method_type = method_type
        inputs = []

        self.method = method_type.get_method()
        inputs = set_inputs_from_function(self.method, inputs)

        self.argument_names = [i.name for i in inputs]
        output_name = f"method result of {method_type.name}"
        output = output_from_function(function=self.method, name=output_name)
        Block.__init__(self, inputs, [output], name=name, position=position)

    def equivalent_hash(self):
        """ Custom hash function. Related to 'equivalent' method. """
        classname = self.method_type.class_.__name__
        return len(classname) + 7 * len(self.method_type.name)

    def equivalent(self, other: 'ClassMethod'):
        """ Return whether the block is equivalent to the other given or not. """
        classname = self.method_type.class_.__name__
        other_classname = other.method_type.class_.__name__
        same_class = classname == other_classname
        same_method = self.method_type.name == other.method_type.name
        return Block.equivalent(self, other) and same_class and same_method

    def evaluate(self, values, **kwargs):
        """ Run given classmethod with arguments that are in values. """
        arguments = {arg_name: values[var] for arg_name, var in zip(self.argument_names, self.inputs) if var in values}
        return [self.method(**arguments)]

    def _docstring(self):
        """ Parse given method's docstring. """
        docstring = self.method.__doc__
        annotations = get_type_hints(self.method)
        parsed_docstring = parse_docstring(docstring=docstring, annotations=annotations)
        parsed_attributes = parsed_docstring["attributes"]
        block_docstring = {i: parsed_attributes[i.name] if i.name in parsed_attributes
                           else EMPTY_PARSED_ATTRIBUTE for i in self.inputs}
        return block_docstring

    def _to_script(self, _) -> ToScriptElement:
        """ Write block config into a chunk of script. """
        script = f"ClassMethod(method_type=ClassMethodType(" \
                 f"{self.method_type.class_.__name__}, '{self.method_type.name}')" \
                 f", {self.base_script()})"

        imports = [full_classname(object_=self.method_type, compute_for='instance'),
                   full_classname(object_=self.method_type.class_, compute_for='class'),
                   self.full_classname]
        return ToScriptElement(declaration=script, imports=imports)


class ModelMethod(Block):
    """
    Run given method during workflow execution.

    :param method_type: Denotes the class and method to run.
    :param name: Name of the block.
    :param position: Position of the block in canvas.
    """

    _non_serializable_attributes = ["method"]

    def __init__(self, method_type: MethodType[Type], name: str = '', position: Tuple[float, float] = None):
        self.method_type = method_type
        inputs = [TypedVariable(type_=method_type.class_, name='model at input')]
        self.method = method_type.get_method()
        inputs = set_inputs_from_function(self.method, inputs)

        # Storing argument names
        self.argument_names = [i.name for i in inputs[1:]]

        return_output_name = f"method result of {method_type.name}"
        return_output = output_from_function(function=self.method, name=return_output_name)

        model_output_name = f"model at output {method_type.name}"
        model_output = TypedVariable(type_=method_type.class_, name=model_output_name)
        outputs = [return_output, model_output]
        if name == "":
            name = f"Model method: {method_type.name}"
        Block.__init__(self, inputs, outputs, name=name, position=position)

    def equivalent_hash(self):
        """ Custom hash function. Related to 'equivalent' method. """
        classname = self.method_type.class_.__name__
        return len(classname) + 7 * len(self.method_type.name)

    def equivalent(self, other: 'ModelMethod'):
        """ Return whether the block is equivalent to the other given or not. """
        classname = self.method_type.class_.__name__
        other_classname = other.method_type.class_.__name__
        same_model = classname == other_classname
        same_method = self.method_type.name == other.method_type.name
        return Block.equivalent(self, other) and same_model and same_method

    def evaluate(self, values, **kwargs):
        """ Run given method with arguments that are in values. """
        arguments = {n: values[v] for n, v in zip(self.argument_names, self.inputs[1:]) if v in values}
        return [getattr(values[self.inputs[0]], self.method_type.name)(**arguments), values[self.inputs[0]]]

    def package_mix(self):
        """ Add block contribution to workflow's package_mix. """
        return {self.method_type.class_.__module__.split('.')[0]: 1}

    def _docstring(self):
        """ Parse given method's docstring. """
        docstring = self.method.__doc__
        annotations = get_type_hints(self.method)
        parsed_docstring = parse_docstring(docstring=docstring, annotations=annotations)
        parsed_attributes = parsed_docstring["attributes"]
        block_docstring = {i: parsed_attributes[i.name] if i.name in parsed_attributes
                           else EMPTY_PARSED_ATTRIBUTE for i in self.inputs}
        return block_docstring

    def _to_script(self, _) -> ToScriptElement:
        """ Write block config into a chunk of script. """
        script = f"ModelMethod(method_type=MethodType(" \
                 f"{self.method_type.class_.__name__}, '{self.method_type.name}')" \
                 f", {self.base_script()})"

        imports = [full_classname(object_=self.method_type, compute_for='instance'),
                   full_classname(object_=self.method_type.class_, compute_for='class'),
                   self.full_classname]
        return ToScriptElement(declaration=script, imports=imports)


class Sequence(Block):
    """
    Concatenate n inputs into a sequence.

    :param number_arguments: Number of inputs to be concatenated.
    :param name: Block name.
    :param position: Position in canvas.
    """

    def __init__(self, number_arguments: int, name: str = '', position: Tuple[float, float] = None):
        self.number_arguments = number_arguments
        inputs = [Variable(name=f"Sequence element {i}") for i in range(self.number_arguments)]
        outputs = [TypedVariable(type_=List[T], name='sequence')]
        Block.__init__(self, inputs, outputs, name=name, position=position)

    def equivalent_hash(self):
        """ Custom hash function. Related to 'equivalent' method. """
        return self.number_arguments

    def equivalent(self, other):
        """ Return whether the block is equivalent to the other given or not. """
        return Block.equivalent(self, other) and self.number_arguments == other.number_arguments

    def evaluate(self, values, **kwargs):
        """ Pack values into a sequence. """
        return [[values[var] for var in self.inputs]]

    def _to_script(self, _) -> ToScriptElement:
        """ Write block config into a chunk of script. """
        script = f"Sequence(number_arguments={len(self.inputs)}, {self.base_script()})"
        return ToScriptElement(declaration=script, imports=[self.full_classname])


class Concatenate(Block):
    """
    Concatenate the n inputs.

    :param number_arguments: Number of input to, concatenate.
    :param name: Name of the block.
    :param position: Position of the block in canvas.
    """

    def __init__(self, number_arguments: int = 2, name: str = '', position: Tuple[float, float] = None):
        self.number_arguments = number_arguments
        inputs = [Variable(name=f"Sequence element {i}") for i in range(self.number_arguments)]
        outputs = [TypedVariable(type_=List[T], name='sequence')]
        Block.__init__(self, inputs, outputs, name=name, position=position)

    def equivalent_hash(self):
        """ Custom hash function. Related to 'equivalent' method. """
        return self.number_arguments

    def equivalent(self, other):
        """ Return whether the block is equivalent to the other given or not. """
        return Block.equivalent(self, other) and self.number_arguments == other.number_arguments

    def evaluate(self, values: Dict[Variable, Any], **kwargs):
        """ Concatenate elements that are in values. """
        list_values = list(values.values())
        return [concatenate(list_values)]

    def _to_script(self, _) -> ToScriptElement:
        """ Write block config into a chunk of script. """
        script = f"Concatenate(number_arguments={len(self.inputs)}, {self.base_script()})"
        return ToScriptElement(declaration=script, imports=[self.full_classname])


class WorkflowBlock(Block):
    """
    Wrapper around workflow to put it in a block of another workflow.

    Even if a workflow is a block, it can't be used directly as it has a different behavior
    than a Block in eq and hash which is problematic to handle in dicts for example.

    :param workflow: The WorkflowBlock's workflow
    :param name: Name of the block.
    :param position: Position of the block in canvas.
    """

    def __init__(self, workflow: Workflow, name: str = '', position: Tuple[float, float] = None):
        self.workflow = workflow
        # TODO: configuring port internal connections
        self.input_connections = None
        self.output_connections = None
        inputs = []
        for variable in self.workflow.inputs:
            input_ = variable.copy()
            input_.name = f"{name} - {variable.name}"
            inputs.append(input_)

        outputs = [self.workflow.output.copy()]
        Block.__init__(self, inputs, outputs, name=name, position=position)

    def equivalent_hash(self):
        """ Custom hash function. Related to 'equivalent' method. """
        return hash(self.workflow)

    def equivalent(self, other):
        """ Return whether the block is equivalent to the other given or not. """
        if not Block.equivalent(self, other):
            return False
        return self.workflow == other.workflow

    def evaluate(self, values, **kwargs):
        """ Format subworkflow arguments and run it. """
        arguments = {self.inputs.index(input_): v for input_, v in values.items()}
        workflow_run = self.workflow.run(arguments)
        return [workflow_run.output_value]

    def package_mix(self):
        """ Recursively add block contribution to workflow's package_mix. """
        return self.workflow.package_mix()

    def _docstring(self):
        """ Recursively get docstring of subworkflow. """
        workflow_docstrings = self.workflow._docstring()
        docstring = {}
        for block_docstring in workflow_docstrings:
            for input_ in self.workflow.inputs:
                if block_docstring and input_ in block_docstring:
                    docstring[input_] = block_docstring[input_]
        return docstring

    def _to_script(self, prefix: str) -> ToScriptElement:
        """ Write block config into a chunk of script. """
        prefix = f'{prefix}sub_'
        workflow_script = self.workflow._to_script(prefix)
        script_workflow = f"\n# --- Subworkflow --- \n" \
            f"{workflow_script.declaration}" \
            f"# --- End Subworkflow --- \n"

        script = f"WorkflowBlock(workflow={prefix}workflow, {self.base_script()})"

        imports = workflow_script.imports + [self.full_classname]
        return ToScriptElement(declaration=script, before_declaration=script_workflow, imports=imports)


class ForEach(Block):
    """
    A block to iterate on an input and perform an parallel for (iterations are not dependent).

    :param workflow_block: The WorkflowBlock on which iterate.
    :param iter_input_index: Index of iterable input in worklow_block.inputs
    :param name: Name of the block.
    :param position: Position of the block in canvas.
    """

    def __init__(self, workflow_block: 'WorkflowBlock', iter_input_index: int, name: str = '',
                 position: Tuple[float, float] = None):
        self.workflow_block = workflow_block
        self.iter_input_index = iter_input_index
        self.iter_input = self.workflow_block.inputs[iter_input_index]
        inputs = []
        for i, workflow_input in enumerate(self.workflow_block.inputs):
            if i == iter_input_index:
                variable_name = 'Iterable input: ' + workflow_input.name
                inputs.append(Variable(name=variable_name))
            else:
                input_ = workflow_input.copy()
                input_.name = 'binding ' + input_.name
                inputs.append(input_)
        output_variable = Variable(name='Foreach output')
        self.output_connections = None  # TODO: configuring port internal connections
        self.input_connections = None
        Block.__init__(self, inputs, [output_variable], name=name, position=position)

    def equivalent_hash(self):
        """ Custom hash function. Related to 'equivalent' method. """
        wb_hash = int(self.workflow_block.equivalent_hash() % 10e5)
        return wb_hash + self.iter_input_index

    def equivalent(self, other):
        """ Return whether the block is equivalent to the other given or not. """
        input_eq = self.iter_input_index == other.iter_input_index
        wb_eq = self.workflow_block.equivalent(other.workflow_block)
        return Block.equivalent(self, other) and wb_eq and input_eq

    def evaluate(self, values, **kwargs):
        """ Loop on input list and run subworkflow on each. """
        values_workflow = {var2: values[var1] for var1, var2 in zip(self.inputs, self.workflow_block.inputs)}
        output_values = []
        for value in values_workflow[self.iter_input]:
            values_workflow[self.iter_input] = value
            output = self.workflow_block.evaluate(values_workflow)[0]
            output_values.append(output)
        return [output_values]

    def _docstring(self):
        """ Recursively get docstring of subworkflow. """
        wb_docstring = self.workflow_block._docstring()
        block_docstring = {}
        for input_, workflow_input in zip(self.inputs, self.workflow_block.workflow.inputs):
            block_docstring[input_] = wb_docstring[workflow_input]
        return block_docstring

    def _to_script(self, prefix: str) -> ToScriptElement:
        """ Write block config into a chunk of script. """
        wfblock_script_elements = self.workflow_block._to_script(prefix)
        wfblock_script = f"{wfblock_script_elements.before_declaration}\n" \
                         f"wfblock = {wfblock_script_elements.declaration}"
        foreach_script = f"ForEach(workflow_block=wfblock, iter_input_index={self.iter_input_index}, " \
                         f"{self.base_script()})"

        imports = wfblock_script_elements.imports + [self.full_classname]
        return ToScriptElement(declaration=foreach_script, before_declaration=wfblock_script, imports=imports)


class Unpacker(Block):
    """
    DeMUX block.

    :param indices: List of indices to extract.
    :param name: Name of the block.
    :param position: Position of the block in canvas.
    """

    def __init__(self, indices: List[int], name: str = '', position: Tuple[float, float] = None):
        self.indices = indices
        outputs = [Variable(name=f"output_{i}") for i in indices]
        Block.__init__(self, inputs=[Variable(name="input_sequence")], outputs=outputs, name=name, position=position)

    def equivalent(self, other):
        """ Return whether the block is equivalent to the other given or not. """
        return Block.equivalent(self, other) and self.indices == other.indices

    def equivalent_hash(self):
        """ Custom hash function. Related to 'equivalent' method. """
        return len(self.indices)

    def evaluate(self, values, **kwargs):
        """ Unpack input list elements into n outputs. """
        return [values[self.inputs[0]][i] for i in self.indices]

    def _to_script(self, _) -> ToScriptElement:
        """ Write block config into a chunk of script. """
        script = f"Unpacker(indices={self.indices}, {self.base_script()})"
        return ToScriptElement(declaration=script, imports=[self.full_classname])


class Flatten(Block):
    """
    A block to extract the first element of a list and flatten it.

    :param name: Name of the block.
    :param position: Position of the block in canvas.
    """

    def __init__(self, name: str = '', position: Tuple[float, float] = None):
        inputs = [Variable(name='input_sequence')]
        outputs = [Variable(name='flatten_sequence')]
        Block.__init__(self, inputs, outputs, name=name, position=position)

    def equivalent_hash(self):
        """ Custom hash function. Related to 'equivalent' method. """
        return 1

    def evaluate(self, values, **kwargs):
        """ Extract the first element of a list and flatten it. """
        output = []
        for value in values[self.inputs[0]]:
            output.extend(value)
        return [output]

    def _to_script(self, _) -> ToScriptElement:
        """ Write block config into a chunk of script. """
        script = f"Flatten({self.base_script()})"
        return ToScriptElement(declaration=script, imports=[self.full_classname])


class Product(Block):
    """ A block to generate the product combinations. """

    def __init__(self, number_list: int, name: str = '', position: Tuple[float, float] = None):
        self.number_list = number_list
        inputs = [Variable(name='list_product_' + str(i)) for i in range(self.number_list)]
        output_variable = Variable(name='Product output')
        Block.__init__(self, inputs, [output_variable], name=name, position=position)

    def equivalent_hash(self):
        """ Custom hash function. Related to 'equivalent' method. """
        return self.number_list

    def equivalent(self, other):
        """ Return whether the block is equivalent to the other given or not. """
        return Block.equivalent(self, other) and self.number_list == other.number_list

    def evaluate(self, values, **kwargs):
        """ Compute the block: use itertools.product. """
        list_product = [values[var] for var in self.inputs]
        output_value = list(itertools.product(*list_product))
        return [output_value]

    def _to_script(self, _) -> ToScriptElement:
        """ Write block config into a chunk of script. """
        script = f"Product(number_list={self.number_list}, {self.base_script()})"
        return ToScriptElement(declaration=script, imports=[self.full_classname])


class Filter(Block):
    """
    A Block to filter some data according to some filters.

    :param filters: A list of DessiaFilters, each corresponding to a value to filter.
    :param name: Name of the block.
    :param position: Position of the block in canvas.
    """

    def __init__(self, filters: List[DessiaFilter], logical_operator: str = "and", name: str = '',
                 position: Tuple[float, float] = None):
        self.filters = filters
        self.logical_operator = logical_operator
        inputs = [Variable(name='input_list')]
        outputs = [Variable(name='output_list')]
        Block.__init__(self, inputs, outputs, name=name, position=position)

    def equivalent(self, other):
        """ Return whether the block is equivalent to the other given or not. """
        return Block.equivalent(self, other) and self.filters == other.filters

    def equivalent_hash(self):
        """ Custom hash function. Related to 'equivalent' method. """
        hashes = [hash(f) for f in self.filters]
        return int(sum(hashes) % 10e5)

    def evaluate(self, values, **kwargs):
        """ Apply given filters to input list. """
        filters_list = FiltersList(self.filters, self.logical_operator)
        return [filters_list.apply(values[self.inputs[0]])]

    def _to_script(self, _) -> ToScriptElement:
        """ Write block config into a chunk of script. """
        filter_variables = [f"DessiaFilter("
                            f"attribute='{f.attribute}', comparison_operator='{f.comparison_operator}', "
                            f"bound={f.bound}, name='{f.name}')" for f in self.filters]
        filters = '[' + ",".join(filter_variables) + ']'
        script = f"Filter(filters={filters}, logical_operator='{self.logical_operator}', {self.base_script()})"

        imports = [DessiaFilter("", "", 0).full_classname, self.full_classname]
        return ToScriptElement(declaration=script, imports=imports)


class Display(Block):
    """ Abstract block class for display behaviors. """

    _displayable_input = 0
    _non_editable_attributes = ['inputs']

    def __init__(self, inputs: List[Variable], load_by_default: bool = False, name: str = "",
                 selector: Optional[str] = None, type_: Optional[str] = None, position: Tuple[float, float] = None):
        output = TypedVariable(type_=DisplayObject, name="Display Object")
        Block.__init__(self, inputs=inputs, outputs=[output], name=name, position=position)

        self.load_by_default = load_by_default
        self._type = type_
        self._selector = selector
        self.serialize = False

    @property
    def type_(self) -> str:
        """ Get display's type_. """
        if self._type:
            return self._type
        raise NotImplementedError(f"type_ attribute is not implemented for block of type '{type(self)}'")

    @property
    def selector(self) -> str:
        """ Get display's selector. """
        if self._selector:
            return self._selector
        raise NotImplementedError(f"selector attribute is not implemented for block of type '{type(self)}'")

    def _display_settings(self, block_index: int, reference_path: str = "#") -> DisplaySetting:
        """ Compute block's display settings. """
        arguments = {"block_index": block_index, "reference_path": reference_path}
        return DisplaySetting(selector=None, type_=self.type_, method="block_display", serialize_data=self.serialize,
                              arguments=arguments, load_by_default=self.load_by_default)

    def evaluate(self, values, **kwargs):
        """ Run method defined by selector's display_setting and compute corresponding DisplayObject. """
        object_ = values[self.inputs[0]]
        settings = object_._display_settings_from_selector(self.selector)
        return [attrmethod_getter(object_, settings.method)()]

    def _to_script(self, _) -> ToScriptElement:
        """ Write block config into a chunk of script. """
        script = f"{self.__class__.__name__}(name='{self.name}')"
        return ToScriptElement(declaration=script, imports=[self.full_classname])


class MultiPlot(Display):
    """
    Generate a Multiplot which axes will be the given attributes.

    :param attributes: A List of all attributes that will be shown on axes in the ParallelPlot window.
        Can be deep attributes with the '/' separator.
    :param name: Name of the block.
    :param position: Position of the block in canvas.
    """

    def __init__(self, attributes: List[str], load_by_default: bool = True,
                 name: str = "", position: Tuple[float, float] = None):
        self.attributes = attributes
        Display.__init__(self, inputs=[TypedVariable(List[DessiaObject])], load_by_default=load_by_default,
                         type_="plot_data", name=name, position=position)
        self.inputs[0].name = "Input List"
        self.serialize = True

    def equivalent(self, other):
        """ Return whether if the block is equivalent to the other given. """
        same_attributes = self.attributes == other.attributes
        return Block.equivalent(self, other) and same_attributes

    def equivalent_hash(self):
        """ Custom hash function. Related to 'equivalent' method. """
        return sum(len(a) for a in self.attributes)

    def evaluate(self, values, **kwargs):
        """ Create MultiPlot from block configuration. Handle reference path. """
        reference_path = kwargs.get("reference_path", "#")
        import plot_data
        objects = values[self.inputs[self._displayable_input]]
        samples = [plot_data.Sample(values={a: get_in_object_from_path(o, a) for a in self.attributes},
                                    reference_path=f"{reference_path}/{i}", name=f"Sample {i}")
                   for i, o in enumerate(objects)]
        samples2d = [plot_data.Sample(values={a: get_in_object_from_path(o, a) for a in self.attributes[:2]},
                                      reference_path=f"{reference_path}/{i}", name=f"Sample {i}")
                     for i, o in enumerate(objects)]
        tooltip = plot_data.Tooltip(name='Tooltip', attributes=self.attributes)

        scatterplot = plot_data.Scatter(tooltip=tooltip, x_variable=self.attributes[0], y_variable=self.attributes[1],
                                        elements=samples2d, name='Scatter Plot')

        parallelplot = plot_data.ParallelPlot(disposition='horizontal', axes=self.attributes,
                                              rgbs=[(192, 11, 11), (14, 192, 11), (11, 11, 192)], elements=samples)
        plots = [scatterplot, parallelplot]
        sizes = [plot_data.Window(width=560, height=300), plot_data.Window(width=560, height=300)]
        multiplot = plot_data.MultiplePlots(elements=samples, plots=plots, sizes=sizes,
                                            coords=[(0, 0), (0, 300)], name='Results plot')
        return [[multiplot.to_dict()]]

    def _to_script(self, _) -> ToScriptElement:
        """ Write block config into a chunk of script. """
        script = f"MultiPlot(attributes={self.attributes}, {self.base_script()})"
        return ToScriptElement(declaration=script, imports=[self.full_classname])


class CadView(Display):
    """
    Generate a DisplayObject that is displayable in 3D Viewer features (BabylonJS, ...).

    :param name: Name of the block.
    :param position: Position of the block in canvas.
    """

    def __init__(self, name: str = "", load_by_default: bool = False, selector: str = "cad",
                 type_: str = "babylon_data", position: Tuple[float, float] = None):
        input_ = TypedVariable(DessiaObject, name="Model to display")
        Display.__init__(self, inputs=[input_], load_by_default=load_by_default, selector=selector,
                         type_=type_, name=name, position=position)


class Markdown(Display):
    """
    Generate the markdown representation of an object.

    :param name: Name of the block.
    :param position: Position of the block in canvas.
    """

    def __init__(self, name: str = "", load_by_default: bool = False, selector: str = "markdown",
                 type_: str = "markdown", position: Tuple[float, float] = None):
        input_ = TypedVariable(DessiaObject, name="Model to display")
        Display.__init__(self, inputs=[input_], load_by_default=load_by_default, name=name,
                         selector=selector, type_=type_, position=position)


class PlotData(Display):
    """
    Generate a DisplayObject that is displayable in PlotData features. Uses the the input object's plot_data method.

    :param name: Name of the block.
    :param position: Position of the block in canvas.
    """

    def __init__(self, name: str = '', load_by_default: bool = False, selector: str = "plot_data",
                 type_: str = "plot_data", position: Tuple[float, float] = None):
        input_ = TypedVariable(DessiaObject, name="Model to display")
        Display.__init__(self, inputs=[input_], load_by_default=load_by_default, name=name,
                         selector=selector, type_=type_, position=position)
        self.serialize = True


class ModelAttribute(Block):
    """
    Fetch attribute of given object during workflow execution.

    :param attribute_name: The name of the attribute to select.
    :param name: Name of the block.
    :param position: Position of the block in canvas.
    """

<<<<<<< HEAD
    def __init__(self, attribute_name: bool, name: str = '', position: Tuple[float, float] = None):
=======
    def __init__(self, attribute_name: str, name: str = '', position: Tuple[float, float] = None):
>>>>>>> 684ee2bb
        self.attribute_name = attribute_name
        inputs = [Variable(name='Model')]
        outputs = [Variable(name='Model attribute')]
        Block.__init__(self, inputs, outputs, name=name, position=position)

    def equivalent_hash(self):
        """ Custom hash function. Related to 'equivalent' method. """
        return len(self.attribute_name)

    def equivalent(self, other):
        """ Return whether the block is equivalent to the other given or not. """
        return Block.equivalent(self, other) and self.attribute_name == other.attribute_name

    def evaluate(self, values, **kwargs):
        """ Get input object's deep attribute. """
        return [get_in_object_from_path(values[self.inputs[0]], f'#/{self.attribute_name}')]

    def _to_script(self, _) -> ToScriptElement:
        """ Write block config into a chunk of script. """
        script = f"ModelAttribute(attribute_name='{self.attribute_name}', {self.base_script()})"
        return ToScriptElement(declaration=script, imports=[self.full_classname])


class SetModelAttribute(Block):
    """
    Block to set an attribute value in a workflow.

    :param attribute_name: Name of the attribute to set.
    :param name: Name of the block.
    :param position: Position of the block in canvas.
    """

    def __init__(self, attribute_name: str, name: str = '', position: Tuple[float, float] = None):
        self.attribute_name = attribute_name
        inputs = [Variable(name='Model'), Variable(name=f'Value to insert for attribute {attribute_name}')]
        outputs = [Variable(name=f'Model with changed attribute {attribute_name}')]
        Block.__init__(self, inputs, outputs, name=name, position=position)

    def equivalent_hash(self):
        """ Custom hash function. Related to 'equivalent' method. """
        return 3 + len(self.attribute_name)

    def equivalent(self, other):
        """ Returns whether the block is equivalent to the other given or not. """
        return Block.equivalent(self, other) and self.attribute_name == other.attribute_name

    def evaluate(self, values, **kwargs):
        """ Set input object's deep attribute with input value. """
        model = values[self.inputs[0]]
        setattr(model, self.attribute_name, values[self.inputs[1]])
        return [model]

    def _to_script(self, _) -> ToScriptElement:
        """ Write block config into a chunk of script. """
        script = f"SetModelAttribute(attribute_name='{self.attribute_name}', {self.base_script()})"
        return ToScriptElement(declaration=script, imports=[self.full_classname])


class Sum(Block):
    """
    Sum the n inputs.

    :param number_elements: Number of element to sum
    :param name: Name of the block
    :param position: Position of the block in the workflow
    """

    def __init__(self, number_elements: int = 2, name: str = '', position: Tuple[float, float] = None):
        self.number_elements = number_elements
        inputs = [Variable(name=f"Sum element {i + 1}") for i in range(number_elements)]
        Block.__init__(self, inputs=inputs, outputs=[Variable(name='Sum')], name=name, position=position)

    def equivalent_hash(self):
        """ Custom hash function. Related to 'equivalent' method. """
        return self.number_elements

    def equivalent(self, other):
        """ Returns whether the block is equivalent to the other given or not. """
        return Block.equivalent(self, other) and self.number_elements == other.number_elements

    def evaluate(self, values, **kwargs):
        """
        Sum input values.

        TODO : This cannot work, we are summing a dictionary
        """
        return [sum(values)]

    def _to_script(self, _) -> ToScriptElement:
        """ Write block config into a chunk of script. """
        script = f"Sum(number_elements={self.number_elements}, {self.base_script()})"
        return ToScriptElement(declaration=script, imports=[self.full_classname])


class Substraction(Block):
    """ Block that subtract input values. First is +, second is -. """

    def __init__(self, name: str = '', position: Tuple[float, float] = None):
        Block.__init__(self, [Variable(name='+'), Variable(name='-')], [Variable(name='Substraction')], name=name,
                       position=position)

    def evaluate(self, values, **kwargs):
        """ Subtract input values. """
        return [values[self.inputs[0]] - values[self.inputs[1]]]

    def _to_script(self, _) -> ToScriptElement:
        """ Write block config into a chunk of script. """
        script = f"Substraction({self.base_script()})"
        return ToScriptElement(declaration=script, imports=[self.full_classname])


class ConcatenateStrings(Block):
    """
    Concatenate the n input elements, separate by the separator input, into one string.

    :param number_elements: Number of block inputs
    :param separator: Character used to joins the input elements together
    :param name: Name of the block.
    :param position: Position of the block in canvas.
    """

    def __init__(self, number_elements: int = 2, separator: str = "", name: str = '',
                 position: Tuple[float, float] = None):
        self.number_elements = number_elements
        self.separator = separator
        inputs = [TypedVariableWithDefaultValue(name=f"Substring {i + 1}", type_=str, default_value="")
                  for i in range(number_elements)]
        output = TypedVariable(name="Concatenation", type_=str)
        Block.__init__(self, inputs=inputs, outputs=[output], name=name, position=position)

    def equivalent_hash(self):
        """ Custom hash function. Related to 'equivalent' method. """
        return self.number_elements + hash(self.separator)

    def equivalent(self, other):
        """ Returns whether the block is equivalent to the other given or not. """
        same_number = self.number_elements == other.number_elements
        same_separator = self.separator == other.separator
        return Block.equivalent(self, other) and same_number and same_separator

    def evaluate(self, values, **kwargs):
        """ Concatenate input strings with configured separator. """
        chunks = [values[i] for i in self.inputs]
        return [self.separator.join(chunks)]

    def _to_script(self, _) -> ToScriptElement:
        """ Write block config into a chunk of script. """
        script = f"ConcatenateStrings(number_elements={self.number_elements}, " \
                 f"separator='{self.separator}', " \
                 f"name='{self.name}')"
        return ToScriptElement(declaration=script, imports=[self.full_classname])


class Export(Block):
    """
    Block that enables an export of an object calling its configured method.

    Only Methods that yields streams (and not files) should be used.
    The file generated will be called {filename}.{extension}

    :param method_type: An object that have a class_ input (which is the class of the incoming model)
        and a name (which is the name of the method that will be called).
    :param text: Whether the export is of type text or not
    :param extension: Extension of the resulting file (ex: json or xlsx)
    :param filename: Name of the resulting file without its extension
    :param name: Name of the block.
    """

    def __init__(self, method_type: MethodType[Type], text: bool, extension: str,
                 filename: str = "export", name: str = "", position: Tuple[float, float] = None):
        self.method_type = method_type
        if not filename:
            filename = "export"
        self.filename = filename
        method = method_type.get_method()
        self.extension = extension
        self.text = text

        output = output_from_function(function=method, name="export_output")
        inputs = [TypedVariable(type_=method_type.class_, name="model_to_export"),
                  TypedVariableWithDefaultValue(type_=str, default_value=filename, name="filename")]
        Block.__init__(self, inputs=inputs, outputs=[output], name=name, position=position)

    def evaluate(self, values, **kwargs):
        """ Generate to-be-exported stream from corresponding method. """
        filename = f"{values.pop(self.inputs[-1])}.{self.extension}"
        if self.text:
            stream = StringFile(filename)
        else:
            stream = BinaryFile(filename)
        getattr(values[self.inputs[0]], self.method_type.name)(stream)
        return [stream]

    def _export_format(self, block_index: int) -> ExportFormat:
        """ Compute block's export format. """
        arguments = {"block_index": block_index}
        return ExportFormat(selector=None, extension=self.extension, method_name="export", text=self.text,
                            export_name=self.filename, args=arguments)

    def _to_script(self, _) -> ToScriptElement:
        """ Write block config into a chunk of script. """
        script = f"Export(method_type=MethodType(" \
                 f"{self.method_type.class_.__name__}, '{self.method_type.name}')" \
                 f", filename='{self.filename}', extension='{self.extension}'" \
                 f", text={self.text}, {self.base_script()})"

        imports = [self.full_classname, full_classname(object_=self.method_type, compute_for='instance'),
                   full_classname(object_=self.method_type.class_, compute_for='class')]
        return ToScriptElement(declaration=script, imports=imports)


class Archive(Block):
    """
    A block that takes n inputs and store them in a archive (ZIP,...).

    :param number_exports: The number of files that will be stored in the archive
    :param filename: Name of the resulting archive file without its extension
    :param name: Name of the block.
    """

    def __init__(self, number_exports: int = 1, filename: str = "archive", name: str = "",
                 position: Tuple[float, float] = None):
        self.number_exports = number_exports
        self.filename = filename
        self.extension = "zip"
        self.text = False
        inputs = [Variable(name="export_" + str(i)) for i in range(number_exports)]
        inputs.append(TypedVariableWithDefaultValue(type_=str, default_value=filename, name="filename"))
        Block.__init__(self, inputs=inputs, outputs=[Variable(name="zip archive")], name=name, position=position)

    def to_dict(self, use_pointers: bool = True, memo=None, path: str = '#', id_method=True, id_memo=None):
        """ Serialize the block with custom logic. """
        dict_ = Block.to_dict(self, use_pointers=use_pointers, memo=memo, path=path)
        dict_['number_exports'] = len(self.inputs) - 1   # Filename is also a block input
        dict_["filename"] = self.filename
        return dict_

    @classmethod
    @set_block_variable_names_from_dict
    def dict_to_object(cls, dict_: JsonSerializable, force_generic: bool = False,
                       global_dict=None, pointers_memo: Dict[str, Any] = None, path: str = '#'):
        """ Custom dict_to_object method. """
        return cls(number_exports=dict_["number_exports"], filename=dict_["filename"],
                   name=dict_['name'], position=dict_.get('position'))

    def evaluate(self, values, **kwargs):
        """ Generate archive stream for input streams. """
        name_input = self.inputs[-1]
        archive_name = f"{values.pop(name_input)}.{self.extension}"
        archive = BinaryFile(archive_name)
        with ZipFile(archive, 'w') as zip_archive:
            for input_ in self.inputs[:-1]:  # Filename is last block input
                value = values[input_]
                if isinstance(value, StringFile):
                    with zip_archive.open(value.filename, 'w') as file:
                        file.write(value.getvalue().encode('utf-8'))
                elif isinstance(value, BinaryFile):
                    with zip_archive.open(value.filename, 'w') as file:
                        file.write(value.getbuffer())
                else:
                    raise ValueError(f"Archive input is not a file-like object. Got '{value}' of type {type(value)}")
        return [archive]

    def _export_format(self, block_index: int) -> ExportFormat:
        """ Compute block's export formats. """
        arguments = {"block_index": block_index}
        return ExportFormat(selector=None, extension=self.extension, method_name="export", text=self.text,
                            export_name=self.filename, args=arguments)

    def _to_script(self, _) -> ToScriptElement:
        """ Write block config into a chunk of script. """
        script = f"Archive(number_exports={self.number_exports}, filename='{self.filename}', {self.base_script()})"
        return ToScriptElement(declaration=script, imports=[self.full_classname])<|MERGE_RESOLUTION|>--- conflicted
+++ resolved
@@ -751,11 +751,7 @@
     :param position: Position of the block in canvas.
     """
 
-<<<<<<< HEAD
-    def __init__(self, attribute_name: bool, name: str = '', position: Tuple[float, float] = None):
-=======
     def __init__(self, attribute_name: str, name: str = '', position: Tuple[float, float] = None):
->>>>>>> 684ee2bb
         self.attribute_name = attribute_name
         inputs = [Variable(name='Model')]
         outputs = [Variable(name='Model attribute')]
