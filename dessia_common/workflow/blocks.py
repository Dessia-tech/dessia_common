--- conflicted
+++ resolved
@@ -760,13 +760,8 @@
                  name: str = "", position: Tuple[float, float] = None):
         self.attributes = attributes
         Display.__init__(self, inputs=[TypedVariable(List[DessiaObject])], load_by_default=load_by_default,
-<<<<<<< HEAD
-                         name=name, selector=selector, position=position)
+                         name=name, selector=PlotDataType(class_=DessiaObject, name=selector_name), position=position)
         self.inputs[0].name = "Sequence"
-=======
-                         name=name, selector=PlotDataType(class_=DessiaObject, name=selector_name), position=position)
-        self.inputs[0].name = "Input List"
->>>>>>> 02fc1163
 
     def __deepcopy__(self, memo=None):
         return MultiPlot(selector_name=self.selector.name, attributes=self.attributes,
