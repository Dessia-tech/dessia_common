"""
Abstract module that defines a base DessiaObject in order to avoid circular imports.
"""
<<<<<<< HEAD
from abc import ABC  # , abstractmethod
# from typing import Dict, Any
# from dessia_common.typings import JsonSerializable


class CoreDessiaObject(ABC):
    pass

    # @abstractmethod
    # def to_dict(self, use_pointers: bool = True, memo=None, path: str = '#'):
    #     pass

    # @classmethod
    # @abstractmethod
    # def dict_to_object(cls, dict_: JsonSerializable, force_generic: bool = False, global_dict=None,
    #                     pointers_memo: Dict[str, Any] = None, path: str = '#') -> 'CoreDessiaObject':
    #     pass

    # @abstractmethod
    # def copy(self, deep=True, memo=None):
    #     pass

=======


class CoreDessiaObject:
    pass

    # @abstractmethod
    # def to_dict(self):
    #     pass
    #
    # @classmethod
    # @abstractmethod
    # def dict_to_object(cls, dict_: JsonSerializable, force_generic: bool = False, global_dict=None,
    #                    pointers_memo: Dict[str, Any] = None, path: str = '#') -> 'CoreDessiaObject':
    #     pass
    #
    # @abstractmethod
    # def copy(self):
    #     pass
    #
>>>>>>> a4c4b463
    # @abstractmethod
    # def _serializable_dict(self):
    #     pass<|MERGE_RESOLUTION|>--- conflicted
+++ resolved
@@ -1,30 +1,6 @@
 """
 Abstract module that defines a base DessiaObject in order to avoid circular imports.
 """
-<<<<<<< HEAD
-from abc import ABC  # , abstractmethod
-# from typing import Dict, Any
-# from dessia_common.typings import JsonSerializable
-
-
-class CoreDessiaObject(ABC):
-    pass
-
-    # @abstractmethod
-    # def to_dict(self, use_pointers: bool = True, memo=None, path: str = '#'):
-    #     pass
-
-    # @classmethod
-    # @abstractmethod
-    # def dict_to_object(cls, dict_: JsonSerializable, force_generic: bool = False, global_dict=None,
-    #                     pointers_memo: Dict[str, Any] = None, path: str = '#') -> 'CoreDessiaObject':
-    #     pass
-
-    # @abstractmethod
-    # def copy(self, deep=True, memo=None):
-    #     pass
-
-=======
 
 
 class CoreDessiaObject:
@@ -44,7 +20,6 @@
     # def copy(self):
     #     pass
     #
->>>>>>> a4c4b463
     # @abstractmethod
     # def _serializable_dict(self):
     #     pass