--- conflicted
+++ resolved
@@ -1,15 +1,7 @@
 """
 Abstract module that defines a base DessiaObject in order to avoid circular imports.
 """
-<<<<<<< HEAD
-from abc import ABC, abstractmethod
-from dessia_common.typings import JsonSerializable
-from typing import Dict, Any
-=======
-from abc import ABC  # , abstractmethod
-# from typing import Dict, Any
-# from dessia_common.typings import JsonSerializable
->>>>>>> d14a327e
+from abc import ABC
 
 
 class CoreDessiaObject(ABC):
@@ -29,13 +21,6 @@
     # def copy(self, deep=True, memo=None):
     #     pass
 
-<<<<<<< HEAD
-    @abstractmethod
-    def _serializable_dict(self):
-        pass
-
-=======
     # @abstractmethod
     # def _serializable_dict(self):
-    #     pass
->>>>>>> d14a327e
+    #     pass