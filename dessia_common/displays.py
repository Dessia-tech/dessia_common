import webbrowser
import os
import tempfile
import inspect

from typing import Union
from networkx import DiGraph, Graph, kamada_kawai_layout
from dessia_common.templates import visjs_template
from dessia_common.typings import JsonSerializable


class DisplaySetting:
<<<<<<< HEAD
    def __init__(self, selector, type_, method, arguments=None):
=======
    def __init__(self, selector, type_, method, arguments=None, serialize_data: bool = False):
>>>>>>> 8db827cb
        """
        Describe what method to call to get a display
        """
        self.selector = selector
        self.type = type_
        self.method = method
        if not arguments:
            arguments = {}
        self.arguments = arguments
<<<<<<< HEAD
=======
        self.serialize_data = serialize_data
>>>>>>> 8db827cb

    def to_dict(self):
        """
        Serialization
        """
        return {'selector': self.selector,
                'type': self.type,
                'method': self.method,
<<<<<<< HEAD
=======
                'serialize_data': self.serialize_data,
>>>>>>> 8db827cb
                'arguments': self.arguments}

    def compose(self, attribute):
        """
        In case of a parent getting the display settings of a children this methods allow to inject the attribute name
        to method name
        """
        return DisplaySetting(self.selector, self.type, f'{attribute}.{self.method}', self.arguments)


class DisplayObject:
    def __init__(self,
                 type_: str,
                 data: Union[JsonSerializable, str],
                 reference_path: str = '',
                 traceback: str = '',
                 name: str = ''):
        """
        Container for data of display
        A traceback can be set if display fails to be generated.
        """

        self.type_ = type_
        self.data = data
        self.traceback = traceback
        self.reference_path = reference_path
        self.name = name

        if data and type_ == 'markdown':
            self.data_cleaning()

    def data_cleaning(self):
        """
        Cleanup tabs in markdown
        """
        self.data = inspect.cleandoc(self.data)

    def to_dict(self):
        """
        Simple serialization
        """
<<<<<<< HEAD
=======

>>>>>>> 8db827cb
        return {'type_': self.type_,
                'data': self.data,
                'traceback': self.traceback,
                'reference_path': self.reference_path,
                'name': self.name}


def networkx_to_visjs_data(networkx_graph: Graph):
    """
    Compute visjs data to plot from a networkx graph
    """
    visjs_data = {'name': networkx_graph.name, 'nodes': [], 'edges': []}

    pos = kamada_kawai_layout(networkx_graph)

    for i, node in enumerate(networkx_graph.nodes):
        node_dict = networkx_graph.nodes[node]
        node_data = {'id': i}

        if node in pos:
            node_data['x'], node_data['y'] = pos[node]

        if 'name' not in node_dict and 'label' not in node_dict:
            if isinstance(node, str):
                node_data['label'] = node
            elif isinstance(node, int):
                node_data['label'] = str(node)
            else:
                node_data['label'] = ''
        elif 'name' in node_dict and 'label' not in node_dict:
            node_data['label'] = node_dict['name']
        else:
            node_data['label'] = node_dict['name'] + node_dict['label']

        if 'shape' not in node_dict:
            node_data['shape'] = 'circular'
        else:
            node_data['shape'] = node_dict['shape']

        if 'color' in node_dict:
            node_data['color'] = node_dict['color']

        visjs_data['nodes'].append(node_data)

    list_nodes = list(networkx_graph.nodes)
    is_digraph = isinstance(networkx_graph, DiGraph)
    # print(is_digraph)
    for edge in networkx_graph.edges:
        index1 = list_nodes.index(edge[0])
        index2 = list_nodes.index(edge[1])
        edge_data = {'from': index1,
                     'to': index2,
                     'font': {'align': 'middle'}}

        if is_digraph:
            edge_data['arrows'] = 'to'

        visjs_data['edges'].append(edge_data)

    return visjs_data


def draw_networkx_graph(networkx_graph: Graph):
    """
    Draw a networkx graph in a browser using VisJS library
    """
    visjs_data = networkx_to_visjs_data(networkx_graph)
    content = visjs_template.substitute(**visjs_data)
    with tempfile.NamedTemporaryFile(suffix=".html",
                                     delete=False) as file:
        file.write(bytes(content, 'utf8'))

    # with open('graph_visJS.html', 'wb') as file:
    #     file.write(s.encode('utf-8'))
    webbrowser.open('file://' + os.path.realpath(file.name))
    return file.name<|MERGE_RESOLUTION|>--- conflicted
+++ resolved
@@ -10,11 +10,7 @@
 
 
 class DisplaySetting:
-<<<<<<< HEAD
-    def __init__(self, selector, type_, method, arguments=None):
-=======
     def __init__(self, selector, type_, method, arguments=None, serialize_data: bool = False):
->>>>>>> 8db827cb
         """
         Describe what method to call to get a display
         """
@@ -24,10 +20,7 @@
         if not arguments:
             arguments = {}
         self.arguments = arguments
-<<<<<<< HEAD
-=======
         self.serialize_data = serialize_data
->>>>>>> 8db827cb
 
     def to_dict(self):
         """
@@ -36,10 +29,7 @@
         return {'selector': self.selector,
                 'type': self.type,
                 'method': self.method,
-<<<<<<< HEAD
-=======
                 'serialize_data': self.serialize_data,
->>>>>>> 8db827cb
                 'arguments': self.arguments}
 
     def compose(self, attribute):
@@ -81,10 +71,7 @@
         """
         Simple serialization
         """
-<<<<<<< HEAD
-=======
 
->>>>>>> 8db827cb
         return {'type_': self.type_,
                 'data': self.data,
                 'traceback': self.traceback,
