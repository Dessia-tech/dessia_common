--- conflicted
+++ resolved
@@ -76,17 +76,5 @@
 workflow_export = Workflow(blocks=blocks, pipes=pipes, output=parallel_optimization.outputs[0],
                            name="Workflow Test Export")
 
-<<<<<<< HEAD
-values = {0: 1, 4: 2}
-workflow_run = workflow_.run(input_values=values, verbose=True)
-
-workflow_state = workflow_.start_run(values)
-workflow_state.continue_run()
-export_output = workflow_state.export_archive()
-print(export_output)
-# with open("archive.zip", "wb") as f:
-#     f.write(export_output.getbuffer())
-=======
 workflow_export_state = workflow_export.start_run({})
-workflow_export_state.name = "WorkflowState Test Export"
->>>>>>> 47a99cac
+workflow_export_state.name = "WorkflowState Test Export"