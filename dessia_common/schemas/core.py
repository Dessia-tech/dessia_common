--- conflicted
+++ resolved
@@ -1296,13 +1296,8 @@
     tuple: HeterogeneousSequence, list: HomogeneousSequence,
     collections.abc.Iterator: HomogeneousSequence, Union: UnionProperty,
     dict: DynamicDict, InstanceOf: InstanceOfProperty,
-<<<<<<< HEAD
-    MethodType: MethodTypeProperty, ClassMethodType: MethodTypeProperty,
-    type: ClassProperty, AttributeType: AttributeTypeProperty
-=======
     MethodType: MethodTypeProperty, ClassMethodType: MethodTypeProperty, 
     type: ClassProperty, AttributeType: AttributeTypeProperty, ClassAttributeType: AttributeTypeProperty
->>>>>>> f8279eb3
 }
 
 SERIALIZED_TO_SCHEMA_CLASS = {
