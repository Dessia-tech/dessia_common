#!/usr/bin/env python3
# -*- coding: utf-8 -*-
""" Schema generation functions. """
import re
import warnings
from copy import deepcopy
import inspect
import collections.abc
from typing import Tuple, Dict, List, Type, get_args, get_origin, get_type_hints, Callable, Union, \
    TypeVar, TypedDict, Optional, Any, Generic
from functools import cached_property
from dessia_common.utils.helpers import full_classname, get_python_class_from_class_name
from dessia_common.abstract import CoreDessiaObject
from dessia_common.displays import DisplayObject
from dessia_common.files import BinaryFile, StringFile
from dessia_common.typings import (MethodType, ClassMethodType, InstanceOf, Subclass, AttributeType, ClassAttributeType,
                                   CadViewType, PlotDataType, MarkdownType, ViewType)
from dessia_common.measures import Measure
from dessia_common.utils.helpers import prettyname
from dessia_common.schemas.interfaces import Annotations, T, PropertySchema
from dessia_common.checks import CheckList, FailedCheck, PassedCheck, CheckWarning

SCHEMA_HEADER = {"definitions": {}, "$schema": "http://json-schema.org/draft-07/schema#",
                 "type": "object", "required": [], "properties": {}}
RESERVED_ARGNAMES = ["self", "cls", "progress_callback", "return"]
TYPING_EQUIVALENCES = {int: "number", float: "number", bool: "boolean", str: "string"}
TYPES_FROM_STRING = {"unicode": str, "str": str, "float": float, "int": int, "bool": bool}

_fullargsspec_cache = {}

UNDEFINED = object()

EMPTY_PARSED_ATTRIBUTE = {"desc": "", "type": "", "annotation": ""}
FAILED_DOCSTRING_PARSING = {"description": "Docstring parsing failed", "attributes": {}}
FAILED_ATTRIBUTE_PARSING = {"desc": "Attribute documentation parsing failed",
                            "type": "", "annotation": ""}


class BackendReference(CoreDessiaObject):
    """ Enable Backend reference injection. """

    def __init__(self, object_id: str):
        self.object_id = object_id

    def to_dict(self, use_pointers: bool = True, memo=None, path: str = "#", id_method: bool = True, id_memo=None):
        """ Is used for default value when computing schema to dict with objects default values. """
        return {"object_id": self.object_id}


class UntypedArgument(FailedCheck):
    """ Used when an argument is not typed in function or class definition. """

    def __init__(self, attribute: str):
        super().__init__(f"Attribute '{attribute}' : has no typing")


class WrongNumberOfArguments(FailedCheck):
    """ Used when a typing does not have the right amount of arguments. """


class WrongType(FailedCheck):
    """ Used when an annotation does not have the right type. """


class UnsupportedDefault(FailedCheck):
    """ Used when an argument defines a default that is not supported. """


class ParsedAttribute(TypedDict):
    """ Parsed description of a docstring attribute. """

    desc: str
    type_: str
    annotation: str


class ParsedDocstring(TypedDict):
    """ Parsed description of a docstring. """

    description: str
    attributes: Dict[str, ParsedAttribute]


<<<<<<< HEAD
class SchemaAttribute(Generic[T]):
    """ TODO. """
=======
class SchemaAttribute:
    """
    A wrapper that connects a schema attribute name with its attached data.

    :param name: Name of the attribute as defined in the parent schema property
    :param default_value: UNDEFINED if no default value is set in user code.
        None can be a valid default value and should be handled as such.
    :param title: A pretty label for the attribute that is to be shown as input title in frontend.
    :param editable: Whether attribute should be editable in frontend or not. Can be dependent on context.
    :param documentation: Parsed documentation for given attribute.
    """
>>>>>>> ccab0600

    def __init__(self, name: str, default_value: T = UNDEFINED, title: str = "",
                 editable: bool = True, documentation: ParsedAttribute = None):
        self.name = name
        self.default_value = default_value
        self._title = title
        self.editable = editable
        if documentation is None:
            documentation = EMPTY_PARSED_ATTRIBUTE
        self.documentation = documentation

    def __str__(self):
        return self.name

    @cached_property
    def has_default_value(self) -> bool:
        """ Helper property that indicates if default value should be trusted as such or is undefined. """
        return self.default_value is not UNDEFINED

    @cached_property
    def title(self) -> str:
        """ Generate a pretty label from name to not let it be empty. """
        if self._title == "":
            return prettyname(self.name)
        return self._title

    @cached_property
    def description(self) -> str:
        """ Helper to get documentation description. """
        return self.documentation["desc"]

    def to_dict(self):
        """ Base attribute dict. """
        return {"title": self.title, "editable": self.editable, "description": self.description}


class Schema:
    """
    Abstraction of a Schema.

    It takes annotations written as a dict and then writes into a Dict the recursive structure of an object
    that can be handled by dessia_common.
    This dictionary can then be translated as a json to be read by the frontend in order to compute edit forms,
    for example.

    Right now Schema doesn't inherit from any DessiaObject class (SerializableObject ?), but could, in the future.
    That is why it implements methods with the same name.
    """

    def __init__(self, annotations: Annotations, attributes: List[SchemaAttribute],
                 documentation: str = "", name: str = ""):
        self.annotations = annotations
        self.attributes = attributes
        self.documentation = documentation
        self.name = name

        self.required = [a for a in attributes if not a.has_default_value]

        self.property_schemas = {}
        for attribute in self.attributes:
            if attribute.name in self.annotations:
                annotation = self.annotations[attribute.name]
                schema = get_schema(annotation=annotation, attribute=attribute)
                self.property_schemas[attribute.name] = schema

    @property
    def editable_attributes(self) -> List[str]:
        """ Attributes that are not in RESERVED_ARGNAMES. """
        return [a.name for a in self.attributes if a.name not in RESERVED_ARGNAMES]

    def chunk(self, attribute: SchemaAttribute) -> Dict[str, Any]:
        """ Extract and compute a schema from one of the attributes. """
        schema = self.property_schemas.get(attribute.name, None)

        if schema is not None:
            return schema.to_dict()

        # if attribute in self.default_arguments:
        #     # TODO Could use this and Optional proxy in order to inject real default values for mutable
        #     default = self.default_arguments.get(attribute, None)
        #     print("Default", default)
        #     chunk["default_value"] = schema.default_value(definition_default=default)
        return {}

    @property
    def chunks(self) -> List[Dict[str, Any]]:
        """ Concatenate schema chunks into a List. """
        return [self.chunk(a) for a in self.attributes]

    @property
    def standalone_properties(self) -> List[str]:
        """ Return all properties that are standalone. """
        return [a.name for a in self.attributes if self.property_schemas[a.name].standalone_in_db]

    def to_dict(self, **kwargs) -> Dict[str, Any]:
        """ Base Schema. kwargs are added to result as well. """
        schema = deepcopy(SCHEMA_HEADER)
        properties = {a.name: self.chunk(a) for a in self.attributes}
        required = [a.name for a in self.required]
        schema.update({"required": required, "properties": properties, "description": self.documentation})
        schema.update(**kwargs)
        return schema

    def default_dict(self) -> Dict[str, Any]:
        """
        Compute global default Dict.

        If a definition default have been set by user, most schemas will return this value (or serialized).
        if not, schemas will compute a default compatible with platform (None most of the time).
        """
        return {a: s.default_value() for a, s in self.property_schemas.items()}

    def default_value(self) -> Dict[str, Any]:
        """
        A user computed default value.

        It differs from 'default_dict', as only user defined default_value are set here.
        In 'default_dict' method, every property is set.
        """
        return {a: s.default_value() for a, s in self.property_schemas.items() if s.has_default_value}

    def check_list(self) -> CheckList:
        """
        Browse all properties and List potential issues.

        Checks performed for each argument :
        - Is typed in method definition
        - Schema specific check
        """
        issues = CheckList([])

        for attribute in self.attributes:
            # Is typed
            is_typed_check = self.attribute_is_annotated(attribute.name)
            issues += CheckList([is_typed_check])

            if is_typed_check.level != "error":
                # Specific check
                schema = self.property_schemas[attribute.name]
                issues += schema.check_list()
        return issues

    @property
    def is_valid(self) -> bool:
        """ Return whether the class definition is valid or not. """
        return not self.check_list().checks_above_level("error")

    def attribute_is_annotated(self, attribute_name: str) -> PassedCheck:
        """ Check whether given attribute is annotated in function definition or not. """
        if attribute_name not in self.annotations:
            return UntypedArgument(attribute_name)
        return PassedCheck(f"Attribute '{attribute_name}' : is annotated")

    @classmethod
    def from_type(cls, annotation: Type[T], attribute_name: str) -> 'Schema':
        """
        Compute a full schema (not property) from an annotation.

        It is useful in order to provide forms for object of a single type.
        """
        annotations = {attribute_name: annotation}
        attribute = SchemaAttribute(attribute_name)
        return cls(annotations=annotations, attributes=[attribute])

    @classmethod
    def from_serialized_type(cls, type_: str, attribute_name: str) -> 'Schema':
        """ Compute a Schema directly from the serialized value of the annotation. """
        annotation = deserialize_annotation(type_)
        return cls.from_type(annotation=annotation, attribute_name=attribute_name)


class MemberSchema(Schema):
    """
    Abstraction of a Schema computed from a member (Object or Method).

    It reads the user-defined type hints and then writes into a Dict the recursive structure of an object
    that can be handled by dessia_common.
    This dictionary can then be translated as a json to be read by the frontend in order to compute frontend forms,
    for example.

    Right now Schema doesn't inherit from any DessiaObject class (SerializableObject ?), but could, in the future.
    That is why it implements methods with the same name.
    """

    def __init__(self, annotations: Annotations, argspec: inspect.FullArgSpec, docstring: str, name: str = ""):
        attribute_names = [a for a in argspec.args if a not in RESERVED_ARGNAMES]

        try:  # Parse docstring
            parsed_docstring = parse_docstring(docstring=docstring, annotations=annotations)
        except Exception:  # Catching broad exception because we don't want it to break platform if a failure occurs
            parsed_docstring = FAILED_DOCSTRING_PARSING
        documentation = parsed_docstring["description"]
        descriptions = parsed_docstring["attributes"]

        _, default_arguments = split_default_args(argspecs=argspec, merge=False)

        attributes = []
        required = []
        for attribute_name in attribute_names:
            attribute_documentation = descriptions.get(attribute_name, EMPTY_PARSED_ATTRIBUTE)
            attribute = SchemaAttribute(name=attribute_name, documentation=attribute_documentation)
            if attribute_name in default_arguments:
                attribute.default_value = default_arguments[attribute_name]
            else:
                required.append(attribute)
            attributes.append(attribute)

        super().__init__(annotations=annotations, attributes=attributes, documentation=documentation, name=name)

        self.required = required


class ClassSchema(MemberSchema):
    """
    Schema of a class.

    Class must be a subclass of DessiaObject. It reads the __init__ annotations.
    """

    def __init__(self, class_: Type[CoreDessiaObject]):
        self.class_ = class_
        self.python_typing = full_classname(class_, compute_for="class")
        annotations = get_type_hints(class_.__init__)

        members = inspect.getfullargspec(self.class_.__init__)
        docstring = class_.__doc__
        classname = full_classname(class_)

        MemberSchema.__init__(self, annotations=annotations, argspec=members, docstring=docstring, name=classname)

    @property
    def editable_attributes(self) -> List[str]:
        """ Attributes that are not in RESERVED_ARGNAMES nor defined as non-editable by user. """
        attributes = super().editable_attributes
        return [a for a in attributes if a not in self.class_._non_editable_attributes]

    @property
    def standalone_in_db(self) -> bool:
        """ Return True if class is standalone. """
        return self.class_._standalone_in_db

    def to_dict(self, **kwargs) -> Dict[str, Any]:
        """ Write the whole schema. """
        schema = super().to_dict(**kwargs)
        classname = full_classname(object_=self.class_, compute_for="class")
        schema.update({"classes": [classname], "standalone_in_db": self.standalone_in_db})
        # TODO Check if we can get rid of this and use Property schema to simplify frontend
        return schema

    def default_dict(self) -> Dict[str, Any]:
        """ Compute class default Dict. Add object_class to base one. """
        dict_ = super().default_dict()
        dict_["object_class"] = self.python_typing
        return dict_


class MethodSchema(MemberSchema):
    """
    Schema of a method.

    Given method should be one of a DessiaObject. It reads its annotations.
    """

    def __init__(self, method: Callable):
        if isinstance(method, property):
            method = method.fget
        self.method = method

        annotations = get_type_hints(method)
        members = inspect.getfullargspec(method)
        self.return_annotation = annotations.get("return", None)
        docstring = method.__doc__
        super().__init__(annotations=annotations, argspec=members, docstring=docstring, name=method.__name__)

        self.required_indices = [str(self.attributes.index(a)) for a in self.required]

    @property
    def serialized(self) -> Dict[str, str]:
        """ Get a dictionary with serialized annotations of method arguments. """
        return {k: s.serialized for k, s in self.property_schemas.items()}

    @property
    def return_schema(self) -> 'Property':
        """ Get the schema of the return annotation. """
        attribute = SchemaAttribute(name="return", editable=False)
        return get_schema(annotation=self.return_annotation, attribute=attribute)

    @property
    def return_serialized(self):
        """ Get the serialized annotation of the return annotation. """
        try:
            return self.return_schema.serialized
        except NotImplementedError:
            return None

    def to_dict(self, **kwargs):
        """ Write the whole schema. """
        schema = deepcopy(SCHEMA_HEADER)
        properties = {str(i): self.chunk(a) for i, a in enumerate(self.attributes)}
        schema.update({"required": self.required_indices, "properties": properties, "description": self.documentation})
        return schema

    def definition_json(self):
        """ Dictionary that denotes the good definition of the method. Useful for low-code features. """
        return {"name": self.name, "return": self.return_serialized, "arguments": self.serialized,
                "valid": self.is_valid, "checks": self.check_list().to_dict()["checks"]}

    def check_list(self) -> CheckList:
        """
        Browse all properties and List potential issues.

        Checks performed for each argument :
        - Is typed in method definition
        - Schema specific check
        """
        issues = super().check_list()
        issues += CheckList([self.return_is_annotated(), self.return_type_is_valid()])
        return issues

    def return_is_annotated(self) -> PassedCheck:
        """ Check whether method return is annotated in definition or not. """
        if "return" not in self.annotations:
            return CheckWarning("Method return : is not annotated")
        return PassedCheck("Method return : is annotated")

    def return_type_is_valid(self) -> PassedCheck:
        """ Check whether given attribute is annotated in function definition or not. """
        try:
            _ = self.return_schema
            return PassedCheck(f"Method return : '{self.return_annotation}' is valid")
        except NotImplementedError:
            return CheckWarning(f"Method return : '{self.return_annotation} is not valid")


class Property:
    """ Base class for a schema property. """

    def __init__(self, annotation: Type[T], attribute: SchemaAttribute):
        self.annotation = annotation
        self.attribute = attribute

    @property
    def schema(self):
        """ Return a reference to itself. Might be overwritten for proxy such as Optional or Annotated. """
        return self

    @cached_property
    def serialized(self) -> str:
        """ Stringified annotation. """
        return str(self.annotation)

    @cached_property
    def pretty_annotation(self) -> str:
        """ Stringified pretty annotation. """
        return self.serialized

    @property
    def standalone_in_db(self) -> bool:
        """ Properties cannot be in database by default. """
        return False

    @property
    def has_default_value(self):
        """ Helper property that indicates if default value should be trusted as such or is undefined. """
        return self.attribute.default_value != UNDEFINED

    @classmethod
    def annotation_from_serialized(cls, serialized: str):
        """ Simple get class from its name. """
        return get_python_class_from_class_name(serialized)

    @property
    def check_prefix(self) -> str:
        """ Shortcut for Check message prefixes. """
        return f"Attribute '{self.attribute}' : "

    def to_dict(self) -> PropertySchema:
        """ Write base schema as a Dict. """
        attribute_dict = self.attribute.to_dict()
        dict_ = {"python_typing": self.serialized, "type": None, **attribute_dict}
        if self.has_default_value:
            dict_["default_value"] = self.default_value()
        return dict_

    def default_value(self):
        """ Generic default. Yield user default if defined. """
        return self.attribute.default_value

    def inject_reference(self, object_id: str):
        """ Exposed to backend in order to inject MongoDB reference in place of object default value. """
        if self.standalone_in_db:
            self.attribute.default_value = BackendReference(object_id)

    def check_list(self) -> CheckList:
        """
        Check validity of Property Type Hint.

        Checks performed : None. TODO ?
        """
        return CheckList([])


class TypingProperty(Property):
    """ Schema class for typing based annotations. """

    SERIALIZED_REGEXP = r"([^\[\]]*)\[(.*)\]"

    def __init__(self, annotation: Type[T], attribute: SchemaAttribute):
        super().__init__(annotation=annotation, attribute=attribute)

    @property
    def args(self) -> Tuple[Type[T], ...]:
        """ Return Typing arguments. """
        return get_args(self.annotation)

    @property
    def origin(self) -> Type:
        """ Return Typing origin. """
        return get_origin(self.annotation)

    @property
    def args_schemas(self) -> List[Property]:
        """ Get schema for each argument. """
        schemas = []
        for i, arg in enumerate(self.args):
            subattribute = SchemaAttribute(name=f"{self.attribute.name}/{i}", title=f"{self.attribute.title}/{i}",
                                           editable=self.attribute.editable)
            schemas.append(get_schema(annotation=arg, attribute=subattribute))
        return schemas

    @cached_property
    def serialized(self) -> str:
        """ Recursively stringify annotation. """
        serialized = self.origin.__name__
        if serialized in ["list", "dict", "tuple", "type"]:
            # TODO Dirty quick-fix. Find a generic way to automatize this
            serialized = serialized.capitalize()
        if self.args:
            return compute_typing_schema_serialization(serialized_typing=serialized, args_schemas=self.args_schemas)
        return serialized

    @cached_property
    def pretty_annotation(self) -> str:
        """ Recursively prettify annotation. """
        prettyfied = self.origin.__name__
        if prettyfied in ["list", "dict", "tuple", "type"]:
            # TODO Dirty quick-fix. Find a generic way to automatize this
            prettyfied = prettyfied.capitalize()
        if self.args:
            return compute_pretty_schema_annotation(serialized_typing=prettyfied, args_schemas=self.args_schemas)
        return prettyfied

    @classmethod
    def annotation_from_serialized(cls, serialized: str) -> Type[T]:
        """ Split Typing and Arguments and delegate deserialization to specific classes. """
        typename = cls.type_from_serialized(serialized)
        schema_class = SERIALIZED_TO_SCHEMA_CLASS[typename]
        return schema_class.annotation_from_serialized(serialized)

    @classmethod
    def type_from_serialized(cls, serialized: str) -> str:
        """ Get Typing from serialized value. """
        return re.match(cls.SERIALIZED_REGEXP, serialized).group(1)

    @classmethod
    def _raw_args_from_serialized(cls, serialized: str) -> str:
        """ Get arguments as str from serialized value. """
        if "[" in serialized and "]" in serialized:
            args = re.match(cls.SERIALIZED_REGEXP, serialized).group(2)
            return args.replace(" ", "")
        return ""

    @classmethod
    def _args_from_serialized(cls, serialized: str) -> Tuple[Type[T], ...]:
        """ Deserialize arguments. """
        rawargs = cls._raw_args_from_serialized(serialized)
        args = extract_args(rawargs)
        return tuple(deserialize_annotation(a) for a in args)

    @classmethod
    def unfold_serialized_annotation(cls, serialized: str):
        """ Get Typing and Arguments as strings. """
        return re.match(cls.SERIALIZED_REGEXP, serialized).groups()

    def has_one_arg(self) -> PassedCheck:
        """ Annotation should have exactly one argument. """
        if len(self.args) != 1:
            pretty_origin = prettyname(self.origin.__name__)
            msg = f"{self.check_prefix}is typed as a '{pretty_origin}' which requires exactly 1 argument. " \
                  f"Expected '{pretty_origin}[T]', got '{self.annotation}'."
            return WrongNumberOfArguments(msg)
        return PassedCheck(f"{self.check_prefix}has exactly one argument in its definition.")


class ProxyProperty(TypingProperty):
    """
    Schema Class for Proxies.

    Proxies are just intermediary types with actual schemas in its arguments. For example OptionalProperty proxy.
    """

    def __init__(self, annotation: Type[T], attribute: SchemaAttribute):
        super().__init__(annotation=annotation, attribute=attribute)

        self.annotation = self.args[0]

    @property
    def schema(self) -> Property:
        """ Return a reference to its only argument. """
        return get_schema(annotation=self.annotation, attribute=self.attribute)

    def to_dict(self) -> Dict[str, Any]:
        """ Write Proxy as a Dict. """
        return self.schema.to_dict()

    @cached_property
    def serialized(self) -> str:
        """ Stringify under-proxy-annotation. """
        return self.schema.serialized

    @cached_property
    def pretty_annotation(self) -> str:
        """ Stringify under-proxy-annotation. """
        return self.schema.pretty_annotation

    @classmethod
    def annotation_from_serialized(cls, serialized: str) -> Type[T]:
        """ Deserialize Proxy annotation. """
        raise NotImplementedError(f"Cannot deserialize annotation '{serialized}' as Proxy.")


class OptionalProperty(ProxyProperty):
    """
    Proxy Schema class for OptionalProperty properties.

    OptionalProperty is only a catch for arguments that default to None.
    Arguments with default values other than None are not considered Optional.
    """

    def __init__(self, annotation: Type[T], attribute: SchemaAttribute):
        super().__init__(annotation=annotation, attribute=attribute)

    @classmethod
    def annotation_from_serialized(cls, serialized: str) -> Type[T]:
        """ Deserialize Optional annotation. """
        raise NotImplementedError("Optional deserialization not implemented yet. ")


class AnnotatedProperty(ProxyProperty):
    """
    Proxy Schema class for annotated type hints.

    AnnotatedProperty annotations are type hints with more arguments passed, such as value ranges,
    or probably enumerations, precision,...

    This could enable quite effective type checking on frontend form.

    Only available with python >= 3.11
    """

    _not_implemented_msg = "AnnotatedProperty type hints are not implemented yet. This needs python 3.11 at least. " \
                           "Dessia only supports python 3.9 at the moment."

    # TODO Whenever Dessia decides to upgrade to python 3.11
    def __init__(self, annotation: Type[T], attribute: SchemaAttribute):
        super().__init__(annotation=annotation, attribute=attribute)
        raise NotImplementedError(self._not_implemented_msg)

    @classmethod
    def annotation_from_serialized(cls, serialized: str) -> Type[T]:
        """ Deserialize Annotated annotation. """
        raise NotImplementedError(cls._not_implemented_msg)

    def to_dict(self) -> Dict[str, Any]:
        """ Write Annotated as a Dict. """
        raise NotImplementedError(self._not_implemented_msg)

    def check_list(self) -> CheckList:
        """
        Check validity of DynamicDict Type Hint.

        Checks performed : None. TODO : Argument validity
        """
        raise NotImplementedError(self._not_implemented_msg)


Builtin = Union[str, bool, float, int]


class BuiltinProperty(Property):
    """ Schema class for Builtin type hints. """

    def __init__(self, annotation: Type[Builtin], attribute: SchemaAttribute):
        super().__init__(annotation=annotation, attribute=attribute)

    @cached_property
    def serialized(self) -> str:
        """ Builtin name. """
        return self.annotation.__name__

    @classmethod
    def annotation_from_serialized(cls, serialized: str) -> Type[T]:
        """ Get real Type from types dictionary. """
        return TYPES_FROM_STRING[serialized]

    def to_dict(self) -> Dict[str, Any]:
        """ Write Builtin as a Dict. """
        chunk = super().to_dict()
        chunk["type"] = TYPING_EQUIVALENCES[self.annotation]
        if self.has_default_value:
            chunk["default_value"] = self.default_value()
        return chunk

    def default_value(self):
        """ Force None default value when undefined. """
        if self.has_default_value:
            return self.attribute.default_value
        return None


class MeasureProperty(BuiltinProperty):
    """ Schema class for Measure type hints. """

    def __init__(self, annotation: Type[Measure], attribute: SchemaAttribute):
        super().__init__(annotation=annotation, attribute=attribute)

    @cached_property
    def serialized(self) -> str:
        """ Full class name. """
        return full_classname(object_=self.annotation, compute_for="class")

    @cached_property
    def pretty_annotation(self) -> str:
        """ Full class name. """
        return self.annotation.__name__

    @classmethod
    def annotation_from_serialized(cls, serialized: str) -> Type[T]:
        """ Deserialize as annotation custom class. """
        return Property.annotation_from_serialized(serialized)

    def to_dict(self) -> Dict[str, Any]:
        """ Write Measure as a Dict. """
        chunk = Property.to_dict(self)
        chunk.update({"si_unit": self.annotation.si_unit, "type": "number"})
        return chunk

    def default_value(self):
        """ Handle measures default values defined as floats, Measure object and force a value when undefined. """
        if self.has_default_value:
            if isinstance(self.attribute.default_value, float):
                default_measure = Measure(self.attribute.default_value)
            else:
                raise ValueError(f"Default value for attribute '{self.attribute.name}' "
                                 f"must be of type 'float' or 'Measure'. Got '{type(self.attribute.default_value)}'")
            return default_measure.to_dict()
        return {"object_class": f"{Measure.__module__}.{Measure.__class__.__name__}", "value": None}


File = Union[StringFile, BinaryFile]


class FileProperty(Property):
    """ Schema class for File type hints. """

    def __init__(self, annotation: Type[File], attribute: SchemaAttribute):
        super().__init__(annotation=annotation, attribute=attribute)

    @cached_property
    def serialized(self) -> str:
        """ Return file classname. """
        return full_classname(object_=self.annotation, compute_for="class")

    @cached_property
    def pretty_annotation(self) -> str:
        """ Return file classname. """
        return self.annotation.__name__

    def to_dict(self) -> Dict[str, Any]:
        """ Write File as a Dict. """
        chunk = super().to_dict()
        chunk.update({"type": "text", "is_file": True})
        return chunk

    def check_list(self) -> CheckList:
        """
        Check validity of File Type Hint.

        Checks performed :
        - Doesn't define any default value.
        """
        issues = super().check_list()
        issues += CheckList([self.has_no_default()])
        return issues

    def has_no_default(self) -> PassedCheck:
        """ Check if the user definition doesn't have any default value, as it is not supported for files. """
        if self.default_value() is not UNDEFINED:
            msg = f"{self.check_prefix}File input defines a default value, whereas it is not supported."
            return CheckWarning(msg)
        msg = f"{self.check_prefix}File input doesn't define a default value, as it should."
        return PassedCheck(msg)


class CustomClass(Property):
    """ Schema class for CustomClass type hints. """

    def __init__(self, annotation: Type[CoreDessiaObject], attribute: SchemaAttribute):
        super().__init__(annotation=annotation, attribute=attribute)

    @property
    def schema(self) -> ClassSchema:
        """ Return a reference to the schema of the annotation. """
        return ClassSchema(self.annotation)

    @cached_property
    def serialized(self) -> str:
        """ Full class name. """
        return full_classname(object_=self.annotation, compute_for="class")

    @cached_property
    def pretty_annotation(self) -> str:
        """ Return file classname. """
        return self.annotation.__name__

    @property
    def standalone_in_db(self) -> bool:
        """ Whether the class is standalone in db. """
        return self.annotation._standalone_in_db

    def to_dict(self) -> Dict[str, Any]:
        """ Write CustomClass as a Dict. """
        chunk = super().to_dict()
        chunk.update({"type": "object", "standalone_in_db": self.standalone_in_db, "classes": [self.serialized]})
        return chunk

    def default_value(self) -> Optional[Dict[str, Any]]:
        """ Default value for an object. """
        return object_default(default_value=self.attribute.default_value, class_schema=self.schema)

    def check_list(self) -> CheckList:
        """
        Check validity of user custom class Type Hint.

        Checks performed :
        - Is subclass of DessiaObject
        """
        issues = super().check_list()
        issues += CheckList([self.is_dessia_object_typed()])
        return issues

    def is_dessia_object_typed(self) -> PassedCheck:
        """ Check whether if typing for given attribute annotates a subclass of DessiaObject or not . """
        if not issubclass(self.annotation, CoreDessiaObject):
            return WrongType(f"{self.check_prefix}Class '{self.serialized}' is not a subclass of DessiaObject.")
        msg = f"{self.check_prefix}Class '{self.serialized}' is properly typed as a subclass of DessiaObject."
        return PassedCheck(msg)


class UnionProperty(TypingProperty):
    """ Schema class for Union type hints. """

    def __init__(self, annotation: Type[Union[T]], attribute: SchemaAttribute):
        super().__init__(annotation=annotation, attribute=attribute)

    @cached_property
    def serialized(self) -> str:
        """ Generic serialization with 'Union' enforced, because Union annotation has no __name__ attribute. """
        return compute_typing_schema_serialization(serialized_typing="Union", args_schemas=self.args_schemas)

    @cached_property
    def pretty_annotation(self) -> str:
        """ Generic prettifying with 'Union' enforced, because Union annotation has no __name__ attribute. """
        return compute_pretty_schema_annotation(serialized_typing="Union", args_schemas=self.args_schemas)

    @property
    def standalone_in_db(self) -> Optional[bool]:
        """ True if all subclasses are standalone, False if None of them are, None else. """
        standalone_args = [a._standalone_in_db for a in self.args]
        if all(standalone_args):
            return True
        if not any(standalone_args):
            return False
        return None

    @classmethod
    def annotation_from_serialized(cls, serialized: str) -> Type[Union[T]]:
        """ Deserialize Union annotation. """
        return Union[TypingProperty._args_from_serialized(serialized)]

    @property
    def classes(self) -> List[str]:
        """ Compute all possible classes for this annotation. Every class specified in Union annotation. """
        return [full_classname(object_=a, compute_for="class") for a in self.args]

    def to_dict(self) -> Dict[str, Any]:
        """ Write Union as a Dict. """
        chunk = super().to_dict()
        chunk.update({"type": "object", "classes": self.classes, "standalone_in_db": self.standalone_in_db})
        return chunk

    def default_value(self) -> T:
        """ Default value for an object. """
        return object_default(default_value=self.attribute.default_value)

    def check_list(self) -> CheckList:
        """
        Check validity of UnionProperty Type Hint.

        Checks performed :
        - Sub-objects are all standalone or none of them are. TODO : What happen if arguments are not DessiaObjects ?
        """
        issues = super().check_list()
        issues += CheckList([self.classes_are_standalone_consistent()])
        return issues

    def classes_are_standalone_consistent(self) -> PassedCheck:
        """ Check whether all class in Union are standalone or none of them are. """
        standalone_args = [a._standalone_in_db for a in self.args]
        if all(standalone_args):
            msg = f"{self.check_prefix}All arguments of Union type '{self.annotation}' are standalone in db."
            return PassedCheck(msg)
        if not any(standalone_args):
            msg = f"{self.check_prefix}No arguments of Union type '{self.annotation}' are standalone in db."
            return PassedCheck(msg)
        msg = f"{self.check_prefix}'standalone_in_db' values for arguments of Union type '{self.annotation}'" \
              f"are not consistent. They should be all standalone in db or none of them should."
        return WrongType(msg)


class HeterogeneousSequence(TypingProperty):
    """
    Schema class for Tuple type hints.

    Datatype that can be seen as a Tuple. Have any amount of arguments but a limited length.
    """

    def __init__(self, annotation: Type[Tuple], attribute: SchemaAttribute):
        super().__init__(annotation=annotation, attribute=attribute)

        self.additional_items = Ellipsis in self.args

    @property
    def args_schemas(self) -> List[Property]:
        """
        If length is undefined (additional_items is True), then we only have one possible argument type.

        Otherwise, each argument is ordered and strictly defined by its type
        """
        if self.additional_items:
            subattribute = SchemaAttribute(name=f"{self.attribute.name}/0", title=f"{self.attribute.title}/0",
                                           editable=self.attribute.editable)
            return [get_schema(annotation=self.args[0], attribute=subattribute)]
        schemas = []
        for i, arg in enumerate(self.args):
            subattribute = SchemaAttribute(name=f"{self.attribute.name}/{i}", title=f"{self.attribute.title}/{i}",
                                           editable=self.attribute.editable)
            schemas.append(get_schema(annotation=arg, attribute=subattribute))
        return schemas

    @cached_property
    def serialized(self) -> str:
        """ If additional items, concatenate ellipsis. """
        if self.additional_items:
            return f"Tuple[{self.args_schemas[0].serialized}, ...]"
        return super().serialized

    @cached_property
    def pretty_annotation(self) -> str:
        """ If additional items, concatenate ellipsis. """
        if self.additional_items:
            return f"Tuple[{self.args_schemas[0].pretty_annotation}, ...]"
        return super().pretty_annotation

    @classmethod
    def annotation_from_serialized(cls, serialized: str) -> Type[Tuple]:
        """ Deserialize Tuple annotation with undefined length support. """
        rawargs = cls._raw_args_from_serialized(serialized)
        if ",..." in rawargs:
            arg = rawargs.split(",...")[0]
            subtype = deserialize_annotation(arg)
            return Tuple[subtype, ...]
        return Tuple[TypingProperty._args_from_serialized(serialized)]

    def to_dict(self) -> Dict[str, Any]:
        """ Write HeterogeneousSequence as a Dict. """
        chunk = super().to_dict()
        items = []
        for i, schema in enumerate(self.args_schemas):
            schema.title = f"{self.attribute.title}/{i}"
            schema.editable = self.attribute.editable
            items.append(schema.to_dict())
        chunk.update({"type": "array", "additionalItems": self.additional_items, "items": items})
        return chunk

    def default_value(self) -> Tuple[T, ...]:
        """
        Default value for a Tuple.

        Return serialized user default if defined, else a right-sized Tuple filled with None values .
        """
        if self.has_default_value:
            return self.attribute.default_value
        return tuple(s.default_value() for s in self.args_schemas)

    def check_list(self) -> CheckList:
        """ Check validity of Tuple Type Hint. """
        issues = super().check_list()
        issues += CheckList([self.has_enough_args(), self.ellipsis_has_exactly_two_args()])
        return issues

    def has_enough_args(self) -> PassedCheck:
        """ Annotation should have at least one argument, one for each element of the Tuple. """
        if len(self.args) == 0:
            msg = f"{self.check_prefix}is typed as a 'Tuple' which requires at least 1 argument. " \
                  f"Expected 'Tuple[T0, T1, ..., Tn]', got '{self.annotation}'."
            return WrongNumberOfArguments(msg)
        return PassedCheck(f"{self.check_prefix}has at least one argument : '{self.annotation}'.")

    def ellipsis_has_exactly_two_args(self) -> PassedCheck:
        """
        Tuple can use Ellipsis (Tuple[T, ...]), meaning that it contains any number of element.

        In this case it MUST have exactly two arguments.
        """
        if self.additional_items and len(self.args) != 2:
            msg = f"{self.check_prefix}is typed as an ellipsed 'Tuple' which requires at exactly 2 arguments. " \
                  f"Expected 'Tuple[T, ...]', got '{self.annotation}'."
            return WrongNumberOfArguments(msg)
        return PassedCheck(f"{self.check_prefix}is not an ill-defined ellipsed tuple : '{self.annotation}'.")


class HomogeneousSequence(TypingProperty):
    """
    Schema class for List type hints.

    Datatype that can be seen as a List. Have only one argument but an unlimited length.
    """

    def __init__(self, annotation: Type[List[T]], attribute: SchemaAttribute):
        super().__init__(annotation=annotation, attribute=attribute)

    @classmethod
    def annotation_from_serialized(cls, serialized: str) -> Type[List]:
        """ Deserialize List annotation. """
        return List[TypingProperty._args_from_serialized(serialized)]

    def to_dict(self) -> Dict[str, Any]:
        """ Write HomogeneousSequence as a Dict. """
        if self.attribute.title:
            title = self.attribute.title
        else:
            title = "Items"
        chunk = super().to_dict()
        schema = self.args_schemas[0]
        schema.title = f"{title} items"
        schema.editable = self.attribute.editable
        items = schema.to_dict()
        chunk.update({"type": "array", "items": items})
        return chunk

    def default_value(self) -> Type[None]:
        """ Default of a sequence. Always return None as default mutable is prohibited. """
        return None

    def check_list(self) -> CheckList:
        """ Check validity of List Type Hint. """
        issues = super().check_list()
        issues += CheckList([self.has_one_arg(), self.has_no_default()])
        return issues

    def has_no_default(self) -> PassedCheck:
        """ Check if List doesn't define a default value that is other than None. """
        if self.default_value() is not UNDEFINED and self.default_value() is not None:
            msg = f"{self.check_prefix}Mutable List input defines a default value other than None," \
                  f"which will lead to unexpected behavior and therefore, is not supported."
            return UnsupportedDefault(msg)
        msg = f"{self.check_prefix}Mutable List doesn't define a default value other than None."
        return PassedCheck(msg)


class DynamicDict(TypingProperty):
    """
    Schema class for Dict type hints.

    Datatype that can be seen as a Dict. Have restricted amount of arguments (one for key, one for values),
    but an unlimited length.
    """

    def __init__(self, annotation: Type[Dict[str, Builtin]], attribute: SchemaAttribute):
        super().__init__(annotation=annotation, attribute=attribute)

    @classmethod
    def annotation_from_serialized(cls, serialized: str) -> Type[Dict]:
        """ Deserialize Dict annotation. """
        return Dict[TypingProperty._args_from_serialized(serialized)]

    def to_dict(self) -> Dict[str, Any]:
        """ Write DynamicDict as a Dict. """
        key_type, value_type = self.args
        if key_type != str:
            # !!! Should we support other types ? Numeric ?
            raise NotImplementedError("Non strings keys not supported")
        if value_type not in TYPING_EQUIVALENCES:
            raise ValueError(f"Dicts should have only builtins keys and values, got {value_type}")
        chunk = super().to_dict()
        chunk.update({"type": "object",
                      "patternProperties": {
                          ".*": {
                            "type": TYPING_EQUIVALENCES[value_type]
                          }
                      }})
        return chunk

    def default_value(self) -> Type[None]:
        """ Default of a dynamic Dict. Always return None as default mutable is prohibited. """
        return None

    def check_list(self) -> CheckList:
        """ Check validity of DynamicDict Type Hint. """
        issues = super().check_list()
        checks = [self.has_two_args(), self.has_string_keys(), self.has_simple_values(), self.has_no_default()]
        issues += CheckList(checks)
        return issues

    def has_two_args(self) -> PassedCheck:
        """ Annotation should have exactly two arguments, first one for keys, second one for values. """
        if len(self.args) != 2:
            msg = f"{self.check_prefix}is typed as a 'Dict' which requires exactly 2 arguments. " \
                  f"Expected 'Dict[KeyType, ValueType]', got '{self.annotation}'."
            return WrongNumberOfArguments(msg)
        return PassedCheck(f"{self.check_prefix}has two args in its definition : '{self.annotation}'.")

    def has_string_keys(self) -> PassedCheck:
        """ Key Type should be str. """
        key_type, value_type = self.args
        if not issubclass(key_type, str):
            # Should we support other types ? Numeric ?
            msg = f"{self.check_prefix}is typed as a 'Dict[{key_type}, {value_type}]' " \
                  f"which requires str as its key type. Expected 'Dict[str, ValueType]', got '{self.annotation}'."
            return WrongType(msg)
        return PassedCheck(f"{self.check_prefix}has str keys : '{self.annotation}'.")

    def has_simple_values(self) -> PassedCheck:
        """ Value Type should be simple. """
        key_type, value_type = self.args
        if value_type not in TYPING_EQUIVALENCES:
            msg = f"{self.check_prefix}is typed as a 'Dict[{key_type}, {value_type}]' " \
                  f"which requires a builtin type as its value type. " \
                  f"Expected 'int', 'float', 'bool' or 'str', got '{value_type}'."
            return WrongType(msg)
        return PassedCheck(f"{self.check_prefix}has simple values : '{self.annotation}'.")

    def has_no_default(self) -> PassedCheck:
        """ Check if Dict doesn't define a default value that is other than None. """
        if self.default_value() is not UNDEFINED and self.default_value() is not None:
            msg = f"{self.check_prefix}Mutable Dict input defines a default value other than None," \
                  f"which will lead to unexpected behavior and therefore, is not supported."
            return UnsupportedDefault(msg)
        msg = f"{self.check_prefix}Mutable Dict doesn't define a default value other than None."
        return PassedCheck(msg)


BaseClass = TypeVar("BaseClass", bound=CoreDessiaObject)


class InstanceOfProperty(TypingProperty):
    """
    Schema class for InstanceOf type hints.

    Datatype that can be seen as a union of classes that inherits from the only argument given.
    Instances of these classes validate against this type.
    """

    def __init__(self, annotation: Type[InstanceOf[BaseClass]], attribute: SchemaAttribute):
        super().__init__(annotation=annotation, attribute=attribute)

    @classmethod
    def annotation_from_serialized(cls, serialized: str) -> Type[InstanceOf[BaseClass]]:
        """ Deserialize InstanceOf annotation. """
        return InstanceOf[TypingProperty._args_from_serialized(serialized)]

    @property
    def schema(self) -> ClassSchema:
        """ Get Schema of base class. """
        return ClassSchema(self.args[0])

    @property
    def standalone_in_db(self) -> bool:
        """ Return True if base class is standalone. """
        return self.args[0]._standalone_in_db

    @property
    def classes(self) -> List[str]:
        """ Compute all possible classes for this annotation. Return base class. """
        return [full_classname(object_=self.args[0], compute_for="class")]

    def to_dict(self) -> Dict[str, Any]:
        """ Write InstanceOf as a Dict. """
        chunk = super().to_dict()
        chunk.update({"type": "object", "instance_of": self.classes[0], "classes": self.classes,
                      "standalone_in_db": self.standalone_in_db})
        return chunk

    def default_value(self) -> Dict[str, Any]:
        """ Default value of an object. """
        return object_default(default_value=self.attribute.default_value, class_schema=self.schema)

    def check_list(self) -> CheckList:
        """ Check validity of InstanceOf Type Hint. """
        issues = super().check_list()
        issues += CheckList([self.has_one_arg()])
        return issues


class SubclassProperty(TypingProperty):
    """
    Schema class for Subclass type hints.

    Datatype that can be seen as a union of classes that inherits from the only argument given.
    Classes validate against this type.
    """

    def __init__(self, annotation: Type[Subclass[BaseClass]], attribute: SchemaAttribute):
        super().__init__(annotation=annotation, attribute=attribute)

    @classmethod
    def annotation_from_serialized(cls, serialized: str) -> Type[Subclass[BaseClass]]:
        """ Deserialize Subclass annotation. """
        return Subclass[TypingProperty._args_from_serialized(serialized)]

    @property
    def standalone_in_db(self) -> bool:
        """ Return True if base class is standalone. """
        return self.args[0]._standalone_in_db

    def to_dict(self) -> Dict[str, Any]:
        """ Write Subclass as a Dict. """
        raise NotImplementedError("Subclass is not implemented yet")

    def check_list(self) -> CheckList:
        """
        Check validity of Subclass Type Hint.

        Checks performed :
        - Annotation has exactly one argument, which is the type of the base class.
        """
        issues = super().check_list()
        issues += CheckList([self.has_one_arg()])
        return issues


class AttributeTypeProperty(TypingProperty):
    """
    Schema class for AttributeType and ClassAttributeType type hints.

    A specifically instantiated AttributeType validated against this type.
    """

    def __init__(self, annotation: Type[AttributeType], attribute: SchemaAttribute):
        super().__init__(annotation=annotation, attribute=attribute)

        self.class_ = self.args[0]
        if self.class_ is Type:
            subdefault = UNDEFINED
        else:
            subdefault = self.class_
        subattribute = SchemaAttribute(name=f"{attribute.name}/class", default_value=subdefault, title="Class",
                                       editable=attribute.editable)
        self.class_schema = get_schema(annotation=Type[self.class_], attribute=subattribute)

    @classmethod
    def annotation_from_serialized(cls, serialized: str) -> Type[AttributeType]:
        """ Deserialize Attribute annotation. Support Class and Instance attributes. """
        type_ = TypingProperty.type_from_serialized(serialized)
        if type_ == "AttributeType":
            return AttributeType[TypingProperty._args_from_serialized(serialized)]
        return ClassAttributeType[TypingProperty._args_from_serialized(serialized)]

    def to_dict(self) -> Dict[str, Any]:
        """ Write AttributeType as a Dict. """
        chunk = super().to_dict()
        if self.origin is ClassAttributeType:
            attribute_type = "class_attributes"
        else:
            attribute_type = "attributes"
        classname = full_classname(self.origin, compute_for="class")
        chunk.update({
            "type": "object", "object_class": classname, "is_attribute": True,
            "attribute_type": attribute_type,
            "properties": {
                "class_": self.class_schema.to_dict(),
                "name": {
                    "type": "string"
                }
            }
        })
        return chunk
    
    def default_value(self) -> Dict[str, Any]:
        """ Sets AttributeType object_class and argument class_ if it is different from Type. """
        if self.has_default_value:
            return self.attribute.default_value.to_dict()
        
        if self.class_ is not Type and issubclass(self.class_, CoreDessiaObject):
            classname = full_classname(object_=self.class_, compute_for="class")
        else:
            classname = None
        return {"object_class": full_classname(object_=self.origin, compute_for="class"),
                "class_": classname, "name": None}

    def check_list(self) -> CheckList:
        """
        Check validity of MethodType Type Hint.

        Checks performed :
        - Class has method TODO
        """
        return CheckList([])


class MethodTypeProperty(AttributeTypeProperty):
    """
    Schema class for MethodType and ClassMethodType type hints.

    A specifically instantiated MethodType validated against this type.
    """

    def __init__(self, annotation: Type[MethodType], attribute: SchemaAttribute):
        super().__init__(annotation=annotation, attribute=attribute)

    @classmethod
    def annotation_from_serialized(cls, serialized: str) -> Type[MethodType]:
        """ Deserialize Methods annotation. Support Class and Instance methods. """
        type_ = TypingProperty.type_from_serialized(serialized)
        if type_ == "MethodType":
            return MethodType[TypingProperty._args_from_serialized(serialized)]
        return ClassMethodType[TypingProperty._args_from_serialized(serialized)]

    def to_dict(self) -> Dict[str, Any]:
        """ Write MethodType as a Dict. """
        chunk = super().to_dict()
        if self.origin is ClassMethodType:
            attribute_type = "class_methods"
        else:
            attribute_type = "methods"
        chunk["attribute_type"] = attribute_type
        return chunk


class SelectorProperty(AttributeTypeProperty):
    """
    Schema class for AttributeType and ClassAttributeType type hints.

    A specifically instantiated AttributeType validated against this type.
    """

    def __init__(self, annotation: Type[ViewType], attribute: SchemaAttribute):
        super().__init__(annotation=annotation, attribute=attribute)

    @classmethod
    def annotation_from_serialized(cls, serialized: str) -> Type[ViewType]:
        """ Deserialize Attribute annotation. Support Class and Instance attributes. """
        type_ = TypingProperty.type_from_serialized(serialized)
        if type_ == "CadViewType":
            return CadViewType[TypingProperty._args_from_serialized(serialized)]
        if type_ == "MarkdownType":
            return MarkdownType[TypingProperty._args_from_serialized(serialized)]
        if type_ == "PlotDataType":
            return PlotDataType[TypingProperty._args_from_serialized(serialized)]
        raise NotImplementedError("Other Display than CadView not implemented yet")

    def to_dict(self) -> Dict[str, Any]:
        """ Write AttributeType as a Dict. """
        chunk = super().to_dict()
        chunk.update({"attribute_type": "view_selectors", "decorator": self.annotation.decorator})
        return chunk


Class = TypeVar("Class", bound=type)


class ClassProperty(TypingProperty):
    """
    Schema class for 'Type' type hints.

    Non DessiaObject sub-classes validated against this type.
    """

    def __init__(self, annotation: Type[Class], attribute: SchemaAttribute[str]):
        super().__init__(annotation=annotation, attribute=attribute)

        if annotation is Type:
            self.class_ = Type
        else:
            self.class_ = self.args[0]

    @classmethod
    def annotation_from_serialized(cls, serialized: str) -> Type[Class]:
        """ Deserialize Type annotation. Support undefined and defined argument. """
        args = TypingProperty._args_from_serialized(serialized)
        if args:
            return Type[args]
        return Type

    def to_dict(self) -> Dict[str, Any]:
        """ Write Class as a Dict. """
        chunk = super().to_dict()
        chunk.update({"type": "object", "is_class": True, "properties": {"name": {"type": "string"}}})
        return chunk

    def default_value(self) -> str:
        """ Sets AttributeType object_class and argument class_ if it is different from Type. """
        if self.has_default_value:
            return full_classname(self.attribute.default_value, compute_for="class")

        if self.class_ is not Type and issubclass(self.class_, CoreDessiaObject):
            return full_classname(object_=self.class_, compute_for="class")
        return ""

    def check_list(self) -> CheckList:
        """
        Check validity of Class Type Hint.

        Checks performed :
        - Annotation has exactly 1 argument
        """
        issues = super().check_list()
        issues += CheckList([self.has_one_arg()])
        return issues


class GenericTypeProperty(Property):
    """ Meta Property for Types. """

    def __init__(self, annotation: Type[TypeVar], attribute: SchemaAttribute):
        super().__init__(annotation=annotation, attribute=attribute)

    @classmethod
    def annotation_from_serialized(cls, serialized: str) -> Type[TypeVar]:
        """ Deserialize Generic Type annotation. """
        raise NotImplementedError("Annotation deserialization not implemented for Generic Types")

    @cached_property
    def serialized(self) -> Optional[str]:
        if self.annotation is None:
            return None
        return "typing.Type"

    def to_dict(self) -> Dict[str, Any]:
        """ Write Type as a Dict. """
        chunk = super().to_dict()
        chunk.update({"type": "object", "is_class": True, "properties": {"name": {"type": "string"}}})
        return chunk


class AnyProperty(Property):
    """ Handle Any typed (cannot be form inputs). """

    def __init__(self, annotation: Type[T], attribute: SchemaAttribute):
        super().__init__(annotation=annotation, attribute=attribute)

    def to_dict(self) -> Dict[str, Any]:
        """ Write chunk of Any property. Useful for low-code features. """
        chunk = super().to_dict()
        chunk.update({"properties": {".*": ".*"}, "type": "object"})
        return chunk


def inspect_arguments(method: Callable, merge: bool = False) -> Tuple[List[str], Dict[str, Any]]:
    """ Wrapper around 'split_default_argument' method in order to call it from a method object. """
    method_full_name = f"{method.__module__}.{method.__qualname__}"
    if method_full_name in _fullargsspec_cache:
        argspecs = _fullargsspec_cache[method_full_name]
    else:
        argspecs = inspect.getfullargspec(method)
        _fullargsspec_cache[method_full_name] = argspecs
    return split_default_args(argspecs=argspecs, merge=merge)


def split_default_args(argspecs: inspect.FullArgSpec, merge: bool = False) -> Tuple[List[str], Dict[str, Any]]:
    """
    Find default value and required arguments of class construction.

    Get method arguments and default arguments as sequences while removing forbidden ones (self, cls...).
    """
    nargs, ndefault_args = split_argspecs(argspecs)

    default_arguments = {}
    arguments = []
    for iargument, argument in enumerate(argspecs.args[1:]):
        if argument not in RESERVED_ARGNAMES:
            if iargument >= nargs - ndefault_args:
                default_value = argspecs.defaults[ndefault_args - nargs + iargument]
                if merge:
                    arguments.append((argument, default_value))
                else:
                    default_arguments[argument] = default_value
            else:
                arguments.append(argument)
    return arguments, default_arguments


def split_argspecs(argspecs: inspect.FullArgSpec) -> Tuple[int, int]:
    """ Get number of regular arguments as well as arguments with default values. """
    nargs = len(argspecs.args) - 1
    if argspecs.defaults is not None:
        ndefault_args = len(argspecs.defaults)
    else:
        ndefault_args = 0
    return nargs, ndefault_args


def get_schema(annotation: Type[T], attribute: SchemaAttribute) -> Property:
    """ Get schema Property object from given annotation. """
    if annotation is None or inspect.isclass(annotation) and issubclass(annotation, type(None)):
        schema_type = GenericTypeProperty
    elif annotation in TYPING_EQUIVALENCES:
        schema_type = BuiltinProperty
    elif is_typing(annotation):
        return typing_schema(typing_=annotation, attribute=attribute)
    elif hasattr(annotation, "__origin__") and annotation.__origin__ is type:
        # Type is not considered a Typing as it has no arguments
        schema_type = ClassProperty
    elif annotation is Any:
        schema_type = AnyProperty
    elif inspect.isclass(annotation):
        return custom_class_schema(annotation=annotation, attribute=attribute)
    elif isinstance(annotation, TypeVar):
        schema_type = GenericTypeProperty
    else:
        raise NotImplementedError(f"No schema defined for attribute '{attribute}' annotated '{annotation}'.")
    return schema_type(annotation=annotation, attribute=attribute)


ORIGIN_TO_SCHEMA_CLASS = {
    tuple: HeterogeneousSequence, list: HomogeneousSequence,
    collections.abc.Iterator: HomogeneousSequence, Union: UnionProperty,
    dict: DynamicDict, InstanceOf: InstanceOfProperty,
    type: ClassProperty,
    MethodType: MethodTypeProperty, ClassMethodType: MethodTypeProperty,
    AttributeType: AttributeTypeProperty, ClassAttributeType: AttributeTypeProperty,
    CadViewType: SelectorProperty, PlotDataType: SelectorProperty, MarkdownType: SelectorProperty
}

SERIALIZED_TO_SCHEMA_CLASS = {
    "int": BuiltinProperty, "float": BuiltinProperty, "bool": BuiltinProperty, "str": BuiltinProperty,
    "Tuple": HeterogeneousSequence, "List": HomogeneousSequence, "Iterator": HomogeneousSequence,
    "Union": UnionProperty, "Dict": DynamicDict, "InstanceOf": InstanceOfProperty, "Subclass": SubclassProperty,
    "MethodType": MethodTypeProperty, "ClassMethodType": MethodTypeProperty, "Type": ClassProperty,
    "AttributeType": AttributeTypeProperty, "ClassAttributeType": AttributeTypeProperty
}


def serialize_annotation(annotation: Type[T], attribute_name: str = "") -> str:
    """ Make use of schema to serialize annotations. """
    attribute = SchemaAttribute(attribute_name)
    schema = get_schema(annotation=annotation, attribute=attribute)
    return schema.serialized


def pretty_annotation(annotation: Type[T], attribute_name: str = "") -> str:
    """ Make use of schema to compute pretty annotations. """
    attribute = SchemaAttribute(attribute_name)
    schema = get_schema(annotation=annotation, attribute=attribute)
    return schema.pretty_annotation


def deserialize_annotation(serialized: str) -> Type[T]:
    """ From a string denoting an annotation, get deserialize value. """
    if serialized is None:
        return None
    if "[" in serialized:
        return TypingProperty.annotation_from_serialized(serialized)
    if serialized in SERIALIZED_TO_SCHEMA_CLASS:
        return SERIALIZED_TO_SCHEMA_CLASS[serialized].annotation_from_serialized(serialized)
    return get_python_class_from_class_name(serialized)


def is_typing(object_) -> bool:
    """ Return True if given object can be seen as a typing (has a module, an origin and arguments). """
    has_module = hasattr(object_, "__module__")
    has_origin = hasattr(object_, "__origin__")
    has_args = hasattr(object_, "__args__")
    return has_module and has_origin and has_args


def typing_schema(typing_: Type[T], attribute: SchemaAttribute) -> Property:
    """ Get schema Property for typing annotations. """
    origin = get_origin(typing_)
    if origin is Union and union_is_default_value(typing_):
        # This is a false UnionProperty => Is a default value set to None
        schema_type = OptionalProperty
    else:
        try:
            schema_type = ORIGIN_TO_SCHEMA_CLASS[origin]
        except KeyError as exc:
            raise NotImplementedError(f"No Schema defined for typing '{typing_}'.") from exc
    return schema_type(annotation=typing_, attribute=attribute)


def custom_class_schema(annotation: Type[T], attribute: SchemaAttribute) -> Property:
    """ Get schema Property object for non typing annotations. """
    if issubclass(annotation, Measure):
        schema_type = MeasureProperty
    elif issubclass(annotation, (BinaryFile, StringFile)):
        schema_type = FileProperty
    elif issubclass(annotation, CoreDessiaObject):
        # Dessia custom classes
        schema_type = CustomClass
    elif issubclass(annotation, DisplayObject):
        schema_type = Property
    else:
        raise NotImplementedError(f"No Schema defined for type '{annotation}'.")
    return schema_type(annotation=annotation, attribute=attribute)


def object_default(default_value: CoreDessiaObject = UNDEFINED, class_schema: ClassSchema = None) \
        -> Optional[Dict[str, Any]]:
    """
    Default value of an object.

    Return serialized user default if definition, else None.
    """
    if default_value is not UNDEFINED:
        return default_value.to_dict(use_pointers=False)
    if class_schema is not None:
        # TODO Should we implement this ? Right now, tests state that the result is None
        # return class_schema.default_dict()
        pass
    return None


def compute_typing_schema_serialization(serialized_typing: str, args_schemas: List[Property]) -> str:
    """ Build final typing serialized string. """
    return f"{serialized_typing}[{', '.join([s.serialized for s in args_schemas])}]"


def compute_pretty_schema_annotation(serialized_typing: str, args_schemas: List[Property]) -> str:
    """ Build final typing pretty annotation string. """
    return f"{serialized_typing}[{', '.join([s.pretty_annotation for s in args_schemas])}]"


def serialize_typing(typing_, attribute: str = "") -> str:
    """ Make use of schema to serialized annotations. """
    warnings.warn("Function serialize_typing have been renamed serialize_annotation. Please use it instead.",
                  DeprecationWarning)
    return serialize_annotation(annotation=typing_, attribute_name=attribute)


def union_is_default_value(typing_: Type) -> bool:
    """
    Union typings can be False positives.

    An argument of a function that has a default_value set to None is Optional[T], which is an alias for
    Union[T, NoneType]. This function checks if this is the case.
    """
    args = get_args(typing_)
    return len(args) == 2 and type(None) in args


def extract_args(string: str) -> List[str]:
    """
    Extract first level arguments from serialized typing.

    This function does not split by commas when we are down to second level annotations
    and has been preferred to regexp for this reason.
    """
    opened_brackets = 0
    closed_brackets = 0
    current_arg = ""
    arguments = []
    for character in string.replace(" ", ""):
        if character == "[":
            opened_brackets += 1
        if character == "]":
            closed_brackets += 1
        split_by_comma = closed_brackets == opened_brackets
        if split_by_comma and character == ",":
            # We are at first level, because we closed as much brackets as we have opened
            # Current argument is complete, we append it to arguments sequence and reset current arguments
            arguments.append(current_arg)
            current_arg = ""
        else:
            # We are at a deeper level, because all opened brackets haven't been closed.
            # We build current argument
            current_arg += character
    if current_arg:
        # Append last argument to arguments sequence
        arguments.append(current_arg)
    return arguments


def parse_class_docstring(class_) -> ParsedDocstring:
    """ Helper to get parse docstring from a class. """
    docstring = class_.__doc__
    annotations = get_type_hints(class_.__init__)
    return parse_docstring(docstring=docstring, annotations=annotations)


def parse_docstring(docstring: str, annotations: Dict[str, Any]) -> ParsedDocstring:
    """ Parse user-defined docstring of given class. Refer to docs to see how docstring should be built. """
    if docstring:
        no_return_docstring = docstring.split(":return:")[0]
        splitted_docstring = no_return_docstring.split(":param ")
        parsed_docstring = {"description": splitted_docstring[0].strip()}
        params = splitted_docstring[1:]
        args = {}
        for param in params:
            argname, parsed_attribute = parse_attribute(param, annotations)
            args[argname] = parsed_attribute
        parsed_docstring.update({"attributes": args})
        return parsed_docstring
    return {"description": "", "attributes": {}}


def parse_attribute(param, annotations) -> Tuple[str, ParsedAttribute]:
    """ Extract attribute from user-defined docstring. """
    if ":type" in param:
        param = param.split(":type ")[0]
    argname, argdesc = param.split(":", maxsplit=1)
    annotation = annotations[argname]
    parsed_attribute = {"desc": argdesc.strip(), "type_": serialize_annotation(annotation),
                        "annotation": str(annotation)}
    return argname, parsed_attribute


def _check_docstring(element):
    """ Return True if an object, a class or a method have a proper docstring. Otherwise, return False. """
    docstring = element.__doc__
    if docstring is None:
        print(f"Docstring not found for {element}")
        return False
    if inspect.isclass(element):
        # element is an object or a class
        annotations = get_type_hints(element.__init__)
    elif inspect.ismethod(element) or inspect.isfunction(element):
        # element is a method
        annotations = get_type_hints(element)
    else:
        raise NotImplementedError
    try:
        parse_docstring(docstring=docstring, annotations=annotations)
        return True
    except TypeError:
        return False<|MERGE_RESOLUTION|>--- conflicted
+++ resolved
@@ -81,10 +81,6 @@
     attributes: Dict[str, ParsedAttribute]
 
 
-<<<<<<< HEAD
-class SchemaAttribute(Generic[T]):
-    """ TODO. """
-=======
 class SchemaAttribute:
     """
     A wrapper that connects a schema attribute name with its attached data.
@@ -96,7 +92,6 @@
     :param editable: Whether attribute should be editable in frontend or not. Can be dependent on context.
     :param documentation: Parsed documentation for given attribute.
     """
->>>>>>> ccab0600
 
     def __init__(self, name: str, default_value: T = UNDEFINED, title: str = "",
                  editable: bool = True, documentation: ParsedAttribute = None):
@@ -1386,7 +1381,7 @@
     Non DessiaObject sub-classes validated against this type.
     """
 
-    def __init__(self, annotation: Type[Class], attribute: SchemaAttribute[str]):
+    def __init__(self, annotation: Type[Class], attribute: SchemaAttribute):
         super().__init__(annotation=annotation, attribute=attribute)
 
         if annotation is Type:
