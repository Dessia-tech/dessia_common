--- conflicted
+++ resolved
@@ -106,26 +106,14 @@
 class DocxWriter:
     """ write a docx file. """
 
-<<<<<<< HEAD
-    def __init__(self, paragraphs: List[Paragraph], filename: str = None,  headings: List[Heading] = None,
-                 footer: Footer = None, header: Header = None):
-        if filename is None:
-            filename = "document.docx"
-=======
     def __init__(self, filename: str, paragraphs: List[Paragraph], section: Section, headings: List[Heading] = None):
->>>>>>> 78948f19
         self.filename = filename
         self.headings = headings
         self.section = section
         self.paragraphs = paragraphs
         self.document = docx.Document()
 
-<<<<<<< HEAD
-        self.add_headings()
-        self.add_paragraphs()
-=======
         self.section.add_to_document(document=self.document)
->>>>>>> 78948f19
 
     def add_headings(self) -> 'DocxWriter':
         """ Add a list of headings to the document. """
@@ -239,6 +227,7 @@
             else:
                 current_paragraph += line + '\n'
 
+
         if table_rows:
             docx_writer = cls(paragraphs=paragraphs, headings=headings)
             docx_writer.add_table(table_rows)
