#!/usr/bin/env python3
# -*- coding: utf-8 -*-
"""
dessia_common

"""

import time
import sys
import warnings
import operator
import math
import random
import itertools

from functools import reduce
import collections
from copy import deepcopy, copy
import inspect
import json

from typing import List, Dict, Any, Tuple, get_type_hints
import traceback as tb

from importlib import import_module
from ast import literal_eval

import numpy as npy
from sklearn import preprocessing
import matplotlib.pyplot as plt

import dessia_common.errors
from dessia_common.utils.diff import data_eq, diff, dict_hash, list_hash
from dessia_common.utils.serialization import dict_to_object, serialize_dict_with_pointers, serialize_dict,\
    deserialize_argument, serialize
from dessia_common.utils.types import full_classname, is_sequence, is_bson_valid, TYPES_FROM_STRING
from dessia_common.utils.copy import deepcopy_value
from dessia_common.utils.jsonschema import default_dict, jsonschema_from_annotation, JSONSCHEMA_HEADER,\
    set_default_value
from dessia_common.utils.docstrings import parse_docstring, FAILED_DOCSTRING_PARSING
from dessia_common.exports import XLSXWriter
from dessia_common.typings import JsonSerializable
from dessia_common import templates
from dessia_common.displays import DisplayObject, DisplaySetting
from dessia_common.breakdown import attrmethod_getter, get_in_object_from_path

_FORBIDDEN_ARGNAMES = ['self', 'cls', 'progress_callback', 'return']


def deprecated(use_instead=None):
    def decorated(function):
        def wrapper(*args, **kwargs):
            deprecation_warning(function.__name__, 'Function', use_instead)
            print('Traceback : ')
            tb.print_stack(limit=2)
            return function(*args, **kwargs)

        return wrapper

    return decorated


def deprecation_warning(name, object_type, use_instead=None):
    warnings.simplefilter('once', DeprecationWarning)
    msg = f"\n\n{object_type} {name} is deprecated.\n"
    msg += "It will be removed in a future version.\n"
    if use_instead is not None:
        msg += f"Use {use_instead} instead.\n"
    warnings.warn(msg, DeprecationWarning)
    return msg


class DessiaObject:
    """
    Base class for Dessia's platform compatible objects.
    Gathers generic methods and attributes

    :cvar bool _standalone_in_db:
        Indicates wether class objects should be independant in database or not.
        If False, object will only exist inside its parent.
    :cvar bool _eq_is_data_eq:
        Indicates which type of equality check is used: strict equality or equality based on data.
        If False, Python's object __eq__ method is used (ie. strict), else, user custom data_eq is used (ie. data)
    :cvar List[str] _non_serializable_attributes:
        [Advanced] List of instance attributes that should not be part of serialization with to_dict method.
        These will not be displayed in platform object tree, for instance.
    :cvar List[str] _non_data_eq_attributes:
        [Advanced] List of instance attributes that should not be part of equality check with data__eq__ method
        (if _eq_is_data_eq is True).
    :cvar List[str] _non_data_hash_attributes:
        [Advanced] List of instance attributes that should not be part of hash computation with data__hash__ method
        (if _eq_is_data_eq is True).
    :cvar List[str] _ordered_attributes:
        Documentation not available yet.
    :cvar List[str] _titled_attributes:
        Documentation not available yet.
    :cvar List[str] _init_variables:
        Documentation not available yet.
    :cvar List[str] _export_formats:
        List of all available export formats. Class must define a export_[format] for each format in _export_formats
    :cvar List[str] _allowed_methods:
        List of all methods that are runnable from platform.
    :cvar List[str] _whitelist_attributes:
        Documentation not available yet.
    :cvar List[str] _whitelist_attributes: List[str]


    :ivar str name: Name of object.
    :ivar Any kwargs: Additionnal user metadata
    """
    _standalone_in_db = False
    _non_serializable_attributes = []
    _non_editable_attributes = []
    _non_data_eq_attributes = ['name']
    _non_data_hash_attributes = ['name']
    _ordered_attributes = []
    _titled_attributes = []
    _eq_is_data_eq = True
    _vector_features = None

    _init_variables = None
    _allowed_methods = []
    _whitelist_attributes = []

    def __init__(self, name: str = '', **kwargs):
        """
        Generic init of DessiA Object. Only store name in self. To be overload and call in specific class init
        """
        self.name = name
        for property_name, property_value in kwargs.items():
            setattr(self, property_name, property_value)

    def __hash__(self):
        """
        Compute a int from object
        """
        if self._eq_is_data_eq:
            return self._data_hash()
        return object.__hash__(self)

    def __eq__(self, other_object):
        """
        Generic equality of two objects. behavior can be controled by class attribute _eq_is_data_eq to tell
        if we must use python equality (based on memory addresses) (_eq_is_data_eq = False) or a data equality (True)
        """
        if self._eq_is_data_eq:
            if self.__class__.__name__ != other_object.__class__.__name__:
                return False
            if self._data_hash() != other_object._data_hash():
                return False
            return self._data_eq(other_object)
        return object.__eq__(self, other_object)

    def _data_eq(self, other_object):
        return data_eq(self, other_object)

    def _data_hash(self):
        hash_ = 0
        forbidden_keys = (self._non_data_eq_attributes + self._non_data_hash_attributes + ['package_version', 'name'])
        for key, value in self._serializable_dict().items():
            if key not in forbidden_keys:
                if is_sequence(value):
                    hash_ += list_hash(value)
                elif isinstance(value, dict):
                    hash_ += dict_hash(value)
                elif isinstance(value, str):
                    hash_ += sum(ord(v) for v in value)
                else:
                    hash_ += hash(value)
        return int(hash_ % 1e5)

    def _data_diff(self, other_object):
        """
        Make a diff between two objects
        returns: different values, missing keys in other object
        """
        # return diff(self, other_object)
        return diff(self, other_object)

    def _get_from_path(self, path: str):
        return get_in_object_from_path(self, path)

    @property
    def full_classname(self):
        """
        Full classname of class like: package.module.submodule.classname
        """
        return full_classname(self)

    def base_dict(self):
        """
        A base dict for to_dict: put name, object class and version in a dict
        """
        package_name = self.__module__.split('.', maxsplit=1)[0]
        if package_name in sys.modules:
            package = sys.modules[package_name]
            if hasattr(package, '__version__'):
                package_version = package.__version__
            else:
                package_version = None
        else:
            package_version = None

        object_class = self.__module__ + '.' + self.__class__.__name__
        dict_ = {'name': self.name, 'object_class': object_class}
        if package_version:
            dict_['package_version'] = package_version
        return dict_

    def _serializable_dict(self):
        """
        Returns a dict of attribute_name, values (still python, not serialized)
        Keys are filtered with non serializable attributes controls
        """

        dict_ = {k: v for k, v in self.__dict__.items()
                 if k not in self._non_serializable_attributes and not k.startswith('_')}
        return dict_

    def to_dict(self, use_pointers: bool = True, memo=None, path: str = '#') -> JsonSerializable:
        """
        Generic to_dict method
        """
        if memo is None:
            memo = {}

        # Default to dict
        serialized_dict = self.base_dict()
        dict_ = self._serializable_dict()
        if use_pointers:
            serialized_dict.update(serialize_dict_with_pointers(dict_, memo, path)[0])
        else:
            serialized_dict.update(serialize_dict(dict_))

        return serialized_dict

    @classmethod
    def dict_to_object(cls, dict_: JsonSerializable, force_generic: bool = False, global_dict=None,
                       pointers_memo: Dict[str, Any] = None, path: str = '#') -> 'DessiaObject':
        """
        Generic dict_to_object method
        """

        if cls is not DessiaObject:
            obj = dict_to_object(dict_=dict_, class_=cls, force_generic=force_generic, global_dict=global_dict,
                                 pointers_memo=pointers_memo, path=path)
            return obj

        if 'object_class' in dict_:
            obj = dict_to_object(dict_=dict_, force_generic=force_generic, global_dict=global_dict,
                                 pointers_memo=pointers_memo, path=path)
            return obj

        raise NotImplementedError('No object_class in dict')

    @classmethod
    def base_jsonschema(cls):
        jsonschema = deepcopy(JSONSCHEMA_HEADER)
        jsonschema['properties']['name'] = {
            "type": 'string',
            "title": "Object Name",
            "description": "Object name",
            "editable": True,
            "default_value": "Object Name"
        }
        return jsonschema

    @classmethod
    def jsonschema(cls):
        """
        Jsonschema of class: transfer python data structure to web standard
        """
        if hasattr(cls, '_jsonschema'):
            _jsonschema = cls._jsonschema
            return _jsonschema

        # Get __init__ method and its annotations
        init = cls.__init__
        if cls._init_variables is None:
            annotations = get_type_hints(init)
        else:
            annotations = cls._init_variables

        # Get ordered variables
        if cls._ordered_attributes:
            ordered_attributes = cls._ordered_attributes
        else:
            ordered_attributes = list(annotations.keys())

        unordered_count = 0

        # Parse docstring
        try:
            docstring = cls.__doc__
            parsed_docstring = parse_docstring(docstring=docstring, annotations=annotations)
        except Exception:
            parsed_docstring = FAILED_DOCSTRING_PARSING
        parsed_attributes = parsed_docstring['attributes']

        # Initialize jsonschema
        _jsonschema = deepcopy(JSONSCHEMA_HEADER)

        required_arguments, default_arguments = inspect_arguments(method=init, merge=False)
        _jsonschema['required'] = required_arguments
        _jsonschema['standalone_in_db'] = cls._standalone_in_db
        _jsonschema['description'] = parsed_docstring['description']
        _jsonschema['python_typing'] = str(cls)

        # Set jsonschema
        for annotation in annotations.items():
            name = annotation[0]
            if name in ordered_attributes:
                order = ordered_attributes.index(name)
            else:
                order = len(ordered_attributes) + unordered_count
                unordered_count += 1
            if name in cls._titled_attributes:
                title = cls._titled_attributes[name]
            else:
                title = None

            if name != 'return':
                editable = name not in cls._non_editable_attributes
                annotation_type = type_from_annotation(annotation[1], cls)
                annotation = (name, annotation_type)
                jss_elt = jsonschema_from_annotation(annotation=annotation, jsonschema_element={}, order=order,
                                                     editable=editable, title=title,
                                                     parsed_attributes=parsed_attributes)
                _jsonschema['properties'].update(jss_elt)
                if name in default_arguments:
                    default = set_default_value(_jsonschema['properties'], name, default_arguments[name])
                    _jsonschema['properties'].update(default)

        _jsonschema['classes'] = [cls.__module__ + '.' + cls.__name__]
        _jsonschema['whitelist_attributes'] = cls._whitelist_attributes
        return _jsonschema

    @property
    def _method_jsonschemas(self):
        """
        Generates dynamic jsonschemas for methods of class
        """
        jsonschemas = {}
        class_ = self.__class__

        # TOCHECK Backward compatibility. Will need to be changed
        if hasattr(class_, '_dessia_methods'):
            allowed_methods = class_._dessia_methods
        else:
            allowed_methods = class_._allowed_methods

        valid_method_names = [m for m in dir(class_) if not m.startswith('_') and m in allowed_methods]

        for method_name in valid_method_names:
            method = getattr(class_, method_name)

            if not isinstance(method, property):
                required_args, default_args = inspect_arguments(method=method, merge=False)
                annotations = get_type_hints(method)
                if annotations:
                    jsonschemas[method_name] = deepcopy(JSONSCHEMA_HEADER)
                    jsonschemas[method_name]['required'] = []
                    jsonschemas[method_name]['method'] = True
                    for i, annotation in enumerate(annotations.items()):
                        # TOCHECK Not actually ordered
                        argname = annotation[0]
                        if argname not in _FORBIDDEN_ARGNAMES:
                            if argname in required_args:
                                jsonschemas[method_name]['required'].append(str(i))
                            jsonschema_element = jsonschema_from_annotation(annotation, {}, i)[argname]

                            jsonschemas[method_name]['properties'][str(i)] = jsonschema_element
                            if argname in default_args:
                                default = set_default_value(jsonschemas[method_name]['properties'],
                                                            str(i),
                                                            default_args[argname])
                                jsonschemas[method_name]['properties'].update(default)
        return jsonschemas

    def method_dict(self, method_name=None, method_jsonschema=None):
        """
        Return a jsonschema of a method arguments
        """
        if method_name is None and method_jsonschema is None:
            msg = 'No method name nor jsonschema provided'
            raise NotImplementedError(msg)

        if method_name is not None and method_jsonschema is None:
            method_jsonschema = self._method_jsonschemas[method_name]

        dict_ = default_dict(method_jsonschema)
        return dict_

    def dict_to_arguments(self, dict_, method):
        """
        Transform serialized argument of a method to python objects ready to use in method evaluation
        """
        method_object = getattr(self, method)
        args_specs = inspect.getfullargspec(method_object)
        allowed_args = args_specs.args[1:]

        arguments = {}
        for i, arg in enumerate(allowed_args):
            if str(i) in dict_:
                arg_specs = args_specs.annotations[arg]
                value = dict_[str(i)]
                try:
                    deserialized_value = deserialize_argument(arg_specs, value)
                except TypeError as err:
                    msg = 'Error in deserialisation of value: '
                    msg += f'{value} of expected type {arg_specs}'
                    raise TypeError(msg) from err
                arguments[arg] = deserialized_value
        return arguments

    def save_to_file(self, filepath: str, indent: int = 2):
        """
        Save object to a JSON file
        :param filepath: either a string reprensenting the filepath or a stream
        """
        if not filepath.endswith('.json'):
            filepath += '.json'
            print(f'Changing name to {filepath}')
        with open(filepath, 'w', encoding='utf-8') as file:
            self.save_to_stream(file, indent=indent)

    def save_to_stream(self, stream, indent: int = 2):
        try:
            dict_ = self.to_dict(use_pointers=True)
        except TypeError:
            dict_ = self.to_dict()

        json.dump(dict_, stream, indent=indent)

    @classmethod
    def load_from_stream(cls, stream):
        dict_ = json.loads(stream.read().decode('utf-8'))
        return cls.dict_to_object(dict_)

    @classmethod
    def load_from_file(cls, filepath: str):
        """
        Load object from a json file
        :param filepath: either a string reprensenting the filepath or a stream
        """
        with open(filepath, 'r', encoding='utf-8') as file:
            dict_ = json.load(file)

        return cls.dict_to_object(dict_)

    def is_valid(self):
        return True

    def copy(self, deep=True, memo=None):
        if deep:
            return deepcopy(self, memo=memo)
        return copy(self)

    def __copy__(self):
        """
        Generic copy use inits of objects
        """
        class_argspec = inspect.getfullargspec(self.__class__)
        dict_ = {}
        for arg in class_argspec.args:
            if arg != 'self':
                value = self.__dict__[arg]
                if hasattr(value, '__copy__'):
                    dict_[arg] = value.__copy__()
                else:
                    dict_[arg] = value
        return self.__class__(**dict_)

    def __deepcopy__(self, memo=None):
        """
        Generic deep copy use inits of objects
        """
        class_argspec = inspect.getfullargspec(self.__class__)
        if memo is None:
            memo = {}
        dict_ = {}
        for arg in class_argspec.args:
            if arg != 'self':
                dict_[arg] = deepcopy_value(getattr(self, arg), memo=memo)
        return self.__class__(**dict_)

    def plot_data(self):  # TODO: Should it have a **kwargs argument ?
        return []

    def plot(self, **kwargs):
        """
        Generic plot getting plot_data function to plot
        """
        if hasattr(self, 'plot_data'):
            import plot_data
            for data in self.plot_data(**kwargs):  # TODO solve inconsistence with the plot_data method just above
                plot_data.plot_canvas(plot_data_object=data,
                                      canvas_id='canvas',
                                      width=1400, height=900,
                                      debug_mode=True)
        else:
            msg = 'Class {} does not implement a plot_data method to define what to plot'
            raise NotImplementedError(msg.format(self.__class__.__name__))

    def mpl_plot(self, **kwargs):
        """
        Plot with matplotlib using plot_data function
        """
        axs = []
        if hasattr(self, 'plot_data'):
            try:
                plot_datas = self.plot_data(**kwargs)
            except TypeError as error:
                raise TypeError(f'{self.__class__.__name__}.{error}') from error
            for data in plot_datas:
                if hasattr(data, 'mpl_plot'):
                    ax = data.mpl_plot()
                    axs.append(ax)
        else:
            msg = 'Class {} does not implement a plot_data method to define what to plot'
            raise NotImplementedError(msg.format(self.__class__.__name__))

        return axs

    @staticmethod
    def display_settings() -> List[DisplaySetting]:
        """
        Returns a list of json describing how to call subdisplays
        """
        return [DisplaySetting('markdown', 'markdown', 'to_markdown', None),
                DisplaySetting('plot_data', 'plot_data', 'plot_data', None, serialize_data=True)]

    def _display_from_selector(self, selector: str, **kwargs) -> DisplayObject:
        """
        Generate the display from the selector
        """
        reference_path = kwargs.get('reference_path', '')

        display_setting = self._display_settings_from_selector(selector)
        track = ''
        try:
            data = attrmethod_getter(self, display_setting.method)(**display_setting.arguments)
        except:
            data = None
            track = tb.format_exc()

        if display_setting.serialize_data:
            data = serialize(data)
        return DisplayObject(type_=display_setting.type, data=data, reference_path=reference_path, traceback=track)

    def _display_settings_from_selector(self, selector: str):
        for display_setting in self.display_settings():
            if display_setting.selector == selector:
                return display_setting
        raise ValueError(f"No such selector '{selector}' in display of class '{self.__class__.__name__}'")

    def _displays(self, **kwargs) -> List[JsonSerializable]:
        """
        Generate displays of the object to be plot in the DessiA Platform
        """
        reference_path = kwargs.get('reference_path', '')

        displays = []
        for display_setting in self.display_settings():
            display_ = self._display_from_selector(display_setting.selector, reference_path=reference_path)
            displays.append(display_.to_dict())
        return displays

    def to_markdown(self) -> str:
        """
        Render a markdown of the object output type: string
        """
        return templates.dessia_object_markdown_template.substitute(name=self.name, class_=self.__class__.__name__)

    def _performance_analysis(self):
        """
        Prints time of rendering some commons operations (serialization, hash, displays)
        """
        data_hash_time = time.time()
        self._data_hash()
        data_hash_time = time.time() - data_hash_time
        print(f'Data hash time: {round(data_hash_time, 3)} seconds')

        todict_time = time.time()
        dict_ = self.to_dict()
        todict_time = time.time() - todict_time
        print(f'to_dict time: {round(todict_time, 3)} seconds')

        dto_time = time.time()
        self.dict_to_object(dict_)
        dto_time = time.time() - dto_time
        print(f'dict_to_object time: {round(dto_time, 3)} seconds')

        for display_setting in self.display_settings():
            display_time = time.time()
            self._display_from_selector(display_setting.selector)
            display_time = time.time() - display_time
            print(f'Generation of display {display_setting.selector} in: {round(display_time, 6)} seconds')

    def _check_platform(self):
        """
        Reproduce lifecycle on platform (serialization, display)
        raise an error if something is wrong
        """
        try:
            dict_ = self.to_dict(use_pointers=True)
        except TypeError:
            dict_ = self.to_dict()
        json_dict = json.dumps(dict_)
        decoded_json = json.loads(json_dict)
        deserialized_object = self.dict_to_object(decoded_json)
        if not deserialized_object._data_eq(self):
            print('data diff: ', self._data_diff(deserialized_object))
            raise dessia_common.errors.DeserializationError('Object is not equal to itself'
                                                            ' after serialization/deserialization')
        copied_object = self.copy()
        if not copied_object._data_eq(self):
            print('data diff: ', self._data_diff(copied_object))
            raise dessia_common.errors.CopyError('Object is not equal to itself after copy')

        valid, hint = is_bson_valid(stringify_dict_keys(dict_))
        if not valid:
            raise ValueError(hint)
        json.dumps(self._displays())
        json.dumps(self._method_jsonschemas)

    def to_xlsx(self, filepath: str):
        """
        Exports the object to an XLSX file given by the filepath
        """
        with open(filepath, 'wb') as file:
            self.to_xlsx_stream(file)

    def to_xlsx_stream(self, stream):
        """
        Exports the object to an XLSX to a given stream
        """
        writer = XLSXWriter(self)
        writer.save_to_stream(stream)

    def _export_formats(self):
        formats = [{"extension": "json", "method_name": "save_to_stream", "text": True, "args": {}},
                   {"extension": "xlsx", "method_name": "to_xlsx_stream", "text": False, "args": {}}]
        return formats

    def to_vector(self):
        list_vectored_objects = []
        for feature in self.vector_features():
            list_vectored_objects.append(getattr(self, feature.lower()))
            if not hasattr(self, feature.lower()):
                raise NotImplementedError(f"{feature} is not an attribute for {self.__class__.__name__} objects. " +
                                          f"<to_vector> method must be customized in {self.__class__.__name__} to " +
                                          "handle computed values that are not class or instance attributes.")
        return list_vectored_objects

    @classmethod
    def vector_features(cls):
        if cls._vector_features is None:
            return list(set(get_attribute_names(cls)).difference(get_attribute_names(DessiaObject)))
        return cls._vector_features


class PhysicalObject(DessiaObject):
    """
    Represent an object with CAD capabilities
    """

    @staticmethod
    def display_settings():
        """
        Returns a list of json describing how to call subdisplays
        """
        display_settings = DessiaObject.display_settings()
        display_settings.append(DisplaySetting(selector='cad', type_='babylon_data',
                                               method='volmdlr_volume_model().babylon_data',
                                               serialize_data=True))
        return display_settings

    def volmdlr_primitives(self):
        """
        Return a list of volmdlr primitives to build up volume model
        """
        return []

    def volmdlr_volume_model(self, **kwargs):
        """
        Gives the volmdlr VolumeModel
        """
        import volmdlr as vm  # !!! Avoid circular imports, is this OK ?
        return vm.core.VolumeModel(self.volmdlr_primitives(**kwargs))

    def to_step(self, filepath: str):
        """
        Exports the CAD of the object to step. Works if the class define a custom volmdlr model
        :param filepath: a str representing a filepath
        """
        self.volmdlr_volume_model().to_step(filepath=filepath)
        return self.volmdlr_volume_model().to_step(filepath=filepath)

    def to_step_stream(self, stream):
        """
        Exports the CAD of the object to a stream in the STEP format. Works if the class define a custom volmdlr model
        """
        return self.volmdlr_volume_model().to_step_stream(stream=stream)

    def to_stl_stream(self, stream):
        """
        Exports the CAD of the object to STL to a given stream
        """
        return self.volmdlr_volume_model().to_stl_stream(stream=stream)

    def to_stl(self, filepath):
        """
        Exports the CAD of the object to STL. Works if the class define a custom volmdlr model
        :param filepath: a str representing a filepath
        """
        return self.volmdlr_volume_model().to_stl(filepath=filepath)

    # def _displays(self, **kwargs):
    #     """
    #     Compute the list of displays
    #     """
    #     return DessiaObject._displays(self, **kwargs)

    def babylonjs(self, use_cdn=True, debug=False, **kwargs):
        """
        Show the 3D volmdlr of an object by calling volmdlr_volume_model method
        and plot in in browser
        """
        self.volmdlr_volume_model(**kwargs).babylonjs(use_cdn=use_cdn, debug=debug)

    def save_babylonjs_to_file(self, filename: str = None, use_cdn: bool = True, debug: bool = False, **kwargs):
        self.volmdlr_volume_model(**kwargs).save_babylonjs_to_file(filename=filename, use_cdn=use_cdn, debug=debug)

    def _export_formats(self):
        formats = DessiaObject._export_formats(self)
        formats3d = [{"extension": "step", "method_name": "to_step_stream", "text": True, "args": {}},
                     {"extension": "stl", "method_name": "to_stl_stream", "text": False, "args": {}}]
        formats.extend(formats3d)
        return formats


class MovingObject(PhysicalObject):

    def volmdlr_primitives_step_frames(self):
        """
        Return a list of volmdlr primitives to build up volume model
        """
        raise NotImplementedError('Object inheriting MovingObject should implement volmdlr_primitives_step_frames')

    def volmdlr_volume_model(self, **kwargs):
        import volmdlr as vm  # !!! Avoid circular imports, is this OK ?
        return vm.core.MovingVolumeModel(self.volmdlr_primitives(**kwargs),
                                         self.volmdlr_primitives_step_frames(**kwargs))


class Parameter(DessiaObject):
    def __init__(self, lower_bound, upper_bound, periodicity=None, name=''):
        DessiaObject.__init__(self, name=name)
        self.lower_bound = lower_bound
        self.upper_bound = upper_bound
        self.periodicity = periodicity

    def random_value(self):
        """
        Sample a value within the bounds
        """
        return random.uniform(self.lower_bound, self.upper_bound)

    def are_values_equal(self, value1, value2, tol=1e-2):
        if self.periodicity is not None:
            value1 = value1 % self.periodicity
            value2 = value2 % self.periodicity

        return math.isclose(value1, value2, abs_tol=tol)

    def normalize(self, value):
        normalized_value = (value - self.lower_bound) / (self.upper_bound - self.lower_bound)
        return normalized_value

    def original_value(self, normalized_value):
        value = normalized_value * (self.upper_bound - self.lower_bound) + self.lower_bound
        return value

    def optimizer_bounds(self):
        if self.periodicity is not None:
            return (self.lower_bound - 0.5 * self.periodicity, self.upper_bound + 0.5 * self.periodicity)
        return None


class ParameterSet(DessiaObject):
    def __init__(self, values, name=''):
        self.values = values

        DessiaObject.__init__(self, name=name)

    @property
    def parameters(self):
        parameters = [Parameter(min(v), max(v), name=k) for k, v in self.values.items()]
        return parameters

    @property
    def means(self):
        means = {k: sum(v) / len(v) for k, v in self.values.items()}
        return means


class DessiaFilter(DessiaObject):
    """
    Base class for filters working on lists of DessiaObjects (List[DessiaObject]).

    :param attribute:
        --------
        Name of attribute on which to filter
    :type attribute: str

    :param comparison_operator:
        --------
        Comparison operator
    :type comparison_operator: str

    :param bound:
        --------
        The bound value to compare `'attribute'` of DessiaObjects of a list with `'comparison_operator'`
    :type bound: float

    :param name:
        --------
        Name of filter
    :type name: `str`, `optional`, defaults to `''`

    :Comparison operators:
        * greater than: >=, gte, ge
        * greater: >, gt
        * lower than: <=, lte, le
        * lower: <, lt
        * equal: ==, eq
        * different: !=, ne
    """

    _REAL_OPERATORS = {'>': operator.gt, '<': operator.lt, '>=': operator.ge, '<=': operator.le, '==': operator.eq,
                       '!=': operator.ne, 'gt': operator.gt, 'lt': operator.lt, 'ge': operator.ge, 'le': operator.le,
                       'eq': operator.eq, 'ne': operator.ne, 'gte': operator.ge, 'lte': operator.le}

    def __init__(self, attribute: str, comparison_operator: str, bound: float, name: str = ''):
        self.attribute = attribute
        self.comparison_operator = comparison_operator
        self.bound = bound
        DessiaObject.__init__(self, name=name)

    def __str__(self, offset_attr: int = 10, offset_boun: int = 0):
        offset_oper = 0
        if offset_boun == 0:
            offset_boun = len(str(self.bound)) + 2
        string_operator = {'>': '>', '<': '<', '>=': '>=', '<=': '<=', '==': '==', '!=': '!=', 'gt': '>', 'lt': '<',
                           'ge': '>=', 'le': '<=', 'eq': '==', 'ne': '!=', 'gte': '>=', 'lte': '<='}
        printed_operator = string_operator[self.comparison_operator]
        return (self.attribute + " "*(offset_attr - len(self.attribute)) +
                printed_operator + " "*(offset_oper - len(printed_operator)) +
                " "*(offset_boun - len(str(self.bound))) + str(self.bound))

    def __hash__(self):
        hash_ = len(self.attribute)
        hash_ += hash(self.comparison_operator)
        hash_ += hash(self.bound)
        return int(hash_)

    def __eq__(self, other: 'DessiaFilter'):
        same_attr = self.attribute == other.attribute
        same_op = self.comparison_operator == other.comparison_operator
        same_bound = self.bound == other.bound
        return same_attr and same_op and same_bound

    def _comparison_operator(self):
        return self._REAL_OPERATORS[self.comparison_operator]

    # TODO: Chronophage operation is self._to_lambda(values)(values)
    def _to_lambda(self, values: List[DessiaObject]):
        return lambda x: (self._comparison_operator()(enhanced_deep_attr(value, self.attribute), self.bound)
                          for value in values)

    def get_booleans_index(self, values: List[DessiaObject]):
        """
        Get the boolean indexing of a filtered list

        :param values:
            List of DessiaObjects to filter
        :type values: List[DessiaObject]

        :return: `list of length `len(values)` where elements are `True` if kept by the filter, otherwise `False`.
        :rtype: `List[bool]`

        Examples
        --------
        >>> from dessia_common.core import DessiaFilter
        >>> from dessia_common.models import all_cars_no_feat
        >>> values = all_cars_no_feat[:5]
        >>> filter_ = DessiaFilter('weight', '<=', 3500.)
        >>> filter_.get_booleans_index(values)
        [False, False, True, True, True]
        """

        return list(self._to_lambda(values)(values))

    @staticmethod
    def booleanlist_to_indexlist(booleans_list: List[int]):  # TODO: Should it exist ?
        """
        Transform a boolean list to an index list

        :param booleans_list:
            list of length `len(values)` where elements are `True` if kept, otherwise `False`.
        :type booleans_list: List[int]

        :return: list of kept indexes
        :rtype: List[int]

        Examples
        --------
        >>> from dessia_common.core import DessiaFilter
        >>> from dessia_common.models import all_cars_no_feat
        >>> values = all_cars_no_feat[:5]
        >>> filter_ = DessiaFilter('weight', '<=', 3500.)
        >>> booleans_list = filter_.get_booleans_index(values)
        [False, False, True, True, True]
        >>> DessiaFilter.booleanlist_to_indexlist(booleans_list)
        [2, 3, 4]
        """
        return list(itertools.compress(range(len(booleans_list)), booleans_list))

    @staticmethod
    def apply(values: List[DessiaObject], booleans_list: List[List[bool]]):
        """
        Apply a Dessia Filter on a list of DessiaObjects

        :param values:
            --------
            List of DessiaObjects to filter
        :type values: List[DessiaObject]

        :param booleans_list:
            --------
            list of length `len(values)` where elements are `True` if kept, otherwise `False`.
        :type booleans_list: List[List[bool]]

        :return: List of filtered values
        :rtype: List[DessiaObject]

        Examples
        --------
        >>> from dessia_common.core import DessiaFilter
        >>> from dessia_common.models import all_cars_no_feat
        >>> values = all_cars_no_feat[:5]
        >>> filter_ = DessiaFilter('weight', '<=', 3500.)
        >>> booleans_list = filter_.get_booleans_index(values)
        [False, False, True, True, True]
        >>> for car in DessiaFilter.apply(values, booleans_list): print(car.weight)
        3436.0, 3433.0, 3449.0
        """
        return list(itertools.compress(values, booleans_list))


class FiltersList(DessiaObject):
    """
    Combine several filters stored as a list of DessiaFilters with a logical operator.

    :param filters:
        --------
        List of DessiaFilters to combine
    :type filters: List[DessiaFilter]

    :param logical_operator:
        --------
        Logical operator to combine filters
    :type logical_operator: str

    :param name:
        ---------
        Name of FiltersList
    :type name: `str`, `optional`, defaults to `''`

    :Logical operators: `'and'`, `'or'`, `'xor'`
    """
    _standalone_in_db = True

    def __init__(self, filters: List[DessiaFilter], logical_operator: str = 'and', name: str = ''):
        self.filters = filters
        self.logical_operator = logical_operator
        DessiaObject.__init__(self, name=name)

    def __len__(self):
        return len(self.filters)

    def __str__(self):
        print_lim = 15
        len_attr = max(map(len, [filter_.attribute for filter_ in self.filters]))
        len_numb = max(map(len, [str(filter_.bound) for filter_ in self.filters]))
        prefix = f"{self.__class__.__name__} {self.name if self.name != '' else hex(id(self))}: "
        prefix += f"{len(self)} filters combined with '" + self.logical_operator + "' operator :\n"
        string = ""
        for filter_ in self.filters[:print_lim]:
            string += " "*3 + "- "
            string += filter_.__str__(len_attr + 2, len_numb + 2)
            string += "\n"
        return prefix + string

    @classmethod
    def from_filters_list(cls, filters: List[DessiaFilter], logical_operator: str = 'and', name: str = ''):
        """
        Compute a FilersList from a pre-built list of DessiaFilter

        :param filters:
            --------
            List of DessiaFilters to combine
        :type filters: List[DessiaFilter]

        :param logical_operator:
            --------
            Logical operator to combine filters (`'and'`, `'or'` or `'xor'`)
        :type logical_operator: `str`, `optional`, defaults to `'and'`

        :param name:
            --------
            Name of FiltersList
        :type name: `str`, `optional`, defaults to `''`

        :return: A new instantiated list of DessiaFilter
        :rtype: FiltersList

        Examples
        --------
        >>> from dessia_common.core import DessiaFilter, FiltersList
        >>> filters = [DessiaFilter('weight', '<=', 3500.), DessiaFilter('mpg', '<=', 40.)]
        >>> filters_list = FiltersList(filters, logical_operator="or", name="example")
        >>> print(filters_list)
        FiltersList example: 2 filters combined with 'or' operator :
           - weight  <=  3500.0
           - mpg     <=    40.0
        """
        return cls(filters=filters, logical_operator=logical_operator, name=name)

    @staticmethod
    def combine_booleans_lists(booleans_lists: List[List[bool]], logical_operator: str = "and"):
        """
        Combine a list of `n` booleans indexes with the logical operator into a simple booleans index.

        :param booleans_lists:
            --------
            List of `n` booleans indexes
        :type booleans_lists: List[List[bool]]

        :param logical_operator:
            --------
            Logical operator to combine filters (`'or'`, `'and'` or `'xor'`)
        :type logical_operator: `str`, `optional`, defaults to 'and'

        :raises NotImplementedError: If logical_operator is not one of `'and'`, `'or'`, `'xor'`, raises an error

        :return: Booleans index of the filtered data
        :rtype: List[bool]

        Examples
        --------
        >>> from dessia_common.core import FiltersList
        >>> booleans_lists = [[True, True, False, False], [False, True, True, False]]
        >>> FiltersList.combine_booleans_lists(booleans_lists, logical_operator="xor")
        [True, False, True, False]
        """
        if logical_operator == 'and':
            return [all(booleans_tuple) for booleans_tuple in zip(*booleans_lists)]
        if logical_operator == 'or':
            return [any(booleans_tuple) for booleans_tuple in zip(*booleans_lists)]
        if logical_operator == 'xor':
            return [True if sum(booleans_tuple) == 1 else False for booleans_tuple in zip(*booleans_lists)]
        raise NotImplementedError(f"'{logical_operator}' str for 'logical_operator' attribute is not a use case")

    def get_booleans_index(self, dobjects_list: List[DessiaObject]):
        """
        Compute all the filters of `self.filters` on `dobjects_list` and returns a booleans index of `dobjects_list`

        :param dobject_list: List of data to filter
        :type dobject_list: List[DessiaObject]

        :return: A `booleans index` of `dobjects_list` of the list of data to filter (`dobjects_list`)
        :rtype: List[bool]

        Examples
        --------
        >>> from dessia_common.core import FiltersList
        >>> from dessia_common.models import all_cars_no_feat
        >>> dobjects_list = all_cars_no_feat[:5]
        >>> filters = [DessiaFilter('weight', '<=', 4000.), DessiaFilter('mpg', '>=', 30.)]
        >>> filters_list = FiltersList(filters, logical_operator="xor", name="example")
        >>> filters_list.get_booleans_index(dobjects_list)
        [True, True, True, True, True]
        """
        booleans_index = []
        for filter_ in self.filters:
            booleans_index.append(filter_.get_booleans_index(dobjects_list))
        return self.__class__.combine_booleans_lists(booleans_index, self.logical_operator)

    def apply(self, dobjects_list: List[DessiaObject]):
        """
        Apply a FiltersList on a list of DessiaObjects

        :param dobjects_list: List of DessiaObjects to filter
        :type dobjects_list: List[DessiaObject]

        :return: List of filtered values
        :rtype: List[DessiaObject]

        Examples
        --------
        >>> from dessia_common.core import HeterogeneousList, FiltersList
        >>> from dessia_common.models import all_cars_wi_feat
        >>> filters = [DessiaFilter('weight', '<=', 1650.), DessiaFilter('mpg', '>=', 45.)]
        >>> filters_list = FiltersList(filters, logical_operator="xor", name="example")
        >>> filtered_cars = filters_list.apply(all_cars_wi_feat)
        >>> print(HeterogeneousList(filtered_cars, name="example"))
        HeterogeneousList example: 3 samples, 5 features
        |         Mpg         |    Displacement    |     Horsepower     |       Weight       |    Acceleration    |
        -----------------------------------------------------------------------------------------------------------
        |               35.0  |             0.072  |              69.0  |            1613.0  |              18.0  |
        |               31.0  |             0.076  |              52.0  |            1649.0  |              16.5  |
        |               46.6  |             0.086  |              65.0  |            2110.0  |              17.9  |
        """
        booleans_index = self.get_booleans_index(dobjects_list)
        return DessiaFilter.apply(dobjects_list, booleans_index)


class HeterogeneousList(DessiaObject):
    """
    Base object for handling a list of DessiaObjects.

    :param dessia_objects:
        --------
        List of DessiaObjects to store in HeterogeneousList
    :type dessia_objects: `List[DessiaObject]`, `optional`, defaults to `None`

    :param name:
        --------
        Name of HeterogeneousList
    :type name: `str`, `optional`, defaults to `''`

    :Properties:
        * **common_attributes:** (`List[str]`)
            --------
            Common attributes of DessiaObjects contained in the current `HeterogeneousList`

        * **matrix:** (`List[List[float]]`, `n_samples x n_features`)
            --------
            Matrix of data computed by calling the `to_vector` method of all `dessia_objects`

    **Built-in methods**:
        * __init__
            >>> from dessia_common.core import HeterogeneousList
            >>> from dessia_common.models import all_cars_wi_feat
            >>> hlist = HeterogeneousList(all_cars_wi_feat, name="init")

        * __str__
            >>> print(HeterogeneousList(all_cars_wi_feat[:3], name='printed'))
            HeterogeneousList printed: 3 samples, 5 features
            |         Mpg         |    Displacement    |     Horsepower     |       Weight       |    Acceleration    |
            -----------------------------------------------------------------------------------------------------------
            |               18.0  |             0.307  |             130.0  |            3504.0  |              12.0  |
            |               15.0  |              0.35  |             165.0  |            3693.0  |              11.5  |
            |               18.0  |             0.318  |             150.0  |            3436.0  |              11.0  |

        * __len__
            >>> len(HeterogeneousList(all_cars_wi_feat))
            returns len(all_cars_wi_feat)

        * __get_item__
            >>> HeterogeneousList(all_cars_wi_feat)[0]
            returns <dessia_common.tests.CarWithFeatures object at 'memory_address'>
            >>> HeterogeneousList(all_cars_wi_feat)[0:2]
            returns HeterogeneousList(all_cars_wi_feat[0:2])
            >>> HeterogeneousList(all_cars_wi_feat)[[0,5,6]]
            returns HeterogeneousList([all_cars_wi_feat[idx] for idx in [0,5,6]])
            >>> booleans_list = [True, False,..., True] of length len(all_cars_wi_feat)
            >>> HeterogeneousList(all_cars_wi_feat)[booleans_list]
            returns HeterogeneousList([car for car, boolean in zip(all_cars_wi_feat, booleans_list) if boolean])

        * __add__
            >>> HeterogeneousList(all_cars_wi_feat) + HeterogeneousList(all_cars_wi_feat)
            HeterogeneousList(all_cars_wi_feat + all_cars_wi_feat)
            >>> HeterogeneousList(all_cars_wi_feat) + HeterogeneousList()
            HeterogeneousList(all_cars_wi_feat)
            >>> HeterogeneousList(all_cars_wi_feat).extend(HeterogeneousList(all_cars_wi_feat))
            HeterogeneousList(all_cars_wi_feat + all_cars_wi_feat)
    """
    _standalone_in_db = True
    _vector_features = ["name", "common_attributes"]

    def __init__(self, dessia_objects: List[DessiaObject] = None, name: str = ''):
        if dessia_objects is None:
            dessia_objects = []
        self.dessia_objects = dessia_objects
        self._common_attributes = None
        self._matrix = None
        DessiaObject.__init__(self, name=name)

    def _procreate(self):
        new_hlist = self.__class__()
        new_hlist.name = self.name
        new_hlist._common_attributes = deepcopy(self._common_attributes)
        new_hlist._matrix = deepcopy(self._matrix)
        return new_hlist

    def __getitem__(self, key: Any):
        if len(self.dessia_objects) == 0:
            return []
        if isinstance(key, int):
            return self.pick_from_int(key)
        if isinstance(key, slice):
            return self.pick_from_slice(key)
        if isinstance(key, list):
            if len(key) == 0:
                return self.__class__()
            if isinstance(key[0], bool):
                if len(key) == self.__len__():
                    return self.pick_from_boolist(key)
                raise ValueError(f"Cannot index {self.__class__.__name__} object of len {self.__len__()} with a "
                                 f"list of boolean of len {len(key)}")
            if isinstance(key[0], int):
                return self.pick_from_boolist(self._indexlist_to_booleanlist(key))

        raise NotImplementedError(f"key of type {type(key)} with {type(key[0])} elements not implemented for "
                                  f"indexing HeterogeneousLists")

    def __add__(self, other: 'HeterogeneousList'):
        if self.__class__ != HeterogeneousList or other.__class__ != HeterogeneousList:
            raise TypeError("Addition only defined for HeterogeneousList. A specific __add__ method is required for "
                            f"{self.__class__}")
        sum_hlist = self.__class__()
        sum_hlist.name = self.name[:5] + '_+_' + other.name[:5]
        sum_hlist.dessia_objects = self.dessia_objects + other.dessia_objects
        if all(item in self.common_attributes for item in other.common_attributes):
            sum_hlist._common_attributes = self.common_attributes
            if self._matrix is not None and other._matrix is not None:
                sum_hlist._matrix = self._matrix + other._matrix
        return sum_hlist

    def extend(self, other: 'HeterogeneousList'):
        """
        Update a HeterogeneousList by adding b values to it

        :param b: HeterogeneousList to add to the current HeterogeneousList
        :type b: HeterogeneousList

        :return: None

        Examples
        --------
        >>> from dessia_common.core import HeterogeneousList
        >>> from dessia_common.models import all_cars_wi_feat
        >>> HeterogeneousList(all_cars_wi_feat).extend(HeterogeneousList(all_cars_wi_feat))
        HeterogeneousList(all_cars_wi_feat + all_cars_wi_feat)
        """
        self.__dict__.update((self + other).__dict__)

    def pick_from_int(self, idx: int):
        return self.dessia_objects[idx]

    def pick_from_slice(self, key: slice):
        new_hlist = self._procreate()
        new_hlist.dessia_objects = self.dessia_objects[key]
        if self._matrix is not None:
            new_hlist._matrix = self._matrix[key]
        # new_hlist.name += f"_{key.start if key.start is not None else 0}_{key.stop}")
        return new_hlist

    def _indexlist_to_booleanlist(self, index_list: List[int]):
        boolean_list = [False]*len(self)
        for idx in index_list:
            boolean_list[idx] = True
        return boolean_list

    def pick_from_boolist(self, key: List[bool]):
        new_hlist = self._procreate()
        new_hlist.dessia_objects = DessiaFilter.apply(self.dessia_objects, key)
        if self._matrix is not None:
            new_hlist._matrix = DessiaFilter.apply(self._matrix, key)
        # new_hlist.name += "_list")
        return new_hlist

    def __str__(self):
        print_lim = 15
        attr_name_len = []
        attr_space = []
        prefix = f"{self.__class__.__name__} {self.name if self.name != '' else hex(id(self))}: "
        prefix += f"{len(self.dessia_objects)} samples, {len(self.common_attributes)} features"

        if self.__len__() == 0:
            return prefix

        string = ""
        string += self._print_titles(attr_space, attr_name_len)

        string += "\n" + "-"*len(string)
        for dessia_object in self.dessia_objects[:print_lim]:
            string += "\n"
            string += self._print_objects(dessia_object, attr_space, attr_name_len)
        return prefix + "\n" + string + "\n"

    def _print_titles(self, attr_space: int, attr_name_len: int):
        string = ""
        for idx, attr in enumerate(self.common_attributes):
            end_bar = ""
            if idx == len(self.common_attributes) - 1:
                end_bar = "|"
            # attribute
            attr_space.append(len(attr) + 6)
            name_attr = " "*3 + f"{attr.capitalize()}" + " "*3
            attr_name_len.append(len(name_attr))
            string += "|" + name_attr + end_bar
        return string

    def _print_objects(self, dessia_object: DessiaObject, attr_space: int, attr_name_len: int):
        string = ""
        for idx, attr in enumerate(self.common_attributes):
            end_bar = ""
            if idx == len(self.common_attributes) - 1:
                end_bar = "|"

            # attribute
            string += "|" + " "*(attr_space[idx] - len(str(getattr(dessia_object, attr))) - 1)
            string += f"{getattr(dessia_object, attr)}"[:attr_name_len[idx] - 3]
            if len(str(getattr(dessia_object, attr))) > attr_name_len[idx] - 3:
                string += "..."
            else:
                string += " "
            string += end_bar
        return string

    def __len__(self):
        return len(self.dessia_objects)

    def get_attribute_values(self, attribute: str):
        """
        Get a list of all values of dessia_objects of an attribute given by name

        :param attribute: Attribute to get all values
        :type attribute: str

        :return: A list of all values of the specified attribute of dessia_objects
        :rtype: List[Any]

        Examples
        --------
        >>> from dessia_common.core import HeterogeneousList
        >>> from dessia_common.models import all_cars_wi_feat
        >>> HeterogeneousList(all_cars_wi_feat[:10]).get_attribute_values("weight")
        [3504.0, 3693.0, 3436.0, 3433.0, 3449.0, 4341.0, 4354.0, 4312.0, 4425.0, 3850.0]
        """
        return [getattr(dessia_object, attribute) for dessia_object in self.dessia_objects]

    def get_column_values(self, index: int):
        """
        Get a list of all values of dessia_objects for an attribute given by its index common_attributes

        :param index: Index in common_attributes to get all values of dessia_objects
        :type index: int

        :return: A list of all values of the specified attribute of dessia_objects
        :rtype: List[float]

        Examples
        --------
        >>> from dessia_common.core import HeterogeneousList
        >>> from dessia_common.models import all_cars_wi_feat
        >>> HeterogeneousList(all_cars_wi_feat[:10]).get_column_values(2)
        [130.0, 165.0, 150.0, 150.0, 140.0, 198.0, 220.0, 215.0, 225.0, 190.0]
        """
        return [row[index] for row in self.matrix]

    def sort(self, key: Any, ascend: bool = True):  # TODO : Replace numpy with faster algorithms
        """
        Sort the current HeterogeneousList along the given key.

        :param key:
            --------
            The parameter on which to sort the HeterogeneousList. Can be an attribute or its index in \
                `common_attributes`
        :type key: `int` or `str`

        :param ascend:
            --------
            Whether to sort the HeterogeneousList in ascending (`True`) or descending (`False`) order
        :type key: `bool`, defaults to `True`

        :return: None

        Examples
        --------
        >>> from dessia_common.core import HeterogeneousList
        >>> from dessia_common.models import all_cars_wi_feat
        >>> example_list = HeterogeneousList(all_cars_wi_feat[:3], "sort_example")
        >>> example_list.sort("mpg", False)
        >>> print(example_list)
        HeterogeneousList sort_example: 3 samples, 5 features
        |         Mpg         |    Displacement    |     Horsepower     |       Weight       |    Acceleration    |
        -----------------------------------------------------------------------------------------------------------
        |               18.0  |             0.318  |             150.0  |            3436.0  |              11.0  |
        |               18.0  |             0.307  |             130.0  |            3504.0  |              12.0  |
        |               15.0  |              0.35  |             165.0  |            3693.0  |              11.5  |
        >>> example_list.sort(2, True)
        >>> print(example_list)
        HeterogeneousList sort_example: 3 samples, 5 features
        |         Mpg         |    Displacement    |     Horsepower     |       Weight       |    Acceleration    |
        -----------------------------------------------------------------------------------------------------------
        |               18.0  |             0.307  |             130.0  |            3504.0  |              12.0  |
        |               18.0  |             0.318  |             150.0  |            3436.0  |              11.0  |
        |               15.0  |              0.35  |             165.0  |            3693.0  |              11.5  |
        """
        if self.__len__() != 0:
            if isinstance(key, int):
                sort_indexes = npy.argsort(self.get_column_values(key))
            elif isinstance(key, str):
                sort_indexes = npy.argsort(self.get_attribute_values(key))
            self.dessia_objects = [self.dessia_objects[idx] for idx in (sort_indexes if ascend else sort_indexes[::-1])]
            if self._matrix is not None:
                self._matrix = [self._matrix[idx] for idx in (sort_indexes if ascend else sort_indexes[::-1])]

    @property
    def common_attributes(self):
        if self._common_attributes is None:
            if len(self.dessia_objects) == 0:
                return []

            all_class = []
            one_instance = []
            for dessia_object in self.dessia_objects:
                if dessia_object.__class__ not in all_class:
                    all_class.append(dessia_object.__class__)
                    one_instance.append(dessia_object)

            if len(all_class) == 1 and isinstance(self.dessia_objects[0], HeterogeneousList):
                return self.vector_features()

            common_attributes = set(all_class[0].vector_features())
            for klass in all_class[1:]:
                common_attributes = common_attributes.intersection(set(klass.vector_features()))

            # To consider property object when declared in _vector_features
            common_properties = []
            for klass, instance in zip(all_class, one_instance):
                common_properties += [key for key, item in vars(klass).items()
                                      if isinstance(item, property)
                                      and isinstance(getattr(instance, key), (int, float, complex, bool))]

            # attributes' order kept this way, not with set or sorted(set)
            self._common_attributes = list(attr
                                           for attr in get_attribute_names(all_class[0]) + list(set(common_properties))
                                           if attr in common_attributes)

        return self._common_attributes

    @property
    def matrix(self):
        if self._matrix is None:
            matrix = []
            for dessia_object in self.dessia_objects:
                temp_row = dessia_object.to_vector()
                vector_features = dessia_object.vector_features()
                matrix.append(list(temp_row[vector_features.index(attr)] for attr in self.common_attributes))
            self._matrix = matrix
        return self._matrix

    def filtering(self, filters: FiltersList):
        """
        Filter a HeterogeneousList given a FiltersList.
        Method filtering apply a FiltersList to the current HeterogeneousList.

        :param filters:
            FiltersList to apply on current HeterogeneousList
        :type filters: FiltersList

        :return: The filtered HeterogeneousList
        :rtype: HeterogeneousList

        Examples
        --------
        >>> from dessia_common.core import HeterogeneousList, DessiaFilter
        >>> from dessia_common.models import all_cars_wi_feat
        >>> filters = [DessiaFilter('weight', '<=', 1650.), DessiaFilter('mpg', '>=', 45.)]
        >>> filters_list = FiltersList(filters, "xor")
        >>> example_list = HeterogeneousList(all_cars_wi_feat, name="example")
        >>> filtered_list = example_list.filtering(filters_list)
        >>> print(filtered_list)
        HeterogeneousList example: 3 samples, 5 features
        |         Mpg         |    Displacement    |     Horsepower     |       Weight       |    Acceleration    |
        -----------------------------------------------------------------------------------------------------------
        |               35.0  |             0.072  |              69.0  |            1613.0  |              18.0  |
        |               31.0  |             0.076  |              52.0  |            1649.0  |              16.5  |
        |               46.6  |             0.086  |              65.0  |            2110.0  |              17.9  |
        """
        booleans_index = filters.get_booleans_index(self.dessia_objects)
        return self.pick_from_boolist(booleans_index)

    def singular_values(self):
        """
        Computes the Singular Values Decomposition (SVD) of self.matrix.
        SVD factorizes self.matrix into two unitary matrices `U` and `Vh`, and a 1-D array `s` of singular values \
            (real, non-negative) such that ``a = U @ S @ Vh``, where S is diagonal such as `s1 > s2 >...> sn`.

        SVD gives indications on the dimensionality of a given matrix thanks to the normalized singular values: they \
            are stored in descending order and their sum is equal to 1. Thus, one can set a threshold value, e.g. \
                `0.95`, and keep only the `r` first normalized singular values which sum is greater than the threshold.

        `r` is the rank of the matrix and gives a good indication on the real dimensionality of the data contained in \
            the current HeterogeneousList. `r` is often much smaller than the current dimension of the studied data.
        This indicates that the used features can be combined into less new features, which do not necessarily \
            make sense for engineers.

        More informations: https://en.wikipedia.org/wiki/Singular_value_decomposition

        :return:
            **normalized_singular_values**: list of normalized singular values
            **singular_points**: list of points to plot in dimensionality plot. Does not add any information.
        :rtype: Tuple[List[float], List[Dict[str, float]]]

        """
        scaled_data = HeterogeneousList.scale_data(npy.array(self.matrix) - npy.mean(self.matrix, axis=0))
        _, singular_values, _ = npy.linalg.svd(npy.array(scaled_data).T, full_matrices=False)
        normalized_singular_values = singular_values / npy.sum(singular_values)

        singular_points = []
        for idx, value in enumerate(normalized_singular_values):
            singular_points.append({'Index of reduced basis vector': idx + 1,
                                    'Singular value': (value if value != 0. else 1e-16)}) # TODO (plot_data log_scale 0)
        return normalized_singular_values, singular_points

    @staticmethod
    def scale_data(data_matrix: List[List[float]]):
        scaled_matrix = preprocessing.StandardScaler().fit_transform(data_matrix)
        return [list(map(float, row.tolist())) for row in scaled_matrix]

    def plot_data(self):
        """
        Plot data method.
        Plot a standard scatter matrix of all attributes in common_attributes and a dimensionality plot.
        """
        # Plot a correlation matrix : To develop
        # correlation_matrix = []
        # List datadict
        data_list = self._plot_data_list()
        # Dimensionality plot
        dimensionality_plot = self._plot_dimensionality()
        # Scattermatrix
        scatter_matrix = self._build_multiplot(data_list, self._tooltip_attributes(), axis=dimensionality_plot.axis,
                                               point_style=dimensionality_plot.point_style)
        # Parallel plot
        parallel_plot = self.parallel_plot(data_list)

        return [parallel_plot, scatter_matrix, dimensionality_plot]

    def _build_multiplot(self, data_list: List[Dict[str, float]], tooltip: List[str], **kwargs: Dict[str, Any]):
        from plot_data import Scatter, Histogram, MultiplePlots, Tooltip
        subplots = []
        for line in self.common_attributes:
            for col in self.common_attributes:
                if line == col:
                    unic_values = set((getattr(dobject, line) for dobject in self.dessia_objects))
                    if len(unic_values) == 1: # TODO (plot_data linspace axis between two same values)
                        subplots.append(Scatter(x_variable=line, y_variable=col))
                    else:
                        subplots.append(Histogram(x_variable=line))
                else:
                    subplots.append(Scatter(x_variable=line, y_variable=col, tooltip=Tooltip(tooltip), **kwargs))

        scatter_matrix = MultiplePlots(plots=subplots, elements=data_list, point_families=self._point_families(),
                                       initial_view_on=True)
        return scatter_matrix

    def parallel_plot(self, data_list: List[Dict[str, float]]):
        from plot_data import ParallelPlot
        return ParallelPlot(elements=data_list, axes=self._parallel_plot_attr(), disposition='vertical')

    def _tooltip_attributes(self):
        return self.common_attributes

    def _plot_data_list(self):
        plot_data_list = []
        for row, _ in enumerate(self.dessia_objects):
            plot_data_list.append({attr: self.matrix[row][col] for col, attr in enumerate(self.common_attributes)})
        return plot_data_list

    def _point_families(self):
        from plot_data.colors import BLUE
        from plot_data.core import PointFamily
        return [PointFamily(BLUE, list(range(self.__len__())))]

    def _parallel_plot_attr(self):
        # TODO: Put it in plot_data
        sorted_r2, sorted_association = self._get_correlations()
        attr_series = self._get_attribute_trios(sorted_r2, sorted_association)
        return self._trios_list_to_parallel_axes(attr_series)

    def _get_correlations(self):
        r2_scores = []
        association_list = []
        for idx, attr1 in enumerate(self.common_attributes):
            for _, attr2 in enumerate(self.common_attributes[idx+1:]):
                correlation_matrix = npy.corrcoef(self.get_attribute_values(attr1), self.get_attribute_values(attr2))
                correlation_xy = correlation_matrix[0,1]
                r2_scores.append(correlation_xy**2)
                association_list.append([attr1, attr2])
        return map(list, zip(*sorted(zip(r2_scores, association_list))[::-1]))

    def _get_attribute_trios(self, sorted_r2, sorted_association):
        attr_series = []
        picked_attr = set()
        while len(picked_attr) != len(self.common_attributes):
            first_association = sorted_association[0]
            attr_series.append(first_association)
            picked_attr.update(set(first_association))
            del sorted_r2[0], sorted_association[0]

            for idx, _ in enumerate(sorted_r2):
                if any(item in first_association for item in sorted_association[idx]):
                    attr_series[-1] += sorted_association[idx]
                    picked_attr.update(set(sorted_association[idx]))
                    del sorted_r2[idx], sorted_association[idx]
                    break
        return attr_series

    def _trios_list_to_parallel_axes(self, attribute_series):
        ordered_attr = []
        for attribute_serie in attribute_series:
            if not any(item in attribute_serie for item in ordered_attr):
                ordered_attr += self._new_attributes_trio(attribute_serie)
            else:
                ordered_attr = self._new_sided_attribute(ordered_attr, attribute_serie)
        return ordered_attr

    def _new_attributes_trio(self, attribute_serie):
        mid_index = [attribute_serie.count(attr) for attr in attribute_serie].index(2)
        mid_attr = attribute_serie[mid_index]
        remaining_attr = iter(set(attribute_serie).difference({mid_attr}))
        return [next(remaining_attr), mid_attr, next(remaining_attr)]

    def _new_sided_attribute(self, ordered_attr, attribute_serie):
        for side in [0, -1]:
            if ordered_attr[side] in attribute_serie:
                nb_instances = attribute_serie.count(ordered_attr[side])
                for ieme_instance in range(nb_instances):
                    idx_in_serie = (ieme_instance)*2 + attribute_serie[ieme_instance*2:].index(ordered_attr[side])
                    # 1 if idx_in_serie = 0, 0 if idx_in_serie = 1, 3 if idx_in_serie = 2, 2 if idx_in_serie = 3
                    idx_attr_to_add = idx_in_serie + 1 - 2 * (idx_in_serie % 2)
                    added_attr = []
                    if attribute_serie[idx_attr_to_add] not in ordered_attr:
                        added_attr = [attribute_serie[idx_attr_to_add]]
                        ordered_attr = (side + 1) * added_attr + ordered_attr + (-1 * side) * added_attr
                        break
        return ordered_attr

    def _plot_dimensionality(self):
        from plot_data import EdgeStyle, Axis, PointStyle, Scatter
        from plot_data.colors import GREY, BLUE
        _, singular_points = self.singular_values()

        axis_style = EdgeStyle(line_width=0.5, color_stroke=GREY)
        axis = Axis(nb_points_x=len(singular_points), nb_points_y=len(singular_points), axis_style=axis_style)
        point_style = PointStyle(color_fill=BLUE, color_stroke=BLUE, stroke_width=0.1, size=2, shape='circle')

        dimensionality_plot = Scatter(elements=singular_points, x_variable='Index of reduced basis vector',
                                      y_variable='Singular value', log_scale_y=True, axis=axis, point_style=point_style)
        return dimensionality_plot

    def to_markdown(self):  # TODO: Custom this markdown
        """
        Render a markdown of the object output type: string
        """
        return templates.heterogeneouslist_markdown_template.substitute(name=self.name, class_=self.__class__.__name__)

    @staticmethod
    def _check_costs(len_data: int, costs: List[List[float]]):
        if len(costs) != len_data:
            # return list(map(list,zip(*costs)))
            raise ValueError(f"costs is length {len(costs)} and the matching HeterogeneousList is length {len_data}. " +
                             "They should be the same length.")

    @staticmethod
<<<<<<< HEAD
    def pareto_indexes(costs: List[List[float]], tol: float = 0.):
=======
    def pareto_indexes(costs: List[List[float]]):
>>>>>>> ecda31cb
        """
        Find the pareto-efficient points

        :return: A (n_points, ) boolean list, indicating whether each point is Pareto efficient
        """
<<<<<<< HEAD
        array_costs = npy.array(costs)
        is_efficient = npy.ones(array_costs.shape[0], dtype=bool)
        # scaled_costs = (array_costs - npy.mean(array_costs, axis=0)) / npy.std(array_costs, axis=0)
        scaled_costs = costs #array_costs - npy.mean(array_costs, axis=0)) / npy.std(array_costs, axis=0)

        for index, cost in enumerate(scaled_costs):
=======
        is_efficient = npy.ones(len(costs), dtype=bool)
        # costs_array = npy.array(costs)
        costs_array = (costs - npy.mean(costs, axis = 0)) / npy.std(costs, axis = 0)
        for index, cost in enumerate(costs_array):
>>>>>>> ecda31cb
            if is_efficient[index]:
                # Keep any point with a lower cost
                is_efficient[is_efficient] = npy.any(costs_array[is_efficient] < cost, axis=1)
                # And keep self
                is_efficient[index] = True
        return is_efficient.tolist()

    def pareto_points(self, costs: List[List[float]]):
        """
        Find the pareto-efficient points

        :param costs:
            -----------
            costs on which the pareto points are computed
        :type costs: `List[List[float]]`, `n_samples x n_features`

        :param tol:
            -----------
            tolerance for selecting more or less points in pareto points. Must be positive and near `0` (e.g. `0.1`)
        :type tol: `float`

        :return: a HeterogeneousList containing the selected points
        :rtype: HeterogeneousList
        """
<<<<<<< HEAD
        costs = HeterogeneousList.check_costs(len(self.dessia_objects), costs)
        return self[self.__class__.pareto_indexes(costs, tol)]

=======
        HeterogeneousList._check_costs(len(self.dessia_objects), costs)
        # TODO: Replace this line with a __getitem___ command when it is available (branch HList_docstrings)
        return HeterogeneousList(list(itertools.compress(self.dessia_objects,
                                                         self.__class__.pareto_indexes(costs))))
>>>>>>> ecda31cb

    @staticmethod
    def _get_pareto_sheet(dessia_objects: List[DessiaObject], costs: List[List[float]]):
        pareto_sheet = HeterogeneousList.pareto_indexes(costs, 0.)
        return pareto_sheet, list(itertools.compress(costs, map(lambda x: not x, pareto_sheet)))

    def pareto_sheets(self, costs: List[List[float]], nb_sheets: int = 1):
        """
        Get successive pareto sheets (i.e. optimal points in a DOE for pre-computed costs).

        :param costs:
            Pre-computed costs of `len(self)`. Can be multi-dimensional.
        :type costs: `List[List[float]]`, `n_samples x n_features`

        :param nb_sheets:
            Number of pareto sheets to pick
        :type nb_sheets: `int`, `optional`, default to `1`

        :return: The successive pareto sheets and not selected elements
        :rtype: `List[HeterogeneousList]`, `HeterogeneousList`
        """
        HeterogeneousList._check_costs(len(self.dessia_objects), costs)
        non_optimal_costs = costs[:]
        non_optimal_points = self.dessia_objects[:]
        pareto_sheets = []
        for idx in range(nb_sheets):
            pareto_sheet = HeterogeneousList.pareto_indexes(non_optimal_costs)
            pareto_sheets.append(HeterogeneousList(list(itertools.compress(non_optimal_points, pareto_sheet)),
                                                   self.name + f'_pareto_{idx}'))
            non_optimal_points = list(itertools.compress(non_optimal_points, map(lambda x: not x, pareto_sheet)))
            non_optimal_costs = list(itertools.compress(non_optimal_costs, map(lambda x: not x, pareto_sheet)))
        return pareto_sheets, HeterogeneousList(non_optimal_points, self.name)

    @staticmethod
    def pareto_frontiers(len_data: int, costs: List[List[float]]):
        # Experimental
<<<<<<< HEAD
        costs = HeterogeneousList.check_costs(len_data, costs)
        pareto_indexes = HeterogeneousList.pareto_indexes(costs, tol)
=======
        import matplotlib.pyplot as plt
        HeterogeneousList._check_costs(len_data, costs)
        pareto_indexes = HeterogeneousList.pareto_indexes(costs)
>>>>>>> ecda31cb
        pareto_costs = npy.array(list(itertools.compress(costs, pareto_indexes)))

        array_costs = npy.array(costs)
        plt.figure()
        plt.plot(array_costs[:, 0], array_costs[:, 1], linestyle ='None', marker='o', color = 'b')
        plt.plot(pareto_costs[:, 0], pareto_costs[:, 1], linestyle ='None', marker='o', color = 'r')
        plt.show()

        super_mini = npy.min(costs, axis=0)
        pareto_frontiers = []
        for x_dim in range(pareto_costs.shape[1]):
            for y_dim in range(pareto_costs.shape[1]):
                if x_dim != y_dim:
                    frontier_2d = HeterogeneousList._pareto_frontier_2d(x_dim, y_dim, pareto_costs,
                                                                       npy.max(array_costs[ :, x_dim]), super_mini)
                    pareto_frontiers.append(frontier_2d)
                    plt.plot(frontier_2d[:, x_dim], frontier_2d[:, y_dim], color='g')

        plt.plot(super_mini[0], super_mini[1], linestyle='None', marker='o', color='k')
        return pareto_frontiers

    @staticmethod
    def _pareto_frontier_2d(x_dim: int, y_dim: int, pareto_costs: List[List[float]], max_x_dim: float,
                           super_mini: List[float]):
        # Experimental
        minidx = npy.argmin(pareto_costs[:, y_dim])
        x_coord = pareto_costs[minidx, x_dim]
        y_coord = pareto_costs[minidx, y_dim]

        new_pareto = pareto_costs[x_coord - pareto_costs[:, x_dim] != 0., :]

        dir_coeffs = (y_coord - new_pareto[:, y_dim]) / (x_coord - new_pareto[:, x_dim])
        dir_coeffs[x_coord == new_pareto[:, x_dim]] = npy.max(dir_coeffs[x_coord != new_pareto[:, x_dim]])

        offsets = y_coord - dir_coeffs * x_coord
        approx_super_mini = dir_coeffs * super_mini[x_dim] + offsets
        chosen_line = npy.argmin(npy.absolute(approx_super_mini - super_mini[y_dim]))

        frontier_2d = npy.array([[super_mini[x_dim], max_x_dim], [approx_super_mini[chosen_line], max_x_dim *
                                                                  dir_coeffs[chosen_line] + offsets[chosen_line]]]).T
        return frontier_2d


def dict_merge(old_dct, merge_dct, add_keys=True, extend_lists=True):
    """ Recursive dict merge. Inspired by :meth:``dict.update()``, instead of
    updating only top-level keys, dict_merge recurses down into dicts nested
    to an arbitrary depth, updating keys. The ``merge_dct`` is merged into
    ``dct``.

    This version will return a copy of the dictionary and leave the original
    arguments untouched.

    The optional argument ``add_keys``, determines whether keys which are
    present in ``merge_dct`` but not ``dct`` should be included in the
    new dict.

    Args:
        old_dct (dict) onto which the merge is executed
        merge_dct (dict): dct merged into dct
        add_keys (bool): whether to add new keys
        extend_lists (bool) : wether to extend lists if keys are updated
                              and value is a list

    Returns:
        dict: updated dict
    """
    dct = deepcopy(old_dct)
    if not add_keys:
        merge_dct = {k: merge_dct[k] for k in set(dct).intersection(set(merge_dct))}

    for key, value in merge_dct.items():
        if isinstance(dct.get(key), dict) and isinstance(value, collections.Mapping):
            dct[key] = dict_merge(dct[key], merge_dct[key], add_keys=add_keys, extend_lists=extend_lists)
        elif isinstance(dct.get(key), list) and extend_lists:
            dct[key].extend(value)
        else:
            dct[key] = value

    return dct


def stringify_dict_keys(obj):
    if isinstance(obj, (list, tuple)):
        new_obj = []
        for elt in obj:
            new_obj.append(stringify_dict_keys(elt))

    elif isinstance(obj, dict):
        new_obj = {}
        for key, value in obj.items():
            new_obj[str(key)] = stringify_dict_keys(value)
    else:
        return obj
    return new_obj


def getdeepattr(obj, attr):
    return reduce(getattr, [obj] + attr.split('.'))


def enhanced_deep_attr(obj, sequence):
    """
    Get deep attribute where Objects, Dicts and Lists can be found in recursion.

    :param obj: Parent object in which recursively find attribute represented by sequence
    :param sequence: List of strings and integers that represents path to deep attribute.
    :return: Value of deep attribute
    """
    if isinstance(sequence, str):
        # Sequence is a string and not a sequence of deep attributes
        if '/' in sequence:
            # Is deep attribute reference
            sequence = deepattr_to_sequence(sequence)
            return enhanced_deep_attr(obj=obj, sequence=sequence)
        # Is direct attribute
        return enhanced_get_attr(obj=obj, attr=sequence)

    # Get direct attribute
    subobj = enhanced_get_attr(obj=obj, attr=sequence[0])
    if len(sequence) > 1:
        # Recursively get deep attributes
        subobj = enhanced_deep_attr(obj=subobj, sequence=sequence[1:])
    return subobj


def enhanced_get_attr(obj, attr):
    """
    Safely get attribute in obj. Obj can be of Object, Dict, or List type

    :param obj: Parent object in which find given attribute
    :param attr: String or integer that represents name or index of attribute
    :return: Value of attribute
    """
    try:
        return getattr(obj, attr)
    except (TypeError, AttributeError):
        classname = obj.__class__.__name__
        track = tb.format_exc()
        try:
            return obj[attr]
        except KeyError:
            try:
                attr = literal_eval(attr)
                return obj[attr]
            except KeyError:
                track += tb.format_exc()
                msg = f"'{classname}' object has no attribute '{attr}'."
        except TypeError:
            track += tb.format_exc()
            msg = f"Object of type '{classname}' is not subscriptable. Failed to deeply get '{attr}' from it"
    raise dessia_common.errors.DeepAttributeError(
        message=msg, traceback_=track)


def concatenate_attributes(prefix, suffix, type_: str = 'str'):
    wrong_prefix_format = 'Attribute prefix is wrongly formatted.'
    wrong_prefix_format += 'Is of type {}. Should be str or list'
    if type_ == 'str':
        if isinstance(prefix, str):
            return prefix + '/' + str(suffix)
        if is_sequence(prefix):
            return sequence_to_deepattr(prefix) + '/' + str(suffix)
        raise TypeError(wrong_prefix_format.format(type(prefix)))

    if type_ == 'sequence':
        if isinstance(prefix, str):
            return [prefix, suffix]
        if is_sequence(prefix):
            return prefix + [suffix]
        raise TypeError(wrong_prefix_format.format(type(prefix)))

    wrong_concat_type = 'Type {} for concatenation is not supported.'
    wrong_concat_type += 'Should be "str" or "sequence"'
    raise ValueError(wrong_concat_type.format(type_))


def deepattr_to_sequence(deepattr: str):
    sequence = deepattr.split('/')
    healed_sequence = []
    for attribute in sequence:
        try:
            healed_sequence.append(int(attribute))
        except ValueError:
            healed_sequence.append(attribute)
    return healed_sequence


def sequence_to_deepattr(sequence):
    healed_sequence = [str(attr) if isinstance(attr, int) else attr for attr in sequence]
    return '/'.join(healed_sequence)


def type_from_annotation(type_, module):
    """
    Clean up a proposed type if there are stringified
    """
    if isinstance(type_, str):
        # Evaluating types
        type_ = TYPES_FROM_STRING.get(type_, default=getattr(import_module(module), type_))
    return type_


def prettyname(namestr):
    """
    Creates a pretty name from as str
    """
    pretty_name = ''
    if namestr:
        strings = namestr.split('_')
        for i, string in enumerate(strings):
            if len(string) > 1:
                pretty_name += string[0].upper() + string[1:]
            else:
                pretty_name += string
            if i < len(strings) - 1:
                pretty_name += ' '
    return pretty_name


def inspect_arguments(method, merge=False):
    # Find default value and required arguments of class construction
    argspecs = inspect.getfullargspec(method)
    nargs, ndefault_args = split_argspecs(argspecs)

    default_arguments = {}
    arguments = []
    for iargument, argument in enumerate(argspecs.args[1:]):
        if argument not in _FORBIDDEN_ARGNAMES:
            if iargument >= nargs - ndefault_args:
                default_value = argspecs.defaults[ndefault_args - nargs + iargument]
                if merge:
                    arguments.append((argument, default_value))
                else:
                    default_arguments[argument] = default_value
            else:
                arguments.append(argument)
    return arguments, default_arguments


def split_argspecs(argspecs) -> Tuple[int, int]:
    nargs = len(argspecs.args) - 1

    if argspecs.defaults is not None:
        ndefault_args = len(argspecs.defaults)
    else:
        ndefault_args = 0
    return nargs, ndefault_args


def get_attribute_names(object_class):
    attributes = [attribute[0] for attribute in inspect.getmembers(object_class, lambda x:not inspect.isroutine(x))
                  if not attribute[0].startswith('__')
                  and not attribute[0].endswith('__')
                  and isinstance(attribute[1], (float, int, complex, bool))]
    subclass_attributes = {name: param for name, param in inspect.signature(object_class.__init__).parameters.items()
                           if type in inspect.getmro(param.annotation.__class__)}
    subclass_numeric_attributes = [name for name, param in subclass_attributes.items()
                                   if any(item in inspect.getmro(param.annotation)
                                          for item in [float, int, bool, complex])]
    attributes += [attribute for attribute in subclass_numeric_attributes
                   if attribute not in _FORBIDDEN_ARGNAMES]
    return attributes<|MERGE_RESOLUTION|>--- conflicted
+++ resolved
@@ -1681,29 +1681,16 @@
                              "They should be the same length.")
 
     @staticmethod
-<<<<<<< HEAD
-    def pareto_indexes(costs: List[List[float]], tol: float = 0.):
-=======
     def pareto_indexes(costs: List[List[float]]):
->>>>>>> ecda31cb
         """
         Find the pareto-efficient points
 
         :return: A (n_points, ) boolean list, indicating whether each point is Pareto efficient
         """
-<<<<<<< HEAD
-        array_costs = npy.array(costs)
-        is_efficient = npy.ones(array_costs.shape[0], dtype=bool)
-        # scaled_costs = (array_costs - npy.mean(array_costs, axis=0)) / npy.std(array_costs, axis=0)
-        scaled_costs = costs #array_costs - npy.mean(array_costs, axis=0)) / npy.std(array_costs, axis=0)
-
-        for index, cost in enumerate(scaled_costs):
-=======
         is_efficient = npy.ones(len(costs), dtype=bool)
         # costs_array = npy.array(costs)
         costs_array = (costs - npy.mean(costs, axis = 0)) / npy.std(costs, axis = 0)
         for index, cost in enumerate(costs_array):
->>>>>>> ecda31cb
             if is_efficient[index]:
                 # Keep any point with a lower cost
                 is_efficient[is_efficient] = npy.any(costs_array[is_efficient] < cost, axis=1)
@@ -1720,24 +1707,11 @@
             costs on which the pareto points are computed
         :type costs: `List[List[float]]`, `n_samples x n_features`
 
-        :param tol:
-            -----------
-            tolerance for selecting more or less points in pareto points. Must be positive and near `0` (e.g. `0.1`)
-        :type tol: `float`
-
         :return: a HeterogeneousList containing the selected points
         :rtype: HeterogeneousList
         """
-<<<<<<< HEAD
-        costs = HeterogeneousList.check_costs(len(self.dessia_objects), costs)
-        return self[self.__class__.pareto_indexes(costs, tol)]
-
-=======
         HeterogeneousList._check_costs(len(self.dessia_objects), costs)
-        # TODO: Replace this line with a __getitem___ command when it is available (branch HList_docstrings)
-        return HeterogeneousList(list(itertools.compress(self.dessia_objects,
-                                                         self.__class__.pareto_indexes(costs))))
->>>>>>> ecda31cb
+        return self[self.__class__.pareto_indexes(costs)]
 
     @staticmethod
     def _get_pareto_sheet(dessia_objects: List[DessiaObject], costs: List[List[float]]):
@@ -1774,14 +1748,9 @@
     @staticmethod
     def pareto_frontiers(len_data: int, costs: List[List[float]]):
         # Experimental
-<<<<<<< HEAD
-        costs = HeterogeneousList.check_costs(len_data, costs)
-        pareto_indexes = HeterogeneousList.pareto_indexes(costs, tol)
-=======
         import matplotlib.pyplot as plt
         HeterogeneousList._check_costs(len_data, costs)
         pareto_indexes = HeterogeneousList.pareto_indexes(costs)
->>>>>>> ecda31cb
         pareto_costs = npy.array(list(itertools.compress(costs, pareto_indexes)))
 
         array_costs = npy.array(costs)
