--- conflicted
+++ resolved
@@ -16,15 +16,12 @@
 import inspect
 import json
 import bson
-<<<<<<< HEAD
-=======
 from openpyxl.writer.excel import save_virtual_workbook
 from openpyxl.styles.borders import Border, Side
 from openpyxl.styles import Alignment, PatternFill
 from openpyxl import Workbook
 import openpyxl.utils
 
->>>>>>> 67bb6395
 from typing import List, Dict, Type, Tuple, Union, Any, \
     get_type_hints, get_origin, get_args
 try:
@@ -576,11 +573,7 @@
             for data in self.plot_data(**kwargs):
                 plot_data.plot_canvas(plot_data_object=data,
                                       canvas_id='canvas',
-<<<<<<< HEAD
-                                      width=1400, height=1000,
-=======
                                       width=1400, height=900,
->>>>>>> 67bb6395
                                       debug_mode=False)
         else:
             msg = 'Class {} does not implement a plot_data method' \
@@ -655,8 +648,6 @@
         bson.BSON.encode(self.to_dict())
         json.dumps(self._displays())
 
-<<<<<<< HEAD
-=======
     def to_xlsx(self, filepath):
         max_column_width = 40
         color_dessIA1 = "95B3D8"
@@ -746,10 +737,7 @@
                 filepath.seek(0)
                 filepath.write(file.read())
                 
-                
-
-
->>>>>>> 67bb6395
+
     def to_step(self, filepath):
         """
         filepath can be a str or an io.StringIO
