--- conflicted
+++ resolved
@@ -522,17 +522,8 @@
         msg = 'Object of type {} does not implement volmdlr_primitives'
         raise NotImplementedError(msg.format(self.__class__.__name__))
 
-<<<<<<< HEAD
     def cad_export(self, fcstd_filepath=None, istep=0, python_path='python3',
                    freecad_lib_path='/usr/lib/freecad/lib', export_types=None):
-=======
-    def cad_export(self,
-                   fcstd_filepath=None,
-                   istep=0,
-                   python_path='python3',
-                   freecad_lib_path='/usr/lib/freecad/lib',
-                   export_types=['fcstd']):
->>>>>>> 059863c3
         """
         Generic CAD export method
         """
