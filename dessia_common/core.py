--- conflicted
+++ resolved
@@ -550,11 +550,7 @@
         Returns a list of json describing how to call subdisplays
         """
         return [DisplaySetting('markdown', 'markdown', 'to_markdown', None),
-<<<<<<< HEAD
-                DisplaySetting('plot_data', 'plot_data', 'plot_data', None)
-=======
                 DisplaySetting('plot_data', 'plot_data', 'plot_data', None, serialize_data=True)
->>>>>>> 8db827cb
                 ]
 
     def _display_from_selector(self, selector: str, **kwargs):
@@ -571,12 +567,9 @@
                 except:
                     data = None
                     track = tb.format_exc()
-<<<<<<< HEAD
-=======
 
                 if display_setting.serialize_data:
                     data = serialize(data)
->>>>>>> 8db827cb
                 return DisplayObject(type_=display_setting.type,
                                      data=data,
                                      reference_path=reference_path,
