#!/usr/bin/env python3
# -*- coding: utf-8 -*-
"""
dessia_common

"""

import time
import warnings
import operator
import math
import random
import itertools

from functools import reduce
import collections
import collections.abc
from copy import deepcopy, copy
import inspect
import json

from typing import List, Tuple, get_type_hints
import traceback as tb

from importlib import import_module
from ast import literal_eval

# from dessia_common.abstract import CoreDessiaObject
import dessia_common.errors
from dessia_common.utils.diff import data_eq, diff, dict_hash, list_hash
from dessia_common.utils.serialization import deserialize_argument, serialize
from dessia_common.utils.types import full_classname, is_sequence, is_bson_valid, TYPES_FROM_STRING
from dessia_common.utils.copy import deepcopy_value
from dessia_common.utils.jsonschema import default_dict, jsonschema_from_annotation, JSONSCHEMA_HEADER
from dessia_common.utils.schemas import set_default_value, SCHEMA_HEADER, ClassSchema
from dessia_common.utils.docstrings import parse_docstring, FAILED_DOCSTRING_PARSING

from dessia_common.base import SerializableObject
from dessia_common.exports import XLSXWriter, MarkdownWriter, ExportFormat

from dessia_common.typings import JsonSerializable
from dessia_common import templates
from dessia_common.checks import CheckList, FailedCheck
from dessia_common.displays import DisplayObject, DisplaySetting
from dessia_common.breakdown import attrmethod_getter, get_in_object_from_path
import dessia_common.utils.helpers as dch
import dessia_common.files as dcf

_FORBIDDEN_ARGNAMES = ['self', 'cls', 'progress_callback', 'return']


def deprecated(use_instead=None):
    def decorated(function):
        def wrapper(*args, **kwargs):
            deprecation_warning(function.__name__, 'Function', use_instead)
            print('Traceback : ')
            tb.print_stack(limit=2)
            return function(*args, **kwargs)

        return wrapper

    return decorated


def deprecation_warning(name, object_type, use_instead=None):
    warnings.simplefilter('once', DeprecationWarning)
    msg = f"\n\n{object_type} {name} is deprecated.\n"
    msg += "It will be removed in a future version.\n"
    if use_instead is not None:
        msg += f"Use {use_instead} instead.\n"
    warnings.warn(msg, DeprecationWarning)
    return msg


class DessiaObject(SerializableObject):
    """
    Base class for Dessia's platform compatible objects.

    Gathers generic methods and attributes

    :cvar bool _standalone_in_db:
        Indicates wether class objects should be independant in database or not.
        If False, object will only exist inside its parent.

    :cvar bool _eq_is_data_eq:
        Indicates which type of equality check is used: strict equality or equality based on data.
        If False, Python's object __eq__ method is used (ie. strict), else, user custom data_eq is used (ie. data)

    :cvar List[str] _non_serializable_attributes:
        [Advanced] List of instance attributes that should not be part of serialization with to_dict method.
        These will not be displayed in platform object tree, for instance.

    :cvar List[str] _non_data_eq_attributes:
        [Advanced] List of instance attributes that should not be part of equality check with data__eq__ method
        (if _eq_is_data_eq is True).

    :cvar List[str] _non_data_hash_attributes:
        [Advanced] List of instance attributes that should not be part of hash computation with data__hash__ method
        (if _eq_is_data_eq is True).

    :cvar List[str] _ordered_attributes:
        Documentation not available yet.

    :cvar List[str] _titled_attributes:
        Documentation not available yet.

    :cvar List[str] _init_variables:
        Documentation not available yet.

    :cvar List[str] _export_formats:
        List of all available export formats. Class must define a export_[format] for each format in _export_formats

    :cvar List[str] _allowed_methods:
        List of all methods that are runnable from platform.

    :cvar List[str] _whitelist_attributes:
        Documentation not available yet.
    :cvar List[str] _whitelist_attributes: List[str]

    :ivar str name: Name of object.
    :ivar Any kwargs: Additionnal user metadata
    """
    _standalone_in_db = False
    _non_editable_attributes = []
    _non_data_eq_attributes = ['name']
    _non_data_hash_attributes = ['name']
    _ordered_attributes = []
    _titled_attributes = []
    _eq_is_data_eq = True
    _vector_features = None

    _init_variables = None
    _allowed_methods = []
    _whitelist_attributes = []

    def __init__(self, name: str = '', **kwargs):
        """
        Generic init of DessiA Object. Only store name in self. To be overload and call in specific class init.
        """
        self.name = name
        for property_name, property_value in kwargs.items():
            setattr(self, property_name, property_value)

    def base_dict(self):
        dict_ = SerializableObject.base_dict(self)
        dict_['name'] = self.name
        return dict_

    def __hash__(self):
        """ Compute a int from object. """
        if self._eq_is_data_eq:
            return self._data_hash()
        return object.__hash__(self)

    def __eq__(self, other_object):
        """
        Generic equality of two objects.

        Behavior can be controled by class attribute _eq_is_data_eq to tell if we must use python equality (based on
        memory addresses) (_eq_is_data_eq = False) or a data equality (True).
        """
        if self._eq_is_data_eq:
            if self.__class__.__name__ != other_object.__class__.__name__:
                return False
            if self._data_hash() != other_object._data_hash():
                return False
            return self._data_eq(other_object)
        return object.__eq__(self, other_object)

    def _data_eq_dict(self):
        """
        Returns a dict of what to look at for data eq. Keys in non data eq attributes are removed.
        """
        return {k: v for k, v in self._serializable_dict().items()
                if k not in self._non_data_eq_attributes + ['package_version', 'name']}

    def _data_eq(self, other_object) -> bool:
        """
        Returns if the object is equal to the other object in the sense of data contained in the objects.
        """
        return data_eq(self, other_object)

    def _data_hash(self):
        hash_ = 0
        forbidden_keys = (self._non_data_eq_attributes + self._non_data_hash_attributes + ['package_version', 'name'])
        for key, value in self._serializable_dict().items():
            if key not in forbidden_keys:
                if is_sequence(value):
                    hash_ += list_hash(value)
                elif isinstance(value, dict):
                    hash_ += dict_hash(value)
                elif isinstance(value, str):
                    hash_ += sum(ord(v) for v in value)
                else:
                    hash_ += hash(value)
        return int(hash_ % 1e5)

    def _data_diff(self, other_object):
        """
        Make a diff between two objects.

        returns: different values, missing keys in other object
        """
        return diff(self, other_object)

    def _get_from_path(self, path: str):
        return get_in_object_from_path(self, path)

    @property
    def full_classname(self):
        """
        Full classname of class like: package.module.submodule.classname.
        """
        return full_classname(self)

    @classmethod
    def base_schema(cls):
        schema = deepcopy(SCHEMA_HEADER)
        schema['properties']['name'] = {"type": 'string', "title": "Object Name", "description": "Object name",
                                        "editable": True, "default_value": "Object Name"}
        return schema

    @classmethod
    def base_jsonschema(cls):
        warnings.warn("base_jsonschema method is deprecated. Use base_schema instead", DeprecationWarning)
        return cls.base_schema()

    @classmethod
    def schema(cls):
        if hasattr(cls, '_jsonschema'):
            warnings.warn("Jsonschema is fully deprecated and you may want to use the new generic schema feature."
                          "Please consider so", DeprecationWarning)
            return cls._jsonschema
        schema = ClassSchema(cls)
        return schema.write()

    @classmethod
    def jsonschema(cls):
        """
        Jsonschema of class: transfer python data structure to web standard.
        """
        if hasattr(cls, '_jsonschema'):
            _jsonschema = cls._jsonschema
            return _jsonschema

        # Get __init__ method and its annotations
        init = cls.__init__
        if cls._init_variables is None:
            annotations = get_type_hints(init)
        else:
            annotations = cls._init_variables

        # Get ordered variables
        if cls._ordered_attributes:
            ordered_attributes = cls._ordered_attributes
        else:
            ordered_attributes = list(annotations.keys())

        unordered_count = 0

        # Parse docstring
        try:
            docstring = cls.__doc__
            parsed_docstring = parse_docstring(docstring=docstring, annotations=annotations)
        except Exception:
            parsed_docstring = FAILED_DOCSTRING_PARSING
        parsed_attributes = parsed_docstring['attributes']

        # Initialize jsonschema
        _jsonschema = deepcopy(JSONSCHEMA_HEADER)

        required_arguments, default_arguments = inspect_arguments(method=init, merge=False)
        _jsonschema['required'] = required_arguments
        _jsonschema['standalone_in_db'] = cls._standalone_in_db
        _jsonschema['description'] = parsed_docstring['description']
        _jsonschema['python_typing'] = str(cls)

        # Set jsonschema
        for annotation in annotations.items():
            name = annotation[0]
            if name in ordered_attributes:
                order = ordered_attributes.index(name)
            else:
                order = len(ordered_attributes) + unordered_count
                unordered_count += 1
            if name in cls._titled_attributes:
                title = cls._titled_attributes[name]
            else:
                title = None

            if name != 'return':
                editable = name not in cls._non_editable_attributes
                annotation_type = type_from_annotation(annotation[1], cls)
                annotation = (name, annotation_type)
                jss_elt = jsonschema_from_annotation(annotation=annotation, jsonschema_element={}, order=order,
                                                     editable=editable, title=title,
                                                     parsed_attributes=parsed_attributes)
                _jsonschema['properties'].update(jss_elt)
                if name in default_arguments:
                    default = set_default_value(_jsonschema["properties"]["name"], default_arguments[name])
                    _jsonschema['properties'].update(default)

        _jsonschema['classes'] = [cls.__module__ + '.' + cls.__name__]
        _jsonschema['whitelist_attributes'] = cls._whitelist_attributes
        return _jsonschema

    def method_schema(self):
        """
        TODO
        """
        pass

    @property
    def _method_jsonschemas(self):
        """
        Generates dynamic jsonschemas for methods of class.
        """
        jsonschemas = {}
        class_ = self.__class__

        # TOCHECK Backward compatibility. Will need to be changed
        if hasattr(class_, '_dessia_methods'):
            allowed_methods = class_._dessia_methods
        else:
            allowed_methods = class_._allowed_methods

        valid_method_names = [m for m in dir(class_) if not m.startswith('_') and m in allowed_methods]

        for method_name in valid_method_names:
            method = getattr(class_, method_name)

            if not isinstance(method, property):
                required_args, default_args = inspect_arguments(method=method, merge=False)
                annotations = get_type_hints(method)
                if annotations:
                    jsonschemas[method_name] = deepcopy(JSONSCHEMA_HEADER)
                    jsonschemas[method_name]['required'] = []
                    jsonschemas[method_name]['is_method'] = True
                    for i, annotation in enumerate(annotations.items()):
                        # TOCHECK Not actually ordered
                        argname = annotation[0]
                        if argname not in _FORBIDDEN_ARGNAMES:
                            if argname in required_args:
                                jsonschemas[method_name]['required'].append(str(i))
                            jsonschema_element = jsonschema_from_annotation(annotation, {}, i)[argname]

                            jsonschemas[method_name]['properties'][str(i)] = jsonschema_element
                            if argname in default_args:
                                default = set_default_value(jsonschemas[method_name]['properties'][str(i)],
                                                            default_args[argname])
                                jsonschemas[method_name]['properties'].update(default)
        return jsonschemas

    def method_dict(self, method_name=None, method_jsonschema=None):
        """
        Return a jsonschema of a method arguments.
        """
        if method_name is None and method_jsonschema is None:
            msg = 'No method name nor jsonschema provided'
            raise NotImplementedError(msg)

        if method_name is not None and method_jsonschema is None:
            method_jsonschema = self._method_jsonschemas[method_name]

        dict_ = default_dict(method_jsonschema)
        return dict_

    def dict_to_arguments(self, dict_, method):
        """
        Transform serialized argument of a method to python objects ready to use in method evaluation.
        """
        method_object = getattr(self, method)
        args_specs = inspect.getfullargspec(method_object)
        allowed_args = args_specs.args[1:]

        arguments = {}
        for i, arg in enumerate(allowed_args):
            if str(i) in dict_:
                arg_specs = args_specs.annotations[arg]
                value = dict_[str(i)]
                try:
                    deserialized_value = deserialize_argument(arg_specs, value)
                except TypeError as err:
                    msg = 'Error in deserialisation of value: '
                    msg += f'{value} of expected type {arg_specs}'
                    raise TypeError(msg) from err
                arguments[arg] = deserialized_value
        return arguments

    def save_to_file(self, filepath: str, indent: int = 2):
        """
        Save object to a JSON file.

        :param filepath: either a string reprensenting the filepath or a stream
        """
        if not filepath.endswith('.json'):
            filepath += '.json'
            print(f'Changing name to {filepath}')
        with open(filepath, 'w', encoding='utf-8') as file:
            self.save_to_stream(file, indent=indent)

    def save_to_stream(self, stream, indent: int = 2):
        try:
            dict_ = self.to_dict(use_pointers=True)
        except TypeError:
            dict_ = self.to_dict()

        json.dump(dict_, stream, indent=indent)

    @classmethod
    def load_from_stream(cls, stream):
        dict_ = json.loads(stream.read().decode('utf-8'))
        return cls.dict_to_object(dict_)

    @classmethod
    def load_from_file(cls, filepath: str):
        """
        Load object from a json file.

        :param filepath: either a string reprensenting the filepath or a stream
        """
        with open(filepath, 'r', encoding='utf-8') as file:
            dict_ = json.load(file)

        return cls.dict_to_object(dict_)

    def check_list(self, level='error'):
        check_list = CheckList([])

        check_list += self._check_platform(level=level)

        # Type checking: not ready yet
        # class_argspec = inspect.getfullargspec(self.__class__)
        # annotations = inspect.signature(self.__init__).parameters

        # for arg in class_argspec.args:
        #     if arg != 'self':
        #         if arg in annotations:
        #             value = self.__dict__[arg]
        #             # print(annotations[arg], type(annotations[arg]))
        #             print(annotations[arg].annotation)
        #             check_list += type_check(value, annotations[arg].annotation.__class__, level=level)

        return check_list

    def is_valid(self, level='error'):
        return not self.check_list().checks_above_level(level=level)

    def copy(self, deep=True, memo=None):
        if deep:
            return deepcopy(self, memo=memo)
        return copy(self)

    def __copy__(self):
        """
        Generic copy use inits of objects.
        """
        class_argspec = inspect.getfullargspec(self.__class__)
        dict_ = {}
        for arg in class_argspec.args:
            if arg != 'self':
                value = self.__dict__[arg]
                if hasattr(value, '__copy__'):
                    dict_[arg] = value.__copy__()
                else:
                    dict_[arg] = value
        return self.__class__(**dict_)

    def __deepcopy__(self, memo=None):
        """
        Generic deep copy use inits of objects.
        """
        class_argspec = inspect.getfullargspec(self.__class__)
        if memo is None:
            memo = {}
        dict_ = {}
        for arg in class_argspec.args:
            if arg != 'self':
                dict_[arg] = deepcopy_value(getattr(self, arg), memo=memo)
        return self.__class__(**dict_)

    def plot_data(self, **kwargs):
        return []

    def plot(self, **kwargs):
        """
        Generic plot getting plot_data function to plot.
        """
        if hasattr(self, 'plot_data'):
            import plot_data
            for data in self.plot_data(**kwargs):  # TODO solve inconsistence with the plot_data method just above
                plot_data.plot_canvas(plot_data_object=data,
                                      canvas_id='canvas',
                                      width=1400, height=900,
                                      debug_mode=False)
        else:
            msg = 'Class {} does not implement a plot_data method to define what to plot'
            raise NotImplementedError(msg.format(self.__class__.__name__))

    def mpl_plot(self, **kwargs):
        """
        Plot with matplotlib using plot_data function.
        """
        axs = []
        if hasattr(self, 'plot_data'):
            try:
                plot_datas = self.plot_data(**kwargs)
            except TypeError as error:
                raise TypeError(f'{self.__class__.__name__}.{error}') from error
            for data in plot_datas:
                if hasattr(data, 'mpl_plot'):
                    ax = data.mpl_plot()
                    axs.append(ax)
        else:
            msg = 'Class {} does not implement a plot_data method to define what to plot'
            raise NotImplementedError(msg.format(self.__class__.__name__))

        return axs

    @staticmethod
    def display_settings() -> List[DisplaySetting]:
        """
        Returns a list of json describing how to call subdisplays.
        """
        return [DisplaySetting('markdown', 'markdown', 'to_markdown', None),
                DisplaySetting('plot_data', 'plot_data', 'plot_data', None, serialize_data=True)]

    def _display_from_selector(self, selector: str, **kwargs) -> DisplayObject:
        """
        Generate the display from the selector.
        """
        reference_path = kwargs.get('reference_path', '')

        display_setting = self._display_settings_from_selector(selector)
        track = ''
        try:
            data = attrmethod_getter(self, display_setting.method)(**display_setting.arguments)
        except:
            data = None
            track = tb.format_exc()

        if display_setting.serialize_data:
            data = serialize(data)
        return DisplayObject(type_=display_setting.type, data=data, reference_path=reference_path, traceback=track)

    def _display_settings_from_selector(self, selector: str):
        for display_setting in self.display_settings():
            if display_setting.selector == selector:
                return display_setting
        raise ValueError(f"No such selector '{selector}' in display of class '{self.__class__.__name__}'")

    def _displays(self, **kwargs) -> List[JsonSerializable]:
        """
        Generate displays of the object to be plot in the DessiA Platform.
        """
        reference_path = kwargs.get('reference_path', '')

        displays = []
        for display_setting in self.display_settings():
            display_ = self._display_from_selector(display_setting.selector, reference_path=reference_path)
            displays.append(display_.to_dict())
        return displays

    def to_markdown(self) -> str:
        """
        Render a markdown of the object output type: string.
        """
        md_writer = MarkdownWriter(print_limit=25, table_limit=None)
        return templates.dessia_object_markdown_template.substitute(name=self.name,
                                                                    class_=self.__class__.__name__,
                                                                    table=md_writer.object_table(self))

    def performance_analysis(self):
        """
        Prints time of rendering some commons operations (serialization, hash, displays).
        """
        print(f'### Performance analysis of object {self} ###')
        data_hash_time = time.time()
        self._data_hash()
        data_hash_time = time.time() - data_hash_time
        print(f'\t- data hash time: {round(data_hash_time, 3)} seconds')

        todict_time = time.time()
        dict_ = self.to_dict()
        todict_time = time.time() - todict_time
        print(f'\t- to_dict time: {round(todict_time, 3)} seconds')

        dto_time = time.time()
        self.dict_to_object(dict_)
        dto_time = time.time() - dto_time
        print(f'\t- dict_to_object time: {round(dto_time, 3)} seconds')

        for display_setting in self.display_settings():
            display_time = time.time()
            self._display_from_selector(display_setting.selector)
            display_time = time.time() - display_time
            print(f'\t- generation of display {display_setting.selector} in: {round(display_time, 6)} seconds')
        print('\n')

    def _check_platform(self, level='error'):
        """
        Reproduce lifecycle on platform (serialization, display). Raise an error if something is wrong.
        """
        checks = []
        try:
            dict_ = self.to_dict(use_pointers=True)
        except TypeError:
            dict_ = self.to_dict()
        json_dict = json.dumps(dict_)
        decoded_json = json.loads(json_dict)
        deserialized_object = self.dict_to_object(decoded_json)
        if not deserialized_object._data_eq(self):
            print('data diff: ', self._data_diff(deserialized_object))
            # raise dessia_common.errors.DeserializationError('Object is not equal to itself'
            #                                                 ' after serialization/deserialization')
            checks.append(FailedCheck('Object is not equal to itself after serialization/deserialization'))
        copied_object = self.copy()
        if not copied_object._data_eq(self):
            try:
                print('data diff: ', self._data_diff(copied_object))
            except:
                pass
            checks.append(FailedCheck('Object is not equal to itself after serialization/deserialization'))
            # raise dessia_common.errors.CopyError('Object is not equal to itself after copy')

        valid, hint = is_bson_valid(stringify_dict_keys(dict_))
        if not valid:
            # raise ValueError(hint)
            checks.append(FailedCheck(f'Object is not bson valid {hint}'))

        json.dumps(self._displays())
        json.dumps(self._method_jsonschemas)

        return CheckList(checks)

    def to_xlsx(self, filepath: str):
        """
        Exports the object to an XLSX file given by the filepath.
        """
        if not filepath.endswith('.xlsx'):
            filepath += '.xlsx'
            print(f'Changing name to {filepath}')

        with open(filepath, 'wb') as file:
            self.to_xlsx_stream(file)

    def to_xlsx_stream(self, stream):
        """
        Exports the object to an XLSX to a given stream.
        """
        writer = XLSXWriter(self)
        writer.save_to_stream(stream)

    def _export_formats(self) -> List[ExportFormat]:
        formats = [ExportFormat(selector="json", extension="json", method_name="save_to_stream", text=True),
                   ExportFormat(selector="xlsx", extension="xlsx", method_name="to_xlsx_stream", text=False)]
        return formats

    def save_export_to_file(self, selector, filepath):
        for export_format in self._export_formats():
            if export_format.selector == selector:
                if not filepath.endswith(f".{export_format.extension}"):
                    filepath += f".{export_format.extension}"
                    print(f'Renaming filepath to {filepath}')
                if export_format.text:
                    with open(filepath, mode="w", encoding="utf-8") as stream:
                        getattr(self, export_format.method_name)(stream, **export_format.args)
                else:
                    with open(filepath, mode="wb") as stream:
                        getattr(self, export_format.method_name)(stream, **export_format.args)
                return filepath
        raise ValueError(f'Export selector not found: {selector}')

    def to_vector(self):
        vectored_objects = []
        for feature in self.vector_features():
            vectored_objects.append(getattr(self, feature.lower()))
            if not hasattr(self, feature.lower()):
                raise NotImplementedError(f"{feature} is not an attribute for {self.__class__.__name__} objects. " +
                                          f"<to_vector> method must be customized in {self.__class__.__name__} to " +
                                          "handle computed values that are not class or instance attributes.")
        return vectored_objects

    @classmethod
    def vector_features(cls):
        if cls._vector_features is None:
            return list(set(get_attribute_names(cls)).difference(get_attribute_names(DessiaObject)))
        return cls._vector_features


class PhysicalObject(DessiaObject):
    """Represent an object with CAD capabilities."""

    @staticmethod
    def display_settings():
        """Returns a list of json describing how to call subdisplays."""
        display_settings = DessiaObject.display_settings()
        display_settings.append(DisplaySetting(selector='cad', type_='babylon_data',
                                               method='volmdlr_volume_model().babylon_data', serialize_data=True))
        return display_settings

    def volmdlr_primitives(self):
        """Return a list of volmdlr primitives to build up volume model."""
        return []

    def volmdlr_volume_model(self, **kwargs):
        """Gives the volmdlr VolumeModel."""
        import volmdlr as vm  # !!! Avoid circular imports, is this OK ?
        return vm.core.VolumeModel(self.volmdlr_primitives(**kwargs))

    def to_step(self, filepath: str):
        """
        Exports the CAD of the object to step. Works if the class define a custom volmdlr model.

        :param filepath: a str representing a filepath
        """
        return self.volmdlr_volume_model().to_step(filepath=filepath)

    def to_step_stream(self, stream):
        """
        Exports the CAD of the object to a stream in the STEP format. Works if the class define a custom volmdlr model.
        """
        return self.volmdlr_volume_model().to_step_stream(stream=stream)

    def to_html_stream(self, stream: dcf.StringFile):
        """Exports the CAD of the object to a stream in the html format."""
        model = self.volmdlr_volume_model()
        babylon_data = model.babylon_data()
        script = model.babylonjs_script(babylon_data)
        stream.write(script)

        return stream

    def to_stl_stream(self, stream):
        """
        Exports the CAD of the object to STL to a given stream.
        """
        return self.volmdlr_volume_model().to_stl_stream(stream=stream)

    def to_stl(self, filepath):
        """
        Exports the CAD of the object to STL. Works if the class define a custom volmdlr model.

        :param filepath: a str representing a filepath
        """
        return self.volmdlr_volume_model().to_stl(filepath=filepath)

    # def _displays(self, **kwargs):
    #     """
    #     Compute the list of displays
    #     """
    #     return DessiaObject._displays(self, **kwargs)

    def babylonjs(self, use_cdn=True, debug=False, **kwargs):
        """Show the 3D volmdlr of an object by calling volmdlr_volume_model method and plot in in browser."""
        self.volmdlr_volume_model(**kwargs).babylonjs(use_cdn=use_cdn, debug=debug)

    def save_babylonjs_to_file(self, filename: str = None, use_cdn: bool = True, debug: bool = False, **kwargs):
        """
        Saves the 3D volmdlr of an object in a file.

        :param filename: The file's name. Default value is None
        :type filename: str, optional
        :param use_cdn: Activates the use of a content delivery network.
            Default value is True
        :type use_cdn: bool, optional
        :param debug: Activates the debug mode. Default value is False
        :type debug: bool, optional
        """
        self.volmdlr_volume_model(**kwargs).save_babylonjs_to_file(filename=filename, use_cdn=use_cdn, debug=debug)

    def _export_formats(self) -> List[ExportFormat]:
        formats = DessiaObject._export_formats(self)
        formats3d = [ExportFormat(selector="step", extension="step", method_name="to_step_stream", text=True),
                     ExportFormat(selector="stl", extension="stl", method_name="to_stl_stream", text=False),
                     ExportFormat(selector="html", extension="html", method_name="to_html_stream", text=True)]
        formats.extend(formats3d)
        return formats


class MovingObject(PhysicalObject):
    """ A 3D object which display can move down a path from according to defined steps. """
    def volmdlr_primitives_step_frames(self):
        """ Return a list of volmdlr primitives to build up volume model. """
        raise NotImplementedError('Object inheriting MovingObject should implement volmdlr_primitives_step_frames')

    def volmdlr_volume_model(self, **kwargs):
        """ Volume model of Moving Object. """
        import volmdlr as vm  # !!! Avoid circular imports, is this OK ?
        return vm.core.MovingVolumeModel(self.volmdlr_primitives(**kwargs),
                                         self.volmdlr_primitives_step_frames(**kwargs))


class Parameter(DessiaObject):
    """ A value from a Parameter Set. """
    def __init__(self, lower_bound, upper_bound, periodicity=None, name=''):
        DessiaObject.__init__(self, name=name)
        self.lower_bound = lower_bound
        self.upper_bound = upper_bound
        self.periodicity = periodicity

    def random_value(self):
        """ Sample a value within the bounds. """
        return random.uniform(self.lower_bound, self.upper_bound)

    def are_values_equal(self, value1, value2, tol=1e-2):
        """ Check equality according to given tolerance. """
        if self.periodicity is not None:
            value1 = value1 % self.periodicity
            value2 = value2 % self.periodicity

        return math.isclose(value1, value2, abs_tol=tol)

    def normalize(self, value):
        """ Translate the value to a [0, 1] interval where 0 are the lower and upper bounds. """
        normalized_value = (value - self.lower_bound) / (self.upper_bound - self.lower_bound)
        return normalized_value

    def original_value(self, normalized_value):
        """ Unnormalize value to its original value. """
        value = normalized_value * (self.upper_bound - self.lower_bound) + self.lower_bound
        return value

    def optimizer_bounds(self):
        """ Compute optimize bounds. """
        if self.periodicity is not None:
            return self.lower_bound - 0.5 * self.periodicity, self.upper_bound + 0.5 * self.periodicity
        return None


class ParameterSet(DessiaObject):
    """ Object that can provide utils features around values Dataset. """
    def __init__(self, values, name=''):
        self.values = values

        DessiaObject.__init__(self, name=name)

    @property
    def parameters(self):
        """ Compute parameters from ParameterSet values. """
        parameters = [Parameter(min(v), max(v), name=k) for k, v in self.values.items()]
        return parameters

    @property
    def means(self):
        """ Compute means on all parameters defined in Set"""
        means = {k: sum(v) / len(v) for k, v in self.values.items()}
        return means


class DessiaFilter(DessiaObject):
    """
    Base class for filters working on lists of DessiaObjects (List[DessiaObject]).

    :param attribute:
        Name of attribute on which to filter
    :type attribute: str

    :param comparison_operator:
        Comparison operator
    :type comparison_operator: str

    :param bound:
        The bound value to compare `'attribute'` of DessiaObjects of a list with `'comparison_operator'`
    :type bound: float

    :param name:
        Name of filter
    :type name: `str`, `optional`, defaults to `''`

    :Comparison operators:
        * greater than: >=, gte, ge
        * greater: >, gt
        * lower than: <=, lte, le
        * lower: <, lt
        * equal: ==, eq
        * different: !=, ne
    """
    _REAL_OPERATORS = {'>': operator.gt, '<': operator.lt, '>=': operator.ge, '<=': operator.le, '==': operator.eq,
                       '!=': operator.ne, 'gt': operator.gt, 'lt': operator.lt, 'ge': operator.ge, 'le': operator.le,
                       'eq': operator.eq, 'ne': operator.ne, 'gte': operator.ge, 'lte': operator.le}

    def __init__(self, attribute: str, comparison_operator: str, bound: float, name: str = ''):
        self.attribute = attribute
        self.comparison_operator = comparison_operator
        self.bound = bound
        DessiaObject.__init__(self, name=name)

    def __str__(self, offset_attr: int = 10, offset_boun: int = 0):
        offset_oper = 0
        if offset_boun == 0:
            offset_boun = len(str(self.bound)) + 2
        string_operator = {'>': '>', '<': '<', '>=': '>=', '<=': '<=', '==': '==', '!=': '!=', 'gt': '>', 'lt': '<',
                           'ge': '>=', 'le': '<=', 'eq': '==', 'ne': '!=', 'gte': '>=', 'lte': '<='}
        printed_operator = string_operator[self.comparison_operator]
        return (self.attribute + " " * (offset_attr - len(self.attribute)) +
                printed_operator + " " * (offset_oper - len(printed_operator)) +
                " " * (offset_boun - len(str(self.bound))) + str(self.bound))

    def __hash__(self):
        hash_ = len(self.attribute)
        hash_ += hash(self.comparison_operator)
        hash_ += hash(self.bound)
        return int(hash_)

    def __eq__(self, other: 'DessiaFilter'):
        same_attr = self.attribute == other.attribute
        same_op = self.comparison_operator == other.comparison_operator
        same_bound = self.bound == other.bound
        return same_attr and same_op and same_bound

    def _comparison_operator(self):
        return self._REAL_OPERATORS[self.comparison_operator]

    def _to_lambda(self):
        return lambda x: (self._comparison_operator()(get_in_object_from_path(value, f'#/{self.attribute}'), self.bound)
                          for value in x)

    def get_booleans_index(self, values: List[DessiaObject]):
        """
        Get the boolean indexing of a filtered list.

        :param values:
            List of DessiaObjects to filter
        :type values: List[DessiaObject]

        :return: `list of length `len(values)` where elements are `True` if kept by the filter, otherwise `False`.
        :rtype: List[bool]

        :Examples:
        >>> from dessia_common.core import DessiaFilter
        >>> from dessia_common.models import all_cars_no_feat
        >>> values = all_cars_no_feat[:5]
        >>> filter_ = DessiaFilter('weight', '<=', 3500.)
        >>> filter_.get_booleans_index(values)
        [False, False, True, True, True]
        """
        return list(self._to_lambda()(values))

    @staticmethod
    def booleanlist_to_indexlist(booleans_list: List[int]):  # TODO: Should it exist ?
        """
        Transform a boolean list to an index list.

        :param booleans_list:
            list of length `len(values)` where elements are `True` if kept, otherwise `False`.
        :type booleans_list: List[int]

        :return: list of kept indexes
        :rtype: List[int]

        :Examples:
        >>> from dessia_common.core import DessiaFilter
        >>> from dessia_common.models import all_cars_no_feat
        >>> values = all_cars_no_feat[:5]
        >>> filter_ = DessiaFilter('weight', '<=', 3500.)
        >>> booleans_list = filter_.get_booleans_index(values)
        [False, False, True, True, True]
        >>> DessiaFilter.booleanlist_to_indexlist(booleans_list)
        [2, 3, 4]
        """
        return list(itertools.compress(range(len(booleans_list)), booleans_list))

    @staticmethod
    def apply(values: List[DessiaObject], booleans_list: List[List[bool]]):
        """
        Apply a Dessia Filter on a list of DessiaObjects.

        :param values:
            List of DessiaObjects to filter
        :type values: List[DessiaObject]

        :param booleans_list:
            list of length `len(values)` where elements are `True` if kept, otherwise `False`.
        :type booleans_list: List[List[bool]]

        :return: List of filtered values
        :rtype: List[DessiaObject]

        :Examples:
        >>> from dessia_common.core import DessiaFilter
        >>> from dessia_common.models import all_cars_no_feat
        >>> values = all_cars_no_feat[:5]
        >>> filter_ = DessiaFilter('weight', '<=', 3500.)
        >>> booleans_list = filter_.get_booleans_index(values)
        [False, False, True, True, True]
        >>> for car in DessiaFilter.apply(values, booleans_list): print(car.weight)
        3436.0, 3433.0, 3449.0
        """
        return list(itertools.compress(values, booleans_list))


class FiltersList(DessiaObject):
    """
    Combine several filters stored as a list of DessiaFilters with a logical operator.

    :param filters:
        List of DessiaFilters to combine
    :type filters: List[DessiaFilter]

    :param logical_operator:
        Logical operator to combine filters
    :type logical_operator: str

    :param name:
        Name of FiltersList
    :type name: `str`, `optional`, defaults to `''`

    :Logical operators: `'and'`, `'or'`, `'xor'`
    """
    _standalone_in_db = True

    def __init__(self, filters: List[DessiaFilter], logical_operator: str = 'and', name: str = ''):
        self.filters = filters
        self.logical_operator = logical_operator
        DessiaObject.__init__(self, name=name)

    def __len__(self):
        return len(self.filters)

    def __str__(self):
        print_lim = 15
        len_attr = max(map(len, [filter_.attribute for filter_ in self.filters]))
        len_numb = max(map(len, [str(filter_.bound) for filter_ in self.filters]))
        prefix = f"{self.__class__.__name__} {self.name if self.name != '' else hex(id(self))}: "
        prefix += f"{len(self)} filters combined with '" + self.logical_operator + "' operator :\n"
        string = ""
        for filter_ in self.filters[:print_lim]:
            string += " " * 3 + "- "
            string += filter_.__str__(len_attr + 2, len_numb + 2)
            string += "\n"
        return prefix + string

    @classmethod
    def from_filters_list(cls, filters: List[DessiaFilter], logical_operator: str = 'and', name: str = ''):
        """
        Compute a FilersList from a pre-built list of DessiaFilter.

        :param filters:
            List of DessiaFilters to combine
        :type filters: List[DessiaFilter]

        :param logical_operator:
            Logical operator to combine filters (`'and'`, `'or'` or `'xor'`)
        :type logical_operator: `str`, `optional`, defaults to `'and'`

        :param name:
            Name of FiltersList
        :type name: `str`, `optional`, defaults to `''`

        :return: A new instantiated list of DessiaFilter
        :rtype: FiltersList

        :Examples:
        >>> from dessia_common.core import DessiaFilter, FiltersList
        >>> filters = [DessiaFilter('weight', '<=', 3500.), DessiaFilter('mpg', '<=', 40.)]
        >>> filters_list = FiltersList(filters, logical_operator="or", name="example")
        >>> print(filters_list)
        FiltersList example: 2 filters combined with 'or' operator :
           - weight  <=  3500.0
           - mpg     <=    40.0
        """
        return cls(filters=filters, logical_operator=logical_operator, name=name)

    @staticmethod
    def combine_booleans_lists(booleans_lists: List[List[bool]], logical_operator: str = "and"):
        """
        Combine a list of `n` booleans indexes with the logical operator into a simple booleans index.

        :param booleans_lists:
            List of `n` booleans indexes
        :type booleans_lists: List[List[bool]]

        :param logical_operator:
            Logical operator to combine filters (`'or'`, `'and'` or `'xor'`)
        :type logical_operator: `str`, `optional`, defaults to 'and'

        :raises NotImplementedError: If logical_operator is not one of `'and'`, `'or'`, `'xor'`, raises an error

        :return: Booleans index of the filtered data
        :rtype: List[bool]

        :Examples:
        >>> from dessia_common.core import FiltersList
        >>> booleans_lists = [[True, True, False, False], [False, True, True, False]]
        >>> FiltersList.combine_booleans_lists(booleans_lists, logical_operator="xor")
        [True, False, True, False]
        """
        if logical_operator == 'and':
            return [all(booleans_tuple) for booleans_tuple in zip(*booleans_lists)]
        if logical_operator == 'or':
            return [any(booleans_tuple) for booleans_tuple in zip(*booleans_lists)]
        if logical_operator == 'xor':
            return [True if sum(booleans_tuple) == 1 else False for booleans_tuple in zip(*booleans_lists)]
        raise NotImplementedError(f"'{logical_operator}' str for 'logical_operator' attribute is not a use case")

    def get_booleans_index(self, dobjects_list: List[DessiaObject]):
        """
        Compute all the filters of `self.filters` on `dobjects_list` and returns a booleans index of `dobjects_list`.

        :param dobject_list: List of data to filter
        :type dobject_list: List[DessiaObject]

        :return: A `booleans index` of `dobjects_list` of the list of data to filter (`dobjects_list`)
        :rtype: List[bool]

        :Examples:
        >>> from dessia_common.core import FiltersList
        >>> from dessia_common.models import all_cars_no_feat
        >>> dobjects_list = all_cars_no_feat[:5]
        >>> filters = [DessiaFilter('weight', '<=', 4000.), DessiaFilter('mpg', '>=', 30.)]
        >>> filters_list = FiltersList(filters, logical_operator="xor", name="example")
        >>> filters_list.get_booleans_index(dobjects_list)
        [True, True, True, True, True]
        """
        booleans_index = []
        for filter_ in self.filters:
            booleans_index.append(filter_.get_booleans_index(dobjects_list))
        return self.__class__.combine_booleans_lists(booleans_index, self.logical_operator)

    def apply(self, dobjects_list: List[DessiaObject]):
        """
        Apply a FiltersList on a list of DessiaObjects.

        :param dobjects_list:
            List of DessiaObjects to filter
        :type dobjects_list: List[DessiaObject]

        :return:
            List of filtered values
        :rtype: List[DessiaObject]

        :Examples:
        >>> from dessia_common.core import FiltersList
        >>> from dessia_common.datatools.dataset import Dataset
        >>> from dessia_common.models import all_cars_wi_feat
        >>> filters = [DessiaFilter('weight', '<=', 1650.), DessiaFilter('mpg', '>=', 45.)]
        >>> filters_list = FiltersList(filters, logical_operator="xor", name="example")
        >>> filtered_cars = filters_list.apply(all_cars_wi_feat)
        >>> print(Dataset(filtered_cars, name="example"))
        Dataset example: 3 samples, 5 features
        |         Mpg         |    Displacement    |     Horsepower     |       Weight       |    Acceleration    |
        -----------------------------------------------------------------------------------------------------------
        |               35.0  |             0.072  |              69.0  |            1613.0  |              18.0  |
        |               31.0  |             0.076  |              52.0  |            1649.0  |              16.5  |
        |               46.6  |             0.086  |              65.0  |            2110.0  |              17.9  |
        """
        booleans_index = self.get_booleans_index(dobjects_list)
        return DessiaFilter.apply(dobjects_list, booleans_index)


def dict_merge(old_dct, merge_dct, add_keys=True, extend_lists=True):
    """
    Recursive dict merge.

    Inspired by :meth:``dict.update()``, instead of updating only top-level keys, dict_merge recurses down into dicts
    nested to an arbitrary depth, updating keys. The ``merge_dct`` is merged into ``dct``.

    This version will return a copy of the dictionary and leave the original
    arguments untouched.

    The optional argument ``add_keys``, determines whether keys which are
    present in ``merge_dct`` but not ``dct`` should be included in the
    new dict.

    :param old_dct: Onto which the merge is executed
    :type old_dct: Dict
    :param merge_dct: Dct merged into dct
    :type merge_dct: Dict
    :param add_keys: Whether to add new keys. Default value is True
    :type add_keys: bool, optional
    :param extend_lists: Whether to extend lists if keys are updated and
        value is a list. Default value is True
    :type extend_lists: bool, optional
    :return: Updated dict
    :rtype: Dict
    """
    dct = deepcopy(old_dct)
    if not add_keys:
        merge_dct = {k: merge_dct[k] for k in set(dct).intersection(set(merge_dct))}

    for key, value in merge_dct.items():
        if isinstance(dct.get(key), dict) and isinstance(value, collections.abc.Mapping):
            dct[key] = dict_merge(dct[key], merge_dct[key], add_keys=add_keys, extend_lists=extend_lists)
        elif isinstance(dct.get(key), list) and extend_lists:
            dct[key].extend(value)
        else:
            dct[key] = value

    return dct


def stringify_dict_keys(obj):
    """ Stringify dict keys. """
    if isinstance(obj, (list, tuple)):
        new_obj = []
        for elt in obj:
            new_obj.append(stringify_dict_keys(elt))

    elif isinstance(obj, dict):
        new_obj = {}
        for key, value in obj.items():
            new_obj[str(key)] = stringify_dict_keys(value)
    else:
        return obj
    return new_obj


def getdeepattr(obj, attr):
    """ Get deep attribute of object. """
    return reduce(getattr, [obj] + attr.split('.'))


def enhanced_deep_attr(obj, sequence):
    """
    Deprecated. Use get_in_from_path from dessia_common.breakdown.py instead.

    Get deep attribute where Objects, Dicts and Lists can be found in recursion.

    :param obj: Parent object in which recursively find attribute represented by sequence
    :param sequence: List of strings and integers that represents path to deep attribute.

    :return: Value of deep attribute
    """
    warnings.warn("enhanced_deep_attr is deprecated. Use get_in_from_path from dessia_common.breakdown.py instead")
    if isinstance(sequence, str):
        path = f"#/{sequence}"
    else:
        path = f"#/{'/'.join(sequence)}"
    return get_in_object_from_path(object_=obj, path=path)

    # # Sequence is a string and not a sequence of deep attributes
    # if '/' in sequence:
    #     # Is deep attribute reference
    #     sequence = sequence.split('/')
    #     return enhanced_deep_attr(obj=obj, sequence=sequence)
    # # Is direct attribute
    # return enhanced_get_attr(obj=obj, attr=sequence)
    #
    # # Get direct attribute
    # subobj = enhanced_get_attr(obj=obj, attr=sequence[0])
    # if len(sequence) > 1:
    #     # Recursively get deep attributes
    #     subobj = enhanced_deep_attr(obj=subobj, sequence=sequence[1:])
    # return subobj


def enhanced_get_attr(obj, attr):
    """
    Safely get attribute in obj. Obj can be of Object, Dict, or List type.

    :param obj: Parent object in which find given attribute
    :param attr: String or integer that represents name or index of attribute
    :return: Value of attribute
    """
    try:
        return getattr(obj, attr)
    except (TypeError, AttributeError):
        classname = obj.__class__.__name__
        track = tb.format_exc()
        try:
            return obj[attr]
        except KeyError:
            try:
                attr = literal_eval(attr)
                return obj[attr]
            except KeyError:
                track += tb.format_exc()
                msg = f"'{classname}' object has no attribute '{attr}'."
        except TypeError:
            track += tb.format_exc()
            msg = f"Object of type '{classname}' is not subscriptable. Failed to deeply get '{attr}' from it"
    raise dessia_common.errors.DeepAttributeError(message=msg, traceback_=track)


def concatenate_attributes(prefix, suffix, type_: str = 'str'):
    """ Concatenate sequence of attributes to a string. """
    wrong_prefix_format = "Attribute prefix is wrongly formatted. Is of type {}. Should be str or list."
    if type_ == 'str':
        if isinstance(prefix, str):
            return prefix + '/' + str(suffix)
        if is_sequence(prefix):
            return sequence_to_deepattr(prefix) + '/' + str(suffix)
        raise TypeError(wrong_prefix_format.format(type(prefix)))

    if type_ == 'sequence':
        if isinstance(prefix, str):
            return [prefix, suffix]
        if is_sequence(prefix):
            return prefix + [suffix]
        raise TypeError(wrong_prefix_format.format(type(prefix)))
    raise ValueError(f"Type {type_} for concatenation is not supported. Should be 'str' or 'sequence'")


def sequence_to_deepattr(sequence):
    """ Convert a list to the corresponding string pointing to deep_attribute. """
    healed_sequence = [str(attr) if isinstance(attr, int) else attr for attr in sequence]
    return '/'.join(healed_sequence)


def type_from_annotation(type_, module):
    """ Clean up a proposed type if there are stringified. """
    if isinstance(type_, str):
        # Evaluating types
        type_ = TYPES_FROM_STRING.get(type_, default=getattr(import_module(module), type_))
    return type_


def prettyname(namestr):
    """ Create a pretty name from as str. """
    warnings.warn("prettyname function has been moved to 'helpers' module. Use it instead", DeprecationWarning)
    return dch.prettyname(namestr)


def inspect_arguments(method, merge=False):
<<<<<<< HEAD
    """
    TODO : Could move this to utils.schemas.py. Be aware of :
     - dessia_platform_backend retrocompat
     - Cyclic imports
    """
    argspec = inspect.getfullargspec(method)
=======
    """ Get method arguments and default arguments as sequences while removing forbidden ones (self, cls...)."""
>>>>>>> 4b132643
    # Find default value and required arguments of class construction
    return split_default_args(argspec=argspec, merge=merge)


def split_default_args(argspec, merge: bool = False):
    nargs, ndefault_args = split_argspecs(argspec)

    default_arguments = {}
    arguments = []
    for iargument, argument in enumerate(argspec.args[1:]):
        if argument not in _FORBIDDEN_ARGNAMES:
            if iargument >= nargs - ndefault_args:
                default_value = argspec.defaults[ndefault_args - nargs + iargument]
                if merge:
                    arguments.append((argument, default_value))
                else:
                    default_arguments[argument] = default_value
            else:
                arguments.append(argument)
    return arguments, default_arguments


def split_argspecs(argspecs) -> Tuple[int, int]:
    """ Get number of regular arguments as well as arguments with default values. """
    nargs = len(argspecs.args) - 1

    if argspecs.defaults is not None:
        ndefault_args = len(argspecs.defaults)
    else:
        ndefault_args = 0
    return nargs, ndefault_args


def get_attribute_names(object_class):
    """
    Get all attributes of a class which are present in __init__ method or numeric attributes and not in parent class.
    """
    attributes = [attribute[0] for attribute in inspect.getmembers(object_class, lambda x: not inspect.isroutine(x))
                  if not attribute[0].startswith('__')
                  and not attribute[0].endswith('__')
                  and isinstance(attribute[1], (float, int, complex, bool))]
    subclass_attributes = {name: param for name, param in inspect.signature(object_class.__init__).parameters.items()
                           if type in inspect.getmro(param.annotation.__class__)}
    subclass_numeric_attributes = [name for name, param in subclass_attributes.items()
                                   if any(item in inspect.getmro(param.annotation)
                                          for item in [float, int, bool, complex])]
    attributes += [attribute for attribute in subclass_numeric_attributes
                   if attribute not in _FORBIDDEN_ARGNAMES]
    return attributes<|MERGE_RESOLUTION|>--- conflicted
+++ resolved
@@ -1313,17 +1313,15 @@
 
 
 def inspect_arguments(method, merge=False):
-<<<<<<< HEAD
-    """
+    """
+    Find default value and required arguments of class construction.
+
+    Get method arguments and default arguments as sequences while removing forbidden ones (self, cls...).
     TODO : Could move this to utils.schemas.py. Be aware of :
      - dessia_platform_backend retrocompat
      - Cyclic imports
     """
     argspec = inspect.getfullargspec(method)
-=======
-    """ Get method arguments and default arguments as sequences while removing forbidden ones (self, cls...)."""
->>>>>>> 4b132643
-    # Find default value and required arguments of class construction
     return split_default_args(argspec=argspec, merge=merge)
 
 
