#!/usr/bin/env python3
# -*- coding: utf-8 -*-
"""

"""
import warnings
import math
import random
import copy
from functools import reduce
import collections
from copy import deepcopy
import inspect
import json
from typing import List
import traceback as tb

from importlib import import_module

try:
    _open_source = False
    import dessia_common.core_protected as protected_module
    from dessia_common.core_protected import inspect_arguments,\
        recursive_instantiation, recursive_type, JSONSCHEMA_HEADER, \
        jsonschema_from_annotation, prettyname, \
        set_default_value, TYPING_EQUIVALENCES, \
        deserialize_argument
except (ModuleNotFoundError, ImportError) as _:
    _open_source = True


class ExceptionWithTraceback(Exception):
    def __init__(self, message, traceback_=''):
        self.message = message
        self.traceback = traceback_

    def __str__(self):
        return '{}\nTraceback:\n{}'.format(self.message, self.traceback)


class DeepAttributeError(ExceptionWithTraceback, AttributeError):
    pass


class ModelError(Exception):
    pass


class ConsistencyError(Exception):
    pass


class SerializationError(Exception):
    pass


class DeserializationError(Exception):
    pass


# DEPRECATED_ATTRIBUTES = {'_editable_variss' : '_allowed_methods'}
def deprecated(use_instead=None):
    def decorated(function):
        def wrapper(*args, **kwargs):
            deprecation_warning(function.__name__, 'Function', use_instead)
            print('Traceback : ')
            tb.print_stack(limit=2)
            return function(*args, **kwargs)

        return wrapper

    return decorated


def deprecation_warning(name, object_type, use_instead=None):
    warnings.simplefilter('once', DeprecationWarning)
    msg = "\n\n{} {} is deprecated.\n".format(object_type, name)
    msg += "It will be removed in a future version.\n"
    if use_instead is not None:
        msg += "Use {} instead.\n".format(use_instead)
    warnings.warn(msg, DeprecationWarning)
    return msg


class DessiaObject(protected_module.DessiaObject if not _open_source else object):
    """
    Base abstract class for Dessia's object.
    Gathers generic methods and attributes
    """
    _standalone_in_db = False
    _non_serializable_attributes = []
    _non_editable_attributes = []
    _non_data_eq_attributes = ['name']
    _non_data_hash_attributes = ['name']
    _ordered_attributes = []
    _titled_attributes = []
    _eq_is_data_eq = True
    
    _init_variables = None
    _export_formats = None
    _allowed_methods = []
    _whitelist_attributes = []

    def __init__(self, name: str = '', **kwargs):
        implements_eq = (hasattr(self, '__eq__') and hasattr(self, '__hash__')
                         and self.__class__.__eq__ is not object.__eq__
                         and self.__class__.__hash__ is not object.__hash__)
        if self._standalone_in_db and not self._generic_eq and not implements_eq:
            raise ValueError('Standalone in database classes must define their custom __hash__ and __eq__')

        self.name = name
        for property_name, property_value in kwargs.items():
            setattr(self, property_name, property_value)

    def __hash__(self):
        if self._eq_is_data_eq:
            return self.data__hash__()
        else:
            return object.__hash__(self)

    def __eq__(self, other_object):
<<<<<<< HEAD
        dict_ = self.to_dict()
        other_dict = other_object.to_dict()
        if not self._generic_eq:
=======
        if self._eq_is_data_eq:
            return self.data__eq__(other_object)
        else:
>>>>>>> 843b6852
            return object.__eq__(self, other_object)

    def data__eq__(self, other_object):
        if full_classname(self) != full_classname(other_object) \
                or dict_.keys() != other_dict.keys():
            return False

<<<<<<< HEAD
        eq_dict = {k: v for k, v in dict_.items()
                   if k not in self._non_eq_attributes}
        other_eq_dict = {k: v for k, v in other_dict.items()
                         if k not in self._non_eq_attributes}
=======
        dict_ = {k: v for k, v in self.__dict__.items()
                 if k not in self._non_data_eq_attributes}
        other_dict = {k: v for k, v in other_object.__dict__.items()
                      if k not in self._non_data_eq_attributes}
>>>>>>> 843b6852

        for key, value in eq_dict.items():
            other_value = other_eq_dict[key]
            if value != other_value:
                return False
        return True
    

    def data__hash__(self):
        hash_ = 0
<<<<<<< HEAD
        dict_ = self.to_dict()
        for key, value in dict_.items():
            if key not in set(self._non_eq_attributes
                              + self._non_hash_attributes):
=======
        for key, value in self.__dict__.items():
            if key not in set(self._non_data_eq_attributes + self._non_data_hash_attributes):
>>>>>>> 843b6852
                if isinstance(value, list):
                    hash_ += list_hash(value)
                elif isinstance(value, dict):
                    hash_ += dict_hash(value)
                elif isinstance(value, str):
                    hash_ += sum([ord(v) for v in value])
                else:
                    hash_ += hash(value)
        return int(hash_ % 1e5)

    # def __getattribute__(self, name):
    #     if name in DEPRECATED_ATTRIBUTES:
    #         deprecation_warning(name, 'Attribute', DEPRECATED_ATTRIBUTES[name])
    #     return object.__getattribute__(self, name)

    # def __setattribute__(self, name, value):
    #     if name in DEPRECATED_ATTRIBUTES:
    #         deprecation_warning(name, 'Attribute', DEPRECATED_ATTRIBUTES[name])
    #     return object.__setattribute__(self, name, value)

    @property
    def full_classname(self):
        return full_classname(self)

    def base_dict(self):
        if hasattr(self.__class__.__module__, '__version__'):
            pkg_version = self.__class__.__module__.__version__
        else:
            pkg_version = None
        dict_ = {'name': self.name,
                 'package_version': pkg_version,
                 'object_class': self.__module__ + '.' + self.__class__.__name__}
        return dict_

    def __getstate__(self):
        dict_ = {k: v for k, v in self.__dict__.items()
                 if k not in self._non_serializable_attributes}
        return dict_

    def to_dict(self):
        """
        Generic to_dict method
        """
        dict_ = self.__getstate__()
        if hasattr(self, 'Dict'):
            # !!! This prevent us to call DessiaObject.to_dict() from an inheriting object
            # which implement a Dict method, because of the infinite recursion it creates.
            # TODO Change Dict methods to to_dict everywhere
            deprecation_warning(name='Dict', object_type='Function',
                                use_instead='to_dict')
            serialized_dict = self.Dict()
        else:
            # Default to dict
            serialized_dict = self.base_dict()
            serialized_dict.update(serialize_dict(dict_))
        # serialized_dict['hash'] = self.__hash__()
        return serialized_dict

    @classmethod
    def dict_to_object(cls, dict_):
        """
        Generic dict_to_object method
        """
        if hasattr(cls, 'DictToObject'):
            deprecation_warning(name='DictToObject', object_type='Function',
                                use_instead='dict_to_object')
            return cls.DictToObject(dict_)

        if cls is not DessiaObject:
            obj = dict_to_object(dict_, cls)
            return obj
        elif 'object_class' in dict_:
            obj = dict_to_object(dict_)
            return obj
        else:
            # Using default
            # TODO: use jsonschema
            raise NotImplementedError('No object_class in dict')


    def save_to_file(self, filepath, indent=0):
        with open(filepath + '.json', 'w') as file:
            json.dump(self.to_dict(), file, indent=indent)

    @classmethod
    def load_from_file(cls, filepath):
        if isinstance(filepath, str):
            with open(filepath, 'r') as file:
                dict_ = json.load(file)
        else:
            dict_ = json.loads(filepath.read().decode('utf-8'))
        return cls.dict_to_object(dict_)

    def is_valid(self):
        return True

    def copy(self, deep=True):
        if deep:
            return self.__deepcopy__()
        else:
            return self.__copy__()

    def __copy__(self):
        """
        Generic copy use inits of objects
        """
        class_argspec = inspect.getfullargspec(self.__class__)
        dict_ = {}
        for arg in class_argspec.args:
            if arg != 'self':
                value = self.__dict__[arg]

                if hasattr(value, '__copy__'):
                    dict_[arg] = value.__copy__()
                else:
                    dict_[arg] = value
        return self.__class__(**dict_)

    def __deepcopy__(self, memo=None):
        """
        Generic deep copy use inits of objects
        """
        class_argspec = inspect.getfullargspec(self.__class__)
        if memo is None:
            memo = {}
        dict_ = {}
        for arg in class_argspec.args:
            if arg != 'self':
                dict_[arg] = deepcopy_value(getattr(self, arg), memo=memo)
        return self.__class__(**dict_)

    def volmdlr_volume_model(self, frame=None):
        if hasattr(self, 'volmdlr_primitives'):
            import volmdlr as vm  # !!! Avoid circular imports, is this OK ?
            if hasattr(self, 'volmdlr_primitives_step_frames'):
                return vm.MovingVolumeModel(self.volmdlr_primitives(),
                                            self.volmdlr_primitives_step_frames())
            else:
                if frame is None:
                    frame = vm.OXYZ
            try:
                return vm.VolumeModel(self.volmdlr_primitives(frame=frame))
            except TypeError:
                return vm.VolumeModel(self.volmdlr_primitives())
        msg = 'Object of type {} does not implement volmdlr_primitives'
        raise NotImplementedError(msg.format(self.__class__.__name__))

    def cad_export(self,
                   fcstd_filepath=None,
                   istep=0,
                   python_path='python',
                   freecad_lib_path='/usr/lib/freecad/lib',
                   export_types=['fcstd']):
        """
        Generic CAD export method
        """
        if fcstd_filepath is None:
            fcstd_filepath = 'An unnamed {}'.format(self.__class__.__name__)

        if hasattr(self, 'volmdlr_primitives'):
            model = self.volmdlr_volume_model()
            if model.__class__.__name__ == 'MovingVolumeModel':
                model = model.step_volume_model(istep)
            model.FreeCADExport(fcstd_filepath, python_path=python_path,
                                freecad_lib_path=freecad_lib_path, export_types=export_types)
        else:
            raise NotImplementedError

    def babylonjs(self, use_cdn=True, debug=False):
        self.volmdlr_volume_model().babylonjs(use_cdn=use_cdn, debug=debug)

    def _display_angular(self):
        display = []
        if hasattr(self, 'babylon_data'):
            display.append({'angular_component' : 'cad_viewer',
                            'data' : self.babylon_data()})
        elif hasattr(self, 'volmdlr_primitives')\
        or (self.__class__.volmdlr_volume_model is not DessiaObject.volmdlr_volume_model):
            model = self.volmdlr_volume_model()
            display.append({'angular_component' : 'cad_viewer',
                            'data' : model.babylon_data()})

        if hasattr(self, 'plot_data'):
<<<<<<< HEAD
            display.append({'angular_component': 'plot_data',
                            'data': self.plot_data()})
        if hasattr(self, 'to_markdown'):
            display.append({'angular_component': 'markdown',
                            'data': self.to_markdown()})
=======
            display.append({'angular_component' : 'plot_data',
                            'data' : self.plot_data()})
>>>>>>> 843b6852
        return display


class Parameter(DessiaObject):
    def __init__(self, lower_bound, upper_bound, periodicity=None, name=''):
        DessiaObject.__init__(self, name=name,
                              lower_bound=lower_bound,
                              upper_bound=upper_bound,
                              periodicity=periodicity)

    def random_value(self):
        return random.uniform(self.lower_bound, self.upper_bound)

    def are_values_equal(self, value1, value2, tol=1e-2):
        if self.periodicity is not None:
            value1 = value1 % self.periodicity
            value2 = value2 % self.periodicity

        return math.isclose(value1, value2, abs_tol=tol)

    def normalize(self, value):
        normalized_value = (value - self.lower_bound) / (self.upper_bound - self.lower_bound)
        return normalized_value

    def original_value(self, normalized_value):
        value = normalized_value * (self.upper_bound - self.lower_bound) + self.lower_bound
        return value

    def optimizer_bounds(self):
        if self.periodicity is not None:
            return (self.lower_bound - 0.5 * self.periodicity,
                    self.upper_bound + 0.5 * self.periodicity)


class ParameterSet(DessiaObject):
    def __init__(self, values, name=''):
        self.values = values

        DessiaObject.__init__(self, name=name)

    @property
    def parameters(self):
        parameters = [Parameter(min(v), max(v), name=k)
                      for k, v in self.values.items()]
        return parameters

    @property
    def means(self):
        means = {k: sum(v)/len(v) for k, v in self.values.items()}
        return means


class Evolution(DessiaObject):
    """
    Defines a generic evolution

    :param evolution: float list
    :type evolution: list
    """
    _non_data_eq_attributes = ['name']
    _non_data_hash_attributes = ['name']
    _generic_eq = True

    def __init__(self, evolution: List[float] = None, name: str = ''):
        if evolution is None:
            evolution = []
        self.evolution = evolution

        DessiaObject.__init__(self, name=name)

    def _display_angular(self):
        displays = [{'angular_component': 'app-evolution1d',
                     'table_show': False,
                     'evolution': [self.evolution],
                     'label_y': ['evolution']}]
        return displays

    def update(self, evolution):
        """
        Update the evolution list
        """
        self.evolution = evolution


class CombinationEvolution(DessiaObject):
    _non_data_eq_attributes = ['name']
    _non_data_hash_attributes = ['name']
    _generic_eq = True

    def __init__(self, evolution1: List[Evolution], evolution2: List[Evolution],
                 title1: str = 'x', title2: str = 'y', name: str = ''):

        self.evolution1 = evolution1
        self.evolution2 = evolution2

        self.x_, self.y_ = self.genere_xy()

        self.title1 = title1
        self.title2 = title2

        DessiaObject.__init__(self, name=name)

    def _display_angular(self):
        displays = [{'angular_component': 'app-evolution2d-combination-evolution',
                     'table_show': False,
                     'evolution_x': [self.x_], 'label_x': ['title1'],
                     'evolution_y': [self.y_], 'label_y': ['title2']}]
        return displays

    def update(self, evol1, evol2):
        """
        Update the CombinationEvolution object

        :param evol1: list
        :param evol2: list
        """
        for evolution, ev1 in zip(self.evolution1, evol1):
            evolution.update(ev1)
        for evolution, ev2 in zip(self.evolution2, evol2):
            evolution.update(ev2)
        self.x_, self.y_ = self.genere_xy()

    def genere_xy(self):
        x, y = [], []
        for evol in self.evolution1:
            x = x + evol.evolution
        for evol in self.evolution2:
            y = y + evol.evolution
        return x, y


def number2factor(number):
    """
    Temporary function : Add to some tools package
    Finds all the ways to combine elements
    """
    factor_range = range(1, int(number ** 0.5) + 1)

    if number:
        factors = list(set(reduce(list.__add__,
                                  ([i, number // i] for i in factor_range if number % i == 0))))

        grids = [(factor_x, int(number / factor_x))
                 for factor_x in factors
                 if (number / factor_x).is_integer()]
    else:
        grids = []
    return grids


def number3factor(number, complete=True):
    """
    Temporary function : Add to some tools package
    Finds all the ways to combine elements
    """
    factor_range = range(1, int(number ** 0.5) + 1)

    if number:
        factors = list(set(reduce(list.__add__,
                                  ([i, number // i] for i in factor_range if number % i == 0))))
        if not complete:
            grids = get_incomplete_factors(number, factors)

        else:
            grids = [(factor_x, factor_y, int(number / (factor_x * factor_y)))
                     for factor_x in factors
                     for factor_y in factors
                     if (number / (factor_x * factor_y)).is_integer()]
        return grids
    return []


def get_incomplete_factors(number, factors):
    """
    TODO
    """
    grids = []
    sets = []
    for factor_x in factors:
        for factor_y in factors:
            value = number / (factor_x * factor_y)
            if value.is_integer():
                grid = (factor_x, factor_y, int(value))
                if set(grid) not in sets:
                    sets.append(set(grid))
                    grids.append(grid)
    return grids


def dict_merge(old_dct, merge_dct, add_keys=True, extend_lists=True):
    """ Recursive dict merge. Inspired by :meth:``dict.update()``, instead of
    updating only top-level keys, dict_merge recurses down into dicts nested
    to an arbitrary depth, updating keys. The ``merge_dct`` is merged into
    ``dct``.

    This version will return a copy of the dictionary and leave the original
    arguments untouched.

    The optional argument ``add_keys``, determines whether keys which are
    present in ``merge_dct`` but not ``dct`` should be included in the
    new dict.

    Args:
        old_dct (dict) onto which the merge is executed
        merge_dct (dict): dct merged into dct
        add_keys (bool): whether to add new keys
        extend_lists (bool) : wether to extend lists if keys are updated
                              and value is a list

    Returns:
        dict: updated dict
    """
    dct = deepcopy(old_dct)
    if not add_keys:
        merge_dct = {k: merge_dct[k]
                     for k in set(dct).intersection(set(merge_dct))}

    for key, value in merge_dct.items():
        if isinstance(dct.get(key), dict)\
                and isinstance(value, collections.Mapping):
            dct[key] = dict_merge(dct[key],
                                  merge_dct[key],
                                  add_keys=add_keys,
                                  extend_lists=extend_lists)
        elif isinstance(dct.get(key), list) and extend_lists:
            dct[key].extend(value)
        else:
            dct[key] = value

    return dct


def is_jsonable(x):
    try:
        json.dumps(x)
        return True
    except:
        return False


def stringify_dict_keys(obj):
    if isinstance(obj, (list, tuple)):
        new_obj = []
        for elt in obj:
            new_obj.append(stringify_dict_keys(elt))

    elif isinstance(obj, dict):
        new_obj = {}
        for key, value in obj.items():
            new_obj[str(key)] = stringify_dict_keys(value)
    else:
        return obj
    return new_obj


def serialize_dict(dict_):
    serialized_dict = {}
    for key, value in dict_.items():
        if hasattr(value, 'to_dict'):
            serialized_value = value.to_dict()
        elif isinstance(value, dict):
            serialized_value = serialize_dict(value)
        elif isinstance(value, (list, tuple)):
            serialized_value = serialize_sequence(value)
        else:
            if not is_jsonable(value):
                msg = 'Value {} {} is not json serializable'
                raise SerializationError(msg.format(key, value))
            serialized_value = value
        serialized_dict[key] = serialized_value
    return serialized_dict


def serialize_sequence(seq):
    serialized_sequence = []
    for value in seq:
        if hasattr(value, 'to_dict'):
            serialized_sequence.append(value.to_dict())
        elif isinstance(value, dict):
            serialized_sequence.append(serialize_dict(value))
        elif isinstance(value, (list, tuple)):
            serialized_sequence.append(serialize_sequence(value))
        else:
            serialized_sequence.append(value)
    return serialized_sequence


def get_python_class_from_class_name(class_name):
    # TODO: add protection because this is arbitratry code evaluation!
    module = class_name.rsplit('.', 1)[0]
    exec('import ' + module)
    return eval(class_name)


def dict_to_object(dict_, class_=None):
    working_dict = dict_.copy()
    if class_ is None and 'object_class' in working_dict:
        # object_class = working_dict['object_class']
        # module = object_class.rsplit('.', 1)[0]
        # exec('import ' + module)
        # class_ = eval(object_class)
        class_ = get_python_class_from_class_name(working_dict['object_class'])

    if class_ is not None:
        if hasattr(class_, 'dict_to_object') \
                and class_.dict_to_object.__func__ is not DessiaObject.dict_to_object.__func__:
            obj = class_.dict_to_object(dict_)
            return obj
        if class_._init_variables is None:
            class_argspec = inspect.getfullargspec(class_)
            init_dict = {k: v for k, v in working_dict.items() if k in class_argspec.args}
        else:
            init_dict = {k: v for k, v in working_dict.items() if k in class_._init_variables}
        # !!! Class method to generate init_dict ??
    else:
        init_dict = working_dict

    subobjects = {}
    for key, value in init_dict.items():
        if isinstance(value, dict):
            subobjects[key] = dict_to_object(value)
        elif isinstance(value, (list, tuple)):
            subobjects[key] = sequence_to_objects(value)
        else:
            subobjects[key] = value

    if class_ is not None:
        obj = class_(**subobjects)
    else:
        obj = subobjects
    return obj


def list_hash(list_):
    hash_ = 0
    for element in list_:
        if isinstance(element, list):
            hash_ += list_hash(element)
        elif isinstance(element, dict):
            hash_ += dict_hash(element)
        elif isinstance(element, str):
            hash_ += sum([ord(e) for e in element])
        else:
            hash_ += hash(element)
    return hash_


def dict_hash(dict_):
    hash_ = 0
    for key, value in dict_.items():
        if isinstance(value, list):
            hash_ += list_hash(value)
        elif isinstance(value, dict):
            hash_ += dict_hash(value)
        else:
            hash_ += hash(key) + hash(value)
    return hash_


def sequence_to_objects(sequence):  # TODO: rename to deserialize sequence?
    deserialized_sequence = []
    for element in sequence:
        if isinstance(element, dict):
            deserialized_sequence.append(dict_to_object(element))
        elif isinstance(element, (list, tuple)):
            deserialized_sequence.append(sequence_to_objects(element))
        else:
            deserialized_sequence.append(element)
    return deserialized_sequence


def getdeepattr(obj, attr):
    return reduce(getattr, [obj] + attr.split('.'))


def full_classname(object_):
    return object_.__class__.__module__ + '.' + object_.__class__.__name__


def serialization_test(obj):
    # TODO: debug infinite recursion?
    d = obj.to_dict()
    obj2 = obj.dict_to_object(d)
    if obj != obj2:
        raise ModelError('object in no more equal to himself after serialization/deserialization!')


def deepcopy_value(value, memo):
    # Escaping unhashable types (list) that would be handled after
    try:
        if value in memo:
            return memo[value]
    except TypeError:
        pass

    if isinstance(value, type):# For class
        return value
    elif hasattr(value, '__deepcopy__'):
        try:
            copied_value = value.__deepcopy__(memo)
        except TypeError:
            copied_value = value.__deepcopy__()
        memo[value] = copied_value
        return copied_value
    else:
        if isinstance(value, list):
            copied_list = []
            for v in value:
                cv = deepcopy_value(v, memo=memo)
                try:
                    memo[v] = cv
                except TypeError:
                    pass
                copied_list.append(cv)
            return copied_list
        elif isinstance(value, dict):
            copied_dict = {}
            for k, v in value.items():
                copied_k = deepcopy_value(k, memo=memo)
                copied_v = deepcopy_value(v, memo=memo)
                try:
                    memo[k] = copied_k
                except TypeError:
                    pass
                try:
                    memo[v] = copied_v
                except TypeError:
                    pass
                copied_dict[copied_k] = copied_v
            return copied_dict
        else:
            new_value = copy.deepcopy(value, memo=memo)
            memo[value] = new_value
            return new_value


def serialize_typing(typing_):
    if hasattr(typing_, '_name') and typing_._name == 'List':
        arg = typing_.__args__[0]
        if arg.__module__ == 'builtins':
            full_argname = '__builtins__.' + arg.__name__
        else:
            full_argname = arg.__module__ + '.' + arg.__name__
        return 'List[' + full_argname + ']'
    if isinstance(typing_, type):
        return typing_.__module__ + '.' + typing_.__name__
    raise NotImplementedError('{} of type {}'.format(typing_, type(typing_)))


def deserialize_typing(serialized_typing):
    if isinstance(serialized_typing, str):
        if serialized_typing == 'float' or serialized_typing == 'builtins.float':
            return float

        splitted_type = serialized_typing.split('[')
        if splitted_type[0] == 'List':
            full_argname = splitted_type[1].split(']')[0]
            splitted_argname = full_argname.rsplit('.', 1)
            if splitted_argname[0] != '__builtins__':
                exec('import ' + splitted_argname[0])
                type_ = eval(full_argname)
            else:
                type_ = eval(splitted_argname[1])
            return List[type_]

    raise NotImplementedError('{}'.format(serialized_typing))


def deserialize(serialized_element):
    if isinstance(serialized_element, dict):
        element = dict_to_object(serialized_element)
    elif isinstance(serialized_element, (list, tuple)):
        element = sequence_to_objects(serialized_element)
    else:
        element = serialized_element

<<<<<<< HEAD
def enhanced_deep_attr(obj, sequence):
    """
    Get deep attribute where Objects, Dicts and Lists
    can be found in recursion.

    :param obj: Parent object in which recursively find attribute
                represented by sequence
    :param sequence: List of strings and integers that represents
                     path to deep attribute.
    :return: Value of deep attribute
    """
    if isinstance(sequence, str):
        # Sequence is a string and not a sequence of deep attributes
        if '/' in sequence:
            # Is deep attribute reference
            sequence = deepattr_to_sequence(sequence)
            return enhanced_deep_attr(obj=obj, sequence=sequence)
        # Is direct attribute
        return enhanced_get_attr(obj=obj, attr=sequence)

    # Get direct attrivute
    subobj = enhanced_get_attr(obj=obj, attr=sequence[0])
    if len(sequence) > 1:
        # Recursively get deep attributes
        subobj = enhanced_deep_attr(obj=subobj, sequence=sequence[1:])
    return subobj


def enhanced_get_attr(obj, attr):
    """
    Safely get attribute in obj.
    Obj can be of Object, Dict, or List type

    :param obj: Parent object in which find given attribute
    :param attr: String or integer that represents
                      name or index of attribute
    :return: Value of attribute
    """
    try:
        return getattr(obj, attr)
    except (TypeError, AttributeError):
        try:
            return obj[attr]
        except TypeError:
            classname = obj.__class__.__name__
            msg = "'{}' object has no attribute '{}'.".format(classname, attr)
            track = tb.format_exc()
            raise DeepAttributeError(message=msg, traceback_=track)


def concatenate_attributes(prefix, suffix, type_: str = 'str'):
    wrong_prefix_format = 'Attribute prefix is wrongly formatted.'
    wrong_prefix_format += 'Is of type {}. Should be str or list'
    if type_ == 'str':
        if isinstance(prefix, str):
            return prefix + '/' + str(suffix)
        elif is_sequence(prefix):
            return sequence_to_deepattr(prefix) + '/' + str(suffix)
        else:
            raise TypeError(wrong_prefix_format.format(type(prefix)))
    elif type_ == 'sequence':
        if isinstance(prefix, str):
            return [prefix, suffix]
        elif is_sequence(prefix):
            return prefix + [suffix]
        else:
            raise TypeError(wrong_prefix_format.format(type(prefix)))
    else:
        wrong_concat_type = 'Type {} for concatenation is not supported.'
        wrong_concat_type += 'Should be "str" or "sequence"'
        raise ValueError(wrong_concat_type.format(type_))


def deepattr_to_sequence(deepattr: str):
    sequence = deepattr.split('/')
    healed_sequence = []
    for i, attribute in enumerate(sequence):
        try:
            healed_sequence.append(int(attribute))
        except ValueError:
            healed_sequence.append(attribute)
    return healed_sequence


def sequence_to_deepattr(sequence):
    healed_sequence = [str(attr) if isinstance(attr, int) else attr
                       for attr in sequence]
    return '/'.join(healed_sequence)


def is_bounded(filter_: Filter, value: float):
    bounded = True
    operator = filter_['operator']
    bound = filter_['bound']

    if operator == 'lte' and value > bound:
        bounded = False
    if operator == 'gte' and value < bound:
        bounded = False

    if operator == 'lt' and value >= bound:
        bounded = False
    if operator == 'gt' and value <= bound:
        bounded = False

    if operator == 'eq' and value != bound:
        bounded = False
    return bounded


def is_sequence(obj):
    """
    :param obj: Object to check
    :return: bool. True if object is a sequence but not a string.
                   False otherwise
    """
    return isinstance(obj, collections.abc.Sequence)\
        and not isinstance(obj, str)
=======
    return element
>>>>>>> 843b6852


TYPES_FROM_STRING = {'unicode': str,
                     'str': str,
                     'float': float,
                     'int': int,
                     'bool': bool}


def type_from_annotation(type_, module):
    """
    Clean up a proposed type if there are stringified
    """
    if isinstance(type_, str):
        # Evaluating types
        if type_ in TYPES_FROM_STRING:
            type_ = TYPES_FROM_STRING[type_]
        else:
            # Evaluating
            type_ = getattr(import_module(module), type_)
    return type_<|MERGE_RESOLUTION|>--- conflicted
+++ resolved
@@ -13,6 +13,10 @@
 import inspect
 import json
 from typing import List
+try:
+    from typing import TypedDict  # >=3.8
+except ImportError:
+    from mypy_extensions import TypedDict  # <=3.7
 import traceback as tb
 
 from importlib import import_module
@@ -119,52 +123,33 @@
             return object.__hash__(self)
 
     def __eq__(self, other_object):
-<<<<<<< HEAD
-        dict_ = self.to_dict()
-        other_dict = other_object.to_dict()
-        if not self._generic_eq:
-=======
         if self._eq_is_data_eq:
             return self.data__eq__(other_object)
-        else:
->>>>>>> 843b6852
-            return object.__eq__(self, other_object)
+        return object.__eq__(self, other_object)
 
     def data__eq__(self, other_object):
+        dict_ = self.__dict__
+        other_dict = other_object.__dict__
         if full_classname(self) != full_classname(other_object) \
                 or dict_.keys() != other_dict.keys():
             return False
 
-<<<<<<< HEAD
         eq_dict = {k: v for k, v in dict_.items()
-                   if k not in self._non_eq_attributes}
+                   if k not in self._non_data_eq_attributes}
         other_eq_dict = {k: v for k, v in other_dict.items()
-                         if k not in self._non_eq_attributes}
-=======
-        dict_ = {k: v for k, v in self.__dict__.items()
-                 if k not in self._non_data_eq_attributes}
-        other_dict = {k: v for k, v in other_object.__dict__.items()
-                      if k not in self._non_data_eq_attributes}
->>>>>>> 843b6852
+                         if k not in self._non_data_eq_attributes}
 
         for key, value in eq_dict.items():
             other_value = other_eq_dict[key]
             if value != other_value:
                 return False
         return True
-    
 
     def data__hash__(self):
         hash_ = 0
-<<<<<<< HEAD
-        dict_ = self.to_dict()
-        for key, value in dict_.items():
-            if key not in set(self._non_eq_attributes
-                              + self._non_hash_attributes):
-=======
         for key, value in self.__dict__.items():
-            if key not in set(self._non_data_eq_attributes + self._non_data_hash_attributes):
->>>>>>> 843b6852
+            if key not in set(self._non_data_eq_attributes
+                              + self._non_data_hash_attributes):
                 if isinstance(value, list):
                     hash_ += list_hash(value)
                 elif isinstance(value, dict):
@@ -243,7 +228,6 @@
             # Using default
             # TODO: use jsonschema
             raise NotImplementedError('No object_class in dict')
-
 
     def save_to_file(self, filepath, indent=0):
         with open(filepath + '.json', 'w') as file:
@@ -339,25 +323,20 @@
     def _display_angular(self):
         display = []
         if hasattr(self, 'babylon_data'):
-            display.append({'angular_component' : 'cad_viewer',
-                            'data' : self.babylon_data()})
+            display.append({'angular_component': 'cad_viewer',
+                            'data': self.babylon_data()})
         elif hasattr(self, 'volmdlr_primitives')\
-        or (self.__class__.volmdlr_volume_model is not DessiaObject.volmdlr_volume_model):
+                or (self.__class__.volmdlr_volume_model
+                    is not DessiaObject.volmdlr_volume_model):
             model = self.volmdlr_volume_model()
-            display.append({'angular_component' : 'cad_viewer',
-                            'data' : model.babylon_data()})
-
+            display.append({'angular_component': 'cad_viewer',
+                            'data': model.babylon_data()})
         if hasattr(self, 'plot_data'):
-<<<<<<< HEAD
             display.append({'angular_component': 'plot_data',
                             'data': self.plot_data()})
         if hasattr(self, 'to_markdown'):
             display.append({'angular_component': 'markdown',
                             'data': self.to_markdown()})
-=======
-            display.append({'angular_component' : 'plot_data',
-                            'data' : self.plot_data()})
->>>>>>> 843b6852
         return display
 
 
@@ -408,6 +387,12 @@
     def means(self):
         means = {k: sum(v)/len(v) for k, v in self.values.items()}
         return means
+
+
+class Filter(TypedDict):
+    attribute: str
+    operator: str
+    bound: float
 
 
 class Evolution(DessiaObject):
@@ -645,25 +630,22 @@
     return serialized_sequence
 
 
-def get_python_class_from_class_name(class_name):
-    # TODO: add protection because this is arbitratry code evaluation!
-    module = class_name.rsplit('.', 1)[0]
-    exec('import ' + module)
-    return eval(class_name)
+def get_python_class_from_class_name(full_class_name):
+    module_name, class_name = full_class_name.rsplit('.', 1)
+    module = import_module(module_name)
+    class_ = getattr(module, class_name)
+    return class_
 
 
 def dict_to_object(dict_, class_=None):
     working_dict = dict_.copy()
     if class_ is None and 'object_class' in working_dict:
-        # object_class = working_dict['object_class']
-        # module = object_class.rsplit('.', 1)[0]
-        # exec('import ' + module)
-        # class_ = eval(object_class)
         class_ = get_python_class_from_class_name(working_dict['object_class'])
 
     if class_ is not None:
         if hasattr(class_, 'dict_to_object') \
-                and class_.dict_to_object.__func__ is not DessiaObject.dict_to_object.__func__:
+                and (class_.dict_to_object.__func__
+                     is not DessiaObject.dict_to_object.__func__):
             obj = class_.dict_to_object(dict_)
             return obj
         if class_._init_variables is None:
@@ -809,7 +791,8 @@
 
 def deserialize_typing(serialized_typing):
     if isinstance(serialized_typing, str):
-        if serialized_typing == 'float' or serialized_typing == 'builtins.float':
+        if serialized_typing == 'float'\
+                or serialized_typing == 'builtins.float':
             return float
 
         splitted_type = serialized_typing.split('[')
@@ -822,19 +805,31 @@
             else:
                 type_ = eval(splitted_argname[1])
             return List[type_]
-
     raise NotImplementedError('{}'.format(serialized_typing))
+
+
+def serialize(deserialized_element):
+    if isinstance(deserialized_element, DessiaObject):
+        serialized = deserialized_element.to_dict()
+    elif isinstance(deserialized_element, dict):
+        serialized = serialize_dict(deserialized_element)
+    elif is_sequence(deserialized_element):
+        serialized = serialize_sequence(deserialized_element)
+    else:
+        serialized = deserialized_element
+    return serialized
 
 
 def deserialize(serialized_element):
     if isinstance(serialized_element, dict):
         element = dict_to_object(serialized_element)
-    elif isinstance(serialized_element, (list, tuple)):
+    elif is_sequence(serialized_element):
         element = sequence_to_objects(serialized_element)
     else:
         element = serialized_element
-
-<<<<<<< HEAD
+    return element
+
+
 def enhanced_deep_attr(obj, sequence):
     """
     Get deep attribute where Objects, Dicts and Lists
@@ -953,16 +948,10 @@
     """
     return isinstance(obj, collections.abc.Sequence)\
         and not isinstance(obj, str)
-=======
-    return element
->>>>>>> 843b6852
-
-
-TYPES_FROM_STRING = {'unicode': str,
-                     'str': str,
-                     'float': float,
-                     'int': int,
-                     'bool': bool}
+
+
+TYPES_FROM_STRING = {'unicode': str, 'str': str, 'float': float,
+                     'int': int, 'bool': bool}
 
 
 def type_from_annotation(type_, module):
