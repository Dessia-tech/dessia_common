--- conflicted
+++ resolved
@@ -202,15 +202,7 @@
 
     @deprecated('copy module')
     def copy(self):
-<<<<<<< HEAD
-        warnings.warn(
-            "copy method is deprecated use copy module instead",
-            DeprecationWarning
-        )
-        return self.__deepcopy__()
-=======
         return self.__copy__()
->>>>>>> 48c7f47d
 
     def __copy__(self):
         """
@@ -238,14 +230,7 @@
         dict_ = {}
         for arg in class_argspec.args:
             if arg != 'self':
-<<<<<<< HEAD
                 dict_[arg] = deepcopy_value(getattr(self, arg), memo=memo)
-                    
-=======
-                dict_[arg] = deepcopy_value(getattr(self, arg), memo)
-
-
->>>>>>> 48c7f47d
         return self.__class__(**dict_)
 
     def volmdlr_volume_model(self, frame=None):
@@ -654,16 +639,10 @@
     except TypeError:
         print(value, 'error')
         pass
-<<<<<<< HEAD
-    
-    
+
     if type(value) == type:# For class
         return value
     elif hasattr(value, '__deepcopy__'):
-=======
-
-    if hasattr(value, '__deepcopy__'):
->>>>>>> 48c7f47d
         copied_value = value.__deepcopy__(memo=memo)
         memo[value] = copied_value
         return copied_value
@@ -676,12 +655,6 @@
                 copied_list.append(cv)
             return copied_list
         else:
-<<<<<<< HEAD
-            new_value = copy.deepcopy(value, memo=memo)          
+            new_value = copy.deepcopy(value, memo=memo)
             memo[value] = new_value
-            return new_value                  
-    
-    
-=======
-            return copy.deepcopy(value)
->>>>>>> 48c7f47d
+            return new_value