--- conflicted
+++ resolved
@@ -48,38 +48,6 @@
 _fullargsspec_cache = {}
 
 
-<<<<<<< HEAD
-=======
-def deprecated(use_instead=None):
-    """
-    Our deprecated decorator.
-    """
-    def decorated(function):
-        def wrapper(*args, **kwargs):
-            deprecation_warning(function.__name__, 'Function', use_instead)
-            print('Traceback : ')
-            tb.print_stack(limit=2)
-            return function(*args, **kwargs)
-
-        return wrapper
-
-    return decorated
-
-
-def deprecation_warning(name, object_type, use_instead=None):
-    """
-    Throw a deprecation warning function.
-    """
-    warnings.simplefilter('once', DeprecationWarning)
-    msg = f"\n\n{object_type} {name} is deprecated.\n"
-    msg += "It will be removed in a future version.\n"
-    if use_instead is not None:
-        msg += f"Use {use_instead} instead.\n"
-    warnings.warn(msg, DeprecationWarning)
-    return msg
-
-
->>>>>>> d7c41ed0
 class DessiaObject(SerializableObject):
     """
     Base class for Dessia's platform compatible objects.
@@ -453,13 +421,7 @@
         return copy(self)
 
     def __copy__(self):
-<<<<<<< HEAD
         """ Generic copy use inits of objects. """
-        class_argspec = inspect.getfullargspec(self.__class__)
-=======
-        """
-        Generic copy use inits of objects.
-        """
         class_name = self.full_classname
         if class_name in _fullargsspec_cache:
             class_argspec = _fullargsspec_cache[class_name]
@@ -467,7 +429,6 @@
             class_argspec = inspect.getfullargspec(self.__class__)
             _fullargsspec_cache[class_name] = class_argspec
 
->>>>>>> d7c41ed0
         dict_ = {}
         for arg in class_argspec.args:
             if arg != 'self':
@@ -479,13 +440,7 @@
         return self.__class__(**dict_)
 
     def __deepcopy__(self, memo=None):
-<<<<<<< HEAD
         """ Generic deep copy use inits of objects. """
-        class_argspec = inspect.getfullargspec(self.__class__)
-=======
-        """
-        Generic deep copy use inits of objects.
-        """
         class_name = self.full_classname
         if class_name in _fullargsspec_cache:
             class_argspec = _fullargsspec_cache[class_name]
@@ -493,7 +448,6 @@
             class_argspec = inspect.getfullargspec(self.__class__)
             _fullargsspec_cache[class_name] = class_argspec
 
->>>>>>> d7c41ed0
         if memo is None:
             memo = {}
         dict_ = {}
