--- conflicted
+++ resolved
@@ -584,23 +584,14 @@
 
         if not deserialized_object._data_eq(self):
             print('data diff: ', self._data_diff(deserialized_object))
-<<<<<<< HEAD
-            # raise dessia_common.errors.DeserializationError('Object is not equal to itself'
-            #                                                 ' after serialization/deserialization')
             checks.append(dcc.FailedCheck('Object is not equal to itself after serialization/deserialization'))
-=======
-            checks.append(FailedCheck('Object is not equal to itself after serialization/deserialization'))
-
->>>>>>> e8545990
         copied_object = self.copy()
         if not copied_object._data_eq(self):
             try:
                 print('data diff: ', self._data_diff(copied_object))
             except:
                 pass
-<<<<<<< HEAD
-            checks.append(dcc.FailedCheck('Object is not equal to itself after serialization/deserialization'))
-            # raise dessia_common.errors.CopyError('Object is not equal to itself after copy')
+            checks.append(dcc.FailedCheck('Object is not equal to itself after copy.'))
 
         valid, hint = is_bson_valid(stringify_dict_keys(dict_))
         if not valid:
@@ -611,17 +602,6 @@
         json.dumps(self._method_jsonschemas)
 
         return dcc.CheckList(checks)
-=======
-            checks.append(FailedCheck('Object is not equal to itself after copy'))
-
-        valid, hint = is_bson_valid(stringify_dict_keys(dict_))
-        if not valid:
-            checks.append(FailedCheck(f'Object is not bson valid {hint}'))
-
-        json.dumps(self._displays())
-        json.dumps(self._method_jsonschemas)
-        return CheckList(checks)
->>>>>>> e8545990
 
     def to_xlsx(self, filepath: str):
         """ Export the object to an XLSX file given by the filepath. """
