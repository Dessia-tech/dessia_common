#!/usr/bin/env python3
# -*- coding: utf-8 -*-
""" Module to handle serialization for engineering objects. """

import time
import warnings
import operator
import math
import random
import itertools

from functools import reduce
import collections
import collections.abc
from copy import deepcopy, copy
import inspect
import json

from typing import List, Tuple, get_type_hints
import traceback as tb

from importlib import import_module
from ast import literal_eval

import dessia_common.errors
from dessia_common.utils.diff import data_eq, diff, choose_hash
from dessia_common.utils.types import is_sequence, is_bson_valid
from dessia_common.utils.copy import deepcopy_value
from dessia_common.utils.jsonschema import default_dict, jsonschema_from_annotation, JSONSCHEMA_HEADER,\
    set_default_value
import dessia_common.schemas.core as dcs
from dessia_common.serialization import SerializableObject, deserialize_argument, serialize
from dessia_common.exports import XLSXWriter, MarkdownWriter, ExportFormat
from dessia_common.typings import JsonSerializable
from dessia_common import templates
import dessia_common.checks as dcc
from dessia_common.displays import DisplayObject, DisplaySetting
from dessia_common.breakdown import attrmethod_getter, get_in_object_from_path
import dessia_common.utils.helpers as dch
import dessia_common.files as dcf


def __getattr__(name):
    if name == "_FORBIDDEN_ARGNAMES":
        warnings.warn("Attribute '_FORBIDDEN_ARGNAMES' is deprecated. Use schemas.RESERVED_ARGNAMES instead",
                      DeprecationWarning)
        return dcs.RESERVED_ARGNAMES
    raise AttributeError(f"module '{__name__}' has no attribute '{name}'")


_fullargsspec_cache = {}


class DessiaObject(SerializableObject):
    """
    Base class for Dessia's platform compatible objects.

    Gathers generic methods and attributes

    :cvar bool _standalone_in_db: Indicates whether class objects should be independent in database or not.
        If False, object will only exist inside its parent.

    :cvar bool _eq_is_data_eq:
        Indicates which type of equality check is used: strict equality or equality based on data.
        If False, Python's object __eq__ method is used (strict), else, user custom data_eq is used (data)

    :cvar List[str] _non_serializable_attributes:
        [Advanced] List of instance attributes that should not be part of serialization with to_dict method.
        These will not be displayed in platform object tree, for instance.

    :cvar List[str] _non_data_eq_attributes:
        [Advanced] List of instance attributes that should not be part of equality check with data__eq__ method
        (if _eq_is_data_eq is True).

    :cvar List[str] _non_data_hash_attributes:
        [Advanced] List of instance attributes that should not be part of hash computation with data__hash__ method
        (if _eq_is_data_eq is True).

    :cvar List[str] _ordered_attributes: Documentation not available yet.

    :cvar List[str] _titled_attributes: Documentation not available yet.

    :cvar List[str] _init_variables: Documentation not available yet.

    :cvar List[str] _export_formats:
        List of all available export formats. Class must define a export_[format] for each format in _export_formats

    :cvar List[str] _allowed_methods: List of all methods that are runnable from platform.

    :cvar List[str] _whitelist_attributes: Documentation not available yet.
    :cvar List[str] _whitelist_attributes: List[str]

    :ivar str name: Name of object.
    :ivar Any kwargs: Additional user metadata
    """

    _non_editable_attributes = []
    _non_data_eq_attributes = ['name']
    _non_data_hash_attributes = ['name']
    _ordered_attributes = []
    _titled_attributes = []
    _eq_is_data_eq = True
    _vector_features = None

    _init_variables = None
    _allowed_methods = []
    _whitelist_attributes = []

    def __init__(self, name: str = '', **kwargs):
        self.name = name
        if kwargs:
            warnings.warn(('Providing attributes to DessiaObject __init__ to be stored in self is deprecated\n'
                           + 'Please store your attributes by yourself in your init'),
                          DeprecationWarning)

        # The code below has shown to be inefficient and should be remove in future version (0.16?)
        for property_name, property_value in kwargs.items():
            setattr(self, property_name, property_value)

    def base_dict(self):
        """ Base dict of the object, with just its name. """
        dict_ = SerializableObject.base_dict(self)
        dict_['name'] = self.name
        return dict_

    def __hash__(self):
        """ Compute a int from object. """
        if self._eq_is_data_eq:
            return self._data_hash()
        return object.__hash__(self)

    def __eq__(self, other_object):
        """
        Generic equality of two objects.

        Behavior can be controlled by class attribute _eq_is_data_eq to tell if we must use python equality (based on
        memory addresses) (_eq_is_data_eq = False) or a data equality (True).
        """
        if hash(self) != hash(other_object):
            return False
        if self._eq_is_data_eq:
            if self.__class__.__name__ != other_object.__class__.__name__:
                return False
            return self._data_eq(other_object)
        return object.__eq__(self, other_object)

    def _data_eq_dict(self):
        """ Returns a dict of what to look at for data eq. Keys in non data eq attributes are removed. """
        return {k: v for k, v in self._serializable_dict().items()
                if k not in self._non_data_eq_attributes + ['package_version', 'name']}

    def _data_eq(self, other_object) -> bool:
        """ Returns if the object is equal to the other object in the sense of data contained in the objects. """
        return data_eq(self, other_object)

    def _data_hash(self):
        """ Generic computation of hash based on data. """
        forbidden_keys = (self._non_data_eq_attributes + self._non_data_hash_attributes + ['package_version', 'name'])
        hash_ = sum(choose_hash(v) for k, v in self._serializable_dict().items() if k not in forbidden_keys)
        return int(hash_ % 1e5)

    def _data_diff(self, other_object):
        """
        Make a diff between two objects.

        returns: different values, missing keys in other object
        """
        return diff(self, other_object)

    def _get_from_path(self, path: str):
        """ Get object's deep attribute from given path. """
        return get_in_object_from_path(self, path)

    @classmethod
    def base_jsonschema(cls):
        """ Return jsonschema header and base schema. """
        warnings.warn("base_jsonschema method is deprecated and will be removed in a future version",
                      DeprecationWarning)
        schema = deepcopy(dcs.SCHEMA_HEADER)
        schema['properties']['name'] = {"type": 'string', "title": "Object Name", "description": "Object name",
                                        "editable": True, "default_value": "Object Name"}
        return schema

    @classmethod
    def schema(cls):
        """ Schema of class: transfer python data structure to web standard. """
        if hasattr(cls, '_jsonschema'):
            warnings.warn("Jsonschema is fully deprecated and you may want to use the new generic schema feature."
                          "Please consider so", DeprecationWarning)
            return cls._jsonschema
        schema = dcs.ClassSchema(cls)
        return schema

    @classmethod
    def jsonschema(cls):
        """ Jsonschema of class: transfer python data structure to web standard. """
        warnings.warn("base_jsonschema method is deprecated. Use schema instead", DeprecationWarning)
        if hasattr(cls, '_jsonschema'):
            _jsonschema = cls._jsonschema
            return _jsonschema

        # Get __init__ method and its annotations
        init = cls.__init__
        if cls._init_variables is None:
            annotations = get_type_hints(init)
        else:
            annotations = cls._init_variables

        # Get ordered variables
        if cls._ordered_attributes:
            ordered_attributes = cls._ordered_attributes
        else:
            ordered_attributes = list(annotations.keys())

        unordered_count = 0

        # Parse docstring
        try:
            docstring = cls.__doc__
            parsed_docstring = dcs.parse_docstring(docstring=docstring, annotations=annotations)
        except Exception:
            parsed_docstring = dcs.FAILED_DOCSTRING_PARSING
        parsed_attributes = parsed_docstring['attributes']

        # Initialize jsonschema
        _jsonschema = deepcopy(JSONSCHEMA_HEADER)

        required_arguments, default_arguments = dcs.inspect_arguments(method=init, merge=False)
        _jsonschema['required'] = required_arguments
        _jsonschema['standalone_in_db'] = cls._standalone_in_db
        _jsonschema['description'] = parsed_docstring['description']
        _jsonschema['python_typing'] = str(cls)

        # Set jsonschema
        for annotation in annotations.items():
            name = annotation[0]
            if name in ordered_attributes:
                order = ordered_attributes.index(name)
            else:
                order = len(ordered_attributes) + unordered_count
                unordered_count += 1
            if name in cls._titled_attributes:
                title = cls._titled_attributes[name]
            else:
                title = None

            if name != 'return':
                editable = name not in cls._non_editable_attributes
                annotation_type = type_from_annotation(annotation[1], cls)
                annotation = (name, annotation_type)
                jss_elt = jsonschema_from_annotation(annotation=annotation, jsonschema_element={}, order=order,
                                                     editable=editable, title=title,
                                                     parsed_attributes=parsed_attributes)
                _jsonschema['properties'].update(jss_elt)
                if name in default_arguments:
                    default = set_default_value(_jsonschema["properties"], name, default_arguments[name])
                    _jsonschema['properties'].update(default)

        _jsonschema['classes'] = [cls.__module__ + '.' + cls.__name__]
        _jsonschema['whitelist_attributes'] = cls._whitelist_attributes
        return _jsonschema

    @property
    def method_schemas(self):  # TODO This should be a classmethod, but is a property to avoid collision with workflow.
        """ Generate dynamic schemas for methods of class. """
        cls = self.__class__
        valid_method_names = [m for m in dir(cls) if not m.startswith('_') and m in cls._allowed_methods]
        schemas = {}
        for method_name in valid_method_names:
            method = getattr(cls, method_name)
            schema = dcs.MethodSchema(method)
            schemas[method_name] = schema.to_dict()
        return schemas

    @property
    def _method_jsonschemas(self):
        """ Generates dynamic jsonschemas for methods of class. """
        warnings.warn("method_jsonschema method is deprecated. Use method_schema instead", DeprecationWarning)
        jsonschemas = {}
        class_ = self.__class__

        # TOCHECK Backward compatibility. Will need to be changed
        if hasattr(class_, '_dessia_methods'):
            allowed_methods = class_._dessia_methods
        else:
            allowed_methods = class_._allowed_methods

        valid_method_names = [m for m in dir(class_) if not m.startswith('_') and m in allowed_methods]

        for method_name in valid_method_names:
            method = getattr(class_, method_name)

            if not isinstance(method, property):
                required_args, default_args = dcs.inspect_arguments(method=method, merge=False)
                annotations = get_type_hints(method)
                if annotations:
                    jsonschemas[method_name] = deepcopy(JSONSCHEMA_HEADER)
                    jsonschemas[method_name]['required'] = []
                    jsonschemas[method_name]['is_method'] = True
                    for i, annotation in enumerate(annotations.items()):
                        # TOCHECK Not actually ordered
                        argname = annotation[0]
                        if argname not in dcs.RESERVED_ARGNAMES:
                            if argname in required_args:
                                jsonschemas[method_name]['required'].append(str(i))
                            jsonschema_element = jsonschema_from_annotation(annotation, {}, i)[argname]

                            jsonschemas[method_name]['properties'][str(i)] = jsonschema_element
                            if argname in default_args:
                                default = set_default_value(jsonschemas[method_name]['properties'], str(i),
                                                            default_args[argname])
                                jsonschemas[method_name]['properties'].update(default)
        return jsonschemas

    def method_dict(self, method_name=None, method_jsonschema=None):
        """ Return a jsonschema of a method arguments. """
        if method_name is None and method_jsonschema is None:
            msg = 'No method name nor jsonschema provided'
            raise NotImplementedError(msg)

        if method_name is not None and method_jsonschema is None:
            method_jsonschema = self._method_jsonschemas[method_name]

        dict_ = default_dict(method_jsonschema)
        return dict_

    def dict_to_arguments(self, dict_, method):
        """ Transform serialized argument of a method to python objects ready to use in method evaluation. """
        method_full_name = f'{self.full_classname}.{method}'
        if method_full_name in _fullargsspec_cache:
            args_specs = _fullargsspec_cache[method_full_name]
        else:
            method_object = getattr(self, method)
            args_specs = inspect.getfullargspec(method_object)
            _fullargsspec_cache[method_full_name] = args_specs

        allowed_args = args_specs.args[1:]

        arguments = {}
        for i, arg in enumerate(allowed_args):
            if str(i) in dict_:
                arg_specs = args_specs.annotations[arg]
                value = dict_[str(i)]
                try:
                    deserialized_value = deserialize_argument(arg_specs, value)
                except TypeError as err:
                    msg = 'Error in deserialisation of value: '
                    msg += f'{value} of expected type {arg_specs}'
                    raise TypeError(msg) from err
                arguments[arg] = deserialized_value
        return arguments

    def save_to_file(self, filepath: str, indent: int = 2):
        """
        Save object to a JSON file.

        :param filepath: either a string representing the filepath or a stream
        """
        if not filepath.endswith('.json'):
            filepath += '.json'
            print(f'Changing name to {filepath}')
        with open(filepath, 'w', encoding='utf-8') as file:
            self.save_to_stream(file, indent=indent)

    def save_to_stream(self, stream, indent: int = 2):
        """ Write object to a stream. Default is to_dict, as a text like stream. """
        try:
            dict_ = self.to_dict(use_pointers=True)
        except TypeError:
            dict_ = self.to_dict()

        json.dump(dict_, stream, indent=indent)

    @classmethod
    def load_from_stream(cls, stream):
        """
        Generate object from stream using utf-8 encoding.

        Should be consistent with save_to_stream method.
        """
        dict_ = json.loads(stream.read().decode('utf-8'))
        return cls.dict_to_object(dict_)

    @classmethod
    def load_from_file(cls, filepath: str):
        """
        Load object from a JSON file.

        :param filepath: either a string representing the filepath or a stream
        """
        with open(filepath, 'r', encoding='utf-8') as file:
            dict_ = json.load(file)

        return cls.dict_to_object(dict_)

    def check_list(self, level: str = 'error', check_platform: bool = True) -> dcc.CheckList:
        """ Return a list of potential info, warning and issues on the instance, that might be user custom. """
        check_list = dcc.CheckList([])

        if check_platform:
            check_list += self.check_platform()
        return check_list

    def is_valid(self, level: str = 'error') -> bool:
        """
        Return whether the object of valid 'above' given level.

        Default is error, but warnings can be forbidden.
        """
        return not self.check_list().checks_above_level(level=level)

    def copy(self, deep: bool = True, memo=None):
        """
        Copy object.

        :param deep: If False, perform a shallow copy. If True, perform a deep copy.
        :param memo: A dict that keep track of references.
        """
        if deep:
            return deepcopy(self, memo=memo)
        return copy(self)

    def __copy__(self):
        """ Generic copy use init of objects. """
        class_name = self.full_classname
        if class_name in _fullargsspec_cache:
            class_argspec = _fullargsspec_cache[class_name]
        else:
            class_argspec = inspect.getfullargspec(self.__class__)
            _fullargsspec_cache[class_name] = class_argspec

        dict_ = {}
        for arg in class_argspec.args:
            if arg != 'self':
                value = self.__dict__[arg]
                if hasattr(value, '__copy__'):
                    dict_[arg] = value.__copy__()
                else:
                    dict_[arg] = value
        return self.__class__(**dict_)

    def __deepcopy__(self, memo=None):
        """ Generic deep copy use inits of objects. """
        class_name = self.full_classname
        if class_name in _fullargsspec_cache:
            class_argspec = _fullargsspec_cache[class_name]
        else:
            class_argspec = inspect.getfullargspec(self.__class__)
            _fullargsspec_cache[class_name] = class_argspec

        if memo is None:
            memo = {}
        dict_ = {}
        for arg in class_argspec.args:
            if arg != 'self':
                dict_[arg] = deepcopy_value(getattr(self, arg), memo=memo)
        return self.__class__(**dict_)

    def plot_data(self, reference_path: str = "#", **kwargs):
        """
        Base plot_data method. Overwrite this to display 2D or graphs on platform.

        Should return a list of plot_data's objects.
        """
        return []

    def plot(self, reference_path: str = "#", **kwargs):
        """ Generic plot getting plot_data function to plot. """
        if hasattr(self, 'plot_data'):
            import plot_data
            for data in self.plot_data(reference_path, **kwargs):
                plot_data.plot_canvas(plot_data_object=data,
                                      canvas_id='canvas',
                                      width=1400, height=900,
                                      debug_mode=False)
        else:
            msg = f"Class '{self.__class__.__name__}' does not implement a plot_data method to define what to plot"
            raise NotImplementedError(msg)

    def mpl_plot(self, **kwargs):
        """ Plot with matplotlib using plot_data function. """
        axs = []
        if hasattr(self, 'plot_data'):
            try:
                plot_datas = self.plot_data(**kwargs)
            except TypeError as error:
                raise TypeError(f'{self.__class__.__name__}.{error}') from error
            for data in plot_datas:
                if hasattr(data, 'mpl_plot'):
                    ax = data.mpl_plot()
                    axs.append(ax)
        else:
            msg = f"Class '{self.__class__.__name__}' does not implement a plot_data method to define what to plot"
            raise NotImplementedError(msg)
        return axs

    @staticmethod
    def display_settings() -> List[DisplaySetting]:
        """ Return a list of objects describing how to call object displays. """
        return [DisplaySetting(selector="markdown", type_="markdown", method="to_markdown", load_by_default=True),
                DisplaySetting(selector="plot_data", type_="plot_data", method="plot_data", serialize_data=True)]

    def _display_from_selector(self, selector: str) -> DisplayObject:
        """ Generate the display from the selector. """
        display_setting = self._display_settings_from_selector(selector)
        track = ""
        try:
            data = attrmethod_getter(self, display_setting.method)(**display_setting.arguments)
        except:
            data = None
            track = tb.format_exc()

        if display_setting.serialize_data:
            data = serialize(data)
        reference_path = display_setting.reference_path  # Trying this
        return DisplayObject(type_=display_setting.type, data=data, reference_path=reference_path, traceback=track)

    def _display_settings_from_selector(self, selector: str):
        """ Get display settings from given selector. """
        for display_setting in self.display_settings():
            if display_setting.selector == selector:
                return display_setting
        raise ValueError(f"No such selector '{selector}' in display of class '{self.__class__.__name__}'")

    def _displays(self) -> List[JsonSerializable]:
        """ Generate displays of the object to be plot in the DessiA Platform. """
        displays = []
        for display_setting in self.display_settings():
            display_ = self._display_from_selector(display_setting.selector)
            displays.append(display_.to_dict())
        return displays

    def to_markdown(self) -> str:
        """ Render a markdown of the object output type: string. """
        writer = MarkdownWriter(print_limit=25, table_limit=None)
        template = templates.dessia_object_markdown_template
        return template.substitute(name=self.name, class_=self.__class__.__name__, table=writer.object_table(self))

    def performance_analysis(self):
        """ Print time of rendering some commons operations (serialization, hash, displays). """
        print(f'### Performance analysis of object {self} ###')
        data_hash_time = time.time()
        self._data_hash()
        data_hash_time = time.time() - data_hash_time
        print(f'\t- data hash time: {round(data_hash_time, 3)} seconds')

        todict_time = time.time()
        dict_ = self.to_dict()
        todict_time = time.time() - todict_time
        print(f'\t- to_dict time: {round(todict_time, 3)} seconds')

        dto_time = time.time()
        self.dict_to_object(dict_)
        dto_time = time.time() - dto_time
        print(f'\t- dict_to_object time: {round(dto_time, 3)} seconds')

        for display_setting in self.display_settings():
            display_time = time.time()
            self._display_from_selector(display_setting.selector)
            display_time = time.time() - display_time
            print(f'\t- generation of display {display_setting.selector} in: {round(display_time, 6)} seconds')
        print('\n')

    def _check_platform(self, level='error'):
        return self.check_platform().raise_if_above_level(level=level)

    def check_platform(self):
        """ Reproduce life-cycle on platform (serialization, display). Raise an error if something is wrong. """
        serializable_results = dcc.check_serialization_process(object_=self, use_pointers=True)
        dict_ = serializable_results.pop("dict_")

        copy_results = dcc.check_copy(self)

        # Not refactoring this due to dependencies and cyclic imports
        print("Checking BSON validity...")
        start = time.time()
        valid, hint = is_bson_valid(stringify_dict_keys(dict_))
        if not valid:
            print("Failed.\n")
            check = dcc.FailedCheck(f"Object is not BSON valid {hint}")
        else:
            print("Object is BSON valid.")
            check = dcc.PassedCheck("Object is BSON valid")
        duration = time.time() - start
        print(f"Checked BSON validity in {duration}s.\n")
        bson_results = {"check": check, "duration": duration}

        display_results = dcc.check_displays(self)
        schemas_results = dcc.check_schemas(self)

        results = [serializable_results, copy_results, bson_results, display_results, schemas_results]
        duration = sum(r["duration"] for r in results)
        print(f"\nCompleted Platform Check in {duration}s.\n")
        return dcc.CheckList([r["check"] for r in results])

    def to_xlsx(self, filepath: str):
        """ Export the object to an XLSX file given by the filepath. """
        if not filepath.endswith('.xlsx'):
            filepath += '.xlsx'
            print(f'Changing name to {filepath}')

        with open(filepath, 'wb') as file:
            self.to_xlsx_stream(file)

    def to_xlsx_stream(self, stream):
        """ Export the object to an XLSX to a given stream. """
        writer = XLSXWriter(self)
        writer.save_to_stream(stream)

    def _export_formats(self) -> List[ExportFormat]:
        """ Return a list of objects describing how to call generic exports (.json, .xlsx). """
        formats = [ExportFormat(selector="json", extension="json", method_name="save_to_stream", text=True),
                   ExportFormat(selector="xlsx", extension="xlsx", method_name="to_xlsx_stream", text=False)]
        return formats

    def save_export_to_file(self, selector: str, filepath: str):
        """ Generic export from selector to given filepath. Return real location filepath. """
        for export_format in self._export_formats():
            if export_format.selector == selector:
                if not filepath.endswith(f".{export_format.extension}"):
                    filepath += f".{export_format.extension}"
                    print(f'Renaming filepath to {filepath}')
                if export_format.text:
                    with open(filepath, mode="w", encoding="utf-8") as stream:
                        getattr(self, export_format.method_name)(stream, **export_format.args)
                else:
                    with open(filepath, mode="wb") as stream:
                        getattr(self, export_format.method_name)(stream, **export_format.args)
                return filepath
        raise ValueError(f'Export selector not found: {selector}')

    def to_vector(self):
        """ Compute vector from object. """
        vectored_objects = []
        for feature in self.vector_features():
            vectored_objects.append(getattr(self, feature.lower()))
            if not hasattr(self, feature.lower()):
                raise NotImplementedError(f"{feature} is not an attribute for {self.__class__.__name__} objects. " +
                                          f"<to_vector> method must be customized in {self.__class__.__name__} to " +
                                          "handle computed values that are not class or instance attributes.")
        return vectored_objects

    @classmethod
    def vector_features(cls):
        """ Get a list of vector features, or generate a default one. """
        if cls._vector_features is None:
            return list(set(get_attribute_names(cls)).difference(get_attribute_names(DessiaObject)))
        return cls._vector_features


class PhysicalObject(DessiaObject):
    """ Represent an object with CAD capabilities. """

    @staticmethod
    def display_settings():
        """ Returns a list of DisplaySettings objects describing how to call sub-displays. """
        display_settings = DessiaObject.display_settings()
        display_settings.append(DisplaySetting(selector='cad', type_='babylon_data',
                                               method='volmdlr_volume_model().babylon_data', serialize_data=True))
        return display_settings

    def volmdlr_primitives(self, **kwargs):
        """ Return a list of volmdlr primitives to build up volume model. """
        return []

    def volmdlr_volume_model(self, **kwargs):
        """ Gives the volmdlr VolumeModel. """
        import volmdlr as vm  # !!! Avoid circular imports, is this OK ?
        return vm.core.VolumeModel(self.volmdlr_primitives(**kwargs))

    def to_step(self, filepath: str):
        """
        Exports the CAD of the object to step. Works if the class define a custom volmdlr model.

        :param filepath: a str representing a filepath
        """
        return self.volmdlr_volume_model().to_step(filepath=filepath)

    def to_step_stream(self, stream):
        """
        Export object CAD to given stream in STEP format.

        Works if the class define a custom volmdlr model.
        """
        return self.volmdlr_volume_model().to_step_stream(stream=stream)

    def to_html_stream(self, stream: dcf.StringFile):
<<<<<<< HEAD
        """ Exports Object CAD to given stream as HTML. """
=======
        """ Exports Object CAD to given stream in the HTML format. """
>>>>>>> cf23cb42
        model = self.volmdlr_volume_model()
        babylon_data = model.babylon_data()
        script = model.babylonjs_script(babylon_data)
        stream.write(script)

        return stream

    def to_stl_stream(self, stream):
        """ Export Object CAD to given stream as STL. """
        return self.volmdlr_volume_model().to_stl_stream(stream=stream)

    def to_stl(self, filepath):
        """
        Exports the CAD of the object to STL. Works if the class define a custom volmdlr model.

        :param filepath: a str representing a filepath
        """
        return self.volmdlr_volume_model().to_stl(filepath=filepath)

    def babylonjs(self, use_cdn=True, debug=False, **kwargs):
        """ Show the 3D volmdlr of an object by calling volmdlr_volume_model method and plot in in browser. """
        self.volmdlr_volume_model(**kwargs).babylonjs(use_cdn=use_cdn, debug=debug)

    def save_babylonjs_to_file(self, filename: str = None, use_cdn: bool = True, debug: bool = False, **kwargs):
        """
        Saves the 3D volmdlr of an object in a file.

        :param filename: The file's name. Default value is None
        :type filename: str, optional
        :param use_cdn: Activates the use of a content delivery network. Default value is True
        :type use_cdn: bool, optional
        :param debug: Activates the debug mode. Default value is False
        :type debug: bool, optional
        """
        self.volmdlr_volume_model(**kwargs).save_babylonjs_to_file(filename=filename, use_cdn=use_cdn, debug=debug)

    def _export_formats(self) -> List[ExportFormat]:
        """ Return a list of objects describing how to call 3D exports. """
        formats = DessiaObject._export_formats(self)
        formats3d = [ExportFormat(selector="step", extension="step", method_name="to_step_stream", text=True),
                     ExportFormat(selector="stl", extension="stl", method_name="to_stl_stream", text=False),
                     ExportFormat(selector="html", extension="html", method_name="to_html_stream", text=True)]
        formats.extend(formats3d)
        return formats


class MovingObject(PhysicalObject):
    """ A 3D object which display can move down a path from according to defined steps. """

    def volmdlr_primitives_step_frames(self):
        """ Return a list of volmdlr primitives to build up volume model. """
        raise NotImplementedError('Object inheriting MovingObject should implement volmdlr_primitives_step_frames')

    def volmdlr_volume_model(self, **kwargs):
        """ Volume model of Moving Object. """
        import volmdlr as vm  # !!! Avoid circular imports, is this OK ?
        return vm.core.MovingVolumeModel(self.volmdlr_primitives(**kwargs), self.volmdlr_primitives_step_frames())


class Parameter(DessiaObject):
    """ A value from a Parameter Set. """

    def __init__(self, lower_bound, upper_bound, periodicity=None, name=''):
        DessiaObject.__init__(self, name=name)
        self.lower_bound = lower_bound
        self.upper_bound = upper_bound
        self.periodicity = periodicity

    def random_value(self):
        """ Sample a value within the bounds. """
        return random.uniform(self.lower_bound, self.upper_bound)

    def are_values_equal(self, value1, value2, tol=1e-2):
        """ Check equality according to given tolerance. """
        if self.periodicity is not None:
            value1 = value1 % self.periodicity
            value2 = value2 % self.periodicity

        return math.isclose(value1, value2, abs_tol=tol)

    def normalize(self, value):
        """ Translate the value to a [0, 1] interval where 0 are the lower and upper bounds. """
        normalized_value = (value - self.lower_bound) / (self.upper_bound - self.lower_bound)
        return normalized_value

    def original_value(self, normalized_value):
        """ Unnormalize value to its original value. """
        value = normalized_value * (self.upper_bound - self.lower_bound) + self.lower_bound
        return value

    def optimizer_bounds(self):
        """ Compute optimize bounds. """
        if self.periodicity is not None:
            return self.lower_bound - 0.5 * self.periodicity, self.upper_bound + 0.5 * self.periodicity
        return None


class ParameterSet(DessiaObject):
    """ Object that can provide utils features around values Dataset. """

    def __init__(self, values, name=''):
        self.values = values

        DessiaObject.__init__(self, name=name)

    @property
    def parameters(self):
        """ Compute parameters from ParameterSet values. """
        parameters = [Parameter(min(v), max(v), name=k) for k, v in self.values.items()]
        return parameters

    @property
    def means(self):
        """ Compute means on all parameters defined in Set. """
        means = {k: sum(v) / len(v) for k, v in self.values.items()}
        return means


class DessiaFilter(DessiaObject):
    """
    Base class for filters working on lists of DessiaObjects (List[DessiaObject]).

    :param attribute: Name of attribute on which to filter
    :type attribute: str

    :param comparison_operator: Comparison operator
    :type comparison_operator: str

    :param bound: The bound value to compare `'attribute'` of DessiaObjects of a list with `'comparison_operator'`
    :type bound: float

    :param name: Name of filter
    :type name: `str`, `optional`, defaults to `''`

    :Comparison operators:
        * greater than: >=, gte, ge
        * greater: >, gt
        * lower than: <=, lte, le
        * lower: <, lt
        * equal: ==, eq
        * different: !=, ne
    """

    _REAL_OPERATORS = {'>': operator.gt, '<': operator.lt, '>=': operator.ge, '<=': operator.le, '==': operator.eq,
                       '!=': operator.ne, 'gt': operator.gt, 'lt': operator.lt, 'ge': operator.ge, 'le': operator.le,
                       'eq': operator.eq, 'ne': operator.ne, 'gte': operator.ge, 'lte': operator.le}

    def __init__(self, attribute: str, comparison_operator: str, bound: float, name: str = ''):
        self.attribute = attribute
        self.comparison_operator = comparison_operator
        self.bound = bound
        DessiaObject.__init__(self, name=name)

    def __str__(self, offset_attr: int = 10, offset_boun: int = 0):
        offset_oper = 0
        if offset_boun == 0:
            offset_boun = len(str(self.bound)) + 2
        string_operator = {'>': '>', '<': '<', '>=': '>=', '<=': '<=', '==': '==', '!=': '!=', 'gt': '>', 'lt': '<',
                           'ge': '>=', 'le': '<=', 'eq': '==', 'ne': '!=', 'gte': '>=', 'lte': '<='}
        printed_operator = string_operator[self.comparison_operator]
        return (self.attribute + " " * (offset_attr - len(self.attribute)) +
                printed_operator + " " * (offset_oper - len(printed_operator)) +
                " " * (offset_boun - len(str(self.bound))) + str(self.bound))

    def __hash__(self):
        hash_ = len(self.attribute)
        hash_ += hash(self.comparison_operator)
        hash_ += hash(self.bound)
        return int(hash_)

    def __eq__(self, other: 'DessiaFilter'):
        same_attr = self.attribute == other.attribute
        same_op = self.comparison_operator == other.comparison_operator
        same_bound = self.bound == other.bound
        return same_attr and same_op and same_bound

    def _comparison_operator(self):
        return self._REAL_OPERATORS[self.comparison_operator]

    def _to_lambda(self):
        return lambda x: (self._comparison_operator()(get_in_object_from_path(value, f'#/{self.attribute}'),
                                                      self.bound) for value in x)

    def get_booleans_index(self, values: List[DessiaObject]):
        """
        Get the boolean indexing of a filtered list.

        :param values: List of DessiaObjects to filter
        :type values: List[DessiaObject]

        :return: `list of length `len(values)` where elements are `True` if kept by the filter, otherwise `False`.
        :rtype: List[bool]

        :Examples:
        >>> from dessia_common.core import DessiaFilter
        >>> from dessia_common.models import all_cars_no_feat
        >>> values = all_cars_no_feat[:5]
        >>> filter_ = DessiaFilter('weight', '<=', 3500.)
        >>> filter_.get_booleans_index(values)
        [False, False, True, True, True]
        """
        return list(self._to_lambda()(values))

    @staticmethod
    def booleanlist_to_indexlist(booleans_list: List[int]):  # TODO: Should it exist ?
        """
        Transform a Boolean list to an index list.

        :param booleans_list: list of length `len(values)` where elements are `True` if kept, otherwise `False`.
        :type booleans_list: List[int]

        :return: list of kept indexes
        :rtype: List[int]

        :Examples:
        >>> from dessia_common.core import DessiaFilter
        >>> from dessia_common.models import all_cars_no_feat
        >>> values = all_cars_no_feat[:5]
        >>> filter_ = DessiaFilter('weight', '<=', 3500.)
        >>> booleans_list = filter_.get_booleans_index(values)
        [False, False, True, True, True]
        >>> DessiaFilter.booleanlist_to_indexlist(booleans_list)
        [2, 3, 4]
        """
        return list(itertools.compress(range(len(booleans_list)), booleans_list))

    @staticmethod
    def apply(values: List[DessiaObject], booleans_list: List[List[bool]]):
        """
        Apply a Dessia Filter on a list of DessiaObjects.

        :param values: List of DessiaObjects to filter
        :type values: List[DessiaObject]

        :param booleans_list: list of length `len(values)` where elements are `True` if kept, otherwise `False`.
        :type booleans_list: List[List[bool]]

        :return: List of filtered values
        :rtype: List[DessiaObject]

        :Examples:
        >>> from dessia_common.core import DessiaFilter
        >>> from dessia_common.models import all_cars_no_feat
        >>> values = all_cars_no_feat[:5]
        >>> filter_ = DessiaFilter('weight', '<=', 3500.)
        >>> booleans_list = filter_.get_booleans_index(values)
        [False, False, True, True, True]
        >>> for car in DessiaFilter.apply(values, booleans_list): print(car.weight)
        3436.0, 3433.0, 3449.0
        """
        return list(itertools.compress(values, booleans_list))


class FiltersList(DessiaObject):
    """
    Combine several filters stored as a list of DessiaFilters with a logical operator.

    :param filters: List of DessiaFilters to combine
    :type filters: List[DessiaFilter]

    :param logical_operator: Logical operator to combine filters
    :type logical_operator: str

    :param name: Name of FiltersList
    :type name: `str`, `optional`, defaults to `''`

    :Logical operators: `'and'`, `'or'`, `'xor'`
    """

    _standalone_in_db = True

    def __init__(self, filters: List[DessiaFilter], logical_operator: str = 'and', name: str = ''):
        self.filters = filters
        self.logical_operator = logical_operator
        DessiaObject.__init__(self, name=name)

    def __len__(self):
        return len(self.filters)

    def __str__(self):
        print_lim = 15
        len_attr = max(map(len, [filter_.attribute for filter_ in self.filters]))
        len_numb = max(map(len, [str(filter_.bound) for filter_ in self.filters]))
        prefix = f"{self.__class__.__name__} {self.name if self.name != '' else hex(id(self))}: "
        prefix += f"{len(self)} filters combined with '" + self.logical_operator + "' operator :\n"
        string = ""
        for filter_ in self.filters[:print_lim]:
            string += " " * 3 + "- "
            string += filter_.__str__(len_attr + 2, len_numb + 2)
            string += "\n"
        return prefix + string

    @classmethod
    def from_filters_list(cls, filters: List[DessiaFilter], logical_operator: str = 'and', name: str = ''):
        """
        Compute a FilersList from an already built list of DessiaFilter.

        :param filters: List of DessiaFilters to combine
        :type filters: List[DessiaFilter]

        :param logical_operator: Logical operator to combine filters (`'and'`, `'or'` or `'xor'`)
        :type logical_operator: `str`, `optional`, defaults to `'and'`

        :param name: Name of FiltersList
        :type name: `str`, `optional`, defaults to `''`

        :return: A new instantiated list of DessiaFilter
        :rtype: FiltersList

        :Examples:
        >>> from dessia_common.core import DessiaFilter, FiltersList
        >>> filters = [DessiaFilter('weight', '<=', 3500.), DessiaFilter('mpg', '<=', 40.)]
        >>> filters_list = FiltersList(filters, logical_operator="or", name="example")
        >>> print(filters_list)
        FiltersList example: 2 filters combined with 'or' operator :
           - weight  <=  3500.0
           - mpg     <=    40.0
        """
        return cls(filters=filters, logical_operator=logical_operator, name=name)

    @staticmethod
    def combine_booleans_lists(booleans_lists: List[List[bool]], logical_operator: str = "and"):
        """
        Combine a list of `n` booleans indexes with the logical operator into a simple boolean index.

        :param booleans_lists: List of `n` booleans indexes
        :type booleans_lists: List[List[bool]]

        :param logical_operator: Logical operator to combine filters (`'or'`, `'and'` or `'xor'`)
        :type logical_operator: `str`, `optional`, defaults to 'and'

        :raises NotImplementedError: If logical_operator is not one of `'and'`, `'or'`, `'xor'`, raises an error

        :return: Boolean indices of the filtered data
        :rtype: List[bool]

        :Examples:
        >>> from dessia_common.core import FiltersList
        >>> booleans_lists = [[True, True, False, False], [False, True, True, False]]
        >>> FiltersList.combine_booleans_lists(booleans_lists, logical_operator="xor")
        [True, False, True, False]
        """
        if logical_operator == 'and':
            return [all(booleans_tuple) for booleans_tuple in zip(*booleans_lists)]
        if logical_operator == 'or':
            return [any(booleans_tuple) for booleans_tuple in zip(*booleans_lists)]
        if logical_operator == 'xor':
            return [bool(sum(booleans_tuple)) for booleans_tuple in zip(*booleans_lists)]
        raise NotImplementedError(f"'{logical_operator}' str for 'logical_operator' attribute is not a use case")

    def get_booleans_index(self, dobjects_list: List[DessiaObject]):
        """
        Compute all the filters of `self.filters` on `dobjects_list` and return boolean indices of `dobjects_list`.

        :param dobject_list: List of data to filter
        :type dobject_list: List[DessiaObject]

        :return: A `booleans index` of `dobjects_list` of the list of data to filter (`dobjects_list`)
        :rtype: List[bool]

        :Examples:
        >>> from dessia_common.core import FiltersList
        >>> from dessia_common.models import all_cars_no_feat
        >>> dobjects_list = all_cars_no_feat[:5]
        >>> filters = [DessiaFilter('weight', '<=', 4000.), DessiaFilter('mpg', '>=', 30.)]
        >>> filters_list = FiltersList(filters, logical_operator="xor", name="example")
        >>> filters_list.get_booleans_index(dobjects_list)
        [True, True, True, True, True]
        """
        booleans_index = []
        for filter_ in self.filters:
            booleans_index.append(filter_.get_booleans_index(dobjects_list))
        return self.__class__.combine_booleans_lists(booleans_index, self.logical_operator)

    def apply(self, dobjects_list: List[DessiaObject]):
        """
        Apply a FiltersList on a list of DessiaObjects.

        :param dobjects_list: List of DessiaObjects to filter
        :type dobjects_list: List[DessiaObject]

        :return: List of filtered values
        :rtype: List[DessiaObject]

        :Examples:
        >>> from dessia_common.core import FiltersList
        >>> from dessia_common.datatools.dataset import Dataset
        >>> from dessia_common.models import all_cars_wi_feat
        >>> filters = [DessiaFilter('weight', '<=', 1650.), DessiaFilter('mpg', '>=', 45.)]
        >>> filters_list = FiltersList(filters, logical_operator="xor", name="example")
        >>> filtered_cars = filters_list.apply(all_cars_wi_feat)
        >>> print(Dataset(filtered_cars, name="example"))
        Dataset example: 3 samples, 5 features
        |         Mpg         |    Displacement    |     Horsepower     |       Weight       |    Acceleration    |
        -----------------------------------------------------------------------------------------------------------
        |               35.0  |             0.072  |              69.0  |            1613.0  |              18.0  |
        |               31.0  |             0.076  |              52.0  |            1649.0  |              16.5  |
        |               46.6  |             0.086  |              65.0  |            2110.0  |              17.9  |
        """
        booleans_index = self.get_booleans_index(dobjects_list)
        return DessiaFilter.apply(dobjects_list, booleans_index)


def dict_merge(old_dct, merge_dct, add_keys=True, extend_lists=True):
    """
    Recursive dict merge.

    Inspired by :meth:``dict.update()``, instead of updating only top-level keys, dict_merge goes down
    recursively into dictionaries nested to an arbitrary depth, updating keys.
    The ``merge_dct`` is merged into ``dct``.

    This version will return a copy of the dictionary and leave the original arguments untouched.

    The optional argument ``add_keys``, determines whether keys which are present in ``merge_dct``
    but not ``dct`` should be included in the new dict.

    :param old_dct: Onto which the merge is executed
    :type old_dct: Dict
    :param merge_dct: Dct merged into dct
    :type merge_dct: Dict
    :param add_keys: Whether to add new keys. Default value is True
    :type add_keys: bool, optional
    :param extend_lists: Whether to extend lists if keys are updated and value is a list. Default value is True
    :type extend_lists: bool, optional
    :return: Updated dict
    :rtype: Dict
    """
    dct = deepcopy(old_dct)
    if not add_keys:
        merge_dct = {k: merge_dct[k] for k in set(dct).intersection(set(merge_dct))}
    for key, value in merge_dct.items():
        if isinstance(dct.get(key), dict) and isinstance(value, collections.abc.Mapping):
            dct[key] = dict_merge(dct[key], merge_dct[key], add_keys=add_keys, extend_lists=extend_lists)
        elif isinstance(dct.get(key), list) and extend_lists:
            dct[key].extend(value)
        else:
            dct[key] = value
    return dct


def stringify_dict_keys(obj):
    """ Stringify dict keys. """
    if isinstance(obj, (list, tuple)):
        new_obj = []
        for elt in obj:
            new_obj.append(stringify_dict_keys(elt))

    elif isinstance(obj, dict):
        new_obj = {}
        for key, value in obj.items():
            new_obj[str(key)] = stringify_dict_keys(value)
    else:
        return obj
    return new_obj


def getdeepattr(obj, attr):
    """ Get deep attribute of object. """
    return reduce(getattr, [obj] + attr.split('.'))


def enhanced_deep_attr(obj, sequence):
    """
    Deprecated. Use get_in_from_path from dessia_common.breakdown.py instead.

    Get deep attribute where Objects, Dicts and Lists can be found in recursion.

    :param obj: Parent object in which recursively find attribute represented by sequence
    :param sequence: List of strings and integers that represents path to deep attribute.

    :return: Value of deep attribute
    """
    warnings.warn("enhanced_deep_attr is deprecated. Use get_in_from_path from dessia_common.breakdown.py instead")
    if isinstance(sequence, str):
        path = f"#/{sequence}"
    else:
        path = f"#/{'/'.join(sequence)}"
    return get_in_object_from_path(object_=obj, path=path)


def enhanced_get_attr(obj, attr):
    """
    Safely get attribute in obj. Obj can be of Object, Dict, or List type.

    :param obj: Parent object in which find given attribute
    :param attr: String or integer that represents name or index of attribute
    :return: Value of attribute
    """
    try:
        return getattr(obj, attr)
    except (TypeError, AttributeError):
        classname = obj.__class__.__name__
        track = tb.format_exc()
        try:
            return obj[attr]
        except KeyError:
            try:
                attr = literal_eval(attr)
                return obj[attr]
            except KeyError:
                track += tb.format_exc()
                msg = f"'{classname}' object has no attribute '{attr}'."
        except TypeError:
            track += tb.format_exc()
            msg = f"Object of type '{classname}' is not subscriptable. Failed to deeply get '{attr}' from it"
    raise dessia_common.errors.DeepAttributeError(message=msg, traceback_=track)


def concatenate_attributes(prefix, suffix, type_: str = 'str'):
    """ Concatenate sequence of attributes to a string. """
    wrong_prefix_format = "Attribute prefix is wrongly formatted. Is of type {}. Should be str or list."
    if type_ == 'str':
        if isinstance(prefix, str):
            return prefix + '/' + str(suffix)
        if is_sequence(prefix):
            return sequence_to_deepattr(prefix) + '/' + str(suffix)
        raise TypeError(wrong_prefix_format.format(type(prefix)))

    if type_ == 'sequence':
        if isinstance(prefix, str):
            return [prefix, suffix]
        if is_sequence(prefix):
            return prefix + [suffix]
        raise TypeError(wrong_prefix_format.format(type(prefix)))
    raise ValueError(f"Type {type_} for concatenation is not supported. Should be 'str' or 'sequence'")


def sequence_to_deepattr(sequence):
    """ Convert a list to the corresponding string pointing to deep_attribute. """
    healed_sequence = [str(attr) if isinstance(attr, int) else attr for attr in sequence]
    return '/'.join(healed_sequence)


def type_from_annotation(type_, module):
    """ Clean up a proposed type if there are stringified. """
    if isinstance(type_, str):
        # Evaluating types
        type_ = dcs.TYPES_FROM_STRING.get(type_, default=getattr(import_module(module), type_))
    return type_


def prettyname(namestr):
    """ Create a pretty name from as str. """
    warnings.warn("prettyname function has been moved to 'helpers' module. Use it instead", DeprecationWarning)
    return dch.prettyname(namestr)


def inspect_arguments(method, merge=False):
    """
    Find default value and required arguments of class construction.

    Get method arguments and default arguments as sequences while removing forbidden ones (self, cls...).
    """
    warnings.warn("Method 'inspect_arguments' have been moved to dessia_common/schemas."
                  "Use it instead instead", DeprecationWarning)
    return dcs.inspect_arguments(method=method, merge=merge)


def split_default_args(argspecs, merge: bool = False):
    """
    Find default value and required arguments of class construction.

    Get method arguments and default arguments as sequences while removing forbidden ones (self, cls...).
    """
    warnings.warn("Method 'split_default_args' have been moved to dessia_common/schemas."
                  "Use it instead instead", DeprecationWarning)
    return dcs.split_default_args(argspecs=argspecs, merge=merge)


def split_argspecs(argspecs) -> Tuple[int, int]:
    """ Get number of regular arguments as well as arguments with default values. """
    warnings.warn("Method 'split_argspecs' have been moved to dessia_common/schemas."
                  "Use it instead instead", DeprecationWarning)
    return dcs.split_argspecs(argspecs=argspecs)


def get_attribute_names(object_class):
    """ Get all attributes of a class which are present in __init__ or numeric attributes and not in parent class. """
    attributes = [attribute[0] for attribute in inspect.getmembers(object_class, lambda x: not inspect.isroutine(x))
                  if not attribute[0].startswith('__')
                  and not attribute[0].endswith('__')
                  and isinstance(attribute[1], (float, int, complex, bool))]
    subclass_attributes = {name: param for name, param in inspect.signature(object_class.__init__).parameters.items()
                           if type in inspect.getmro(param.annotation.__class__)}
    subclass_numeric_attributes = [name for name, param in subclass_attributes.items()
                                   if any(item in inspect.getmro(param.annotation)
                                          for item in [float, int, bool, complex])]
    attributes += [a for a in subclass_numeric_attributes if a not in dcs.RESERVED_ARGNAMES]
    return attributes<|MERGE_RESOLUTION|>--- conflicted
+++ resolved
@@ -685,11 +685,7 @@
         return self.volmdlr_volume_model().to_step_stream(stream=stream)
 
     def to_html_stream(self, stream: dcf.StringFile):
-<<<<<<< HEAD
         """ Exports Object CAD to given stream as HTML. """
-=======
-        """ Exports Object CAD to given stream in the HTML format. """
->>>>>>> cf23cb42
         model = self.volmdlr_volume_model()
         babylon_data = model.babylon_data()
         script = model.babylonjs_script(babylon_data)
