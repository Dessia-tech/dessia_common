#!/usr/bin/env python3
# -*- coding: utf-8 -*-
"""

"""
# import io
import sys
import warnings
import math
import random
# import copy
from functools import reduce
import collections
from copy import deepcopy
import inspect
import json
from dessia_common.exports import XLSXWriter

import dessia_common.errors
from dessia_common.utils.diff import data_eq, diff
from dessia_common.utils.serialization import dict_to_object, serialize_dict_with_pointers, serialize_dict, deserialize_argument
from dessia_common.utils.types import is_jsonable, is_builtin, get_python_class_from_class_name, serialize_typing,\
    full_classname, is_sequence, isinstance_base_types, is_typing, TYPING_EQUIVALENCES, is_bson_valid
from dessia_common.utils.copy import deepcopy_value
from dessia_common.utils.jsonschema import default_dict, datatype_from_jsonschema, jsonschema_from_annotation, JSONSCHEMA_HEADER, set_default_value
from dessia_common.utils.docstrings import parse_docstring


from typing import List, Dict, Type, Tuple, Union, Any, TextIO, BinaryIO, \
    get_type_hints, get_origin, get_args
try:
    from typing import TypedDict  # >=3.8
except ImportError:
    from mypy_extensions import TypedDict  # <=3.7
import traceback as tb
from dessia_common.typings import Measure, JsonSerializable,\
    Subclass, InstanceOf, MethodType, ClassMethodType

from importlib import import_module


_FORBIDDEN_ARGNAMES = ['self', 'cls', 'progress_callback', 'return']



# DEPRECATED_ATTRIBUTES = {'_editable_variss' : '_allowed_methods'}
def deprecated(use_instead=None):
    def decorated(function):
        def wrapper(*args, **kwargs):
            deprecation_warning(function.__name__, 'Function', use_instead)
            print('Traceback : ')
            tb.print_stack(limit=2)
            return function(*args, **kwargs)

        return wrapper

    return decorated


def deprecation_warning(name, object_type, use_instead=None):
    warnings.simplefilter('once', DeprecationWarning)
    msg = "\n\n{} {} is deprecated.\n".format(object_type, name)
    msg += "It will be removed in a future version.\n"
    if use_instead is not None:
        msg += "Use {} instead.\n".format(use_instead)
    warnings.warn(msg, DeprecationWarning)
    return msg




class DessiaObject:
    """
    Base class for Dessia's platform compatible objects.
    Gathers generic methods and attributes

    :cvar bool _standalone_in_db:
        Indicates wether class objects should be independant
        in database or not.
        If False, object will only exist inside its parent.
    :cvar bool _eq_is_data_eq:
        Indicates which type of equality check is used:
        strict equality or equality based on data. If False, Python's
        object __eq__ method is used (ie. strict),
        else, user custom data_eq is used (ie. data)
    :cvar List[str] _non_serializable_attributes:
        [Advanced] List of instance attributes that should not
        be part of serialization with to_dict method. These will not
        be displayed in platform object tree, for instance.
    :cvar List[str] _non_data_eq_attributes:
        [Advanced] List of instance attributes that should not
        be part of equality check with data__eq__ method
        (if _eq_is_data_eq is True).
    :cvar List[str] _non_data_hash_attributes:
        [Advanced] List of instance attributes that should not
        be part of hash computation with data__hash__ method
        (if _eq_is_data_eq is True).
    :cvar List[str] _ordered_attributes:
        Documentation not available yet.
    :cvar List[str] _titled_attributes:
        Documentation not available yet.
    :cvar List[str] _init_variables:
        Documentation not available yet.
    :cvar List[str] _export_formats:
        List of all available export formats. Class must define a
        export_[format] for each format in _export_formats
    :cvar List[str] _allowed_methods:
        List of all methods that are runnable from platform.
    :cvar List[str] _whitelist_attributes:
        Documentation not available yet.
    :cvar List[str] _whitelist_attributes: List[str]


    :ivar str name: Name of object.
    :ivar Any **kwargs: Additionnal user metadata
    """
    _standalone_in_db = False
    _non_serializable_attributes = []
    _non_editable_attributes = []
    _non_data_eq_attributes = ['name']
    _non_data_hash_attributes = ['name']
    _ordered_attributes = []
    _titled_attributes = []
    _eq_is_data_eq = True

    _init_variables = None
    _allowed_methods = []
    _whitelist_attributes = []

    def __init__(self, name: str = '', **kwargs):
        self.name = name
        for property_name, property_value in kwargs.items():
            setattr(self, property_name, property_value)

    def __hash__(self):
        if self._eq_is_data_eq:
            return self._data_hash()
        else:
            return object.__hash__(self)

    def __eq__(self, other_object):
        if self._eq_is_data_eq:
            if self.__class__.__name__ != other_object.__class__.__name__:
                return False
            if self._data_hash() != other_object._data_hash():
                return False
            return self._data_eq(other_object)
        return object.__eq__(self, other_object)

    def _data_eq(self, other_object):
        return data_eq(self, other_object)

    def _data_hash(self):
        hash_ = 0
        forbidden_keys = (self._non_data_eq_attributes
                          + self._non_data_hash_attributes
                          + ['package_version', 'name'])
        for key, value in self._serializable_dict().items():
            if key not in forbidden_keys:
                if is_sequence(value):
                    hash_ += list_hash(value)
                elif isinstance(value, dict):
                    hash_ += dict_hash(value)
                elif isinstance(value, str):
                    hash_ += sum([ord(v) for v in value])
                else:
                    hash_ += hash(value)
        return int(hash_ % 1e5)

    def _data_diff(self, other_object):
        """
        Make a diff between two objects
        returns: different values, missing keys in other object
        """
        # return diff(self, other_object)
        return diff(self, other_object)

    @property
    def full_classname(self):
        return full_classname(self)

    def base_dict(self):
        package_name = self.__module__.split('.')[0]
        if package_name in sys.modules:
            package = sys.modules[package_name]
            if hasattr(package, '__version__'):
                package_version = package.__version__
            else:
                package_version = None
        else:
            package_version = None

        object_class = self.__module__ + '.' + self.__class__.__name__
        dict_ = {'name': self.name, 'object_class': object_class}
        if package_version:
            dict_['package_version'] = package_version
        return dict_

    def _serializable_dict(self):

        dict_ = {k: v for k, v in self.__dict__.items()
                 if k not in self._non_serializable_attributes
                 and not k.startswith('_')}
        return dict_

    def to_dict(self, use_pointers=False, memo=None, path: str = '#') -> JsonSerializable:
        """
        Generic to_dict method
        """
        if memo is None:
            memo = {}

        # Default to dict
        serialized_dict = self.base_dict()
        dict_ = self._serializable_dict()
        if use_pointers:
            serialized_dict.update(serialize_dict_with_pointers(dict_, memo, path)[0])
        else:
            serialized_dict.update(serialize_dict(dict_))

        return serialized_dict

    @classmethod
    def dict_to_object(cls, dict_: JsonSerializable,
                       force_generic: bool = False,
                       global_dict=None,
                       pointers_memo: Dict[str, Any] = None) -> 'DessiaObject':
        """
        Generic dict_to_object method
        """
        # if hasattr(cls, 'DictToObject'):
        #     deprecation_warning(name='DictToObject', object_type='Function',
        #                         use_instead='dict_to_object')
        #     return cls.DictToObject(dict_)

        if cls is not DessiaObject:
            obj = dict_to_object(dict_=dict_, class_=cls,
                                 force_generic=force_generic,
                                 global_dict=global_dict,
                                 pointers_memo=pointers_memo)
            return obj
        elif 'object_class' in dict_:
            obj = dict_to_object(dict_=dict_, force_generic=force_generic,
                                 global_dict=global_dict,
                                 pointers_memo=pointers_memo)
            return obj
        else:
            # Using default
            # TODO: use jsonschema
            raise NotImplementedError('No object_class in dict')

    @classmethod
    def base_jsonschema(cls):
        jsonschema = deepcopy(JSONSCHEMA_HEADER)
        jsonschema['properties']['name'] = {
            'type': 'string',
            "title": "Object Name",
            "description": "Object name",
            "editable": True,
            "default_value": "Object Name"
        }
        return jsonschema

    @classmethod
    def jsonschema(cls):
        if hasattr(cls, '_jsonschema'):
            _jsonschema = cls._jsonschema
            return _jsonschema

        # Get __init__ method and its annotations
        init = cls.__init__
        if cls._init_variables is None:
            annotations = get_type_hints(init)
        else:
            annotations = cls._init_variables

        # Get ordered variables
        if cls._ordered_attributes:
            ordered_attributes = cls._ordered_attributes
        else:
            ordered_attributes = list(annotations.keys())

        unordered_count = 0

        # Parse docstring
        try:
            parsed_docstring = parse_docstring(cls)
        except Exception:
            parsed_docstring = {
                'description': 'Docstring parsing failed',
                'attributes': {}
            }
        parsed_attributes = parsed_docstring['attributes']

        # Initialize jsonschema
        _jsonschema = deepcopy(JSONSCHEMA_HEADER)

        required_arguments, default_arguments = inspect_arguments(method=init,
                                                                  merge=False)
        _jsonschema['required'] = required_arguments
        _jsonschema['standalone_in_db'] = cls._standalone_in_db
        _jsonschema['description'] = parsed_docstring['description']
        _jsonschema['python_typing'] = str(cls)

        # Set jsonschema
        for annotation in annotations.items():
            name = annotation[0]
            if name in ordered_attributes:
                order = ordered_attributes.index(name)
            else:
                order = len(ordered_attributes) + unordered_count
                unordered_count += 1
            if name in cls._titled_attributes:
                title = cls._titled_attributes[name]
            else:
                title = None

            if name != 'return':
                editable = name not in cls._non_editable_attributes
                annotation_type = type_from_annotation(annotation[1], cls)
                annotation = (annotation[0], annotation_type)
                jss_elt = jsonschema_from_annotation(
                    annotation=annotation, jsonschema_element={},
                    order=order, editable=editable, title=title
                )
                if name in parsed_attributes:
                    description = parsed_attributes[name]['desc']
                    jss_elt[name]['description'] = description
                _jsonschema['properties'].update(jss_elt)
                if name in default_arguments.keys():
                    default = set_default_value(_jsonschema['properties'],
                                                name,
                                                default_arguments[name])
                    _jsonschema['properties'].update(default)

        _jsonschema['classes'] = [cls.__module__ + '.' + cls.__name__]
        _jsonschema['whitelist_attributes'] = cls._whitelist_attributes
        return _jsonschema

    @property
    def _method_jsonschemas(self):
        """
        Generates dynamic jsonschemas for methods of class
        """
        jsonschemas = {}
        class_ = self.__class__

        # TOCHECK Backward compatibility. Will need to be changed
        if hasattr(class_, '_dessia_methods'):
            allowed_methods = class_._dessia_methods
        else:
            allowed_methods = class_._allowed_methods

        valid_method_names = [m for m in dir(class_)
                              if not m.startswith('_')
                              and m in allowed_methods]

        for method_name in valid_method_names:
            method = getattr(class_, method_name)

            if not isinstance(method, property):
                required_args, default_args = inspect_arguments(method=method,
                                                                merge=False)
                annotations = get_type_hints(method)
                if annotations:
                    jsonschemas[method_name] = deepcopy(JSONSCHEMA_HEADER)
                    jsonschemas[method_name]['required'] = []
                    jsonschemas[method_name]['method'] = True
                    for i, annotation in enumerate(annotations.items()):
                        # TOCHECK Not actually ordered
                        argname = annotation[0]
                        if argname not in _FORBIDDEN_ARGNAMES:
                            if argname in required_args:
                                jsonschemas[method_name]['required'].append(
                                    str(i))
                            jsonschema_element = \
                                jsonschema_from_annotation(annotation, {}, i)[
                                    argname]

                            jsonschemas[method_name]['properties'][
                                str(i)] = jsonschema_element
                            if argname in default_args.keys():
                                default = set_default_value(
                                    jsonschemas[method_name]['properties'],
                                    str(i),
                                    default_args[argname])
                                jsonschemas[method_name]['properties'].update(
                                    default)
        return jsonschemas

    def method_dict(self, method_name=None, method_jsonschema=None):
        if method_name is None and method_jsonschema is None:
            msg = 'No method name not jsonschema provided'
            raise NotImplementedError(msg)

        if method_name is not None and method_jsonschema is None:
            method_jsonschema = self._method_jsonschemas[method_name]

        dict_ = default_dict(method_jsonschema)
        return dict_

    def dict_to_arguments(self, dict_, method):
        method_object = getattr(self, method)
        args_specs = inspect.getfullargspec(method_object)
        allowed_args = args_specs.args[1:]

        arguments = {}
        for i, arg in enumerate(allowed_args):
            if str(i) in dict_:
                arg_specs = args_specs.annotations[arg]
                value = dict_[str(i)]
                try:
                    deserialized_value = deserialize_argument(arg_specs, value)
                except TypeError:
                    msg = 'Error in deserialisation of value: '
                    msg += '{} of expected type {}'.format(value, arg_specs)
                    raise TypeError(msg)
                arguments[arg] = deserialized_value
        return arguments

    def save_to_file(self, filepath, indent=2):
        if isinstance(filepath, str):
            if not filepath.endswith('.json'):
                filepath += '.json'
                print('Changing name to {}'.format(filepath))
            file = open(filepath, 'w')
        else:
            file = filepath

        try:
            dict_ = self.to_dict(use_pointers=True)
        except TypeError:
            dict_ = self.to_dict()

        json.dump(dict_, file, indent=indent)

        if isinstance(filepath, str):
            file.close()

    @classmethod
    def load_from_file(cls, filepath):
        if isinstance(filepath, str):
            with open(filepath, 'r') as file:
                dict_ = json.load(file)
        else:
            dict_ = json.loads(filepath.read().decode('utf-8'))
        return cls.dict_to_object(dict_)

    def is_valid(self):
        return True

    def copy(self, deep=True, memo=None):
        if deep:
            return self.__deepcopy__(memo=memo)
        else:
            return self.__copy__()

    def __copy__(self):
        """
        Generic copy use inits of objects
        """
        class_argspec = inspect.getfullargspec(self.__class__)
        dict_ = {}
        for arg in class_argspec.args:
            if arg != 'self':
                value = self.__dict__[arg]

                if hasattr(value, '__copy__'):
                    dict_[arg] = value.__copy__()
                else:
                    dict_[arg] = value
        return self.__class__(**dict_)

    def __deepcopy__(self, memo=None):
        """
        Generic deep copy use inits of objects
        """
        class_argspec = inspect.getfullargspec(self.__class__)
        if memo is None:
            memo = {}
        dict_ = {}
        for arg in class_argspec.args:
            if arg != 'self':
                dict_[arg] = deepcopy_value(getattr(self, arg), memo=memo)
        return self.__class__(**dict_)

    def volmdlr_volume_model(self, **kwargs):
        if hasattr(self, 'volmdlr_primitives'):
            import volmdlr as vm  # !!! Avoid circular imports, is this OK ?
            if hasattr(self, 'volmdlr_primitives_step_frames'):
                return vm.core.MovingVolumeModel(
                    self.volmdlr_primitives(**kwargs),
                    self.volmdlr_primitives_step_frames(**kwargs)
                )
            return vm.core.VolumeModel(self.volmdlr_primitives(**kwargs))
        msg = 'Object of type {} does not implement volmdlr_primitives'
        raise NotImplementedError(msg.format(self.__class__.__name__))

    def plot(self, **kwargs):
        """

        """
        if hasattr(self, 'plot_data'):
            import plot_data
            for data in self.plot_data(**kwargs):
                plot_data.plot_canvas(plot_data_object=data,
                                      canvas_id='canvas',
                                      width=1400, height=900,
                                      debug_mode=False)
        else:
            msg = 'Class {} does not implement a plot_data method' \
                  ' to define what to plot'
            raise NotImplementedError(msg.format(self.__class__.__name__))

    def mpl_plot(self, **kwargs):
        axs = []
        if hasattr(self, 'plot_data'):
            try:
                plot_datas = self.plot_data(**kwargs)
            except TypeError as error:
                raise TypeError('{}.{}'.format(self.__class__.__name__, error))
            for data in plot_datas:
                if hasattr(data, 'mpl_plot'):
                    ax = data.mpl_plot()
                    axs.append(ax)
        else:
            msg = 'Class {} does not implement a plot_data method' \
                  'to define what to plot'
            raise NotImplementedError(msg.format(self.__class__.__name__))

        return axs

    def babylonjs(self, use_cdn=True, debug=False, **kwargs):
        self.volmdlr_volume_model(**kwargs).babylonjs(use_cdn=use_cdn,
                                                      debug=debug)

    def save_babylonjs_to_file(self, filename: str = None, use_cdn: bool = True,
                               debug: bool = False, **kwargs):
        self.volmdlr_volume_model(**kwargs).save_babylonjs_to_file(filename=filename,
                                                                   use_cdn=use_cdn,
                                                                   debug=debug)

    def _displays(self, **kwargs) -> List[JsonSerializable]:
        if hasattr(self, '_display_angular'):
            # Retro-compatibility
            deprecation_warning(name='_display_angular', object_type='method',
                                use_instead='display_angular')
            return self._display_angular(**kwargs)

        if 'reference_path' in kwargs:
            reference_path = kwargs['reference_path']
        else:
            reference_path = ''
        displays = []
        if hasattr(self, 'babylon_data'):
            display_ = DisplayObject(type_='cad', data=self.babylon_data(),
                                     reference_path=reference_path)
            displays.append(display_.to_dict())
        elif hasattr(self, 'volmdlr_primitives')\
                or (self.__class__.volmdlr_volume_model
                    is not DessiaObject.volmdlr_volume_model):
            model = self.volmdlr_volume_model()
            display_ = DisplayObject(type_='cad', data=model.babylon_data(),
                                     reference_path=reference_path)
            displays.append(display_.to_dict())
        if hasattr(self, 'plot_data'):
            plot_data = self.plot_data()
            if is_sequence(plot_data):
                for plot in plot_data:
                    display_ = DisplayObject(type_='plot_data', data=plot,
                                             reference_path=reference_path)
                    displays.append(display_.to_dict())
            else:
                msg = 'plot_data must return a sequence. Found {}'
                raise ValueError(msg.format(type(plot_data)))
        if hasattr(self, 'to_markdown'):
            markdown = self.to_markdown()
            display_ = DisplayObject(type_='markdown', data=markdown,
                                     reference_path=reference_path)
            displays.append(display_.to_dict())
        return displays

    def _check_platform(self):
        """
        Reproduce lifecycle on platform (serialization, display)
        """
        try:
            dict_ = self.to_dict(use_pointers=True)
        except TypeError:
            dict_ = self.to_dict()
        json_dict = json.dumps(dict_)
        decoded_json = json.loads(json_dict)
        deserialized_object = self.dict_to_object(decoded_json)
        assert deserialized_object._data_eq(self)
        valid, hint = is_bson_valid(stringify_dict_keys(dict_))
        if not valid:
            raise ValueError(hint)
        json.dumps(self._displays())
        json.dumps(self._method_jsonschemas)

    def to_xlsx(self, filepath):
        writer = XLSXWriter(self)
        writer.save_to_file(filepath)

    def to_step(self, filepath):
        """
        filepath can be a str or an io.StringIO
        """
        return self.volmdlr_volume_model().to_step(filepath=filepath)

    def to_stl(self, filepath):
        """
        filepath can be a str or an io.StringIO
        """
        return self.volmdlr_volume_model().to_stl(filepath=filepath)

    def _export_formats(self):
        formats = [('json', 'save_to_file', True),
                   ('xlsx', 'to_xlsx', False)]
        if hasattr(self, 'volmdlr_primitives'):
            formats.append(('step', 'to_step', True))
            formats.append(('stl', 'to_stl', False))
        return formats


class Catalog(DessiaObject):
    def __init__(self, objects: List[DessiaObject], name: str = ''):
        self.objects = objects
        DessiaObject.__init__(self, name=name)


class DisplayObject(DessiaObject):
    def __init__(self, type_: str,
                 data: Union[JsonSerializable, DessiaObject, str],
                 reference_path: str = '', name: str = ''):
        if type_ == 'markdown':
            data = inspect.cleandoc(data)
        self.type_ = type_
        self.data = data

        self.reference_path = reference_path
        DessiaObject.__init__(self, name=name)


class Parameter(DessiaObject):
    def __init__(self, lower_bound, upper_bound, periodicity=None, name=''):
        DessiaObject.__init__(self, name=name,
                              lower_bound=lower_bound,
                              upper_bound=upper_bound,
                              periodicity=periodicity)

    def random_value(self):
        return random.uniform(self.lower_bound, self.upper_bound)

    def are_values_equal(self, value1, value2, tol=1e-2):
        if self.periodicity is not None:
            value1 = value1 % self.periodicity
            value2 = value2 % self.periodicity

        return math.isclose(value1, value2, abs_tol=tol)

    def normalize(self, value):
        normalized_value = (value - self.lower_bound) / (self.upper_bound - self.lower_bound)
        return normalized_value

    def original_value(self, normalized_value):
        value = normalized_value * (self.upper_bound - self.lower_bound) + self.lower_bound
        return value

    def optimizer_bounds(self):
        if self.periodicity is not None:
            return (self.lower_bound - 0.5 * self.periodicity,
                    self.upper_bound + 0.5 * self.periodicity)


class ParameterSet(DessiaObject):
    def __init__(self, values, name=''):
        self.values = values

        DessiaObject.__init__(self, name=name)

    @property
    def parameters(self):
        parameters = [Parameter(min(v), max(v), name=k)
                      for k, v in self.values.items()]
        return parameters

    @property
    def means(self):
        means = {k: sum(v) / len(v) for k, v in self.values.items()}
        return means


class DessiaFilter(DessiaObject):
    def __init__(self, attribute: str, operator: str,
                 bound: float, name: str = ''):
        self.attribute = attribute
        self.operator = operator
        self.bound = bound

        DessiaObject.__init__(self, name=name)

    def __hash__(self):
        hash_ = len(self.attribute)
        hash_ += hash(self.operator)
        hash_ += hash(self.bound)
        return int(hash_)

    def __eq__(self, other: 'DessiaFilter'):
        same_attr = self.attribute == other.attribute
        same_op = self.operator == other.operator
        same_bound = self.bound == other.bound
        return same_attr and same_op and same_bound


class Evolution(DessiaObject):
    """
    Defines a generic evolution

    :param evolution: float list
    :type evolution: list
    """
    _non_data_eq_attributes = ['name']
    _non_data_hash_attributes = ['name']
    _generic_eq = True

    def __init__(self, evolution: List[float] = None, name: str = ''):
        if evolution is None:
            evolution = []
        self.evolution = evolution

        DessiaObject.__init__(self, name=name)

    def _displays(self):
        displays = [{'angular_component': 'app-evolution1d',
                     'table_show': False,
                     'evolution': [self.evolution],
                     'label_y': ['evolution']}]
        return displays

    def update(self, evolution):
        """
        Update the evolution list
        """
        self.evolution = evolution


class CombinationEvolution(DessiaObject):
    _non_data_eq_attributes = ['name']
    _non_data_hash_attributes = ['name']
    _generic_eq = True

    def __init__(self, evolution1: List[Evolution],
                 evolution2: List[Evolution], title1: str = 'x',
                 title2: str = 'y', name: str = ''):

        self.evolution1 = evolution1
        self.evolution2 = evolution2

        self.x_, self.y_ = self.genere_xy()

        self.title1 = title1
        self.title2 = title2

        DessiaObject.__init__(self, name=name)

    def _displays(self):
        displays = [{
            'angular_component': 'app-evolution2d-combination-evolution',
            'table_show': False,
            'evolution_x': [self.x_], 'label_x': ['title1'],
            'evolution_y': [self.y_], 'label_y': ['title2']
        }]
        return displays

    def update(self, evol1, evol2):
        """
        Update the CombinationEvolution object

        :param evol1: list
        :param evol2: list
        """
        for evolution, ev1 in zip(self.evolution1, evol1):
            evolution.update(ev1)
        for evolution, ev2 in zip(self.evolution2, evol2):
            evolution.update(ev2)
        self.x_, self.y_ = self.genere_xy()

    def genere_xy(self):
        x, y = [], []
        for evol in self.evolution1:
            x = x + evol.evolution
        for evol in self.evolution2:
            y = y + evol.evolution
        return x, y


def dict_merge(old_dct, merge_dct, add_keys=True, extend_lists=True):
    """ Recursive dict merge. Inspired by :meth:``dict.update()``, instead of
    updating only top-level keys, dict_merge recurses down into dicts nested
    to an arbitrary depth, updating keys. The ``merge_dct`` is merged into
    ``dct``.

    This version will return a copy of the dictionary and leave the original
    arguments untouched.

    The optional argument ``add_keys``, determines whether keys which are
    present in ``merge_dct`` but not ``dct`` should be included in the
    new dict.

    Args:
        old_dct (dict) onto which the merge is executed
        merge_dct (dict): dct merged into dct
        add_keys (bool): whether to add new keys
        extend_lists (bool) : wether to extend lists if keys are updated
                              and value is a list

    Returns:
        dict: updated dict
    """
    dct = deepcopy(old_dct)
    if not add_keys:
        merge_dct = {k: merge_dct[k]
                     for k in set(dct).intersection(set(merge_dct))}

    for key, value in merge_dct.items():
        if isinstance(dct.get(key), dict)\
                and isinstance(value, collections.Mapping):
            dct[key] = dict_merge(dct[key], merge_dct[key],
                                  add_keys=add_keys, extend_lists=extend_lists)
        elif isinstance(dct.get(key), list) and extend_lists:
            dct[key].extend(value)
        else:
            dct[key] = value

    return dct


def stringify_dict_keys(obj):
    if isinstance(obj, (list, tuple)):
        new_obj = []
        for elt in obj:
            new_obj.append(stringify_dict_keys(elt))

    elif isinstance(obj, dict):
        new_obj = {}
        for key, value in obj.items():
            new_obj[str(key)] = stringify_dict_keys(value)
    else:
        return obj
    return new_obj




def list_hash(list_):
    hash_ = 0
    for element in list_:
        if is_sequence(element):
            hash_ += list_hash(element)
        elif isinstance(element, dict):
            hash_ += dict_hash(element)
        elif isinstance(element, str):
            hash_ += sum([ord(e) for e in element])
        else:
            hash_ += hash(element)
    return hash_


def dict_hash(dict_):
    hash_ = 0
    for key, value in dict_.items():
        if is_sequence(value):
            hash_ += list_hash(value)
        elif isinstance(value, dict):
            hash_ += dict_hash(value)
        else:
            hash_ += hash(key) + hash(value)
    return hash_


def getdeepattr(obj, attr):
    return reduce(getattr, [obj] + attr.split('.'))


def enhanced_deep_attr(obj, sequence):
    """
    Get deep attribute where Objects, Dicts and Lists
    can be found in recursion.

    :param obj: Parent object in which recursively find attribute
                represented by sequence
    :param sequence: List of strings and integers that represents
                     path to deep attribute.
    :return: Value of deep attribute
    """
    if isinstance(sequence, str):
        # Sequence is a string and not a sequence of deep attributes
        if '/' in sequence:
            # Is deep attribute reference
            sequence = deepattr_to_sequence(sequence)
            return enhanced_deep_attr(obj=obj, sequence=sequence)
        # Is direct attribute
        return enhanced_get_attr(obj=obj, attr=sequence)

    # Get direct attrivute
    subobj = enhanced_get_attr(obj=obj, attr=sequence[0])
    if len(sequence) > 1:
        # Recursively get deep attributes
        subobj = enhanced_deep_attr(obj=subobj, sequence=sequence[1:])
    return subobj


def enhanced_get_attr(obj, attr):
    """
    Safely get attribute in obj.
    Obj can be of Object, Dict, or List type

    :param obj: Parent object in which find given attribute
    :param attr: String or integer that represents
                      name or index of attribute
    :return: Value of attribute
    """
    try:
        return getattr(obj, attr)
    except (TypeError, AttributeError):
        track = tb.format_exc()
        try:
            return obj[attr]
        except TypeError:
            classname = obj.__class__.__name__
            msg = "'{}' object has no attribute '{}'.".format(classname, attr)
            track += tb.format_exc()
            raise dessia_common.errors.DeepAttributeError(message=msg,
                                                          traceback_=track)


def concatenate_attributes(prefix, suffix, type_: str = 'str'):
    wrong_prefix_format = 'Attribute prefix is wrongly formatted.'
    wrong_prefix_format += 'Is of type {}. Should be str or list'
    if type_ == 'str':
        if isinstance(prefix, str):
            return prefix + '/' + str(suffix)
        elif is_sequence(prefix):
            return sequence_to_deepattr(prefix) + '/' + str(suffix)
        else:
            raise TypeError(wrong_prefix_format.format(type(prefix)))
    elif type_ == 'sequence':
        if isinstance(prefix, str):
            return [prefix, suffix]
        elif is_sequence(prefix):
            return prefix + [suffix]
        else:
            raise TypeError(wrong_prefix_format.format(type(prefix)))
    else:
        wrong_concat_type = 'Type {} for concatenation is not supported.'
        wrong_concat_type += 'Should be "str" or "sequence"'
        raise ValueError(wrong_concat_type.format(type_))


def deepattr_to_sequence(deepattr: str):
    sequence = deepattr.split('/')
    healed_sequence = []
    for i, attribute in enumerate(sequence):
        try:
            healed_sequence.append(int(attribute))
        except ValueError:
            healed_sequence.append(attribute)
    return healed_sequence


def sequence_to_deepattr(sequence):
    healed_sequence = [str(attr) if isinstance(attr, int) else attr
                       for attr in sequence]
    return '/'.join(healed_sequence)


def is_bounded(filter_: DessiaFilter, value: float):
    bounded = True
    operator = filter_.operator
    bound = filter_.bound

    if operator == 'lte' and value > bound:
        bounded = False
    if operator == 'gte' and value < bound:
        bounded = False

    if operator == 'lt' and value >= bound:
        bounded = False
    if operator == 'gt' and value <= bound:
        bounded = False

    if operator == 'eq' and value != bound:
        bounded = False
    return bounded


def type_from_annotation(type_, module):
    """
    Clean up a proposed type if there are stringified
    """
    if isinstance(type_, str):
        # Evaluating types
        if type_ in TYPES_FROM_STRING:
            type_ = TYPES_FROM_STRING[type_]
        else:
            # Evaluating
            type_ = getattr(import_module(module), type_)
    return type_


def prettyname(namestr):
    pretty_name = ''
    if namestr:
        strings = namestr.split('_')
        for i, string in enumerate(strings):
            if len(string) > 1:
                pretty_name += string[0].upper() + string[1:]
            else:
                pretty_name += string
            if i < len(strings) - 1:
                pretty_name += ' '
    return pretty_name


<<<<<<< HEAD
=======

>>>>>>> 57b4461c
def inspect_arguments(method, merge=False):
    # Find default value and required arguments of class construction
    args_specs = inspect.getfullargspec(method)
    nargs = len(args_specs.args) - 1

    if args_specs.defaults is not None:
        ndefault_args = len(args_specs.defaults)
    else:
        ndefault_args = 0

    default_arguments = {}
    arguments = []
    for iargument, argument in enumerate(args_specs.args[1:]):
        if argument not in _FORBIDDEN_ARGNAMES:
            if iargument >= nargs - ndefault_args:
                default_value = args_specs.defaults[ndefault_args - nargs
                                                    + iargument]
                if merge:
                    arguments.append((argument, default_value))
                else:
                    default_arguments[argument] = default_value
            else:
                arguments.append(argument)
    return arguments, default_arguments


<<<<<<< HEAD
def deserialize_argument(type_, argument):
    if argument is None:
        return None

    if is_typing(type_):
        deserialized_arg = deserialize_from_typing(type_=type_,
                                                   argument=argument)
    elif type_ in [TextIO, BinaryIO]:
        # files are supplied as io.BytesIO  which is compatible with : BinaryIO
        deserialized_arg = argument
    else:
        if type_ in TYPING_EQUIVALENCES.keys():
            deserialized_arg = deserialize_builtin(type_=type_,
                                                   argument=argument)
        elif type_ is Any:
            # Any type
            deserialized_arg = argument
        elif inspect.isclass(type_) and issubclass(type_, DessiaObject):
            # Custom classes
            deserialized_arg = type_.dict_to_object(argument)
        else:
            msg = "Deserialization of type {} is Not Implemented"
            raise TypeError(msg.format(type_))
    return deserialized_arg


def deserialize_union(argument, args):
    # Check for Union false Positive (Default value = None)
    if len(args) == 2 and type(None) in args:
        return deserialize_argument(type_=args[0], argument=argument)

    # Type union
    classes = list(args)
    instantiated = False
    while instantiated is False:
        # Find the last class in the hierarchy
        hierarchy_lengths = [len(cls.mro()) for cls in classes]
        max_length = max(hierarchy_lengths)
        children_class_index = hierarchy_lengths.index(max_length)
        children_class = classes[children_class_index]
        try:
            # Try to deserialize
            # Throws KeyError if we try to put wrong dict into
            # dict_to_object. This means we try to instantiate
            # a children class with a parent dict_to_object
            deserialized_arg = children_class.dict_to_object(argument)

            # If it succeeds we have the right
            # class and instantiated object
            instantiated = True
        except KeyError:
            # This is not the right class, we should go see the parent
            classes.remove(children_class)
    return deserialized_arg


def deserialize_builtin(type_, argument):
    if isinstance(argument, type_):
        return argument
    if isinstance(argument, int) and type_ == float:
        # Explicit conversion in this case
        return float(argument)
    msg = 'Given built-in type and argument are incompatible: '
    msg += '{} and {} in {}'.format(type(argument),
                                    type_, argument)
    raise TypeError(msg)


def deserialize_from_typing(type_, argument):
    origin = get_origin(type_)
    args = get_args(type_)
    if origin is Union:
        deserialized_arg = deserialize_union(argument=argument, args=args)
    elif origin in [list, collections.Iterator]:
        # Homogenous sequences (lists)
        sequence_subtype = args[0]
        deserialized_arg = [deserialize_argument(sequence_subtype, arg)
                            for arg in argument]
        if origin is collections.Iterator:
            deserialized_arg = iter(deserialized_arg)

    elif origin is tuple:
        # Heterogenous sequences (tuples)
        deserialized_arg = tuple([deserialize_argument(t, arg)
                                  for t, arg in zip(args, argument)])
    elif origin is dict:
        # Dynamic dict
        deserialized_arg = argument
    elif origin is InstanceOf:
        classname = args[0]
        object_class = full_classname(object_=classname,
                                      compute_for='class')
        class_ = get_python_class_from_class_name(object_class)
        deserialized_arg = class_.dict_to_object(argument)
    else:
        msg = "Deserialization of typing {} is not implemented"
        raise NotImplementedError(msg.format(type_))
    return deserialized_arg


# TODO recursive_type and recursive_type functions look weird
def recursive_type(obj):
    if isinstance(obj, tuple(list(TYPING_EQUIVALENCES.keys()) + [dict])):
        type_ = TYPES_STRINGS[type(obj)]
    elif isinstance(obj, DessiaObject):
        type_ = obj.__module__ + '.' + obj.__class__.__name__
    elif isinstance(obj, (list, tuple)):
        type_ = []
        for element in obj:
            type_.append(recursive_type(element))
    elif obj is None:
        type_ = None
    else:
        raise NotImplementedError(obj)
    return type_

=======
>>>>>>> 57b4461c


<|MERGE_RESOLUTION|>--- conflicted
+++ resolved
@@ -1022,11 +1022,7 @@
                 pretty_name += ' '
     return pretty_name
 
-
-<<<<<<< HEAD
-=======
-
->>>>>>> 57b4461c
+  
 def inspect_arguments(method, merge=False):
     # Find default value and required arguments of class construction
     args_specs = inspect.getfullargspec(method)
@@ -1052,125 +1048,3 @@
                 arguments.append(argument)
     return arguments, default_arguments
 
-
-<<<<<<< HEAD
-def deserialize_argument(type_, argument):
-    if argument is None:
-        return None
-
-    if is_typing(type_):
-        deserialized_arg = deserialize_from_typing(type_=type_,
-                                                   argument=argument)
-    elif type_ in [TextIO, BinaryIO]:
-        # files are supplied as io.BytesIO  which is compatible with : BinaryIO
-        deserialized_arg = argument
-    else:
-        if type_ in TYPING_EQUIVALENCES.keys():
-            deserialized_arg = deserialize_builtin(type_=type_,
-                                                   argument=argument)
-        elif type_ is Any:
-            # Any type
-            deserialized_arg = argument
-        elif inspect.isclass(type_) and issubclass(type_, DessiaObject):
-            # Custom classes
-            deserialized_arg = type_.dict_to_object(argument)
-        else:
-            msg = "Deserialization of type {} is Not Implemented"
-            raise TypeError(msg.format(type_))
-    return deserialized_arg
-
-
-def deserialize_union(argument, args):
-    # Check for Union false Positive (Default value = None)
-    if len(args) == 2 and type(None) in args:
-        return deserialize_argument(type_=args[0], argument=argument)
-
-    # Type union
-    classes = list(args)
-    instantiated = False
-    while instantiated is False:
-        # Find the last class in the hierarchy
-        hierarchy_lengths = [len(cls.mro()) for cls in classes]
-        max_length = max(hierarchy_lengths)
-        children_class_index = hierarchy_lengths.index(max_length)
-        children_class = classes[children_class_index]
-        try:
-            # Try to deserialize
-            # Throws KeyError if we try to put wrong dict into
-            # dict_to_object. This means we try to instantiate
-            # a children class with a parent dict_to_object
-            deserialized_arg = children_class.dict_to_object(argument)
-
-            # If it succeeds we have the right
-            # class and instantiated object
-            instantiated = True
-        except KeyError:
-            # This is not the right class, we should go see the parent
-            classes.remove(children_class)
-    return deserialized_arg
-
-
-def deserialize_builtin(type_, argument):
-    if isinstance(argument, type_):
-        return argument
-    if isinstance(argument, int) and type_ == float:
-        # Explicit conversion in this case
-        return float(argument)
-    msg = 'Given built-in type and argument are incompatible: '
-    msg += '{} and {} in {}'.format(type(argument),
-                                    type_, argument)
-    raise TypeError(msg)
-
-
-def deserialize_from_typing(type_, argument):
-    origin = get_origin(type_)
-    args = get_args(type_)
-    if origin is Union:
-        deserialized_arg = deserialize_union(argument=argument, args=args)
-    elif origin in [list, collections.Iterator]:
-        # Homogenous sequences (lists)
-        sequence_subtype = args[0]
-        deserialized_arg = [deserialize_argument(sequence_subtype, arg)
-                            for arg in argument]
-        if origin is collections.Iterator:
-            deserialized_arg = iter(deserialized_arg)
-
-    elif origin is tuple:
-        # Heterogenous sequences (tuples)
-        deserialized_arg = tuple([deserialize_argument(t, arg)
-                                  for t, arg in zip(args, argument)])
-    elif origin is dict:
-        # Dynamic dict
-        deserialized_arg = argument
-    elif origin is InstanceOf:
-        classname = args[0]
-        object_class = full_classname(object_=classname,
-                                      compute_for='class')
-        class_ = get_python_class_from_class_name(object_class)
-        deserialized_arg = class_.dict_to_object(argument)
-    else:
-        msg = "Deserialization of typing {} is not implemented"
-        raise NotImplementedError(msg.format(type_))
-    return deserialized_arg
-
-
-# TODO recursive_type and recursive_type functions look weird
-def recursive_type(obj):
-    if isinstance(obj, tuple(list(TYPING_EQUIVALENCES.keys()) + [dict])):
-        type_ = TYPES_STRINGS[type(obj)]
-    elif isinstance(obj, DessiaObject):
-        type_ = obj.__module__ + '.' + obj.__class__.__name__
-    elif isinstance(obj, (list, tuple)):
-        type_ = []
-        for element in obj:
-            type_.append(recursive_type(element))
-    elif obj is None:
-        type_ = None
-    else:
-        raise NotImplementedError(obj)
-    return type_
-
-=======
->>>>>>> 57b4461c
-
-
