--- conflicted
+++ resolved
@@ -983,16 +983,9 @@
     @staticmethod
     def combine_booleans_lists(booleans_lists: List[List[bool]], logical_operator: str = "and") -> List[bool]:
         """
-<<<<<<< HEAD
-        Combine a list of `n` boolean indexes with the logical operator into a simple boolean index.
-
-        :param booleans_lists: List of `n` boolean indexes
-        :type booleans_lists: List[List[bool]]
-=======
         Combine a list of boolean indices with the logical operator into a simple boolean index.
 
         :param booleans_lists: List of boolean indices
->>>>>>> c4818688
 
         :param logical_operator: Logical operator to combine filters (`'or'`, `'and'` or `'xor'`)
 
