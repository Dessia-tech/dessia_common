--- conflicted
+++ resolved
@@ -894,28 +894,52 @@
         return list(self._to_lambda(values)(values))
 
     @staticmethod
-<<<<<<< HEAD
-    def booleanlist_to_indexlist(booleans_list: List[int], target_len: int): # TODO: Should it exist ?
-        """
-        Transform a boolean list to index list
+    def booleanlist_to_indexlist(booleans_list: List[int]): # TODO: Should it exist ?
+        """
+        Transform a boolean list to an index list
 
         :param booleans_list: list of length *len(values)* where elements are **True** if kept, otherwise **False**.
         :type booleans_list: List[int]
 
-        :param target_len: DESCRIPTION
-        :type target_len: int
-        :return: DESCRIPTION
-        :rtype: TYPE
-
-        """
-        return list(itertools.compress(booleans_list, range(target_len)))
-=======
-    def booleanlist_to_indexlist(booleans_list: List[int]): # TODO: Should it exist ?
-        return list(itertools.compress(booleans_list, range(len(booleans_list))))
->>>>>>> 209ba56e
+        :return: list of kept indexes
+        :rtype: List[int]
+
+        Examples
+        --------
+        >>> from dessia_common.models import all_cars_no_feat
+        >>> values = all_cars_no_feat[:5]
+        >>> filter_ = DessiaFilter('weight', '<=', 3500.)
+        >>> booleans_list = filter_.get_booleans_index(values)
+        [False, False, True, True, True]
+        >>> DessiaFilter.booleanlist_to_indexlist(booleans_list)
+        [2, 3, 4]
+        """
+        return list(itertools.compress(range(len(booleans_list)), booleans_list))
 
     @staticmethod
     def apply(values: List[DessiaObject], booleans_list: List[List[bool]]):
+        """
+        Apply a Dessia Filter on a list of DessiaObjects
+
+        :param values: List of DessiaObjects to filter
+        :type values: List[DessiaObject]
+
+        :param booleans_list: list of length *len(values)* where elements are **True** if kept, otherwise **False**.
+        :type booleans_list: List[List[bool]]
+
+        :return: List of filtered values
+        :rtype: List[DessiaObject]
+
+        Examples
+        --------
+        >>> from dessia_common.models import all_cars_no_feat
+        >>> values = all_cars_no_feat[:5]
+        >>> filter_ = DessiaFilter('weight', '<=', 3500.)
+        >>> booleans_list = filter_.get_booleans_index(values)
+        [False, False, True, True, True]
+        >>> for car in DessiaFilter.apply(values, booleans_list): print(car.weight)
+        3436.0, 3433.0, 3449.0
+        """
         return list(itertools.compress(values, booleans_list))
 
 
