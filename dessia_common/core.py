--- conflicted
+++ resolved
@@ -299,15 +299,10 @@
             try:
                 return vm.core.VolumeModel(self.volmdlr_primitives(frame=frame))
             except TypeError:
-<<<<<<< HEAD
                 return vm.core.VolumeModel(self.volmdlr_primitives())
         msg = 'Object of type {} does not implement volmdlr_primitives'.format(self.__class__.__name__)
         raise NotImplementedError(msg)
-=======
-                return vm.VolumeModel(self.volmdlr_primitives())
-        msg = 'Object of type {} does not implement volmdlr_primitives'
-        raise NotImplementedError(msg.format(self.__class__.__name__))
->>>>>>> 3fb3f92e
+
 
     def cad_export(self,
                    fcstd_filepath=None,
