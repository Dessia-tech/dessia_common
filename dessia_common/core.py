--- conflicted
+++ resolved
@@ -513,18 +513,7 @@
         if hasattr(self, 'volmdlr_primitives'):
             import volmdlr as vm  # !!! Avoid circular imports, is this OK ?
             if hasattr(self, 'volmdlr_primitives_step_frames'):
-<<<<<<< HEAD
-                return vm.core.MovingVolumeModel(self.volmdlr_primitives(),
-                                            self.volmdlr_primitives_step_frames())
-            else:
-                if frame is None:
-                    frame = vm.OXYZ
-            try:
-                return vm.core.VolumeModel(self.volmdlr_primitives(frame=frame))
-            except TypeError:
-                return vm.core.VolumeModel(self.volmdlr_primitives())
-=======
-                return vm.MovingVolumeModel(self.volmdlr_primitives(**kwargs),
+                return vm.core.MovingVolumeModel(self.volmdlr_primitives(**kwargs),
                                             self.volmdlr_primitives_step_frames(**kwargs))
             # else:
             #     if frame is None:
@@ -533,7 +522,6 @@
             return vm.core.VolumeModel(self.volmdlr_primitives(**kwargs))
             # except TypeError:
             #     return vm.core.VolumeModel(self.volmdlr_primitives())
->>>>>>> 2753419e
         msg = 'Object of type {} does not implement volmdlr_primitives'
         raise NotImplementedError(msg.format(self.__class__.__name__))
 
