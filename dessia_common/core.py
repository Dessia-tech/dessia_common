--- conflicted
+++ resolved
@@ -607,7 +607,6 @@
         writer = XLSXWriter(self)
         writer.save_to_stream(stream)
 
-<<<<<<< HEAD
     def to_docx_markdown(self):
         """ Generates a docx document from the object attributes, using a markdown-like syntax."""
         text = f"This is a markdown file https://www.markdownguide.org/cheat-sheet The good practice is to create a" \
@@ -642,7 +641,7 @@
             filepath += '.docx'
             print(f'Changing name to {filepath}')
         self.to_docx_stream(filepath)
-=======
+        
     def zip_settings(self):
         """
         Returns a list of streams containing different representations of the object.
@@ -677,17 +676,13 @@
         self.to_zip_stream(archive)
         with open(filepath, 'wb') as file:
             file.write(archive.getbuffer())
->>>>>>> 06af0cb3
 
     def _export_formats(self) -> List[ExportFormat]:
         """ Return a list of objects describing how to call generic exports (.json, .xlsx). """
         formats = [ExportFormat(selector="json", extension="json", method_name="save_to_stream", text=True),
                    ExportFormat(selector="xlsx", extension="xlsx", method_name="to_xlsx_stream", text=False),
-<<<<<<< HEAD
                    ExportFormat(selector="docx", extension="docx", method_name="to_docx_stream", text=False)]
-=======
                    ExportFormat(selector="zip", extension="zip", method_name="to_zip_stream", text=False)]
->>>>>>> 06af0cb3
         return formats
 
     def save_export_to_file(self, selector: str, filepath: str):
