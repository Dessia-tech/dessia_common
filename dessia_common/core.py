#!/usr/bin/env python3
# -*- coding: utf-8 -*-
"""
dessia_common

"""

import time
import warnings
import operator
import math
import random
import itertools

from functools import reduce
import collections
import collections.abc
from copy import deepcopy, copy
import inspect
import json

from typing import List, Tuple, get_type_hints
import traceback as tb

from importlib import import_module
from ast import literal_eval

import dessia_common.errors
from dessia_common.utils.diff import data_eq, diff, dict_hash, list_hash
from dessia_common.utils.serialization import deserialize_argument, serialize
from dessia_common.utils.types import full_classname, is_sequence, is_bson_valid, TYPES_FROM_STRING
from dessia_common.utils.copy import deepcopy_value
from dessia_common.utils.jsonschema import default_dict, jsonschema_from_annotation, JSONSCHEMA_HEADER, \
    set_default_value
from dessia_common.utils.docstrings import parse_docstring, FAILED_DOCSTRING_PARSING

from dessia_common.base import SerializableObject
from dessia_common.exports import XLSXWriter, MarkdownWriter, ExportFormat

from dessia_common.typings import JsonSerializable
from dessia_common import templates
from dessia_common.checks import CheckList, FailedCheck
from dessia_common.displays import DisplayObject, DisplaySetting
from dessia_common.breakdown import attrmethod_getter, get_in_object_from_path
import dessia_common.files as dcf

_FORBIDDEN_ARGNAMES = ['self', 'cls', 'progress_callback', 'return']


def deprecated(use_instead=None):
    def decorated(function):
        def wrapper(*args, **kwargs):
            deprecation_warning(function.__name__, 'Function', use_instead)
            print('Traceback : ')
            tb.print_stack(limit=2)
            return function(*args, **kwargs)

        return wrapper

    return decorated


def deprecation_warning(name, object_type, use_instead=None):
    warnings.simplefilter('once', DeprecationWarning)
    msg = f"\n\n{object_type} {name} is deprecated.\n"
    msg += "It will be removed in a future version.\n"
    if use_instead is not None:
        msg += f"Use {use_instead} instead.\n"
    warnings.warn(msg, DeprecationWarning)
    return msg


class DessiaObject(SerializableObject):
    """
    Base class for Dessia's platform compatible objects.

    Gathers generic methods and attributes

    :cvar bool _standalone_in_db:
        Indicates wether class objects should be independant in database or not.
        If False, object will only exist inside its parent.

    :cvar bool _eq_is_data_eq:
        Indicates which type of equality check is used: strict equality or equality based on data.
        If False, Python's object __eq__ method is used (ie. strict), else, user custom data_eq is used (ie. data)

    :cvar List[str] _non_serializable_attributes:
        [Advanced] List of instance attributes that should not be part of serialization with to_dict method.
        These will not be displayed in platform object tree, for instance.

    :cvar List[str] _non_data_eq_attributes:
        [Advanced] List of instance attributes that should not be part of equality check with data__eq__ method
        (if _eq_is_data_eq is True).

    :cvar List[str] _non_data_hash_attributes:
        [Advanced] List of instance attributes that should not be part of hash computation with data__hash__ method
        (if _eq_is_data_eq is True).

    :cvar List[str] _ordered_attributes:
        Documentation not available yet.

    :cvar List[str] _titled_attributes:
        Documentation not available yet.

    :cvar List[str] _init_variables:
        Documentation not available yet.

    :cvar List[str] _export_formats:
        List of all available export formats. Class must define a export_[format] for each format in _export_formats

    :cvar List[str] _allowed_methods:
        List of all methods that are runnable from platform.

    :cvar List[str] _whitelist_attributes:
        Documentation not available yet.
    :cvar List[str] _whitelist_attributes: List[str]

    :ivar str name: Name of object.
    :ivar Any kwargs: Additionnal user metadata
    """
    _standalone_in_db = False
    _non_editable_attributes = []
    _non_data_eq_attributes = ['name']
    _non_data_hash_attributes = ['name']
    _ordered_attributes = []
    _titled_attributes = []
    _eq_is_data_eq = True
    _vector_features = None

    _init_variables = None
    _allowed_methods = []
    _whitelist_attributes = []

    def __init__(self, name: str = '', **kwargs):
        """
        Generic init of DessiA Object. Only store name in self. To be overload and call in specific class init.
        """
        self.name = name
        for property_name, property_value in kwargs.items():
            setattr(self, property_name, property_value)

    def base_dict(self):
        dict_ = SerializableObject.base_dict(self)
        dict_['name'] = self.name
        return dict_

    def __hash__(self):
        """
<<<<<<< HEAD
        Computes an int from object
=======
        Compute a int from object.
>>>>>>> b2beb2fd
        """
        if self._eq_is_data_eq:
            return self._data_hash()
        return object.__hash__(self)

    def __eq__(self, other_object):
        """
        Generic equality of two objects.

        Behavior can be controled by class attribute _eq_is_data_eq to tell if we must use python equality (based on
        memory addresses) (_eq_is_data_eq = False) or a data equality (True).
        """
        if self._eq_is_data_eq:
            if self.__class__.__name__ != other_object.__class__.__name__:
                return False
            if self._data_hash() != other_object._data_hash():
                return False
            return self._data_eq(other_object)
        return object.__eq__(self, other_object)

    def _data_eq_dict(self):
        """
        Returns a dict of what to look at for data eq. Keys in non data eq attributes are removed.
        """
        return {k: v for k, v in self._serializable_dict().items()
                if k not in self._non_data_eq_attributes + ['package_version', 'name']}

    def _data_eq(self, other_object) -> bool:
        """
        Returns if the object is equal to the other object in the sense of data contained in the objects.
        """
        return data_eq(self, other_object)

    def _data_hash(self):
        hash_ = 0
        forbidden_keys = (self._non_data_eq_attributes + self._non_data_hash_attributes + ['package_version', 'name'])
        for key, value in self._serializable_dict().items():
            if key not in forbidden_keys:
                if is_sequence(value):
                    hash_ += list_hash(value)
                elif isinstance(value, dict):
                    hash_ += dict_hash(value)
                elif isinstance(value, str):
                    hash_ += sum(ord(v) for v in value)
                else:
                    hash_ += hash(value)
        return int(hash_ % 1e5)

    def _data_diff(self, other_object):
        """
        Make a diff between two objects.

        returns: different values, missing keys in other object
        """
        # return diff(self, other_object)
        return diff(self, other_object)

    def _get_from_path(self, path: str):
        return get_in_object_from_path(self, path)

    @property
    def full_classname(self):
        """
        Full classname of class like: package.module.submodule.classname.
        """
        return full_classname(self)

    @classmethod
    def base_jsonschema(cls):
        jsonschema = deepcopy(JSONSCHEMA_HEADER)
        jsonschema['properties']['name'] = {
            "type": 'string',
            "title": "Object Name",
            "description": "Object name",
            "editable": True,
            "default_value": "Object Name"
        }
        return jsonschema

    @classmethod
    def jsonschema(cls):
        """
        Jsonschema of class: transfer python data structure to web standard.
        """
        if hasattr(cls, '_jsonschema'):
            _jsonschema = cls._jsonschema
            return _jsonschema

        # Get __init__ method and its annotations
        init = cls.__init__
        if cls._init_variables is None:
            annotations = get_type_hints(init)
        else:
            annotations = cls._init_variables

        # Get ordered variables
        if cls._ordered_attributes:
            ordered_attributes = cls._ordered_attributes
        else:
            ordered_attributes = list(annotations.keys())

        unordered_count = 0

        # Parse docstring
        try:
            docstring = cls.__doc__
            parsed_docstring = parse_docstring(docstring=docstring, annotations=annotations)
        except Exception:
            parsed_docstring = FAILED_DOCSTRING_PARSING
        parsed_attributes = parsed_docstring['attributes']

        # Initialize jsonschema
        _jsonschema = deepcopy(JSONSCHEMA_HEADER)

        required_arguments, default_arguments = inspect_arguments(method=init, merge=False)
        _jsonschema['required'] = required_arguments
        _jsonschema['standalone_in_db'] = cls._standalone_in_db
        _jsonschema['description'] = parsed_docstring['description']
        _jsonschema['python_typing'] = str(cls)

        # Set jsonschema
        for annotation in annotations.items():
            name = annotation[0]
            if name in ordered_attributes:
                order = ordered_attributes.index(name)
            else:
                order = len(ordered_attributes) + unordered_count
                unordered_count += 1
            if name in cls._titled_attributes:
                title = cls._titled_attributes[name]
            else:
                title = None

            if name != 'return':
                editable = name not in cls._non_editable_attributes
                annotation_type = type_from_annotation(annotation[1], cls)
                annotation = (name, annotation_type)
                jss_elt = jsonschema_from_annotation(annotation=annotation, jsonschema_element={}, order=order,
                                                     editable=editable, title=title,
                                                     parsed_attributes=parsed_attributes)
                _jsonschema['properties'].update(jss_elt)
                if name in default_arguments:
                    default = set_default_value(_jsonschema['properties'], name, default_arguments[name])
                    _jsonschema['properties'].update(default)

        _jsonschema['classes'] = [cls.__module__ + '.' + cls.__name__]
        _jsonschema['whitelist_attributes'] = cls._whitelist_attributes
        return _jsonschema

    @property
    def _method_jsonschemas(self):
        """
        Generates dynamic jsonschemas for methods of class.
        """
        jsonschemas = {}
        class_ = self.__class__

        # TOCHECK Backward compatibility. Will need to be changed
        if hasattr(class_, '_dessia_methods'):
            allowed_methods = class_._dessia_methods
        else:
            allowed_methods = class_._allowed_methods

        valid_method_names = [m for m in dir(class_) if not m.startswith('_') and m in allowed_methods]

        for method_name in valid_method_names:
            method = getattr(class_, method_name)

            if not isinstance(method, property):
                required_args, default_args = inspect_arguments(method=method, merge=False)
                annotations = get_type_hints(method)
                if annotations:
                    jsonschemas[method_name] = deepcopy(JSONSCHEMA_HEADER)
                    jsonschemas[method_name]['required'] = []
                    jsonschemas[method_name]['is_method'] = True
                    for i, annotation in enumerate(annotations.items()):
                        # TOCHECK Not actually ordered
                        argname = annotation[0]
                        if argname not in _FORBIDDEN_ARGNAMES:
                            if argname in required_args:
                                jsonschemas[method_name]['required'].append(str(i))
                            jsonschema_element = jsonschema_from_annotation(annotation, {}, i)[argname]

                            jsonschemas[method_name]['properties'][str(i)] = jsonschema_element
                            if argname in default_args:
                                default = set_default_value(jsonschemas[method_name]['properties'],
                                                            str(i),
                                                            default_args[argname])
                                jsonschemas[method_name]['properties'].update(default)
        return jsonschemas

    def method_dict(self, method_name=None, method_jsonschema=None):
        """
        Return a jsonschema of a method arguments.
        """
        if method_name is None and method_jsonschema is None:
            msg = 'No method name nor jsonschema provided'
            raise NotImplementedError(msg)

        if method_name is not None and method_jsonschema is None:
            method_jsonschema = self._method_jsonschemas[method_name]

        dict_ = default_dict(method_jsonschema)
        return dict_

    def dict_to_arguments(self, dict_, method):
        """
        Transform serialized argument of a method to python objects ready to use in method evaluation.
        """
        method_object = getattr(self, method)
        args_specs = inspect.getfullargspec(method_object)
        allowed_args = args_specs.args[1:]

        arguments = {}
        for i, arg in enumerate(allowed_args):
            if str(i) in dict_:
                arg_specs = args_specs.annotations[arg]
                value = dict_[str(i)]
                try:
                    deserialized_value = deserialize_argument(arg_specs, value)
                except TypeError as err:
                    msg = 'Error in deserialisation of value: '
                    msg += f'{value} of expected type {arg_specs}'
                    raise TypeError(msg) from err
                arguments[arg] = deserialized_value
        return arguments

    def save_to_file(self, filepath: str, indent: int = 2):
        """
        Save object to a JSON file.

        :param filepath: either a string reprensenting the filepath or a stream
        """
        if not filepath.endswith('.json'):
            filepath += '.json'
            print(f'Changing name to {filepath}')
        with open(filepath, 'w', encoding='utf-8') as file:
            self.save_to_stream(file, indent=indent)

    def save_to_stream(self, stream, indent: int = 2):
        try:
            dict_ = self.to_dict(use_pointers=True)
        except TypeError:
            dict_ = self.to_dict()

        json.dump(dict_, stream, indent=indent)

    @classmethod
    def load_from_stream(cls, stream):
        dict_ = json.loads(stream.read().decode('utf-8'))
        return cls.dict_to_object(dict_)

    @classmethod
    def load_from_file(cls, filepath: str):
        """
        Load object from a json file.

        :param filepath: either a string reprensenting the filepath or a stream
        """
        with open(filepath, 'r', encoding='utf-8') as file:
            dict_ = json.load(file)

        return cls.dict_to_object(dict_)

    def check_list(self, level='error'):
        check_list = CheckList([])

        check_list += self._check_platform(level=level)

        # Type checking: not ready yet
        # class_argspec = inspect.getfullargspec(self.__class__)
        # annotations = inspect.signature(self.__init__).parameters

        # for arg in class_argspec.args:
        #     if arg != 'self':
        #         if arg in annotations:
        #             value = self.__dict__[arg]
        #             # print(annotations[arg], type(annotations[arg]))
        #             print(annotations[arg].annotation)
        #             check_list += type_check(value, annotations[arg].annotation.__class__, level=level)

        return check_list

    def is_valid(self, level='error'):
        return not self.check_list().checks_above_level(level=level)

    def copy(self, deep=True, memo=None):
        if deep:
            return deepcopy(self, memo=memo)
        return copy(self)

    def __copy__(self):
        """
        Generic copy use inits of objects.
        """
        class_argspec = inspect.getfullargspec(self.__class__)
        dict_ = {}
        for arg in class_argspec.args:
            if arg != 'self':
                value = self.__dict__[arg]
                if hasattr(value, '__copy__'):
                    dict_[arg] = value.__copy__()
                else:
                    dict_[arg] = value
        return self.__class__(**dict_)

    def __deepcopy__(self, memo=None):
        """
        Generic deep copy use inits of objects.
        """
        class_argspec = inspect.getfullargspec(self.__class__)
        if memo is None:
            memo = {}
        dict_ = {}
        for arg in class_argspec.args:
            if arg != 'self':
                dict_[arg] = deepcopy_value(getattr(self, arg), memo=memo)
        return self.__class__(**dict_)

    def plot_data(self, **kwargs):
        return []

    def plot(self, **kwargs):
        """
        Generic plot getting plot_data function to plot.
        """
        if hasattr(self, 'plot_data'):
            import plot_data
            for data in self.plot_data(**kwargs):  # TODO solve inconsistence with the plot_data method just above
                plot_data.plot_canvas(plot_data_object=data,
                                      canvas_id='canvas',
                                      width=1400, height=900,
                                      debug_mode=False)
        else:
            msg = 'Class {} does not implement a plot_data method to define what to plot'
            raise NotImplementedError(msg.format(self.__class__.__name__))

    def mpl_plot(self, **kwargs):
        """
        Plot with matplotlib using plot_data function.
        """
        axs = []
        if hasattr(self, 'plot_data'):
            try:
                plot_datas = self.plot_data(**kwargs)
            except TypeError as error:
                raise TypeError(f'{self.__class__.__name__}.{error}') from error
            for data in plot_datas:
                if hasattr(data, 'mpl_plot'):
                    ax = data.mpl_plot()
                    axs.append(ax)
        else:
            msg = 'Class {} does not implement a plot_data method to define what to plot'
            raise NotImplementedError(msg.format(self.__class__.__name__))

        return axs

    @staticmethod
    def display_settings() -> List[DisplaySetting]:
        """
        Returns a list of json describing how to call subdisplays.
        """
        return [DisplaySetting('markdown', 'markdown', 'to_markdown', None),
                DisplaySetting('plot_data', 'plot_data', 'plot_data', None, serialize_data=True)]

    def _display_from_selector(self, selector: str, **kwargs) -> DisplayObject:
        """
        Generate the display from the selector.
        """
        reference_path = kwargs.get('reference_path', '')

        display_setting = self._display_settings_from_selector(selector)
        track = ''
        try:
            data = attrmethod_getter(self, display_setting.method)(**display_setting.arguments)
        except:
            data = None
            track = tb.format_exc()

        if display_setting.serialize_data:
            data = serialize(data)
        return DisplayObject(type_=display_setting.type, data=data, reference_path=reference_path, traceback=track)

    def _display_settings_from_selector(self, selector: str):
        for display_setting in self.display_settings():
            if display_setting.selector == selector:
                return display_setting
        raise ValueError(f"No such selector '{selector}' in display of class '{self.__class__.__name__}'")

    def _displays(self, **kwargs) -> List[JsonSerializable]:
        """
        Generate displays of the object to be plot in the DessiA Platform.
        """
        reference_path = kwargs.get('reference_path', '')

        displays = []
        for display_setting in self.display_settings():
            display_ = self._display_from_selector(display_setting.selector, reference_path=reference_path)
            displays.append(display_.to_dict())
        return displays

    def to_markdown(self) -> str:
        """
        Render a markdown of the object output type: string.
        """
        md_writer = MarkdownWriter(print_limit=25, table_limit=None)
        return templates.dessia_object_markdown_template.substitute(name=self.name,
                                                                    class_=self.__class__.__name__,
                                                                    table=md_writer.object_table(self))

    def performance_analysis(self):
        """
        Prints time of rendering some commons operations (serialization, hash, displays).
        """
        print(f'### Performance analysis of object {self} ###')
        data_hash_time = time.time()
        self._data_hash()
        data_hash_time = time.time() - data_hash_time
        print(f'\t- data hash time: {round(data_hash_time, 3)} seconds')

        todict_time = time.time()
        dict_ = self.to_dict()
        todict_time = time.time() - todict_time
        print(f'\t- to_dict time: {round(todict_time, 3)} seconds')

        dto_time = time.time()
        self.dict_to_object(dict_)
        dto_time = time.time() - dto_time
        print(f'\t- dict_to_object time: {round(dto_time, 3)} seconds')

        for display_setting in self.display_settings():
            display_time = time.time()
            self._display_from_selector(display_setting.selector)
            display_time = time.time() - display_time
            print(f'\t- generation of display {display_setting.selector} in: {round(display_time, 6)} seconds')
        print('\n')

    def _check_platform(self, level='error'):
        """
        Reproduce lifecycle on platform (serialization, display). Raise an error if something is wrong.
        """
        checks = []
        try:
            dict_ = self.to_dict(use_pointers=True)
        except TypeError:
            dict_ = self.to_dict()
        json_dict = json.dumps(dict_)
        decoded_json = json.loads(json_dict)
        deserialized_object = self.dict_to_object(decoded_json)
        if not deserialized_object._data_eq(self):
            print('data diff: ', self._data_diff(deserialized_object))
            # raise dessia_common.errors.DeserializationError('Object is not equal to itself'
            #                                                 ' after serialization/deserialization')
            checks.append(FailedCheck('Object is not equal to itself after serialization/deserialization'))
        copied_object = self.copy()
        if not copied_object._data_eq(self):
            try:
                print('data diff: ', self._data_diff(copied_object))
            except:
                pass
            checks.append(FailedCheck('Object is not equal to itself after serialization/deserialization'))
            # raise dessia_common.errors.CopyError('Object is not equal to itself after copy')

        valid, hint = is_bson_valid(stringify_dict_keys(dict_))
        if not valid:
            # raise ValueError(hint)
            checks.append(FailedCheck(f'Object is not bson valid {hint}'))

        json.dumps(self._displays())
        json.dumps(self._method_jsonschemas)

        return CheckList(checks)

    def to_xlsx(self, filepath: str):
        """
        Exports the object to an XLSX file given by the filepath.
        """
        with open(filepath, 'wb') as file:
            self.to_xlsx_stream(file)

    def to_xlsx_stream(self, stream):
        """
        Exports the object to an XLSX to a given stream.
        """
        writer = XLSXWriter(self)
        writer.save_to_stream(stream)

    def _export_formats(self) -> List[ExportFormat]:
        formats = [ExportFormat(selector="json", extension="json", method_name="save_to_stream", text=True),
                   ExportFormat(selector="xlsx", extension="xlsx", method_name="to_xlsx_stream", text=False)]
        return formats

    def save_export_to_file(self, selector, filepath):
        for export_format in self._export_formats():
            if export_format.selector == selector:
                if not filepath.endswith(f".{export_format.extension}"):
                    filepath += f".{export_format.extension}"
                    print(f'Renaming filepath to {filepath}')
                if export_format.text:
                    with open(filepath, mode="w", encoding="utf-8") as stream:
                        getattr(self, export_format.method_name)(stream, **export_format.args)
                else:
                    with open(filepath, mode="wb") as stream:
                        getattr(self, export_format.method_name)(stream, **export_format.args)
                return filepath
        raise ValueError(f'Export selector not found: {selector}')

    def to_vector(self):
        vectored_objects = []
        for feature in self.vector_features():
            vectored_objects.append(getattr(self, feature.lower()))
            if not hasattr(self, feature.lower()):
                raise NotImplementedError(f"{feature} is not an attribute for {self.__class__.__name__} objects. " +
                                          f"<to_vector> method must be customized in {self.__class__.__name__} to " +
                                          "handle computed values that are not class or instance attributes.")
        return vectored_objects

    @classmethod
    def vector_features(cls):
        if cls._vector_features is None:
            return list(set(get_attribute_names(cls)).difference(get_attribute_names(DessiaObject)))
        return cls._vector_features


class PhysicalObject(DessiaObject):
    """Represent an object with CAD capabilities."""

    @staticmethod
    def display_settings():
        """Returns a list of json describing how to call subdisplays."""
        display_settings = DessiaObject.display_settings()
        display_settings.append(DisplaySetting(selector='cad', type_='babylon_data',
                                               method='volmdlr_volume_model().babylon_data', serialize_data=True))
        return display_settings

    def volmdlr_primitives(self):
        """Return a list of volmdlr primitives to build up volume model."""
        return []

    def volmdlr_volume_model(self, **kwargs):
        """Gives the volmdlr VolumeModel."""
        import volmdlr as vm  # !!! Avoid circular imports, is this OK ?
        return vm.core.VolumeModel(self.volmdlr_primitives(**kwargs))

    def to_step(self, filepath: str):
        """
        Exports the CAD of the object to step. Works if the class define a custom volmdlr model.

        :param filepath: a str representing a filepath
        """
        return self.volmdlr_volume_model().to_step(filepath=filepath)

    def to_step_stream(self, stream):
        """
        Exports the CAD of the object to a stream in the STEP format. Works if the class define a custom volmdlr model.
        """
        return self.volmdlr_volume_model().to_step_stream(stream=stream)

    def to_html_stream(self, stream: dcf.StringFile):
        """Exports the CAD of the object to a stream in the html format."""
        model = self.volmdlr_volume_model()
        babylon_data = model.babylon_data()
        script = model.babylonjs_script(babylon_data)
        stream.write(script)

        return stream

    def to_stl_stream(self, stream):
        """
        Exports the CAD of the object to STL to a given stream.
        """
        return self.volmdlr_volume_model().to_stl_stream(stream=stream)

    def to_stl(self, filepath):
        """
        Exports the CAD of the object to STL. Works if the class define a custom volmdlr model.

        :param filepath: a str representing a filepath
        """
        return self.volmdlr_volume_model().to_stl(filepath=filepath)

    # def _displays(self, **kwargs):
    #     """
    #     Compute the list of displays
    #     """
    #     return DessiaObject._displays(self, **kwargs)

    def babylonjs(self, use_cdn=True, debug=False, **kwargs):
<<<<<<< HEAD
        """
        Show the 3D volmdlr of an object by calling volmdlr_volume_model method
        and plot in browser.
        """
=======
        """Show the 3D volmdlr of an object by calling volmdlr_volume_model method and plot in in browser."""
>>>>>>> b2beb2fd
        self.volmdlr_volume_model(**kwargs).babylonjs(use_cdn=use_cdn, debug=debug)

    def save_babylonjs_to_file(self, filename: str = None, use_cdn: bool = True, debug: bool = False, **kwargs):
        """
        Saves the 3D volmdlr of an object in a file.

        :param filename: The file's name. Default value is None
        :type filename: str, optional
        :param use_cdn: Activates the use of a content delivery network.
            Default value is True
        :type use_cdn: bool, optional
        :param debug: Activates the debug mode. Default value is False
        :type debug: bool, optional
        """
        self.volmdlr_volume_model(**kwargs).save_babylonjs_to_file(filename=filename, use_cdn=use_cdn, debug=debug)

    def _export_formats(self) -> List[ExportFormat]:
        formats = DessiaObject._export_formats(self)
        formats3d = [ExportFormat(selector="step", extension="step", method_name="to_step_stream", text=True),
                     ExportFormat(selector="stl", extension="stl", method_name="to_stl_stream", text=False),
                     ExportFormat(selector="html", extension="html", method_name="to_html_stream", text=True)]
        formats.extend(formats3d)
        return formats


class MovingObject(PhysicalObject):

    def volmdlr_primitives_step_frames(self):
        """Return a list of volmdlr primitives to build up volume model."""
        raise NotImplementedError('Object inheriting MovingObject should implement volmdlr_primitives_step_frames')

    def volmdlr_volume_model(self, **kwargs):
        import volmdlr as vm  # !!! Avoid circular imports, is this OK ?
        return vm.core.MovingVolumeModel(self.volmdlr_primitives(**kwargs),
                                         self.volmdlr_primitives_step_frames(**kwargs))


class Parameter(DessiaObject):
    def __init__(self, lower_bound, upper_bound, periodicity=None, name=''):
        DessiaObject.__init__(self, name=name)
        self.lower_bound = lower_bound
        self.upper_bound = upper_bound
        self.periodicity = periodicity

    def random_value(self):
        """Sample a value within the bounds."""
        return random.uniform(self.lower_bound, self.upper_bound)

    def are_values_equal(self, value1, value2, tol=1e-2):
        if self.periodicity is not None:
            value1 = value1 % self.periodicity
            value2 = value2 % self.periodicity

        return math.isclose(value1, value2, abs_tol=tol)

    def normalize(self, value):
        normalized_value = (value - self.lower_bound) / (self.upper_bound - self.lower_bound)
        return normalized_value

    def original_value(self, normalized_value):
        value = normalized_value * (self.upper_bound - self.lower_bound) + self.lower_bound
        return value

    def optimizer_bounds(self):
        if self.periodicity is not None:
            return (self.lower_bound - 0.5 * self.periodicity, self.upper_bound + 0.5 * self.periodicity)
        return None


class ParameterSet(DessiaObject):
    def __init__(self, values, name=''):
        self.values = values

        DessiaObject.__init__(self, name=name)

    @property
    def parameters(self):
        parameters = [Parameter(min(v), max(v), name=k) for k, v in self.values.items()]
        return parameters

    @property
    def means(self):
        means = {k: sum(v) / len(v) for k, v in self.values.items()}
        return means


class DessiaFilter(DessiaObject):
    """
    Base class for filters working on lists of DessiaObjects (List[DessiaObject]).

    :param attribute:
        Name of attribute on which to filter
    :type attribute: str

    :param comparison_operator:
        Comparison operator
    :type comparison_operator: str

    :param bound:
        The bound value to compare `'attribute'` of DessiaObjects of a list with `'comparison_operator'`
    :type bound: float

    :param name:
        Name of filter
    :type name: `str`, `optional`, defaults to `''`

    :Comparison operators:
        * greater than: >=, gte, ge
        * greater: >, gt
        * lower than: <=, lte, le
        * lower: <, lt
        * equal: ==, eq
        * different: !=, ne
    """
    _REAL_OPERATORS = {'>': operator.gt, '<': operator.lt, '>=': operator.ge, '<=': operator.le, '==': operator.eq,
                       '!=': operator.ne, 'gt': operator.gt, 'lt': operator.lt, 'ge': operator.ge, 'le': operator.le,
                       'eq': operator.eq, 'ne': operator.ne, 'gte': operator.ge, 'lte': operator.le}

    def __init__(self, attribute: str, comparison_operator: str, bound: float, name: str = ''):
        self.attribute = attribute
        self.comparison_operator = comparison_operator
        self.bound = bound
        DessiaObject.__init__(self, name=name)

    def __str__(self, offset_attr: int = 10, offset_boun: int = 0):
        offset_oper = 0
        if offset_boun == 0:
            offset_boun = len(str(self.bound)) + 2
        string_operator = {'>': '>', '<': '<', '>=': '>=', '<=': '<=', '==': '==', '!=': '!=', 'gt': '>', 'lt': '<',
                           'ge': '>=', 'le': '<=', 'eq': '==', 'ne': '!=', 'gte': '>=', 'lte': '<='}
        printed_operator = string_operator[self.comparison_operator]
        return (self.attribute + " " * (offset_attr - len(self.attribute)) +
                printed_operator + " " * (offset_oper - len(printed_operator)) +
                " " * (offset_boun - len(str(self.bound))) + str(self.bound))

    def __hash__(self):
        hash_ = len(self.attribute)
        hash_ += hash(self.comparison_operator)
        hash_ += hash(self.bound)
        return int(hash_)

    def __eq__(self, other: 'DessiaFilter'):
        same_attr = self.attribute == other.attribute
        same_op = self.comparison_operator == other.comparison_operator
        same_bound = self.bound == other.bound
        return same_attr and same_op and same_bound

    def _comparison_operator(self):
        return self._REAL_OPERATORS[self.comparison_operator]

    def _to_lambda(self):
        return lambda x: (self._comparison_operator()(get_in_object_from_path(value, f'#/{self.attribute}'), self.bound)
                          for value in x)

    def get_booleans_index(self, values: List[DessiaObject]):
        """
        Get the boolean indexing of a filtered list.

        :param values:
            List of DessiaObjects to filter
        :type values: List[DessiaObject]

        :return: `list of length `len(values)` where elements are `True` if kept by the filter, otherwise `False`.
        :rtype: List[bool]

        :Examples:
        >>> from dessia_common.core import DessiaFilter
        >>> from dessia_common.models import all_cars_no_feat
        >>> values = all_cars_no_feat[:5]
        >>> filter_ = DessiaFilter('weight', '<=', 3500.)
        >>> filter_.get_booleans_index(values)
        [False, False, True, True, True]
        """
        return list(self._to_lambda()(values))

    @staticmethod
    def booleanlist_to_indexlist(booleans_list: List[int]):  # TODO: Should it exist ?
        """
        Transform a boolean list to an index list.

        :param booleans_list:
            list of length `len(values)` where elements are `True` if kept, otherwise `False`.
        :type booleans_list: List[int]

        :return: list of kept indexes
        :rtype: List[int]

        :Examples:
        >>> from dessia_common.core import DessiaFilter
        >>> from dessia_common.models import all_cars_no_feat
        >>> values = all_cars_no_feat[:5]
        >>> filter_ = DessiaFilter('weight', '<=', 3500.)
        >>> booleans_list = filter_.get_booleans_index(values)
        [False, False, True, True, True]
        >>> DessiaFilter.booleanlist_to_indexlist(booleans_list)
        [2, 3, 4]
        """
        return list(itertools.compress(range(len(booleans_list)), booleans_list))

    @staticmethod
    def apply(values: List[DessiaObject], booleans_list: List[List[bool]]):
        """
        Apply a Dessia Filter on a list of DessiaObjects.

        :param values:
            List of DessiaObjects to filter
        :type values: List[DessiaObject]

        :param booleans_list:
            list of length `len(values)` where elements are `True` if kept, otherwise `False`.
        :type booleans_list: List[List[bool]]

        :return: List of filtered values
        :rtype: List[DessiaObject]

        :Examples:
        >>> from dessia_common.core import DessiaFilter
        >>> from dessia_common.models import all_cars_no_feat
        >>> values = all_cars_no_feat[:5]
        >>> filter_ = DessiaFilter('weight', '<=', 3500.)
        >>> booleans_list = filter_.get_booleans_index(values)
        [False, False, True, True, True]
        >>> for car in DessiaFilter.apply(values, booleans_list): print(car.weight)
        3436.0, 3433.0, 3449.0
        """
        return list(itertools.compress(values, booleans_list))


class FiltersList(DessiaObject):
    """
    Combine several filters stored as a list of DessiaFilters with a logical operator.

    :param filters:
        List of DessiaFilters to combine
    :type filters: List[DessiaFilter]

    :param logical_operator:
        Logical operator to combine filters
    :type logical_operator: str

    :param name:
        Name of FiltersList
    :type name: `str`, `optional`, defaults to `''`

    :Logical operators: `'and'`, `'or'`, `'xor'`
    """
    _standalone_in_db = True

    def __init__(self, filters: List[DessiaFilter], logical_operator: str = 'and', name: str = ''):
        self.filters = filters
        self.logical_operator = logical_operator
        DessiaObject.__init__(self, name=name)

    def __len__(self):
        return len(self.filters)

    def __str__(self):
        print_lim = 15
        len_attr = max(map(len, [filter_.attribute for filter_ in self.filters]))
        len_numb = max(map(len, [str(filter_.bound) for filter_ in self.filters]))
        prefix = f"{self.__class__.__name__} {self.name if self.name != '' else hex(id(self))}: "
        prefix += f"{len(self)} filters combined with '" + self.logical_operator + "' operator :\n"
        string = ""
        for filter_ in self.filters[:print_lim]:
            string += " " * 3 + "- "
            string += filter_.__str__(len_attr + 2, len_numb + 2)
            string += "\n"
        return prefix + string

    @classmethod
    def from_filters_list(cls, filters: List[DessiaFilter], logical_operator: str = 'and', name: str = ''):
        """
        Compute a FilersList from a pre-built list of DessiaFilter.

        :param filters:
            List of DessiaFilters to combine
        :type filters: List[DessiaFilter]

        :param logical_operator:
            Logical operator to combine filters (`'and'`, `'or'` or `'xor'`)
        :type logical_operator: `str`, `optional`, defaults to `'and'`

        :param name:
            Name of FiltersList
        :type name: `str`, `optional`, defaults to `''`

        :return: A new instantiated list of DessiaFilter
        :rtype: FiltersList

        :Examples:
        >>> from dessia_common.core import DessiaFilter, FiltersList
        >>> filters = [DessiaFilter('weight', '<=', 3500.), DessiaFilter('mpg', '<=', 40.)]
        >>> filters_list = FiltersList(filters, logical_operator="or", name="example")
        >>> print(filters_list)
        FiltersList example: 2 filters combined with 'or' operator :
           - weight  <=  3500.0
           - mpg     <=    40.0
        """
        return cls(filters=filters, logical_operator=logical_operator, name=name)

    @staticmethod
    def combine_booleans_lists(booleans_lists: List[List[bool]], logical_operator: str = "and"):
        """
        Combine a list of `n` booleans indexes with the logical operator into a simple booleans index.

        :param booleans_lists:
            List of `n` booleans indexes
        :type booleans_lists: List[List[bool]]

        :param logical_operator:
            Logical operator to combine filters (`'or'`, `'and'` or `'xor'`)
        :type logical_operator: `str`, `optional`, defaults to 'and'

        :raises NotImplementedError: If logical_operator is not one of `'and'`, `'or'`, `'xor'`, raises an error

        :return: Booleans index of the filtered data
        :rtype: List[bool]

        :Examples:
        >>> from dessia_common.core import FiltersList
        >>> booleans_lists = [[True, True, False, False], [False, True, True, False]]
        >>> FiltersList.combine_booleans_lists(booleans_lists, logical_operator="xor")
        [True, False, True, False]
        """
        if logical_operator == 'and':
            return [all(booleans_tuple) for booleans_tuple in zip(*booleans_lists)]
        if logical_operator == 'or':
            return [any(booleans_tuple) for booleans_tuple in zip(*booleans_lists)]
        if logical_operator == 'xor':
            return [True if sum(booleans_tuple) == 1 else False for booleans_tuple in zip(*booleans_lists)]
        raise NotImplementedError(f"'{logical_operator}' str for 'logical_operator' attribute is not a use case")

    def get_booleans_index(self, dobjects_list: List[DessiaObject]):
        """
        Compute all the filters of `self.filters` on `dobjects_list` and returns a booleans index of `dobjects_list`.

        :param dobject_list: List of data to filter
        :type dobject_list: List[DessiaObject]

        :return: A `booleans index` of `dobjects_list` of the list of data to filter (`dobjects_list`)
        :rtype: List[bool]

        :Examples:
        >>> from dessia_common.core import FiltersList
        >>> from dessia_common.models import all_cars_no_feat
        >>> dobjects_list = all_cars_no_feat[:5]
        >>> filters = [DessiaFilter('weight', '<=', 4000.), DessiaFilter('mpg', '>=', 30.)]
        >>> filters_list = FiltersList(filters, logical_operator="xor", name="example")
        >>> filters_list.get_booleans_index(dobjects_list)
        [True, True, True, True, True]
        """
        booleans_index = []
        for filter_ in self.filters:
            booleans_index.append(filter_.get_booleans_index(dobjects_list))
        return self.__class__.combine_booleans_lists(booleans_index, self.logical_operator)

    def apply(self, dobjects_list: List[DessiaObject]):
        """
        Apply a FiltersList on a list of DessiaObjects.

        :param dobjects_list:
            List of DessiaObjects to filter
        :type dobjects_list: List[DessiaObject]

        :return:
            List of filtered values
        :rtype: List[DessiaObject]

        :Examples:
        >>> from dessia_common.core import FiltersList
        >>> from dessia_common.datatools.dataset import Dataset
        >>> from dessia_common.models import all_cars_wi_feat
        >>> filters = [DessiaFilter('weight', '<=', 1650.), DessiaFilter('mpg', '>=', 45.)]
        >>> filters_list = FiltersList(filters, logical_operator="xor", name="example")
        >>> filtered_cars = filters_list.apply(all_cars_wi_feat)
        >>> print(Dataset(filtered_cars, name="example"))
        Dataset example: 3 samples, 5 features
        |         Mpg         |    Displacement    |     Horsepower     |       Weight       |    Acceleration    |
        -----------------------------------------------------------------------------------------------------------
        |               35.0  |             0.072  |              69.0  |            1613.0  |              18.0  |
        |               31.0  |             0.076  |              52.0  |            1649.0  |              16.5  |
        |               46.6  |             0.086  |              65.0  |            2110.0  |              17.9  |
        """
        booleans_index = self.get_booleans_index(dobjects_list)
        return DessiaFilter.apply(dobjects_list, booleans_index)


def dict_merge(old_dct, merge_dct, add_keys=True, extend_lists=True):
    """
    Recursive dict merge.

    Inspired by :meth:``dict.update()``, instead of updating only top-level keys, dict_merge recurses down into dicts
    nested to an arbitrary depth, updating keys. The ``merge_dct`` is merged into ``dct``.

    This version will return a copy of the dictionary and leave the original
    arguments untouched.

    The optional argument ``add_keys``, determines whether keys which are
    present in ``merge_dct`` but not ``dct`` should be included in the
    new dict.

<<<<<<< HEAD
    :param old_dct: Onto which the merge is executed
    :type old_dct: Dict
    :param merge_dct: Dct merged into dct
    :type merge_dct: Dict
    :param add_keys: Whether to add new keys. Default value is True
    :type add_keys: bool, optional
    :param extend_lists: Whether to extend lists if keys are updated and
        value is a list. Default value is True
    :type extend_lists: bool, optional
    :return: Updated dict
    :rtype: Dict
=======
    :param old_dct:
        Onto which the merge is executed
    :type old_dct: dict

    :param merge_dct:
        dict merged into dict
    :type merge_dct: dict

    :param add_keys:
        whether to add new keys
    :type add_keys: bool, `optional`, defaults to True

    :param extend_lists:
        wether to extend lists if keys are updated and value is a list
    :type extend_lists: bool, `optional`, defaults to True

    :return: updated dict
>>>>>>> b2beb2fd
    """
    dct = deepcopy(old_dct)
    if not add_keys:
        merge_dct = {k: merge_dct[k] for k in set(dct).intersection(set(merge_dct))}

    for key, value in merge_dct.items():
        if isinstance(dct.get(key), dict) and isinstance(value, collections.abc.Mapping):
            dct[key] = dict_merge(dct[key], merge_dct[key], add_keys=add_keys, extend_lists=extend_lists)
        elif isinstance(dct.get(key), list) and extend_lists:
            dct[key].extend(value)
        else:
            dct[key] = value

    return dct


def stringify_dict_keys(obj):
    """
    Stringify dict keys.
    """
    if isinstance(obj, (list, tuple)):
        new_obj = []
        for elt in obj:
            new_obj.append(stringify_dict_keys(elt))

    elif isinstance(obj, dict):
        new_obj = {}
        for key, value in obj.items():
            new_obj[str(key)] = stringify_dict_keys(value)
    else:
        return obj
    return new_obj


def getdeepattr(obj, attr):
    """
    Get deep attribute of object.
    """
    return reduce(getattr, [obj] + attr.split('.'))


def enhanced_deep_attr(obj, sequence):
    """
    Deprecated. Use get_in_from_path from dessia_common.breakdown.py instead.

    Get deep attribute where Objects, Dicts and Lists can be found in recursion.

    :param obj: Parent object in which recursively find attribute represented by sequence
    :param sequence: List of strings and integers that represents path to deep attribute.

    :return: Value of deep attribute
    """
    warnings.warn("enhanced_deep_attr is deprecated. Use get_in_from_path from dessia_common.breakdown.py instead")
    if isinstance(sequence, str):
        path = f"#/{sequence}"
    else:
        path = f"#/{'/'.join(sequence)}"
    return get_in_object_from_path(object_=obj, path=path)

    # # Sequence is a string and not a sequence of deep attributes
    # if '/' in sequence:
    #     # Is deep attribute reference
    #     sequence = sequence.split('/')
    #     return enhanced_deep_attr(obj=obj, sequence=sequence)
    # # Is direct attribute
    # return enhanced_get_attr(obj=obj, attr=sequence)
    #
    # # Get direct attribute
    # subobj = enhanced_get_attr(obj=obj, attr=sequence[0])
    # if len(sequence) > 1:
    #     # Recursively get deep attributes
    #     subobj = enhanced_deep_attr(obj=subobj, sequence=sequence[1:])
    # return subobj


def enhanced_get_attr(obj, attr):
    """
    Safely get attribute in obj. Obj can be of Object, Dict, or List type.

    :param obj: Parent object in which find given attribute
    :param attr: String or integer that represents name or index of attribute
    :return: Value of attribute
    """
    try:
        return getattr(obj, attr)
    except (TypeError, AttributeError):
        classname = obj.__class__.__name__
        track = tb.format_exc()
        try:
            return obj[attr]
        except KeyError:
            try:
                attr = literal_eval(attr)
                return obj[attr]
            except KeyError:
                track += tb.format_exc()
                msg = f"'{classname}' object has no attribute '{attr}'."
        except TypeError:
            track += tb.format_exc()
            msg = f"Object of type '{classname}' is not subscriptable. Failed to deeply get '{attr}' from it"
    raise dessia_common.errors.DeepAttributeError(message=msg, traceback_=track)


def concatenate_attributes(prefix, suffix, type_: str = 'str'):
    wrong_prefix_format = 'Attribute prefix is wrongly formatted.'
    wrong_prefix_format += 'Is of type {}. Should be str or list'
    if type_ == 'str':
        if isinstance(prefix, str):
            return prefix + '/' + str(suffix)
        if is_sequence(prefix):
            return sequence_to_deepattr(prefix) + '/' + str(suffix)
        raise TypeError(wrong_prefix_format.format(type(prefix)))

    if type_ == 'sequence':
        if isinstance(prefix, str):
            return [prefix, suffix]
        if is_sequence(prefix):
            return prefix + [suffix]
        raise TypeError(wrong_prefix_format.format(type(prefix)))

    wrong_concat_type = 'Type {} for concatenation is not supported.'
    wrong_concat_type += 'Should be "str" or "sequence"'
    raise ValueError(wrong_concat_type.format(type_))


# def deepattr_to_sequence(deepattr: str):
#     sequence = deepattr.split('/')
#     healed_sequence = [a for a in sequence]
#     return healed_sequence


def sequence_to_deepattr(sequence):
    """
    Convert a list to the corresponding string pointing to deep_attribute.
    """
    healed_sequence = [str(attr) if isinstance(attr, int) else attr for attr in sequence]
    return '/'.join(healed_sequence)


def type_from_annotation(type_, module):
    """
    Clean up a proposed type if there are stringified.
    """
    if isinstance(type_, str):
        # Evaluating types
        type_ = TYPES_FROM_STRING.get(type_, default=getattr(import_module(module), type_))
    return type_


def prettyname(namestr):
    """
    Creates a pretty name from as str.
    """
    pretty_name = ''
    if namestr:
        strings = namestr.split('_')
        for i, string in enumerate(strings):
            if len(string) > 1:
                pretty_name += string[0].upper() + string[1:]
            else:
                pretty_name += string
            if i < len(strings) - 1:
                pretty_name += ' '
    return pretty_name


def inspect_arguments(method, merge=False):
    # Find default value and required arguments of class construction
    argspecs = inspect.getfullargspec(method)
    nargs, ndefault_args = split_argspecs(argspecs)

    default_arguments = {}
    arguments = []
    for iargument, argument in enumerate(argspecs.args[1:]):
        if argument not in _FORBIDDEN_ARGNAMES:
            if iargument >= nargs - ndefault_args:
                default_value = argspecs.defaults[ndefault_args - nargs + iargument]
                if merge:
                    arguments.append((argument, default_value))
                else:
                    default_arguments[argument] = default_value
            else:
                arguments.append(argument)
    return arguments, default_arguments


def split_argspecs(argspecs) -> Tuple[int, int]:
    nargs = len(argspecs.args) - 1

    if argspecs.defaults is not None:
        ndefault_args = len(argspecs.defaults)
    else:
        ndefault_args = 0
    return nargs, ndefault_args


def get_attribute_names(object_class):
    """
    Get all attributes of a class which are present in __init__ method or numeric attributes and not in parent class.
    """
    attributes = [attribute[0] for attribute in inspect.getmembers(object_class, lambda x: not inspect.isroutine(x))
                  if not attribute[0].startswith('__')
                  and not attribute[0].endswith('__')
                  and isinstance(attribute[1], (float, int, complex, bool))]
    subclass_attributes = {name: param for name, param in inspect.signature(object_class.__init__).parameters.items()
                           if type in inspect.getmro(param.annotation.__class__)}
    subclass_numeric_attributes = [name for name, param in subclass_attributes.items()
                                   if any(item in inspect.getmro(param.annotation)
                                          for item in [float, int, bool, complex])]
    attributes += [attribute for attribute in subclass_numeric_attributes
                   if attribute not in _FORBIDDEN_ARGNAMES]
    return attributes<|MERGE_RESOLUTION|>--- conflicted
+++ resolved
@@ -146,11 +146,7 @@
 
     def __hash__(self):
         """
-<<<<<<< HEAD
         Computes an int from object
-=======
-        Compute a int from object.
->>>>>>> b2beb2fd
         """
         if self._eq_is_data_eq:
             return self._data_hash()
@@ -739,14 +735,7 @@
     #     return DessiaObject._displays(self, **kwargs)
 
     def babylonjs(self, use_cdn=True, debug=False, **kwargs):
-<<<<<<< HEAD
-        """
-        Show the 3D volmdlr of an object by calling volmdlr_volume_model method
-        and plot in browser.
-        """
-=======
         """Show the 3D volmdlr of an object by calling volmdlr_volume_model method and plot in in browser."""
->>>>>>> b2beb2fd
         self.volmdlr_volume_model(**kwargs).babylonjs(use_cdn=use_cdn, debug=debug)
 
     def save_babylonjs_to_file(self, filename: str = None, use_cdn: bool = True, debug: bool = False, **kwargs):
@@ -1148,7 +1137,6 @@
     present in ``merge_dct`` but not ``dct`` should be included in the
     new dict.
 
-<<<<<<< HEAD
     :param old_dct: Onto which the merge is executed
     :type old_dct: Dict
     :param merge_dct: Dct merged into dct
@@ -1160,25 +1148,6 @@
     :type extend_lists: bool, optional
     :return: Updated dict
     :rtype: Dict
-=======
-    :param old_dct:
-        Onto which the merge is executed
-    :type old_dct: dict
-
-    :param merge_dct:
-        dict merged into dict
-    :type merge_dct: dict
-
-    :param add_keys:
-        whether to add new keys
-    :type add_keys: bool, `optional`, defaults to True
-
-    :param extend_lists:
-        wether to extend lists if keys are updated and value is a list
-    :type extend_lists: bool, `optional`, defaults to True
-
-    :return: updated dict
->>>>>>> b2beb2fd
     """
     dct = deepcopy(old_dct)
     if not add_keys:
