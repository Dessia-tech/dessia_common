--- conflicted
+++ resolved
@@ -56,21 +56,12 @@
     @classmethod
     def dict_to_object(cls, d):
         kwargs = deepcopy(d)
-<<<<<<< HEAD
         name = kwargs.pop('name')
         try:
             version = kwargs.pop('version')
         except KeyError:
             version = ''
         metadata = cls(name, version, **kwargs)
-=======
-        if 'name' in d:
-            name = d['name']
-            kwargs.pop('name')
-        else:
-            name = ''
-        metadata = cls(name, **kwargs)
->>>>>>> 99038ba0
         return metadata
 
 def number2factor(number):
@@ -177,7 +168,7 @@
         for di in d:
             new_d.append(stringify_dict_keys(di))
         
-    elif type(d) ==dict:
+    elif type(d) == dict:
         new_d = {}
         for k,v in d.items():
             new_d[str(k)] = stringify_dict_keys(v)
