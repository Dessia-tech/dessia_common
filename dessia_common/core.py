#!/usr/bin/env python3
# -*- coding: utf-8 -*-
"""
Module to handle serialization for engineering objects.
"""

import time
import warnings
import operator
import math
import random
import itertools

from functools import reduce
import collections
import collections.abc
from copy import deepcopy, copy
import inspect
import json

from typing import List, Tuple, get_type_hints
import traceback as tb

from importlib import import_module
from ast import literal_eval

# from dessia_common.abstract import CoreDessiaObject
import dessia_common.errors
from dessia_common.utils.diff import data_eq, diff, dict_hash, list_hash
from dessia_common.utils.types import is_sequence, is_bson_valid, TYPES_FROM_STRING
from dessia_common.utils.copy import deepcopy_value
from dessia_common.utils.jsonschema import default_dict, jsonschema_from_annotation, JSONSCHEMA_HEADER, \
    set_default_value
from dessia_common.utils.docstrings import parse_docstring, FAILED_DOCSTRING_PARSING

from dessia_common.serialization import SerializableObject, deserialize_argument, serialize
from dessia_common.exports import XLSXWriter, MarkdownWriter, ExportFormat

from dessia_common.typings import JsonSerializable
from dessia_common import templates
from dessia_common.checks import CheckList, FailedCheck
from dessia_common.displays import DisplayObject, DisplaySetting
from dessia_common.breakdown import attrmethod_getter, get_in_object_from_path
import dessia_common.utils.helpers as dch
import dessia_common.files as dcf

_FORBIDDEN_ARGNAMES = ['self', 'cls', 'progress_callback', 'return']

_fullargsspec_cache = {}


def deprecated(use_instead=None):
    """
    Our deprecated decorator.
    """
    def decorated(function):
        def wrapper(*args, **kwargs):
            deprecation_warning(function.__name__, 'Function', use_instead)
            print('Traceback : ')
            tb.print_stack(limit=2)
            return function(*args, **kwargs)
        return wrapper
    return decorated


def deprecation_warning(name, object_type, use_instead=None):
    """
    Throw a deprecation warning function.
    """
    warnings.simplefilter('once', DeprecationWarning)
    msg = f"\n\n{object_type} {name} is deprecated.\nIt will be removed in a future version.\n"
    if use_instead is not None:
        msg += f"Use {use_instead} instead.\n"
    warnings.warn(msg, DeprecationWarning)
    return msg


class DessiaObject(SerializableObject):
    """
    Base class for Dessia's platform compatible objects.

    Gathers generic methods and attributes

    :cvar bool _standalone_in_db:
        Indicates wether class objects should be independant in database or not.
        If False, object will only exist inside its parent.

    :cvar bool _eq_is_data_eq:
        Indicates which type of equality check is used: strict equality or equality based on data.
        If False, Python's object __eq__ method is used (ie. strict), else, user custom data_eq is used (ie. data)

    :cvar List[str] _non_serializable_attributes:
        [Advanced] List of instance attributes that should not be part of serialization with to_dict method.
        These will not be displayed in platform object tree, for instance.

    :cvar List[str] _non_data_eq_attributes:
        [Advanced] List of instance attributes that should not be part of equality check with data__eq__ method
        (if _eq_is_data_eq is True).

    :cvar List[str] _non_data_hash_attributes:
        [Advanced] List of instance attributes that should not be part of hash computation with data__hash__ method
        (if _eq_is_data_eq is True).

    :cvar List[str] _ordered_attributes:
        Documentation not available yet.

    :cvar List[str] _titled_attributes:
        Documentation not available yet.

    :cvar List[str] _init_variables:
        Documentation not available yet.

    :cvar List[str] _export_formats:
        List of all available export formats. Class must define a export_[format] for each format in _export_formats

    :cvar List[str] _allowed_methods:
        List of all methods that are runnable from platform.

    :cvar List[str] _whitelist_attributes:
        Documentation not available yet.
    :cvar List[str] _whitelist_attributes: List[str]

    :ivar str name: Name of object.
    :ivar Any kwargs: Additionnal user metadata
    """
    _standalone_in_db = False
    _non_editable_attributes = []
    _non_data_eq_attributes = ['name']
    _non_data_hash_attributes = ['name']
    _ordered_attributes = []
    _titled_attributes = []
    _eq_is_data_eq = True
    _vector_features = None

    _init_variables = None
    _allowed_methods = []
    _whitelist_attributes = []

    def __init__(self, name: str = '', **kwargs):
        """
        Generic init of DessiA Object. Only store name in self. To be overload and call in specific class init.
        """
        self.name = name
        for property_name, property_value in kwargs.items():
            setattr(self, property_name, property_value)

    def base_dict(self):
        """ Base dict of the object, with just its name. """
        dict_ = SerializableObject.base_dict(self)
        dict_['name'] = self.name
        return dict_

    def __hash__(self):
        """ Compute a int from object. """
        if self._eq_is_data_eq:
            return self._data_hash()
        return object.__hash__(self)

    def __eq__(self, other_object):
        """
        Generic equality of two objects.

        Behavior can be controled by class attribute _eq_is_data_eq to tell if we must use python equality (based on
        memory addresses) (_eq_is_data_eq = False) or a data equality (True).
        """
        if self._eq_is_data_eq:
            if self.__class__.__name__ != other_object.__class__.__name__:
                return False
            if self._data_hash() != other_object._data_hash():
                return False
            return self._data_eq(other_object)
        return object.__eq__(self, other_object)

    def _data_eq_dict(self):
        """
        Returns a dict of what to look at for data eq. Keys in non data eq attributes are removed.
        """
        return {k: v for k, v in self._serializable_dict().items()
                if k not in self._non_data_eq_attributes + ['package_version', 'name']}

    def _data_eq(self, other_object) -> bool:
        """
        Returns if the object is equal to the other object in the sense of data contained in the objects.
        """
        return data_eq(self, other_object)

    def _data_hash(self):
        """ Generic computation of hash based on data. """
        hash_ = 0
        forbidden_keys = (self._non_data_eq_attributes + self._non_data_hash_attributes + ['package_version', 'name'])
        for key, value in self._serializable_dict().items():
            if key not in forbidden_keys:
                if is_sequence(value):
                    hash_ += list_hash(value)
                elif isinstance(value, dict):
                    hash_ += dict_hash(value)
                elif isinstance(value, str):
                    hash_ += sum(ord(v) for v in value)
                else:
                    hash_ += hash(value)
        return int(hash_ % 1e5)

    def _data_diff(self, other_object):
        """
        Make a diff between two objects.

        returns: different values, missing keys in other object
        """
        # return diff(self, other_object)
        return diff(self, other_object)

    def _get_from_path(self, path: str):
        return get_in_object_from_path(self, path)

    @classmethod
    def base_jsonschema(cls):
        jsonschema = deepcopy(JSONSCHEMA_HEADER)
        jsonschema['properties']['name'] = {
            "type": 'string',
            "title": "Object Name",
            "description": "Object name",
            "editable": True,
            "default_value": "Object Name"
        }
        return jsonschema

    @classmethod
    def jsonschema(cls):
        """
        Jsonschema of class: transfer python data structure to web standard.
        """
        if hasattr(cls, '_jsonschema'):
            _jsonschema = cls._jsonschema
            return _jsonschema

        # Get __init__ method and its annotations
        init = cls.__init__
        if cls._init_variables is None:
            annotations = get_type_hints(init)
        else:
            annotations = cls._init_variables

        # Get ordered variables
        if cls._ordered_attributes:
            ordered_attributes = cls._ordered_attributes
        else:
            ordered_attributes = list(annotations.keys())

        unordered_count = 0

        # Parse docstring
        try:
            docstring = cls.__doc__
            parsed_docstring = parse_docstring(docstring=docstring, annotations=annotations)
        except Exception:
            parsed_docstring = FAILED_DOCSTRING_PARSING
        parsed_attributes = parsed_docstring['attributes']

        # Initialize jsonschema
        _jsonschema = deepcopy(JSONSCHEMA_HEADER)

        required_arguments, default_arguments = inspect_arguments(method=init, merge=False)
        _jsonschema['required'] = required_arguments
        _jsonschema['standalone_in_db'] = cls._standalone_in_db
        _jsonschema['description'] = parsed_docstring['description']
        _jsonschema['python_typing'] = str(cls)

        # Set jsonschema
        for annotation in annotations.items():
            name = annotation[0]
            if name in ordered_attributes:
                order = ordered_attributes.index(name)
            else:
                order = len(ordered_attributes) + unordered_count
                unordered_count += 1
            if name in cls._titled_attributes:
                title = cls._titled_attributes[name]
            else:
                title = None

            if name != 'return':
                editable = name not in cls._non_editable_attributes
                annotation_type = type_from_annotation(annotation[1], cls)
                annotation = (name, annotation_type)
                jss_elt = jsonschema_from_annotation(annotation=annotation, jsonschema_element={}, order=order,
                                                     editable=editable, title=title,
                                                     parsed_attributes=parsed_attributes)
                _jsonschema['properties'].update(jss_elt)
                if name in default_arguments:
                    default = set_default_value(_jsonschema['properties'], name, default_arguments[name])
                    _jsonschema['properties'].update(default)

        _jsonschema['classes'] = [cls.__module__ + '.' + cls.__name__]
        _jsonschema['whitelist_attributes'] = cls._whitelist_attributes
        return _jsonschema

    @property
    def _method_jsonschemas(self):
        """
        Generates dynamic jsonschemas for methods of class.
        """
        jsonschemas = {}
        class_ = self.__class__

        # TOCHECK Backward compatibility. Will need to be changed
        if hasattr(class_, '_dessia_methods'):
            allowed_methods = class_._dessia_methods
        else:
            allowed_methods = class_._allowed_methods

        valid_method_names = [m for m in dir(class_) if not m.startswith('_') and m in allowed_methods]

        for method_name in valid_method_names:
            method = getattr(class_, method_name)

            if not isinstance(method, property):
                required_args, default_args = inspect_arguments(method=method, merge=False)
                annotations = get_type_hints(method)
                if annotations:
                    jsonschemas[method_name] = deepcopy(JSONSCHEMA_HEADER)
                    jsonschemas[method_name]['required'] = []
                    jsonschemas[method_name]['is_method'] = True
                    for i, annotation in enumerate(annotations.items()):
                        # TOCHECK Not actually ordered
                        argname = annotation[0]
                        if argname not in _FORBIDDEN_ARGNAMES:
                            if argname in required_args:
                                jsonschemas[method_name]['required'].append(str(i))
                            jsonschema_element = jsonschema_from_annotation(annotation, {}, i)[argname]

                            jsonschemas[method_name]['properties'][str(i)] = jsonschema_element
                            if argname in default_args:
                                default = set_default_value(jsonschemas[method_name]['properties'],
                                                            str(i),
                                                            default_args[argname])
                                jsonschemas[method_name]['properties'].update(default)
        return jsonschemas

    def method_dict(self, method_name=None, method_jsonschema=None):
        """
        Return a jsonschema of a method arguments.
        """
        if method_name is None and method_jsonschema is None:
            msg = 'No method name nor jsonschema provided'
            raise NotImplementedError(msg)

        if method_name is not None and method_jsonschema is None:
            method_jsonschema = self._method_jsonschemas[method_name]

        dict_ = default_dict(method_jsonschema)
        return dict_

    def dict_to_arguments(self, dict_, method):
        """
        Transform serialized argument of a method to python objects ready to use in method evaluation.
        """
        method_full_name = f'{self.full_classname}.{method}'
        if method_full_name in _fullargsspec_cache:
            args_specs = _fullargsspec_cache[method_full_name]
        else:
            method_object = getattr(self, method)
            args_specs = inspect.getfullargspec(method_object)
            _fullargsspec_cache[method_full_name] = args_specs

        allowed_args = args_specs.args[1:]

        arguments = {}
        for i, arg in enumerate(allowed_args):
            if str(i) in dict_:
                arg_specs = args_specs.annotations[arg]
                value = dict_[str(i)]
                try:
                    deserialized_value = deserialize_argument(arg_specs, value)
                except TypeError as err:
                    msg = 'Error in deserialisation of value: '
                    msg += f'{value} of expected type {arg_specs}'
                    raise TypeError(msg) from err
                arguments[arg] = deserialized_value
        return arguments

    def save_to_file(self, filepath: str, indent: int = 2):
        """
        Save object to a JSON file.

        :param filepath: either a string reprensenting the filepath or a stream
        """
        if not filepath.endswith('.json'):
            filepath += '.json'
            print(f'Changing name to {filepath}')
        with open(filepath, 'w', encoding='utf-8') as file:
            self.save_to_stream(file, indent=indent)

    def save_to_stream(self, stream, indent: int = 2):
        """ Write object to a stream. Default is to_dict, as a text like stream. """
        try:
            dict_ = self.to_dict(use_pointers=True)
        except TypeError:
            dict_ = self.to_dict()

        json.dump(dict_, stream, indent=indent)

    @classmethod
    def load_from_stream(cls, stream):
<<<<<<< HEAD
        """
        Load object from a stream file.

        :param filepath: a stream file
        """
=======
        """ Build object from stream. Should be consistent with save_to_stream method. """
>>>>>>> f90a24a0
        dict_ = json.loads(stream.read().decode('utf-8'))
        return cls.dict_to_object(dict_)

    @classmethod
    def load_from_file(cls, filepath: str):
        """
        Load object from a json file.

        :param filepath: either a string reprensenting the filepath or a stream
        """
        with open(filepath, 'r', encoding='utf-8') as file:
            dict_ = json.load(file)

        return cls.dict_to_object(dict_)

<<<<<<< HEAD
    def check_list(self, level='error'):
        """
        Get a list of check_platform results for all attributes of self.
        """
=======
    def check_list(self, level: str = 'error', check_platform: bool = True):
        """ Return a list of potential info, warning and issues on the instance, that might be user custom. """
>>>>>>> f90a24a0
        check_list = CheckList([])

        if check_platform:
            check_list += self._check_platform(level=level)

        # Type checking: not ready yet
        # class_argspec = inspect.getfullargspec(self.__class__)
        # annotations = inspect.signature(self.__init__).parameters

        # for arg in class_argspec.args:
        #     if arg != 'self':
        #         if arg in annotations:
        #             value = self.__dict__[arg]
        #             # print(annotations[arg], type(annotations[arg]))
        #             print(annotations[arg].annotation)
        #             check_list += type_check(value, annotations[arg].annotation.__class__, level=level)

        return check_list

    def is_valid(self, level='error'):
        """
<<<<<<< HEAD
        Check if DessiaObject is valid considering its requirements.
=======
        Return whether the object of valid 'above' given level. Default is error, but warnings can be forbidden.
>>>>>>> f90a24a0
        """
        return not self.check_list().checks_above_level(level=level)

    def copy(self, deep=True, memo=None):
<<<<<<< HEAD
        """
        Copy a DessiaObject.
        """
=======
        """ Return a shallow or deep copy of the object depending of the value of given 'deep' argument. """
>>>>>>> f90a24a0
        if deep:
            return deepcopy(self, memo=memo)
        return copy(self)

    def __copy__(self):
        """ Generic copy use inits of objects. """
        class_name = self.full_classname
        if class_name in _fullargsspec_cache:
            class_argspec = _fullargsspec_cache[class_name]
        else:
            class_argspec = inspect.getfullargspec(self.__class__)
            _fullargsspec_cache[class_name] = class_argspec

        dict_ = {}
        for arg in class_argspec.args:
            if arg != 'self':
                value = self.__dict__[arg]
                if hasattr(value, '__copy__'):
                    dict_[arg] = value.__copy__()
                else:
                    dict_[arg] = value
        return self.__class__(**dict_)

    def __deepcopy__(self, memo=None):
        """ Generic deep copy use inits of objects. """
        class_name = self.full_classname
        if class_name in _fullargsspec_cache:
            class_argspec = _fullargsspec_cache[class_name]
        else:
            class_argspec = inspect.getfullargspec(self.__class__)
            _fullargsspec_cache[class_name] = class_argspec

        if memo is None:
            memo = {}
        dict_ = {}
        for arg in class_argspec.args:
            if arg != 'self':
                dict_[arg] = deepcopy_value(getattr(self, arg), memo=memo)
        return self.__class__(**dict_)

    def plot_data(self, **kwargs):
        """
<<<<<<< HEAD
        Abstract plot_data method for a DessiaObject.
=======
        Base plot_data method. Overwrite this to display 2D or graphs on plateforme.

        Should return a list of plot_data's objects.
>>>>>>> f90a24a0
        """
        return []

    def plot(self, **kwargs):
        """ Generic plot getting plot_data function to plot. """
        if hasattr(self, 'plot_data'):
            import plot_data
            for data in self.plot_data(**kwargs):
                plot_data.plot_canvas(plot_data_object=data,
                                      canvas_id='canvas',
                                      width=1400, height=900,
                                      debug_mode=False)
        else:
            msg = f"Class '{self.__class__.__name__}' does not implement a plot_data method to define what to plot"
            raise NotImplementedError(msg)

    def mpl_plot(self, **kwargs):
        """ Plot with matplotlib using plot_data function. """
        axs = []
        if hasattr(self, 'plot_data'):
            try:
                plot_datas = self.plot_data(**kwargs)
            except TypeError as error:
                raise TypeError(f'{self.__class__.__name__}.{error}') from error
            for data in plot_datas:
                if hasattr(data, 'mpl_plot'):
                    ax = data.mpl_plot()
                    axs.append(ax)
        else:
            msg = f"Class '{self.__class__.__name__}' does not implement a plot_data method to define what to plot"
            raise NotImplementedError(msg)

        return axs

    @staticmethod
    def display_settings() -> List[DisplaySetting]:
        """ Returns a list of json describing how to call subdisplays. """
        return [DisplaySetting('markdown', 'markdown', 'to_markdown', None),
                DisplaySetting('plot_data', 'plot_data', 'plot_data', None, serialize_data=True)]

    def _display_from_selector(self, selector: str, **kwargs) -> DisplayObject:
        """ Generate the display from the selector. """
        reference_path = kwargs.get('reference_path', '')

        display_setting = self._display_settings_from_selector(selector)
        track = ''
        try:
            data = attrmethod_getter(self, display_setting.method)(**display_setting.arguments)
        except:
            data = None
            track = tb.format_exc()

        if display_setting.serialize_data:
            data = serialize(data)
        return DisplayObject(type_=display_setting.type, data=data, reference_path=reference_path, traceback=track)

    def _display_settings_from_selector(self, selector: str):
        """ Get display settings from given selector. """
        for display_setting in self.display_settings():
            if display_setting.selector == selector:
                return display_setting
        raise ValueError(f"No such selector '{selector}' in display of class '{self.__class__.__name__}'")

    def _displays(self, **kwargs) -> List[JsonSerializable]:
        """ Generate displays of the object to be plot in the DessiA Platform. """
        reference_path = kwargs.get('reference_path', '')

        displays = []
        for display_setting in self.display_settings():
            display_ = self._display_from_selector(display_setting.selector, reference_path=reference_path)
            displays.append(display_.to_dict())
        return displays

    def to_markdown(self) -> str:
        """ Render a markdown of the object output type: string. """
        md_writer = MarkdownWriter(print_limit=25, table_limit=None)
        return templates.dessia_object_markdown_template.substitute(name=self.name,
                                                                    class_=self.__class__.__name__,
                                                                    table=md_writer.object_table(self))

    def performance_analysis(self):
        """ Print time of rendering some commons operations (serialization, hash, displays). """
        print(f'### Performance analysis of object {self} ###')
        data_hash_time = time.time()
        self._data_hash()
        data_hash_time = time.time() - data_hash_time
        print(f'\t- data hash time: {round(data_hash_time, 3)} seconds')

        todict_time = time.time()
        dict_ = self.to_dict()
        todict_time = time.time() - todict_time
        print(f'\t- to_dict time: {round(todict_time, 3)} seconds')

        dto_time = time.time()
        self.dict_to_object(dict_)
        dto_time = time.time() - dto_time
        print(f'\t- dict_to_object time: {round(dto_time, 3)} seconds')

        for display_setting in self.display_settings():
            display_time = time.time()
            self._display_from_selector(display_setting.selector)
            display_time = time.time() - display_time
            print(f'\t- generation of display {display_setting.selector} in: {round(display_time, 6)} seconds')
        print('\n')

    def _check_platform(self, level='error'):
        """ Reproduce lifecycle on platform (serialization, display). Raise an error if something is wrong. """
        checks = []
        try:
            dict_ = self.to_dict(use_pointers=True)
        except TypeError:
            dict_ = self.to_dict()
        json_dict = json.dumps(dict_)
        decoded_json = json.loads(json_dict)
        deserialized_object = self.dict_to_object(decoded_json)
        if not deserialized_object._data_eq(self):
            print('data diff: ', self._data_diff(deserialized_object))
            # raise dessia_common.errors.DeserializationError('Object is not equal to itself'
            #                                                 ' after serialization/deserialization')
            checks.append(FailedCheck('Object is not equal to itself after serialization/deserialization'))
        copied_object = self.copy()
        if not copied_object._data_eq(self):
            try:
                print('data diff: ', self._data_diff(copied_object))
            except:
                pass
            checks.append(FailedCheck('Object is not equal to itself after serialization/deserialization'))
            # raise dessia_common.errors.CopyError('Object is not equal to itself after copy')

        valid, hint = is_bson_valid(stringify_dict_keys(dict_))
        if not valid:
            # raise ValueError(hint)
            checks.append(FailedCheck(f'Object is not bson valid {hint}'))

        json.dumps(self._displays())
        json.dumps(self._method_jsonschemas)

        return CheckList(checks)

    def to_xlsx(self, filepath: str):
        """
        Exports the object to an XLSX file given by the filepath.
        """
        if not filepath.endswith('.xlsx'):
            filepath += '.xlsx'
            print(f'Changing name to {filepath}')

        with open(filepath, 'wb') as file:
            self.to_xlsx_stream(file)

    def to_xlsx_stream(self, stream):
        """
        Exports the object to an XLSX to a given stream.
        """
        writer = XLSXWriter(self)
        writer.save_to_stream(stream)

    def _export_formats(self) -> List[ExportFormat]:
        formats = [ExportFormat(selector="json", extension="json", method_name="save_to_stream", text=True),
                   ExportFormat(selector="xlsx", extension="xlsx", method_name="to_xlsx_stream", text=False)]
        return formats

    def save_export_to_file(self, selector, filepath):
        """
        Export DessiaObject into specified formats.
        """
        for export_format in self._export_formats():
            if export_format.selector == selector:
                if not filepath.endswith(f".{export_format.extension}"):
                    filepath += f".{export_format.extension}"
                    print(f'Renaming filepath to {filepath}')
                if export_format.text:
                    with open(filepath, mode="w", encoding="utf-8") as stream:
                        getattr(self, export_format.method_name)(stream, **export_format.args)
                else:
                    with open(filepath, mode="wb") as stream:
                        getattr(self, export_format.method_name)(stream, **export_format.args)
                return filepath
        raise ValueError(f'Export selector not found: {selector}')

    def to_vector(self):
        """
        Get all values of specified attributes into a list of values (vector).
        """
        vectored_objects = []
        for feature in self.vector_features():
            vectored_objects.append(getattr(self, feature.lower()))
            if not hasattr(self, feature.lower()):
                raise NotImplementedError(f"{feature} is not an attribute for {self.__class__.__name__} objects. " +
                                          f"<to_vector> method must be customized in {self.__class__.__name__} to " +
                                          "handle computed values that are not class or instance attributes.")
        return vectored_objects

    @classmethod
    def vector_features(cls):
        """
        Get the list of attributes specified in _vector_features class attribute (in order to build a Dataset).
        """
        if cls._vector_features is None:
            return list(set(get_attribute_names(cls)).difference(get_attribute_names(DessiaObject)))
        return cls._vector_features


class PhysicalObject(DessiaObject):
    """Represent an object with CAD capabilities."""

    @staticmethod
    def display_settings():
        """Returns a list of json describing how to call subdisplays."""
        display_settings = DessiaObject.display_settings()
        display_settings.append(DisplaySetting(selector='cad', type_='babylon_data',
                                               method='volmdlr_volume_model().babylon_data', serialize_data=True))
        return display_settings

    def volmdlr_primitives(self):
        """Return a list of volmdlr primitives to build up volume model."""
        return []

    def volmdlr_volume_model(self, **kwargs):
        """Gives the volmdlr VolumeModel."""
        import volmdlr as vm  # !!! Avoid circular imports, is this OK ?
        return vm.core.VolumeModel(self.volmdlr_primitives(**kwargs))

    def to_step(self, filepath: str):
        """
        Exports the CAD of the object to step. Works if the class define a custom volmdlr model.

        :param filepath: a str representing a filepath
        """
        return self.volmdlr_volume_model().to_step(filepath=filepath)

    def to_step_stream(self, stream):
        """
        Exports the CAD of the object to a stream in the STEP format. Works if the class define a custom volmdlr model.
        """
        return self.volmdlr_volume_model().to_step_stream(stream=stream)

    def to_html_stream(self, stream: dcf.StringFile):
        """Exports the CAD of the object to a stream in the html format."""
        model = self.volmdlr_volume_model()
        babylon_data = model.babylon_data()
        script = model.babylonjs_script(babylon_data)
        stream.write(script)

        return stream

    def to_stl_stream(self, stream):
        """
        Exports the CAD of the object to STL to a given stream.
        """
        return self.volmdlr_volume_model().to_stl_stream(stream=stream)

    def to_stl(self, filepath):
        """
        Exports the CAD of the object to STL. Works if the class define a custom volmdlr model.

        :param filepath: a str representing a filepath
        """
        return self.volmdlr_volume_model().to_stl(filepath=filepath)

    # def _displays(self, **kwargs):
    #     """
    #     Compute the list of displays
    #     """
    #     return DessiaObject._displays(self, **kwargs)

    def babylonjs(self, use_cdn=True, debug=False, **kwargs):
        """Show the 3D volmdlr of an object by calling volmdlr_volume_model method and plot in in browser."""
        self.volmdlr_volume_model(**kwargs).babylonjs(use_cdn=use_cdn, debug=debug)

    def save_babylonjs_to_file(self, filename: str = None, use_cdn: bool = True, debug: bool = False, **kwargs):
        """
        Saves the 3D volmdlr of an object in a file.

        :param filename: The file's name. Default value is None
        :type filename: str, optional
        :param use_cdn: Activates the use of a content delivery network.
            Default value is True
        :type use_cdn: bool, optional
        :param debug: Activates the debug mode. Default value is False
        :type debug: bool, optional
        """
        self.volmdlr_volume_model(**kwargs).save_babylonjs_to_file(filename=filename, use_cdn=use_cdn, debug=debug)

    def _export_formats(self) -> List[ExportFormat]:
        formats = DessiaObject._export_formats(self)
        formats3d = [ExportFormat(selector="step", extension="step", method_name="to_step_stream", text=True),
                     ExportFormat(selector="stl", extension="stl", method_name="to_stl_stream", text=False),
                     ExportFormat(selector="html", extension="html", method_name="to_html_stream", text=True)]
        formats.extend(formats3d)
        return formats


class MovingObject(PhysicalObject):
    """ A 3D object which display can move down a path from according to defined steps. """

    def volmdlr_primitives_step_frames(self):
        """ Return a list of volmdlr primitives to build up volume model. """
        raise NotImplementedError('Object inheriting MovingObject should implement volmdlr_primitives_step_frames')

    def volmdlr_volume_model(self, **kwargs):
        """ Volume model of Moving Object. """
        import volmdlr as vm  # !!! Avoid circular imports, is this OK ?
        return vm.core.MovingVolumeModel(self.volmdlr_primitives(**kwargs),
                                         self.volmdlr_primitives_step_frames(**kwargs))


class Parameter(DessiaObject):
    """ A value from a Parameter Set. """

    def __init__(self, lower_bound, upper_bound, periodicity=None, name=''):
        DessiaObject.__init__(self, name=name)
        self.lower_bound = lower_bound
        self.upper_bound = upper_bound
        self.periodicity = periodicity

    def random_value(self):
        """ Sample a value within the bounds. """
        return random.uniform(self.lower_bound, self.upper_bound)

    def are_values_equal(self, value1, value2, tol=1e-2):
        """ Check equality according to given tolerance. """
        if self.periodicity is not None:
            value1 = value1 % self.periodicity
            value2 = value2 % self.periodicity

        return math.isclose(value1, value2, abs_tol=tol)

    def normalize(self, value):
        """ Translate the value to a [0, 1] interval where 0 are the lower and upper bounds. """
        normalized_value = (value - self.lower_bound) / (self.upper_bound - self.lower_bound)
        return normalized_value

    def original_value(self, normalized_value):
        """ Unnormalize value to its original value. """
        value = normalized_value * (self.upper_bound - self.lower_bound) + self.lower_bound
        return value

    def optimizer_bounds(self):
        """ Compute optimize bounds. """
        if self.periodicity is not None:
            return self.lower_bound - 0.5 * self.periodicity, self.upper_bound + 0.5 * self.periodicity
        return None


class ParameterSet(DessiaObject):
    """ Object that can provide utils features around values Dataset. """

    def __init__(self, values, name=''):
        self.values = values

        DessiaObject.__init__(self, name=name)

    @property
    def parameters(self):
        """ Compute parameters from ParameterSet values. """
        parameters = [Parameter(min(v), max(v), name=k) for k, v in self.values.items()]
        return parameters

    @property
    def means(self):
        """ Compute means on all parameters defined in Set. """
        means = {k: sum(v) / len(v) for k, v in self.values.items()}
        return means


class DessiaFilter(DessiaObject):
    """
    Base class for filters working on lists of DessiaObjects (List[DessiaObject]).

    :param attribute:
        Name of attribute on which to filter
    :type attribute: str

    :param comparison_operator:
        Comparison operator
    :type comparison_operator: str

    :param bound:
        The bound value to compare `'attribute'` of DessiaObjects of a list with `'comparison_operator'`
    :type bound: float

    :param name:
        Name of filter
    :type name: `str`, `optional`, defaults to `''`

    :Comparison operators:
        * greater than: >=, gte, ge
        * greater: >, gt
        * lower than: <=, lte, le
        * lower: <, lt
        * equal: ==, eq
        * different: !=, ne
    """
    _REAL_OPERATORS = {'>': operator.gt, '<': operator.lt, '>=': operator.ge, '<=': operator.le, '==': operator.eq,
                       '!=': operator.ne, 'gt': operator.gt, 'lt': operator.lt, 'ge': operator.ge, 'le': operator.le,
                       'eq': operator.eq, 'ne': operator.ne, 'gte': operator.ge, 'lte': operator.le}

    def __init__(self, attribute: str, comparison_operator: str, bound: float, name: str = ''):
        self.attribute = attribute
        self.comparison_operator = comparison_operator
        self.bound = bound
        DessiaObject.__init__(self, name=name)

    def __str__(self, offset_attr: int = 10, offset_boun: int = 0):
        offset_oper = 0
        if offset_boun == 0:
            offset_boun = len(str(self.bound)) + 2
        string_operator = {'>': '>', '<': '<', '>=': '>=', '<=': '<=', '==': '==', '!=': '!=', 'gt': '>', 'lt': '<',
                           'ge': '>=', 'le': '<=', 'eq': '==', 'ne': '!=', 'gte': '>=', 'lte': '<='}
        printed_operator = string_operator[self.comparison_operator]
        return (self.attribute + " " * (offset_attr - len(self.attribute)) +
                printed_operator + " " * (offset_oper - len(printed_operator)) +
                " " * (offset_boun - len(str(self.bound))) + str(self.bound))

    def __hash__(self):
        hash_ = len(self.attribute)
        hash_ += hash(self.comparison_operator)
        hash_ += hash(self.bound)
        return int(hash_)

    def __eq__(self, other: 'DessiaFilter'):
        same_attr = self.attribute == other.attribute
        same_op = self.comparison_operator == other.comparison_operator
        same_bound = self.bound == other.bound
        return same_attr and same_op and same_bound

    def _comparison_operator(self):
        return self._REAL_OPERATORS[self.comparison_operator]

    def _to_lambda(self):
        return lambda x: (self._comparison_operator()(get_in_object_from_path(value, f'#/{self.attribute}'), self.bound)
                          for value in x)

    def get_booleans_index(self, values: List[DessiaObject]):
        """
        Get the boolean indexing of a filtered list.

        :param values:
            List of DessiaObjects to filter
        :type values: List[DessiaObject]

        :return: `list of length `len(values)` where elements are `True` if kept by the filter, otherwise `False`.
        :rtype: List[bool]

        :Examples:
        >>> from dessia_common.core import DessiaFilter
        >>> from dessia_common.models import all_cars_no_feat
        >>> values = all_cars_no_feat[:5]
        >>> filter_ = DessiaFilter('weight', '<=', 3500.)
        >>> filter_.get_booleans_index(values)
        [False, False, True, True, True]
        """
        return list(self._to_lambda()(values))

    @staticmethod
    def booleanlist_to_indexlist(booleans_list: List[int]):  # TODO: Should it exist ?
        """
        Transform a boolean list to an index list.

        :param booleans_list:
            list of length `len(values)` where elements are `True` if kept, otherwise `False`.
        :type booleans_list: List[int]

        :return: list of kept indexes
        :rtype: List[int]

        :Examples:
        >>> from dessia_common.core import DessiaFilter
        >>> from dessia_common.models import all_cars_no_feat
        >>> values = all_cars_no_feat[:5]
        >>> filter_ = DessiaFilter('weight', '<=', 3500.)
        >>> booleans_list = filter_.get_booleans_index(values)
        [False, False, True, True, True]
        >>> DessiaFilter.booleanlist_to_indexlist(booleans_list)
        [2, 3, 4]
        """
        return list(itertools.compress(range(len(booleans_list)), booleans_list))

    @staticmethod
    def apply(values: List[DessiaObject], booleans_list: List[List[bool]]):
        """
        Apply a Dessia Filter on a list of DessiaObjects.

        :param values:
            List of DessiaObjects to filter
        :type values: List[DessiaObject]

        :param booleans_list:
            list of length `len(values)` where elements are `True` if kept, otherwise `False`.
        :type booleans_list: List[List[bool]]

        :return: List of filtered values
        :rtype: List[DessiaObject]

        :Examples:
        >>> from dessia_common.core import DessiaFilter
        >>> from dessia_common.models import all_cars_no_feat
        >>> values = all_cars_no_feat[:5]
        >>> filter_ = DessiaFilter('weight', '<=', 3500.)
        >>> booleans_list = filter_.get_booleans_index(values)
        [False, False, True, True, True]
        >>> for car in DessiaFilter.apply(values, booleans_list): print(car.weight)
        3436.0, 3433.0, 3449.0
        """
        return list(itertools.compress(values, booleans_list))


class FiltersList(DessiaObject):
    """
    Combine several filters stored as a list of DessiaFilters with a logical operator.

    :param filters:
        List of DessiaFilters to combine
    :type filters: List[DessiaFilter]

    :param logical_operator:
        Logical operator to combine filters
    :type logical_operator: str

    :param name:
        Name of FiltersList
    :type name: `str`, `optional`, defaults to `''`

    :Logical operators: `'and'`, `'or'`, `'xor'`
    """
    _standalone_in_db = True

    def __init__(self, filters: List[DessiaFilter], logical_operator: str = 'and', name: str = ''):
        self.filters = filters
        self.logical_operator = logical_operator
        DessiaObject.__init__(self, name=name)

    def __len__(self):
        return len(self.filters)

    def __str__(self):
        print_lim = 15
        len_attr = max(map(len, [filter_.attribute for filter_ in self.filters]))
        len_numb = max(map(len, [str(filter_.bound) for filter_ in self.filters]))
        prefix = f"{self.__class__.__name__} {self.name if self.name != '' else hex(id(self))}: "
        prefix += f"{len(self)} filters combined with '" + self.logical_operator + "' operator :\n"
        string = ""
        for filter_ in self.filters[:print_lim]:
            string += " " * 3 + "- "
            string += filter_.__str__(len_attr + 2, len_numb + 2)
            string += "\n"
        return prefix + string

    @classmethod
    def from_filters_list(cls, filters: List[DessiaFilter], logical_operator: str = 'and', name: str = ''):
        """
        Compute a FilersList from a pre-built list of DessiaFilter.

        :param filters:
            List of DessiaFilters to combine
        :type filters: List[DessiaFilter]

        :param logical_operator:
            Logical operator to combine filters (`'and'`, `'or'` or `'xor'`)
        :type logical_operator: `str`, `optional`, defaults to `'and'`

        :param name:
            Name of FiltersList
        :type name: `str`, `optional`, defaults to `''`

        :return: A new instantiated list of DessiaFilter
        :rtype: FiltersList

        :Examples:
        >>> from dessia_common.core import DessiaFilter, FiltersList
        >>> filters = [DessiaFilter('weight', '<=', 3500.), DessiaFilter('mpg', '<=', 40.)]
        >>> filters_list = FiltersList(filters, logical_operator="or", name="example")
        >>> print(filters_list)
        FiltersList example: 2 filters combined with 'or' operator :
           - weight  <=  3500.0
           - mpg     <=    40.0
        """
        return cls(filters=filters, logical_operator=logical_operator, name=name)

    @staticmethod
    def combine_booleans_lists(booleans_lists: List[List[bool]], logical_operator: str = "and"):
        """
        Combine a list of `n` booleans indexes with the logical operator into a simple booleans index.

        :param booleans_lists:
            List of `n` booleans indexes
        :type booleans_lists: List[List[bool]]

        :param logical_operator:
            Logical operator to combine filters (`'or'`, `'and'` or `'xor'`)
        :type logical_operator: `str`, `optional`, defaults to 'and'

        :raises NotImplementedError: If logical_operator is not one of `'and'`, `'or'`, `'xor'`, raises an error

        :return: Booleans index of the filtered data
        :rtype: List[bool]

        :Examples:
        >>> from dessia_common.core import FiltersList
        >>> booleans_lists = [[True, True, False, False], [False, True, True, False]]
        >>> FiltersList.combine_booleans_lists(booleans_lists, logical_operator="xor")
        [True, False, True, False]
        """
        if logical_operator == 'and':
            return [all(booleans_tuple) for booleans_tuple in zip(*booleans_lists)]
        if logical_operator == 'or':
            return [any(booleans_tuple) for booleans_tuple in zip(*booleans_lists)]
        if logical_operator == 'xor':
            return [True if sum(booleans_tuple) == 1 else False for booleans_tuple in zip(*booleans_lists)]
        raise NotImplementedError(f"'{logical_operator}' str for 'logical_operator' attribute is not a use case")

    def get_booleans_index(self, dobjects_list: List[DessiaObject]):
        """
        Compute all the filters of `self.filters` on `dobjects_list` and returns a booleans index of `dobjects_list`.

        :param dobject_list: List of data to filter
        :type dobject_list: List[DessiaObject]

        :return: A `booleans index` of `dobjects_list` of the list of data to filter (`dobjects_list`)
        :rtype: List[bool]

        :Examples:
        >>> from dessia_common.core import FiltersList
        >>> from dessia_common.models import all_cars_no_feat
        >>> dobjects_list = all_cars_no_feat[:5]
        >>> filters = [DessiaFilter('weight', '<=', 4000.), DessiaFilter('mpg', '>=', 30.)]
        >>> filters_list = FiltersList(filters, logical_operator="xor", name="example")
        >>> filters_list.get_booleans_index(dobjects_list)
        [True, True, True, True, True]
        """
        booleans_index = []
        for filter_ in self.filters:
            booleans_index.append(filter_.get_booleans_index(dobjects_list))
        return self.__class__.combine_booleans_lists(booleans_index, self.logical_operator)

    def apply(self, dobjects_list: List[DessiaObject]):
        """
        Apply a FiltersList on a list of DessiaObjects.

        :param dobjects_list:
            List of DessiaObjects to filter
        :type dobjects_list: List[DessiaObject]

        :return:
            List of filtered values
        :rtype: List[DessiaObject]

        :Examples:
        >>> from dessia_common.core import FiltersList
        >>> from dessia_common.datatools.dataset import Dataset
        >>> from dessia_common.models import all_cars_wi_feat
        >>> filters = [DessiaFilter('weight', '<=', 1650.), DessiaFilter('mpg', '>=', 45.)]
        >>> filters_list = FiltersList(filters, logical_operator="xor", name="example")
        >>> filtered_cars = filters_list.apply(all_cars_wi_feat)
        >>> print(Dataset(filtered_cars, name="example"))
        Dataset example: 3 samples, 5 features
        |         Mpg         |    Displacement    |     Horsepower     |       Weight       |    Acceleration    |
        -----------------------------------------------------------------------------------------------------------
        |               35.0  |             0.072  |              69.0  |            1613.0  |              18.0  |
        |               31.0  |             0.076  |              52.0  |            1649.0  |              16.5  |
        |               46.6  |             0.086  |              65.0  |            2110.0  |              17.9  |
        """
        booleans_index = self.get_booleans_index(dobjects_list)
        return DessiaFilter.apply(dobjects_list, booleans_index)


def dict_merge(old_dct, merge_dct, add_keys=True, extend_lists=True):
    """
    Recursive dict merge.

    Inspired by :meth:``dict.update()``, instead of updating only top-level keys, dict_merge recurses down into dicts
    nested to an arbitrary depth, updating keys. The ``merge_dct`` is merged into ``dct``.

    This version will return a copy of the dictionary and leave the original
    arguments untouched.

    The optional argument ``add_keys``, determines whether keys which are
    present in ``merge_dct`` but not ``dct`` should be included in the
    new dict.

    :param old_dct: Onto which the merge is executed
    :type old_dct: Dict
    :param merge_dct: Dct merged into dct
    :type merge_dct: Dict
    :param add_keys: Whether to add new keys. Default value is True
    :type add_keys: bool, optional
    :param extend_lists: Whether to extend lists if keys are updated and
        value is a list. Default value is True
    :type extend_lists: bool, optional
    :return: Updated dict
    :rtype: Dict
    """
    dct = deepcopy(old_dct)
    if not add_keys:
        merge_dct = {k: merge_dct[k] for k in set(dct).intersection(set(merge_dct))}

    for key, value in merge_dct.items():
        if isinstance(dct.get(key), dict) and isinstance(value, collections.abc.Mapping):
            dct[key] = dict_merge(dct[key], merge_dct[key], add_keys=add_keys, extend_lists=extend_lists)
        elif isinstance(dct.get(key), list) and extend_lists:
            dct[key].extend(value)
        else:
            dct[key] = value

    return dct


def stringify_dict_keys(obj):
    """ Stringify dict keys. """
    if isinstance(obj, (list, tuple)):
        new_obj = []
        for elt in obj:
            new_obj.append(stringify_dict_keys(elt))

    elif isinstance(obj, dict):
        new_obj = {}
        for key, value in obj.items():
            new_obj[str(key)] = stringify_dict_keys(value)
    else:
        return obj
    return new_obj


def getdeepattr(obj, attr):
    """ Get deep attribute of object. """
    return reduce(getattr, [obj] + attr.split('.'))


def enhanced_deep_attr(obj, sequence):
    """
    Deprecated. Use get_in_from_path from dessia_common.breakdown.py instead.

    Get deep attribute where Objects, Dicts and Lists can be found in recursion.

    :param obj: Parent object in which recursively find attribute represented by sequence
    :param sequence: List of strings and integers that represents path to deep attribute.

    :return: Value of deep attribute
    """
    warnings.warn("enhanced_deep_attr is deprecated. Use get_in_from_path from dessia_common.breakdown.py instead")
    if isinstance(sequence, str):
        path = f"#/{sequence}"
    else:
        path = f"#/{'/'.join(sequence)}"
    return get_in_object_from_path(object_=obj, path=path)

    # # Sequence is a string and not a sequence of deep attributes
    # if '/' in sequence:
    #     # Is deep attribute reference
    #     sequence = sequence.split('/')
    #     return enhanced_deep_attr(obj=obj, sequence=sequence)
    # # Is direct attribute
    # return enhanced_get_attr(obj=obj, attr=sequence)
    #
    # # Get direct attribute
    # subobj = enhanced_get_attr(obj=obj, attr=sequence[0])
    # if len(sequence) > 1:
    #     # Recursively get deep attributes
    #     subobj = enhanced_deep_attr(obj=subobj, sequence=sequence[1:])
    # return subobj


def enhanced_get_attr(obj, attr):
    """
    Safely get attribute in obj. Obj can be of Object, Dict, or List type.

    :param obj: Parent object in which find given attribute
    :param attr: String or integer that represents name or index of attribute
    :return: Value of attribute
    """
    try:
        return getattr(obj, attr)
    except (TypeError, AttributeError):
        classname = obj.__class__.__name__
        track = tb.format_exc()
        try:
            return obj[attr]
        except KeyError:
            try:
                attr = literal_eval(attr)
                return obj[attr]
            except KeyError:
                track += tb.format_exc()
                msg = f"'{classname}' object has no attribute '{attr}'."
        except TypeError:
            track += tb.format_exc()
            msg = f"Object of type '{classname}' is not subscriptable. Failed to deeply get '{attr}' from it"
    raise dessia_common.errors.DeepAttributeError(message=msg, traceback_=track)


def concatenate_attributes(prefix, suffix, type_: str = 'str'):
    """ Concatenate sequence of attributes to a string. """
    wrong_prefix_format = "Attribute prefix is wrongly formatted. Is of type {}. Should be str or list."
    if type_ == 'str':
        if isinstance(prefix, str):
            return prefix + '/' + str(suffix)
        if is_sequence(prefix):
            return sequence_to_deepattr(prefix) + '/' + str(suffix)
        raise TypeError(wrong_prefix_format.format(type(prefix)))

    if type_ == 'sequence':
        if isinstance(prefix, str):
            return [prefix, suffix]
        if is_sequence(prefix):
            return prefix + [suffix]
        raise TypeError(wrong_prefix_format.format(type(prefix)))
    raise ValueError(f"Type {type_} for concatenation is not supported. Should be 'str' or 'sequence'")


def sequence_to_deepattr(sequence):
    """ Convert a list to the corresponding string pointing to deep_attribute. """
    healed_sequence = [str(attr) if isinstance(attr, int) else attr for attr in sequence]
    return '/'.join(healed_sequence)


def type_from_annotation(type_, module):
    """ Clean up a proposed type if there are stringified. """
    if isinstance(type_, str):
        # Evaluating types
        type_ = TYPES_FROM_STRING.get(type_, default=getattr(import_module(module), type_))
    return type_


def prettyname(namestr):
    """ Create a pretty name from as str. """
    warnings.warn("prettyname function has been moved to 'helpers' module. Use it instead", DeprecationWarning)
    return dch.prettyname(namestr)


def inspect_arguments(method, merge=False):
    """ Get method arguments and default arguments as sequences while removing forbidden ones (self, cls...)."""
    # Find default value and required arguments of class construction
    method_full_name = f'{method.__module__}.{method.__qualname__}'
    if method_full_name in _fullargsspec_cache:
        argspecs = _fullargsspec_cache[method_full_name]
    else:
        argspecs = inspect.getfullargspec(method)
        _fullargsspec_cache[method_full_name] = argspecs

    nargs, ndefault_args = split_argspecs(argspecs)

    default_arguments = {}
    arguments = []
    for iargument, argument in enumerate(argspecs.args[1:]):
        if argument not in _FORBIDDEN_ARGNAMES:
            if iargument >= nargs - ndefault_args:
                default_value = argspecs.defaults[ndefault_args - nargs + iargument]
                if merge:
                    arguments.append((argument, default_value))
                else:
                    default_arguments[argument] = default_value
            else:
                arguments.append(argument)
    return arguments, default_arguments


def split_argspecs(argspecs) -> Tuple[int, int]:
    """ Get number of regular arguments as well as arguments with default values. """
    nargs = len(argspecs.args) - 1

    if argspecs.defaults is not None:
        ndefault_args = len(argspecs.defaults)
    else:
        ndefault_args = 0
    return nargs, ndefault_args


def get_attribute_names(object_class):
    """
    Get all attributes of a class which are present in __init__ method or numeric attributes and not in parent class.
    """
    attributes = [attribute[0] for attribute in inspect.getmembers(object_class, lambda x: not inspect.isroutine(x))
                  if not attribute[0].startswith('__')
                  and not attribute[0].endswith('__')
                  and isinstance(attribute[1], (float, int, complex, bool))]
    subclass_attributes = {name: param for name, param in inspect.signature(object_class.__init__).parameters.items()
                           if type in inspect.getmro(param.annotation.__class__)}
    subclass_numeric_attributes = [name for name, param in subclass_attributes.items()
                                   if any(item in inspect.getmro(param.annotation)
                                          for item in [float, int, bool, complex])]
    attributes += [attribute for attribute in subclass_numeric_attributes
                   if attribute not in _FORBIDDEN_ARGNAMES]
    return attributes<|MERGE_RESOLUTION|>--- conflicted
+++ resolved
@@ -401,15 +401,7 @@
 
     @classmethod
     def load_from_stream(cls, stream):
-<<<<<<< HEAD
-        """
-        Load object from a stream file.
-
-        :param filepath: a stream file
-        """
-=======
         """ Build object from stream. Should be consistent with save_to_stream method. """
->>>>>>> f90a24a0
         dict_ = json.loads(stream.read().decode('utf-8'))
         return cls.dict_to_object(dict_)
 
@@ -425,15 +417,8 @@
 
         return cls.dict_to_object(dict_)
 
-<<<<<<< HEAD
-    def check_list(self, level='error'):
-        """
-        Get a list of check_platform results for all attributes of self.
-        """
-=======
     def check_list(self, level: str = 'error', check_platform: bool = True):
         """ Return a list of potential info, warning and issues on the instance, that might be user custom. """
->>>>>>> f90a24a0
         check_list = CheckList([])
 
         if check_platform:
@@ -455,22 +440,12 @@
 
     def is_valid(self, level='error'):
         """
-<<<<<<< HEAD
-        Check if DessiaObject is valid considering its requirements.
-=======
         Return whether the object of valid 'above' given level. Default is error, but warnings can be forbidden.
->>>>>>> f90a24a0
         """
         return not self.check_list().checks_above_level(level=level)
 
     def copy(self, deep=True, memo=None):
-<<<<<<< HEAD
-        """
-        Copy a DessiaObject.
-        """
-=======
         """ Return a shallow or deep copy of the object depending of the value of given 'deep' argument. """
->>>>>>> f90a24a0
         if deep:
             return deepcopy(self, memo=memo)
         return copy(self)
@@ -513,13 +488,9 @@
 
     def plot_data(self, **kwargs):
         """
-<<<<<<< HEAD
-        Abstract plot_data method for a DessiaObject.
-=======
         Base plot_data method. Overwrite this to display 2D or graphs on plateforme.
 
         Should return a list of plot_data's objects.
->>>>>>> f90a24a0
         """
         return []
 
