#!/usr/bin/env python3
# -*- coding: utf-8 -*-
""" Module to handle serialization for engineering objects. """

import time
import warnings
import operator
import math
import random
import itertools
import zipfile

from functools import reduce
from copy import deepcopy, copy
import inspect
import json

from typing import List, Tuple, get_type_hints
import traceback as tb

from importlib import import_module
from ast import literal_eval

import dessia_common.errors
from dessia_common.utils.diff import data_eq, diff, choose_hash
from dessia_common.utils.types import is_sequence, is_bson_valid
from dessia_common.utils.copy import deepcopy_value
from dessia_common.utils.jsonschema import default_dict, jsonschema_from_annotation, JSONSCHEMA_HEADER, \
    set_default_value
import dessia_common.schemas.core as dcs
from dessia_common.serialization import SerializableObject, deserialize_argument, serialize
from dessia_common.exports import XLSXWriter, MarkdownWriter, ExportFormat
from dessia_common.typings import JsonSerializable
from dessia_common import templates
import dessia_common.checks as dcc
from dessia_common.displays import DisplayObject, DisplaySetting
from dessia_common.breakdown import attrmethod_getter, get_in_object_from_path
import dessia_common.utils.helpers as dch
import dessia_common.files as dcf
from dessia_common.document_generator import DocxWriter, Paragraph, Header, Section



def __getattr__(name):
    if name == "_FORBIDDEN_ARGNAMES":
        warnings.warn("Attribute '_FORBIDDEN_ARGNAMES' is deprecated. Use schemas.RESERVED_ARGNAMES instead",
                      DeprecationWarning)
        return dcs.RESERVED_ARGNAMES
    raise AttributeError(f"module '{__name__}' has no attribute '{name}'")


_fullargsspec_cache = {}


class DessiaObject(SerializableObject):
    """
    Base class for Dessia's platform compatible objects.

    Gathers generic methods and attributes

    :cvar bool _standalone_in_db: Indicates whether class objects should be independent in database or not.
        If False, object will only exist inside its parent.

    :cvar bool _eq_is_data_eq:
        Indicates which type of equality check is used: strict equality or equality based on data.
        If False, Python's object __eq__ method is used (strict), else, user custom data_eq is used (data)

    :cvar List[str] _non_serializable_attributes:
        [Advanced] List of instance attributes that should not be part of serialization with to_dict method.
        These will not be displayed in platform object tree, for instance.

    :cvar List[str] _non_data_eq_attributes:
        [Advanced] List of instance attributes that should not be part of equality check with data__eq__ method
        (if _eq_is_data_eq is True).

    :cvar List[str] _non_data_hash_attributes:
        [Advanced] List of instance attributes that should not be part of hash computation with data__hash__ method
        (if _eq_is_data_eq is True).

    :cvar List[str] _ordered_attributes: Documentation not available yet.

    :cvar List[str] _titled_attributes: Documentation not available yet.

    :cvar List[str] _init_variables: Documentation not available yet.

    :cvar List[str] _export_formats:
        List of all available export formats. Class must define a export_[format] for each format in _export_formats

    :cvar List[str] _allowed_methods: List of all methods that are runnable from platform.

    :cvar List[str] _whitelist_attributes: Documentation not available yet.
    :cvar List[str] _whitelist_attributes: List[str]

    :ivar str name: Name of object.
    :ivar Any kwargs: Additional user metadata
    """

    _non_editable_attributes = []
    _non_data_eq_attributes = ['name']
    _non_data_hash_attributes = ['name']
    _ordered_attributes = []
    _titled_attributes = []
    _eq_is_data_eq = True
    _vector_features = None

    _init_variables = None
    _allowed_methods = []
    _whitelist_attributes = []

    def __init__(self, name: str = '', **kwargs):
        self.name = name
        if kwargs:
            warnings.warn(('Providing attributes to DessiaObject __init__ to be stored in self is deprecated\n'
                           + 'Please store your attributes by yourself in your init'),
                          DeprecationWarning)

        # The code below has shown to be inefficient and should be remove in future version (0.16?)
        for property_name, property_value in kwargs.items():
            setattr(self, property_name, property_value)

    def base_dict(self):
        """ Base dict of the object, with just its name. """
        dict_ = SerializableObject.base_dict(self)
        dict_['name'] = self.name
        return dict_

    def __hash__(self):
        """ Compute a int from object. """
        if self._eq_is_data_eq:
            return self._data_hash()
        return object.__hash__(self)

    def __eq__(self, other_object):
        """
        Generic equality of two objects.

        Behavior can be controlled by class attribute _eq_is_data_eq to tell if we must use python equality (based on
        memory addresses) (_eq_is_data_eq = False) or a data equality (True).
        """
        if hash(self) != hash(other_object):
            return False
        if self._eq_is_data_eq:
            if self.__class__.__name__ != other_object.__class__.__name__:
                return False
            return self._data_eq(other_object)
        return object.__eq__(self, other_object)

    def _data_eq_dict(self):
        """ Returns a dict of what to look at for data eq. Keys in non data eq attributes are removed. """
        return {k: v for k, v in self._serializable_dict().items()
                if k not in self._non_data_eq_attributes + ['package_version', 'name']}

    def _data_eq(self, other_object) -> bool:
        """ Returns if the object is equal to the other object in the sense of data contained in the objects. """
        return data_eq(self, other_object)

    def _data_hash(self):
        """ Generic computation of hash based on data. """
        forbidden_keys = (self._non_data_eq_attributes + self._non_data_hash_attributes + ['package_version', 'name'])
        hash_ = sum(choose_hash(v) for k, v in self._serializable_dict().items() if k not in forbidden_keys)
        return int(hash_ % 1e5)

    def _data_diff(self, other_object):
        """
        Make a diff between two objects.

        returns: different values, missing keys in other object
        """
        return diff(self, other_object)

    def _get_from_path(self, path: str):
        """ Get object's deep attribute from given path. """
        return get_in_object_from_path(self, path)

    @classmethod
    def base_jsonschema(cls):
        """ Return jsonschema header and base schema. """
        warnings.warn("base_jsonschema method is deprecated and will be removed in a future version",
                      DeprecationWarning)
        schema = deepcopy(dcs.SCHEMA_HEADER)
        schema['properties']['name'] = {"type": 'string', "title": "Object Name", "description": "Object name",
                                        "editable": True, "default_value": "Object Name"}
        return schema

    @classmethod
    def schema(cls):
        """ Schema of class: transfer python data structure to web standard. """
        if hasattr(cls, '_jsonschema'):
            warnings.warn("Jsonschema is fully deprecated and you may want to use the new generic schema feature."
                          "Please consider so", DeprecationWarning)
            return cls._jsonschema
        schema = dcs.ClassSchema(cls)
        return schema

    @classmethod
    def jsonschema(cls):
        """ Jsonschema of class: transfer python data structure to web standard. """
        warnings.warn("base_jsonschema method is deprecated. Use schema instead", DeprecationWarning)
        if hasattr(cls, '_jsonschema'):
            _jsonschema = cls._jsonschema
            return _jsonschema

        # Get __init__ method and its annotations
        init = cls.__init__
        if cls._init_variables is None:
            annotations = get_type_hints(init)
        else:
            annotations = cls._init_variables

        # Get ordered variables
        if cls._ordered_attributes:
            ordered_attributes = cls._ordered_attributes
        else:
            ordered_attributes = list(annotations.keys())

        unordered_count = 0

        # Parse docstring
        try:
            docstring = cls.__doc__
            parsed_docstring = dcs.parse_docstring(docstring=docstring, annotations=annotations)
        except Exception:
            parsed_docstring = dcs.FAILED_DOCSTRING_PARSING
        parsed_attributes = parsed_docstring['attributes']

        # Initialize jsonschema
        _jsonschema = deepcopy(JSONSCHEMA_HEADER)

        required_arguments, default_arguments = dcs.inspect_arguments(method=init, merge=False)
        _jsonschema['required'] = required_arguments
        _jsonschema['standalone_in_db'] = cls._standalone_in_db
        _jsonschema['description'] = parsed_docstring['description']
        _jsonschema['python_typing'] = str(cls)

        # Set jsonschema
        for annotation in annotations.items():
            name = annotation[0]
            if name in ordered_attributes:
                order = ordered_attributes.index(name)
            else:
                order = len(ordered_attributes) + unordered_count
                unordered_count += 1
            if name in cls._titled_attributes:
                title = cls._titled_attributes[name]
            else:
                title = None

            if name != 'return':
                editable = name not in cls._non_editable_attributes
                annotation_type = type_from_annotation(annotation[1], cls)
                annotation = (name, annotation_type)
                jss_elt = jsonschema_from_annotation(annotation=annotation, jsonschema_element={}, order=order,
                                                     editable=editable, title=title,
                                                     parsed_attributes=parsed_attributes)
                _jsonschema['properties'].update(jss_elt)
                if name in default_arguments:
                    default = set_default_value(_jsonschema["properties"], name, default_arguments[name])
                    _jsonschema['properties'].update(default)

        _jsonschema['classes'] = [cls.__module__ + '.' + cls.__name__]
        _jsonschema['whitelist_attributes'] = cls._whitelist_attributes
        return _jsonschema

    @property
    def method_schemas(self):  # TODO This should be a classmethod, but is a property to avoid collision with workflow.
        """ Generate dynamic schemas for methods of class. """
        cls = self.__class__
        valid_method_names = [m for m in dir(cls) if not m.startswith('_') and m in cls._allowed_methods]
        schemas = {}
        for method_name in valid_method_names:
            method = getattr(cls, method_name)
            schema = dcs.MethodSchema(method)
            schemas[method_name] = schema.to_dict()
        return schemas

    @property
    def _method_jsonschemas(self):
        """ Generates dynamic 'jsonschemas' for methods of class. """
        warnings.warn("method_jsonschema method is deprecated. Use method_schema instead", DeprecationWarning)
        jsonschemas = {}
        class_ = self.__class__

        # TOCHECK Backward compatibility. Will need to be changed
        if hasattr(class_, '_dessia_methods'):
            allowed_methods = class_._dessia_methods
        else:
            allowed_methods = class_._allowed_methods

        valid_method_names = [m for m in dir(class_) if not m.startswith('_') and m in allowed_methods]

        for method_name in valid_method_names:
            method = getattr(class_, method_name)

            if not isinstance(method, property):
                required_args, default_args = dcs.inspect_arguments(method=method, merge=False)
                annotations = get_type_hints(method)
                if annotations:
                    jsonschemas[method_name] = deepcopy(JSONSCHEMA_HEADER)
                    jsonschemas[method_name]['required'] = []
                    jsonschemas[method_name]['is_method'] = True
                    for i, annotation in enumerate(annotations.items()):
                        # TOCHECK Not actually ordered
                        argname = annotation[0]
                        if argname not in dcs.RESERVED_ARGNAMES:
                            if argname in required_args:
                                jsonschemas[method_name]['required'].append(str(i))
                            jsonschema_element = jsonschema_from_annotation(annotation, {}, i)[argname]

                            jsonschemas[method_name]['properties'][str(i)] = jsonschema_element
                            if argname in default_args:
                                default = set_default_value(jsonschemas[method_name]['properties'], str(i),
                                                            default_args[argname])
                                jsonschemas[method_name]['properties'].update(default)
        return jsonschemas

    def method_dict(self, method_name=None, method_jsonschema=None):
        """ Return a jsonschema of a method arguments. """
        if method_name is None and method_jsonschema is None:
            msg = 'No method name nor jsonschema provided'
            raise NotImplementedError(msg)

        if method_name is not None and method_jsonschema is None:
            method_jsonschema = self._method_jsonschemas[method_name]

        dict_ = default_dict(method_jsonschema)
        return dict_

    def dict_to_arguments(self, dict_, method):
        """ Transform serialized argument of a method to python objects ready to use in method evaluation. """
        method_full_name = f'{self.full_classname}.{method}'
        if method_full_name in _fullargsspec_cache:
            args_specs = _fullargsspec_cache[method_full_name]
        else:
            method_object = getattr(self, method)
            args_specs = inspect.getfullargspec(method_object)
            _fullargsspec_cache[method_full_name] = args_specs

        allowed_args = args_specs.args[1:]

        arguments = {}
        for i, arg in enumerate(allowed_args):
            if str(i) in dict_:
                arg_specs = args_specs.annotations[arg]
                value = dict_[str(i)]
                try:
                    deserialized_value = deserialize_argument(arg_specs, value)
                except TypeError as err:
                    msg = 'Error in deserialisation of value: '
                    msg += f'{value} of expected type {arg_specs}'
                    raise TypeError(msg) from err
                arguments[arg] = deserialized_value
        return arguments

    def save_to_file(self, filepath: str, indent: int = 2):
        """
        Save object to a JSON file.

        :param filepath: either a string representing the filepath or a stream
        """
        if not filepath.endswith('.json'):
            filepath += '.json'
            print(f'Changing name to {filepath}')
        with open(filepath, 'w', encoding='utf-8') as file:
            self.save_to_stream(file, indent=indent)

    def save_to_stream(self, stream, indent: int = 2):
        """ Write object to a stream. Default is to_dict, as a text like stream. """
        try:
            dict_ = self.to_dict(use_pointers=True)
        except TypeError:
            dict_ = self.to_dict()

        json.dump(dict_, stream, indent=indent)

    @classmethod
    def load_from_stream(cls, stream: dcf.JsonFile):
        """
        Generate object from stream using utf-8 encoding.

        Should be consistent with save_to_stream method.
        """
        dict_ = json.loads(stream.read().decode('utf-8'))
        return cls.dict_to_object(dict_)

    @classmethod
    def load_from_file(cls, filepath: str):
        """
        Load object from a JSON file.

        :param filepath: either a string representing the filepath or a stream
        """
        with open(filepath, 'r', encoding='utf-8') as file:
            dict_ = json.load(file)

        return cls.dict_to_object(dict_)

    def check_list(self, level: str = 'error', check_platform: bool = True) -> dcc.CheckList:
        """ Return a list of potential info, warning and issues on the instance, that might be user custom. """
        check_list = dcc.CheckList([])

        if check_platform:
            check_list += self.check_platform()
        return check_list

    def is_valid(self, level: str = 'error') -> bool:
        """
        Return whether the object of valid 'above' given level.

        Default is error, but warnings can be forbidden.
        """
        return not self.check_list().checks_above_level(level=level)

    def copy(self, deep: bool = True, memo=None):
        """
        Copy object.

        :param deep: If False, perform a shallow copy. If True, perform a deep copy.
        :param memo: A dict that keep track of references.
        """
        if deep:
            return deepcopy(self, memo=memo)
        return copy(self)

    def __copy__(self):
        """ Generic copy use init of objects. """
        class_name = self.full_classname
        if class_name in _fullargsspec_cache:
            class_argspec = _fullargsspec_cache[class_name]
        else:
            class_argspec = inspect.getfullargspec(self.__class__)
            _fullargsspec_cache[class_name] = class_argspec

        dict_ = {}
        for arg in class_argspec.args:
            if arg != 'self':
                value = self.__dict__[arg]
                if hasattr(value, '__copy__'):
                    dict_[arg] = value.__copy__()
                else:
                    dict_[arg] = value
        return self.__class__(**dict_)

    def __deepcopy__(self, memo=None):
        """ Generic deep copy use inits of objects. """
        class_name = self.full_classname
        if class_name in _fullargsspec_cache:
            class_argspec = _fullargsspec_cache[class_name]
        else:
            class_argspec = inspect.getfullargspec(self.__class__)
            _fullargsspec_cache[class_name] = class_argspec

        if memo is None:
            memo = {}
        dict_ = {}
        for arg in class_argspec.args:
            if arg != 'self':
                dict_[arg] = deepcopy_value(getattr(self, arg), memo=memo)
        return self.__class__(**dict_)

    def plot_data(self, reference_path: str = "#", **kwargs):
        """
        Base plot_data method. Overwrite this to display 2D or graphs on platform.

        Should return a list of plot_data's objects.
        """
        return []

    def plot(self, reference_path: str = "#", **kwargs):
        """ Generic plot getting plot_data function to plot. """
        if hasattr(self, 'plot_data'):
            import plot_data
            for data in self.plot_data(reference_path, **kwargs):
                plot_data.plot_canvas(plot_data_object=data,
                                      canvas_id='canvas',
                                      width=1400, height=900,
                                      debug_mode=False)
        else:
            msg = f"Class '{self.__class__.__name__}' does not implement a plot_data method to define what to plot"
            raise NotImplementedError(msg)

    def mpl_plot(self, **kwargs):
        """ Plot with matplotlib using plot_data function. """
        axs = []
        if hasattr(self, 'plot_data'):
            try:
                plot_datas = self.plot_data(**kwargs)
            except TypeError as error:
                raise TypeError(f'{self.__class__.__name__}.{error}') from error
            for data in plot_datas:
                if hasattr(data, 'mpl_plot'):
                    ax = data.mpl_plot()
                    axs.append(ax)
        else:
            msg = f"Class '{self.__class__.__name__}' does not implement a plot_data method to define what to plot"
            raise NotImplementedError(msg)
        return axs

    @staticmethod
    def display_settings() -> List[DisplaySetting]:
        """ Return a list of objects describing how to call object displays. """
        return [DisplaySetting(selector="markdown", type_="markdown", method="to_markdown", load_by_default=True),
                DisplaySetting(selector="plot_data", type_="plot_data", method="plot_data", serialize_data=True)]

    def _display_from_selector(self, selector: str) -> DisplayObject:
        """ Generate the display from the selector. """
        display_setting = self._display_settings_from_selector(selector)
        track = ""
        try:
            data = attrmethod_getter(self, display_setting.method)(**display_setting.arguments)
        except:
            data = None
            track = tb.format_exc()

        if display_setting.serialize_data:
            data = serialize(data)
        reference_path = display_setting.reference_path  # Trying this
        return DisplayObject(type_=display_setting.type, data=data, reference_path=reference_path, traceback=track)

    def _display_settings_from_selector(self, selector: str):
        """ Get display settings from given selector. """
        for display_setting in self.display_settings():
            if display_setting.selector == selector:
                return display_setting
        raise ValueError(f"No such selector '{selector}' in display of class '{self.__class__.__name__}'")

    def _displays(self) -> List[JsonSerializable]:
        """ Generate displays of the object to be plot in the DessiA Platform. """
        displays = []
        for display_setting in self.display_settings():
            display_ = self._display_from_selector(display_setting.selector)
            displays.append(display_.to_dict())
        return displays

    def to_markdown(self) -> str:
        """ Render a markdown of the object output type: string. """
        writer = MarkdownWriter(print_limit=25, table_limit=None)
        template = templates.dessia_object_markdown_template
        return template.substitute(name=self.name, class_=self.__class__.__name__, table=writer.object_table(self))

    def performance_analysis(self):
        """ Print time of rendering some commons operations (serialization, hash, displays). """
        print(f'### Performance analysis of object {self} ###')
        data_hash_time = time.time()
        self._data_hash()
        data_hash_time = time.time() - data_hash_time
        print(f'\t- data hash time: {round(data_hash_time, 3)} seconds')

        todict_time = time.time()
        dict_ = self.to_dict()
        todict_time = time.time() - todict_time
        print(f'\t- to_dict time: {round(todict_time, 3)} seconds')

        dto_time = time.time()
        self.dict_to_object(dict_)
        dto_time = time.time() - dto_time
        print(f'\t- dict_to_object time: {round(dto_time, 3)} seconds')

        for display_setting in self.display_settings():
            display_time = time.time()
            self._display_from_selector(display_setting.selector)
            display_time = time.time() - display_time
            print(f'\t- generation of display {display_setting.selector} in: {round(display_time, 6)} seconds')
        print('\n')

    def _check_platform(self, level='error'):
        return self.check_platform().raise_if_above_level(level=level)

    def check_platform(self):
        """ Reproduce life-cycle on platform (serialization, display). Raise an error if something is wrong. """
        serializable_results = dcc.check_serialization_process(object_=self, use_pointers=True)
        dict_ = serializable_results.pop("dict_")

        copy_results = dcc.check_copy(self)

        # Not refactoring this due to dependencies and cyclic imports
        print("Checking BSON validity...")
        start = time.time()
        valid, hint = is_bson_valid(stringify_dict_keys(dict_))
        if not valid:
            print("Failed.\n")
            check = dcc.FailedCheck(f"Object is not BSON valid {hint}")
        else:
            print("Object is BSON valid.")
            check = dcc.PassedCheck("Object is BSON valid")
        duration = time.time() - start
        print(f"Checked BSON validity in {duration}s.\n")
        bson_results = {"check": check, "duration": duration}

        display_results = dcc.check_displays(self)
        schemas_results = dcc.check_schemas(self)

        results = [serializable_results, copy_results, bson_results, display_results, schemas_results]
        duration = sum(r["duration"] for r in results)
        print(f"\nCompleted Platform Check in {duration}s.\n")
        return dcc.CheckList([r["check"] for r in results])

    def to_xlsx(self, filepath: str):
        """ Export the object to an XLSX file given by the filepath. """
        if not filepath.endswith('.xlsx'):
            filepath += '.xlsx'
            print(f'Changing name to {filepath}')

        with open(filepath, 'wb') as file:
            self.to_xlsx_stream(file)

    def to_xlsx_stream(self, stream):
        """ Export the object to an XLSX to a given stream. """
        writer = XLSXWriter(self)
        writer.save_to_stream(stream)

    def to_markdown_docx(self):
        """ Generates a docx document from the object attributes, using a markdown-like syntax."""
<<<<<<< HEAD
        docxwriter = DocxWriter.from_markdown(markdown=self.to_markdown())
=======
        text = f"This is a markdown file https://www.markdownguide.org/cheat-sheet The good practice is to create a" \
               " string python template and move the template to another python module (like templates.py) to avoid " \
               "mix python code" \
               " and markdown,as python syntax conflicts with markdown You can substitute values with object " \
               "attributes like the " \
               f"name of the object: {self.name}"

        paragraph = Paragraph(text=text)
        header = Header(text="DessIA Technologies", align="center")
        section = Section()
        section.add_element(header)

        table_md = MarkdownWriter()
        table_str = [table_md.object_titles()] + table_md.object_matrix(self)

        docxwriter = DocxWriter(filename="my_doc.docx", paragraphs=[paragraph], section=section)

        docxwriter.add_paragraphs()
        docxwriter.add_table(rows=table_str)

>>>>>>> af8c2725
        return docxwriter

    def to_docx_stream(self, stream: dcf.BinaryFile):
        """ Saves the document to a binary stream. """
        document = self.to_markdown_docx()
        document.save_to_stream(stream=stream)

    def to_docx(self, filepath: str):
        """ Saves the document to a file. """
        if not filepath.endswith('.docx'):
            filepath += '.docx'
            print(f'Changing name to {filepath}')
        self.to_docx_stream(filepath)
        
    def zip_settings(self):
        """
        Returns a list of streams containing different representations of the object.

        Excel file stream generated by calling 'to_xlsx_stream' method.
        JSON file stream generated by calling 'save_to_stream' method.
        """
        excel_stream = dcf.BinaryFile("excel_export.xlsx")
        self.to_xlsx_stream(excel_stream)

        json_stream = dcf.JsonFile("json_export.json")
        self.save_to_stream(json_stream)

        return [excel_stream, json_stream]

    def to_zip_stream(self, archive: dcf.BinaryFile) -> List[dcf.BinaryFile]:
        """ Generates a zipped archive of the streams returned by 'zip_settings' method. """
        streams = self.zip_settings()
        archive_name = 'export_zip'
        archive.filename = archive_name
        with zipfile.ZipFile(archive, 'w', compression=zipfile.ZIP_DEFLATED) as zip_archive:
            for value in streams:
                archive = dcf.generate_archive(zip_archive=zip_archive, value=value)
        return [archive]

    def to_zip(self, filepath: str):
        """ Saves the zipped archive generated by 'to_zip_stream' method to a file. """
        if not filepath.endswith('.zip'):
            filepath += '.zip'
            print(f'Changing name to {filepath}')
        archive = dcf.BinaryFile()
        self.to_zip_stream(archive)
        with open(filepath, 'wb') as file:
            file.write(archive.getbuffer())

    def _export_formats(self) -> List[ExportFormat]:
        """ Return a list of objects describing how to call generic exports (.json, .xlsx). """
        formats = [ExportFormat(selector="json", extension="json", method_name="save_to_stream", text=True),
                   ExportFormat(selector="xlsx", extension="xlsx", method_name="to_xlsx_stream", text=False),
                   ExportFormat(selector="zip", extension="zip", method_name="to_zip_stream", text=False),
                   ExportFormat(selector="docx", extension="docx", method_name="to_docx_stream", text=False)]
        return formats

    def save_export_to_file(self, selector: str, filepath: str):
        """ Generic export from selector to given filepath. Return real location filepath. """
        for export_format in self._export_formats():
            if export_format.selector == selector:
                if not filepath.endswith(f".{export_format.extension}"):
                    filepath += f".{export_format.extension}"
                    print(f'Renaming filepath to {filepath}')
                if export_format.text:
                    with open(filepath, mode="w", encoding="utf-8") as stream:
                        getattr(self, export_format.method_name)(stream, **export_format.args)
                else:
                    with open(filepath, mode="wb") as stream:
                        getattr(self, export_format.method_name)(stream, **export_format.args)
                return filepath
        raise ValueError(f'Export selector not found: {selector}')

    def to_vector(self):
        """ Compute vector from object. """
        vectored_objects = []
        for feature in self.vector_features():
            vectored_objects.append(get_in_object_from_path(self, feature.lower()))
        return vectored_objects

    @classmethod
    def vector_features(cls):
        """ Get a list of vector features, or generate a default one. """
        if cls._vector_features is None:
            return list(set(get_attribute_names(cls)).difference(get_attribute_names(DessiaObject)))
        return cls._vector_features


class PhysicalObject(DessiaObject):
    """ Represent an object with CAD capabilities. """

    @staticmethod
    def display_settings():
        """ Returns a list of DisplaySettings objects describing how to call sub-displays. """
        display_settings = DessiaObject.display_settings()
        display_settings.append(DisplaySetting(selector='cad', type_='babylon_data',
                                               method='volmdlr_volume_model().babylon_data', serialize_data=True))
        return display_settings

    def volmdlr_primitives(self, **kwargs):
        """ Return a list of volmdlr primitives to build up volume model. """
        return []

    def volmdlr_volume_model(self, **kwargs):
        """ Gives the volmdlr VolumeModel. """
        import volmdlr as vm  # !!! Avoid circular imports, is this OK ?
        return vm.core.VolumeModel(self.volmdlr_primitives(**kwargs))

    def to_step(self, filepath: str):
        """
        Exports the CAD of the object to step. Works if the class define a custom volmdlr model.

        :param filepath: a str representing a filepath
        """
        return self.volmdlr_volume_model().to_step(filepath=filepath)

    def to_step_stream(self, stream):
        """
        Export object CAD to given stream in STEP format.

        Works if the class define a custom volmdlr model.
        """
        return self.volmdlr_volume_model().to_step_stream(stream=stream)

    def to_html_stream(self, stream: dcf.StringFile):
        """ Exports Object CAD to given stream as HTML. """
        model = self.volmdlr_volume_model()
        babylon_data = model.babylon_data()
        script = model.babylonjs_script(babylon_data)
        stream.write(script)

        return stream

    def to_stl_stream(self, stream):
        """ Export Object CAD to given stream as STL. """
        return self.volmdlr_volume_model().to_stl_stream(stream=stream)

    def to_stl(self, filepath):
        """
        Exports the CAD of the object to STL. Works if the class define a custom volmdlr model.

        :param filepath: a str representing a filepath
        """
        return self.volmdlr_volume_model().to_stl(filepath=filepath)

    def babylonjs(self, use_cdn=True, debug=False, **kwargs):
        """ Show the 3D volmdlr of an object by calling volmdlr_volume_model method and plot in in browser. """
        self.volmdlr_volume_model(**kwargs).babylonjs(use_cdn=use_cdn, debug=debug)

    def save_babylonjs_to_file(self, filename: str = None, use_cdn: bool = True, debug: bool = False, **kwargs):
        """
        Saves the 3D volmdlr of an object in a file.

        :param filename: The file's name. Default value is None
        :type filename: str, optional
        :param use_cdn: Activates the use of a content delivery network. Default value is True
        :type use_cdn: bool, optional
        :param debug: Activates the debug mode. Default value is False
        :type debug: bool, optional
        """
        self.volmdlr_volume_model(**kwargs).save_babylonjs_to_file(filename=filename, use_cdn=use_cdn, debug=debug)

    def zip_settings(self):
        """
        Returns a list of streams containing different representations of the object.

        Excel file stream generated by calling 'to_xlsx_stream' method.
        JSON file stream generated by calling 'save_to_stream' method.
        STEP file stream generated by calling 'to_step_stream' method.
        HTML file stream generated by calling 'to_html_stream' method.
        STL file stream generated by calling 'to_stl_stream' method.
        """
        streams = DessiaObject.zip_settings(self)
        step_stream = dcf.StringFile("step_export.stp")
        self.to_step_stream(step_stream)
        html_stream = self.to_html_stream(dcf.StringFile(filename="html_export.html"))
        stl_stream = dcf.BinaryFile("stl_export.stl")
        self.to_stl_stream(stl_stream)

        streams.extend([step_stream, html_stream, stl_stream])
        return streams

    def _export_formats(self) -> List[ExportFormat]:
        """ Return a list of objects describing how to call 3D exports. """
        formats = DessiaObject._export_formats(self)
        formats3d = [ExportFormat(selector="step", extension="step", method_name="to_step_stream", text=True),
                     ExportFormat(selector="stl", extension="stl", method_name="to_stl_stream", text=False),
                     ExportFormat(selector="html", extension="html", method_name="to_html_stream", text=True)]
        formats.extend(formats3d)
        return formats


class MovingObject(PhysicalObject):
    """ A 3D object which display can move down a path from according to defined steps. """

    def volmdlr_primitives_step_frames(self):
        """ Return a list of volmdlr primitives to build up volume model. """
        raise NotImplementedError('Object inheriting MovingObject should implement volmdlr_primitives_step_frames')

    def volmdlr_volume_model(self, **kwargs):
        """ Volume model of Moving Object. """
        import volmdlr as vm  # !!! Avoid circular imports, is this OK ?
        return vm.core.MovingVolumeModel(self.volmdlr_primitives(**kwargs), self.volmdlr_primitives_step_frames())


class Parameter(DessiaObject):
    """ A value from a Parameter Set. """

    def __init__(self, lower_bound, upper_bound, periodicity=None, name=''):
        DessiaObject.__init__(self, name=name)
        self.lower_bound = lower_bound
        self.upper_bound = upper_bound
        self.periodicity = periodicity

    def random_value(self):
        """ Sample a value within the bounds. """
        return random.uniform(self.lower_bound, self.upper_bound)

    def are_values_equal(self, value1, value2, tol=1e-2):
        """ Check equality according to given tolerance. """
        if self.periodicity is not None:
            value1 = value1 % self.periodicity
            value2 = value2 % self.periodicity

        return math.isclose(value1, value2, abs_tol=tol)

    def normalize(self, value):
        """ Translate the value to a [0, 1] interval where 0 are the lower and upper bounds. """
        normalized_value = (value - self.lower_bound) / (self.upper_bound - self.lower_bound)
        return normalized_value

    def original_value(self, normalized_value):
        """ Unnormalize value to its original value. """
        value = normalized_value * (self.upper_bound - self.lower_bound) + self.lower_bound
        return value

    def optimizer_bounds(self):
        """ Compute optimize bounds. """
        if self.periodicity is not None:
            return self.lower_bound - 0.5 * self.periodicity, self.upper_bound + 0.5 * self.periodicity
        return None


class ParameterSet(DessiaObject):
    """ Object that can provide miscellaneous features around values Dataset. """

    def __init__(self, values, name=''):
        self.values = values

        DessiaObject.__init__(self, name=name)

    @property
    def parameters(self):
        """ Compute parameters from ParameterSet values. """
        parameters = [Parameter(min(v), max(v), name=k) for k, v in self.values.items()]
        return parameters

    @property
    def means(self):
        """ Compute means on all parameters defined in Set. """
        means = {k: sum(v) / len(v) for k, v in self.values.items()}
        return means


class DessiaFilter(DessiaObject):
    """
    Base class for filters working on lists of DessiaObjects (List[DessiaObject]).

    :param attribute: Name of attribute on which to filter
    :type attribute: str

    :param comparison_operator: Comparison operator
    :type comparison_operator: str

    :param bound: The bound value to compare `'attribute'` of DessiaObjects of a list with `'comparison_operator'`
    :type bound: float

    :param name: Name of filter
    :type name: `str`, `optional`, defaults to `''`

    :Comparison operators:
        * greater than: >=, gte, ge
        * greater: >, gt
        * lower than: <=, lte, le
        * lower: <, lt
        * equal: ==, eq
        * different: !=, ne
    """

    _REAL_OPERATORS = {'>': operator.gt, '<': operator.lt, '>=': operator.ge, '<=': operator.le, '==': operator.eq,
                       '!=': operator.ne, 'gt': operator.gt, 'lt': operator.lt, 'ge': operator.ge, 'le': operator.le,
                       'eq': operator.eq, 'ne': operator.ne, 'gte': operator.ge, 'lte': operator.le}

    def __init__(self, attribute: str, comparison_operator: str, bound: float, name: str = ''):
        self.attribute = attribute
        self.comparison_operator = comparison_operator
        self.bound = bound
        DessiaObject.__init__(self, name=name)

    def __str__(self, offset_attr: int = 10, offset_boun: int = 0):
        offset_oper = 0
        if offset_boun == 0:
            offset_boun = len(str(self.bound)) + 2
        string_operator = {'>': '>', '<': '<', '>=': '>=', '<=': '<=', '==': '==', '!=': '!=', 'gt': '>', 'lt': '<',
                           'ge': '>=', 'le': '<=', 'eq': '==', 'ne': '!=', 'gte': '>=', 'lte': '<='}
        printed_operator = string_operator[self.comparison_operator]
        return (self.attribute + " " * (offset_attr - len(self.attribute)) +
                printed_operator + " " * (offset_oper - len(printed_operator)) +
                " " * (offset_boun - len(str(self.bound))) + str(self.bound))

    def __hash__(self):
        hash_ = len(self.attribute)
        hash_ += hash(self.comparison_operator)
        hash_ += hash(self.bound)
        return int(hash_)

    def __eq__(self, other: 'DessiaFilter'):
        same_attr = self.attribute == other.attribute
        same_op = self.comparison_operator == other.comparison_operator
        same_bound = self.bound == other.bound
        return same_attr and same_op and same_bound

    def _comparison_operator(self):
        return self._REAL_OPERATORS[self.comparison_operator]

    def _to_lambda(self):
        return lambda x: (self._comparison_operator()(get_in_object_from_path(value, f'#/{self.attribute}'),
                                                      self.bound) for value in x)

    def get_booleans_index(self, values: List[DessiaObject]):
        """
        Get the boolean indexing of a filtered list.

        :param values: List of DessiaObjects to filter
        :type values: List[DessiaObject]

        :return: `list of length `len(values)` where the elements are `True` if kept by the filter, otherwise `False`.
        :rtype: List[bool]

        :Examples:
        >>> from dessia_common.core import DessiaFilter
        >>> from dessia_common.models import all_cars_no_feat
        >>> values = all_cars_no_feat[:5]
        >>> filter_ = DessiaFilter('weight', '<=', 3500.)
        >>> filter_.get_booleans_index(values)
        [False, False, True, True, True]
        """
        return list(self._to_lambda()(values))

    @staticmethod
    def booleanlist_to_indexlist(booleans_list: List[int]):  # TODO: Should it exist ?
        """
        Transform a Boolean list to an index list.

        :param booleans_list: list of length `len(values)` where elements are `True` if kept, otherwise `False`.
        :type booleans_list: List[int]

        :return: list of kept indexes
        :rtype: List[int]

        :Examples:
        >>> from dessia_common.core import DessiaFilter
        >>> from dessia_common.models import all_cars_no_feat
        >>> values = all_cars_no_feat[:5]
        >>> filter_ = DessiaFilter('weight', '<=', 3500.)
        >>> booleans_list = filter_.get_booleans_index(values)
        [False, False, True, True, True]
        >>> DessiaFilter.booleanlist_to_indexlist(booleans_list)
        [2, 3, 4]
        """
        return list(itertools.compress(range(len(booleans_list)), booleans_list))

    @staticmethod
    def apply(values: List[DessiaObject], booleans_list: List[List[bool]]):
        """
        Apply a Dessia Filter on a list of DessiaObjects.

        :param values: List of DessiaObjects to filter
        :type values: List[DessiaObject]

        :param booleans_list: list of length `len(values)` where elements are `True` if kept, otherwise `False`.
        :type booleans_list: List[List[bool]]

        :return: List of filtered values
        :rtype: List[DessiaObject]

        :Examples:
        >>> from dessia_common.core import DessiaFilter
        >>> from dessia_common.models import all_cars_no_feat
        >>> values = all_cars_no_feat[:5]
        >>> filter_ = DessiaFilter('weight', '<=', 3500.)
        >>> booleans_list = filter_.get_booleans_index(values)
        [False, False, True, True, True]
        >>> for car in DessiaFilter.apply(values, booleans_list): print(car.weight)
        3436.0, 3433.0, 3449.0
        """
        return list(itertools.compress(values, booleans_list))


class FiltersList(DessiaObject):
    """
    Combine several filters stored as a list of DessiaFilters with a logical operator.

    :param filters: List of DessiaFilters to combine
    :type filters: List[DessiaFilter]

    :param logical_operator: Logical operator to combine filters
    :type logical_operator: str

    :param name: Name of FiltersList
    :type name: `str`, `optional`, defaults to `''`

    :Logical operators: `'and'`, `'or'`, `'xor'`
    """

    _standalone_in_db = True

    def __init__(self, filters: List[DessiaFilter], logical_operator: str = 'and', name: str = ''):
        self.filters = filters
        self.logical_operator = logical_operator
        DessiaObject.__init__(self, name=name)

    def __len__(self):
        return len(self.filters)

    def __str__(self):
        print_lim = 15
        len_attr = max(map(len, [filter_.attribute for filter_ in self.filters]))
        len_numb = max(map(len, [str(filter_.bound) for filter_ in self.filters]))
        prefix = f"{self.__class__.__name__} {self.name if self.name != '' else hex(id(self))}: "
        prefix += f"{len(self)} filters combined with '" + self.logical_operator + "' operator :\n"
        string = ""
        for filter_ in self.filters[:print_lim]:
            string += " " * 3 + "- "
            string += filter_.__str__(len_attr + 2, len_numb + 2)
            string += "\n"
        return prefix + string

    @classmethod
    def from_filters_list(cls, filters: List[DessiaFilter], logical_operator: str = 'and', name: str = ''):
        """
        Compute a FilersList from an already built list of DessiaFilter.

        :param filters: List of DessiaFilters to combine
        :type filters: List[DessiaFilter]

        :param logical_operator: Logical operator to combine filters (`'and'`, `'or'` or `'xor'`)
        :type logical_operator: `str`, `optional`, defaults to `'and'`

        :param name: Name of FiltersList
        :type name: `str`, `optional`, defaults to `''`

        :return: A new instantiated list of DessiaFilter
        :rtype: FiltersList

        :Examples:
        >>> from dessia_common.core import DessiaFilter, FiltersList
        >>> filters = [DessiaFilter('weight', '<=', 3500.), DessiaFilter('mpg', '<=', 40.)]
        >>> filters_list = FiltersList(filters, logical_operator="or", name="example")
        >>> print(filters_list)
        FiltersList example: 2 filters combined with 'or' operator :
           - weight  <=  3500.0
           - mpg     <=    40.0
        """
        return cls(filters=filters, logical_operator=logical_operator, name=name)

    @staticmethod
    def combine_booleans_lists(booleans_lists: List[List[bool]], logical_operator: str = "and"):
        """
        Combine a list of `n` booleans indexes with the logical operator into a simple boolean index.

        :param booleans_lists: List of `n` booleans indexes
        :type booleans_lists: List[List[bool]]

        :param logical_operator: Logical operator to combine filters (`'or'`, `'and'` or `'xor'`)
        :type logical_operator: `str`, `optional`, defaults to 'and'

        :raises NotImplementedError: If logical_operator is not one of `'and'`, `'or'`, `'xor'`, raises an error

        :return: Boolean indices of the filtered data
        :rtype: List[bool]

        :Examples:
        >>> from dessia_common.core import FiltersList
        >>> booleans_lists = [[True, True, False, False], [False, True, True, False]]
        >>> FiltersList.combine_booleans_lists(booleans_lists, logical_operator="xor")
        [True, False, True, False]
        """
        if logical_operator == 'and':
            return [all(booleans_tuple) for booleans_tuple in zip(*booleans_lists)]
        if logical_operator == 'or':
            return [any(booleans_tuple) for booleans_tuple in zip(*booleans_lists)]
        if logical_operator == 'xor':
            return [bool(sum(booleans_tuple)) for booleans_tuple in zip(*booleans_lists)]
        raise NotImplementedError(f"'{logical_operator}' str for 'logical_operator' attribute is not a use case")

    def get_booleans_index(self, dobjects_list: List[DessiaObject]):
        """
        Compute all the filters of `self.filters` on `dobjects_list` and return boolean indices of `dobjects_list`.

        :param dobject_list: List of data to filter
        :type dobject_list: List[DessiaObject]

        :return: A `booleans index` of `dobjects_list` of the list of data to filter (`dobjects_list`)
        :rtype: List[bool]

        :Examples:
        >>> from dessia_common.core import FiltersList
        >>> from dessia_common.models import all_cars_no_feat
        >>> dobjects_list = all_cars_no_feat[:5]
        >>> filters = [DessiaFilter('weight', '<=', 4000.), DessiaFilter('mpg', '>=', 30.)]
        >>> filters_list = FiltersList(filters, logical_operator="xor", name="example")
        >>> filters_list.get_booleans_index(dobjects_list)
        [True, True, True, True, True]
        """
        booleans_index = []
        for filter_ in self.filters:
            booleans_index.append(filter_.get_booleans_index(dobjects_list))
        return self.__class__.combine_booleans_lists(booleans_index, self.logical_operator)

    def apply(self, dobjects_list: List[DessiaObject]):
        """
        Apply a FiltersList on a list of DessiaObjects.

        :param dobjects_list: List of DessiaObjects to filter
        :type dobjects_list: List[DessiaObject]

        :return: List of filtered values
        :rtype: List[DessiaObject]

        :Examples:
        >>> from dessia_common.core import FiltersList
        >>> from dessia_common.datatools.dataset import Dataset
        >>> from dessia_common.models import all_cars_wi_feat
        >>> filters = [DessiaFilter('weight', '<=', 1650.), DessiaFilter('mpg', '>=', 45.)]
        >>> filters_list = FiltersList(filters, logical_operator="xor", name="example")
        >>> filtered_cars = filters_list.apply(all_cars_wi_feat)
        >>> print(Dataset(filtered_cars, name="example"))
        Dataset example: 3 samples, 5 features
        |         Mpg         |    Displacement    |     Horsepower     |       Weight       |    Acceleration    |
        -----------------------------------------------------------------------------------------------------------
        |               35.0  |             0.072  |              69.0  |            1613.0  |              18.0  |
        |               31.0  |             0.076  |              52.0  |            1649.0  |              16.5  |
        |               46.6  |             0.086  |              65.0  |            2110.0  |              17.9  |
        """
        booleans_index = self.get_booleans_index(dobjects_list)
        return DessiaFilter.apply(dobjects_list, booleans_index)


def stringify_dict_keys(obj):
    """ Stringify dict keys. """
    if isinstance(obj, (list, tuple)):
        new_obj = []
        for elt in obj:
            new_obj.append(stringify_dict_keys(elt))

    elif isinstance(obj, dict):
        new_obj = {}
        for key, value in obj.items():
            new_obj[str(key)] = stringify_dict_keys(value)
    else:
        return obj
    return new_obj


def getdeepattr(obj, attr):
    """ Get deep attribute of object. """
    return reduce(getattr, [obj] + attr.split('.'))


def enhanced_deep_attr(obj, sequence):
    """
    Deprecated. Use get_in_from_path from dessia_common.breakdown.py instead.

    Get deep attribute where Objects, Dicts and Lists can be found in recursion.

    :param obj: Parent object in which recursively find attribute represented by sequence
    :param sequence: List of strings and integers that represents path to deep attribute.

    :return: Value of deep attribute
    """
    warnings.warn("enhanced_deep_attr is deprecated. Use get_in_from_path from dessia_common.breakdown.py instead")
    if isinstance(sequence, str):
        path = f"#/{sequence}"
    else:
        path = f"#/{'/'.join(sequence)}"
    return get_in_object_from_path(object_=obj, path=path)


def enhanced_get_attr(obj, attr):
    """
    Safely get attribute in obj. Obj can be of Object, Dict, or List type.

    :param obj: Parent object in which find given attribute
    :param attr: String or integer that represents name or index of attribute
    :return: Value of attribute
    """
    try:
        return getattr(obj, attr)
    except (TypeError, AttributeError):
        classname = obj.__class__.__name__
        track = tb.format_exc()
        try:
            return obj[attr]
        except KeyError:
            try:
                attr = literal_eval(attr)
                return obj[attr]
            except KeyError:
                track += tb.format_exc()
                msg = f"'{classname}' object has no attribute '{attr}'."
        except TypeError:
            track += tb.format_exc()
            msg = f"Object of type '{classname}' is not subscriptable. Failed to deeply get '{attr}' from it"
    raise dessia_common.errors.DeepAttributeError(message=msg, traceback_=track)


def concatenate_attributes(prefix, suffix, type_: str = 'str'):
    """ Concatenate sequence of attributes to a string. """
    wrong_prefix_format = "Attribute prefix is wrongly formatted. Is of type {}. Should be str or list."
    if type_ == 'str':
        if isinstance(prefix, str):
            return prefix + '/' + str(suffix)
        if is_sequence(prefix):
            return sequence_to_deepattr(prefix) + '/' + str(suffix)
        raise TypeError(wrong_prefix_format.format(type(prefix)))

    if type_ == 'sequence':
        if isinstance(prefix, str):
            return [prefix, suffix]
        if is_sequence(prefix):
            return prefix + [suffix]
        raise TypeError(wrong_prefix_format.format(type(prefix)))
    raise ValueError(f"Type {type_} for concatenation is not supported. Should be 'str' or 'sequence'")


def sequence_to_deepattr(sequence):
    """ Convert a list to the corresponding string pointing to deep_attribute. """
    healed_sequence = [str(attr) if isinstance(attr, int) else attr for attr in sequence]
    return '/'.join(healed_sequence)


def type_from_annotation(type_, module):
    """ Clean up a proposed type if there are stringified. """
    if isinstance(type_, str):
        # Evaluating types
        type_ = dcs.TYPES_FROM_STRING.get(type_, default=getattr(import_module(module), type_))
    return type_


def prettyname(namestr):
    """ Create a pretty name from as str. """
    warnings.warn("prettyname function has been moved to 'helpers' module. Use it instead", DeprecationWarning)
    return dch.prettyname(namestr)


def inspect_arguments(method, merge=False):
    """
    Find default value and required arguments of class construction.

    Get method arguments and default arguments as sequences while removing forbidden ones (self, cls...).
    """
    warnings.warn("Method 'inspect_arguments' have been moved to dessia_common/schemas."
                  "Use it instead instead", DeprecationWarning)
    return dcs.inspect_arguments(method=method, merge=merge)


def split_default_args(argspecs, merge: bool = False):
    """
    Find default value and required arguments of class construction.

    Get method arguments and default arguments as sequences while removing forbidden ones (self, cls...).
    """
    warnings.warn("Method 'split_default_args' have been moved to dessia_common/schemas."
                  "Use it instead instead", DeprecationWarning)
    return dcs.split_default_args(argspecs=argspecs, merge=merge)


def split_argspecs(argspecs) -> Tuple[int, int]:
    """ Get number of regular arguments as well as arguments with default values. """
    warnings.warn("Method 'split_argspecs' have been moved to dessia_common/schemas."
                  "Use it instead instead", DeprecationWarning)
    return dcs.split_argspecs(argspecs=argspecs)


def get_attribute_names(object_class):
    """ Get all attributes of a class which are present in __init__ or numeric attributes and not in parent class. """
    attributes = [attribute[0] for attribute in inspect.getmembers(object_class, lambda x: not inspect.isroutine(x))
                  if not attribute[0].startswith('__')
                  and not attribute[0].endswith('__')
                  and isinstance(attribute[1], (float, int, complex, bool))]
    subclass_attributes = {name: param for name, param in inspect.signature(object_class.__init__).parameters.items()
                           if type in inspect.getmro(param.annotation.__class__)}
    subclass_numeric_attributes = [name for name, param in subclass_attributes.items()
                                   if any(item in inspect.getmro(param.annotation)
                                          for item in [float, int, bool, complex])]
    attributes += [a for a in subclass_numeric_attributes if a not in dcs.RESERVED_ARGNAMES]
    return attributes<|MERGE_RESOLUTION|>--- conflicted
+++ resolved
@@ -610,30 +610,8 @@
 
     def to_markdown_docx(self):
         """ Generates a docx document from the object attributes, using a markdown-like syntax."""
-<<<<<<< HEAD
+
         docxwriter = DocxWriter.from_markdown(markdown=self.to_markdown())
-=======
-        text = f"This is a markdown file https://www.markdownguide.org/cheat-sheet The good practice is to create a" \
-               " string python template and move the template to another python module (like templates.py) to avoid " \
-               "mix python code" \
-               " and markdown,as python syntax conflicts with markdown You can substitute values with object " \
-               "attributes like the " \
-               f"name of the object: {self.name}"
-
-        paragraph = Paragraph(text=text)
-        header = Header(text="DessIA Technologies", align="center")
-        section = Section()
-        section.add_element(header)
-
-        table_md = MarkdownWriter()
-        table_str = [table_md.object_titles()] + table_md.object_matrix(self)
-
-        docxwriter = DocxWriter(filename="my_doc.docx", paragraphs=[paragraph], section=section)
-
-        docxwriter.add_paragraphs()
-        docxwriter.add_table(rows=table_str)
-
->>>>>>> af8c2725
         return docxwriter
 
     def to_docx_stream(self, stream: dcf.BinaryFile):
