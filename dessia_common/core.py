#!/usr/bin/env python3
# -*- coding: utf-8 -*-
"""
dessia_common

"""

import time
import sys
import warnings
import operator
import math
import random
import itertools

from functools import reduce
import collections
from copy import deepcopy, copy
import inspect
import json

from typing import List, Dict, Any, Tuple, get_type_hints
import traceback as tb

from importlib import import_module
from ast import literal_eval

import numpy as npy
from sklearn import preprocessing

import dessia_common.errors
from dessia_common.utils.diff import data_eq, diff, dict_hash, list_hash
from dessia_common.utils.serialization import dict_to_object, serialize_dict_with_pointers, serialize_dict,\
    deserialize_argument, serialize
from dessia_common.utils.types import full_classname, is_sequence, is_bson_valid, TYPES_FROM_STRING
from dessia_common.utils.copy import deepcopy_value
from dessia_common.utils.jsonschema import default_dict, jsonschema_from_annotation, JSONSCHEMA_HEADER,\
    set_default_value
from dessia_common.utils.docstrings import parse_docstring, FAILED_DOCSTRING_PARSING
from dessia_common.exports import XLSXWriter
from dessia_common.typings import JsonSerializable
from dessia_common import templates
from dessia_common.displays import DisplayObject, DisplaySetting
from dessia_common.breakdown import attrmethod_getter, get_in_object_from_path

_FORBIDDEN_ARGNAMES = ['self', 'cls', 'progress_callback', 'return']


def deprecated(use_instead=None):
    def decorated(function):
        def wrapper(*args, **kwargs):
            deprecation_warning(function.__name__, 'Function', use_instead)
            print('Traceback : ')
            tb.print_stack(limit=2)
            return function(*args, **kwargs)

        return wrapper

    return decorated


def deprecation_warning(name, object_type, use_instead=None):
    warnings.simplefilter('once', DeprecationWarning)
    msg = f"\n\n{object_type} {name} is deprecated.\n"
    msg += "It will be removed in a future version.\n"
    if use_instead is not None:
        msg += f"Use {use_instead} instead.\n"
    warnings.warn(msg, DeprecationWarning)
    return msg


class DessiaObject:
    """
    Base class for Dessia's platform compatible objects.
    Gathers generic methods and attributes

    :cvar bool _standalone_in_db:
        Indicates wether class objects should be independant in database or not.
        If False, object will only exist inside its parent.
    :cvar bool _eq_is_data_eq:
        Indicates which type of equality check is used: strict equality or equality based on data.
        If False, Python's object __eq__ method is used (ie. strict), else, user custom data_eq is used (ie. data)
    :cvar List[str] _non_serializable_attributes:
        [Advanced] List of instance attributes that should not be part of serialization with to_dict method.
        These will not be displayed in platform object tree, for instance.
    :cvar List[str] _non_data_eq_attributes:
        [Advanced] List of instance attributes that should not be part of equality check with data__eq__ method
        (if _eq_is_data_eq is True).
    :cvar List[str] _non_data_hash_attributes:
        [Advanced] List of instance attributes that should not be part of hash computation with data__hash__ method
        (if _eq_is_data_eq is True).
    :cvar List[str] _ordered_attributes:
        Documentation not available yet.
    :cvar List[str] _titled_attributes:
        Documentation not available yet.
    :cvar List[str] _init_variables:
        Documentation not available yet.
    :cvar List[str] _export_formats:
        List of all available export formats. Class must define a export_[format] for each format in _export_formats
    :cvar List[str] _allowed_methods:
        List of all methods that are runnable from platform.
    :cvar List[str] _whitelist_attributes:
        Documentation not available yet.
    :cvar List[str] _whitelist_attributes: List[str]


    :ivar str name: Name of object.
    :ivar Any kwargs: Additionnal user metadata
    """
    _standalone_in_db = False
    _non_serializable_attributes = []
    _non_editable_attributes = []
    _non_data_eq_attributes = ['name']
    _non_data_hash_attributes = ['name']
    _ordered_attributes = []
    _titled_attributes = []
    _eq_is_data_eq = True
    _vector_features = None

    _init_variables = None
    _allowed_methods = []
    _whitelist_attributes = []

    def __init__(self, name: str = '', **kwargs):
        """
        Generic init of DessiA Object. Only store name in self. To be overload and call in specific class init
        """
        self.name = name
        for property_name, property_value in kwargs.items():
            setattr(self, property_name, property_value)

    def __hash__(self):
        """
        Compute a int from object
        """
        if self._eq_is_data_eq:
            return self._data_hash()
        return object.__hash__(self)

    def __eq__(self, other_object):
        """
        Generic equality of two objects. behavior can be controled by class attribute _eq_is_data_eq to tell
        if we must use python equality (based on memory addresses) (_eq_is_data_eq = False) or a data equality (True)
        """
        if self._eq_is_data_eq:
            if self.__class__.__name__ != other_object.__class__.__name__:
                return False
            if self._data_hash() != other_object._data_hash():
                return False
            return self._data_eq(other_object)
        return object.__eq__(self, other_object)

    def _data_eq(self, other_object):
        return data_eq(self, other_object)

    def _data_hash(self):
        hash_ = 0
        forbidden_keys = (self._non_data_eq_attributes + self._non_data_hash_attributes + ['package_version', 'name'])
        for key, value in self._serializable_dict().items():
            if key not in forbidden_keys:
                if is_sequence(value):
                    hash_ += list_hash(value)
                elif isinstance(value, dict):
                    hash_ += dict_hash(value)
                elif isinstance(value, str):
                    hash_ += sum(ord(v) for v in value)
                else:
                    hash_ += hash(value)
        return int(hash_ % 1e5)

    def _data_diff(self, other_object):
        """
        Make a diff between two objects
        returns: different values, missing keys in other object
        """
        # return diff(self, other_object)
        return diff(self, other_object)

    def _get_from_path(self, path: str):
        return get_in_object_from_path(self, path)

    @property
    def full_classname(self):
        """
        Full classname of class like: package.module.submodule.classname
        """
        return full_classname(self)

    def base_dict(self):
        """
        A base dict for to_dict: put name, object class and version in a dict
        """
        package_name = self.__module__.split('.', maxsplit=1)[0]
        if package_name in sys.modules:
            package = sys.modules[package_name]
            if hasattr(package, '__version__'):
                package_version = package.__version__
            else:
                package_version = None
        else:
            package_version = None

        object_class = self.__module__ + '.' + self.__class__.__name__
        dict_ = {'name': self.name, 'object_class': object_class}
        if package_version:
            dict_['package_version'] = package_version
        return dict_

    def _serializable_dict(self):
        """
        Returns a dict of attribute_name, values (still python, not serialized)
        Keys are filtered with non serializable attributes controls
        """

        dict_ = {k: v for k, v in self.__dict__.items()
                 if k not in self._non_serializable_attributes and not k.startswith('_')}
        return dict_

    def to_dict(self, use_pointers: bool = True, memo=None, path: str = '#') -> JsonSerializable:
        """
        Generic to_dict method
        """
        if memo is None:
            memo = {}

        # Default to dict
        serialized_dict = self.base_dict()
        dict_ = self._serializable_dict()
        if use_pointers:
            serialized_dict.update(serialize_dict_with_pointers(dict_, memo, path)[0])
        else:
            serialized_dict.update(serialize_dict(dict_))

        return serialized_dict

    @classmethod
    def dict_to_object(cls, dict_: JsonSerializable, force_generic: bool = False, global_dict=None,
                       pointers_memo: Dict[str, Any] = None, path: str = '#') -> 'DessiaObject':
        """
        Generic dict_to_object method
        """

        if cls is not DessiaObject:
            obj = dict_to_object(dict_=dict_, class_=cls, force_generic=force_generic, global_dict=global_dict,
                                 pointers_memo=pointers_memo, path=path)
            return obj

        if 'object_class' in dict_:
            obj = dict_to_object(dict_=dict_, force_generic=force_generic, global_dict=global_dict,
                                 pointers_memo=pointers_memo, path=path)
            return obj

        raise NotImplementedError('No object_class in dict')

    @classmethod
    def base_jsonschema(cls):
        jsonschema = deepcopy(JSONSCHEMA_HEADER)
        jsonschema['properties']['name'] = {
            "type": 'string',
            "title": "Object Name",
            "description": "Object name",
            "editable": True,
            "default_value": "Object Name"
        }
        return jsonschema

    @classmethod
    def jsonschema(cls):
        """
        Jsonschema of class: transfer python data structure to web standard
        """
        if hasattr(cls, '_jsonschema'):
            _jsonschema = cls._jsonschema
            return _jsonschema

        # Get __init__ method and its annotations
        init = cls.__init__
        if cls._init_variables is None:
            annotations = get_type_hints(init)
        else:
            annotations = cls._init_variables

        # Get ordered variables
        if cls._ordered_attributes:
            ordered_attributes = cls._ordered_attributes
        else:
            ordered_attributes = list(annotations.keys())

        unordered_count = 0

        # Parse docstring
        try:
            docstring = cls.__doc__
            parsed_docstring = parse_docstring(docstring=docstring, annotations=annotations)
        except Exception:
            parsed_docstring = FAILED_DOCSTRING_PARSING
        parsed_attributes = parsed_docstring['attributes']

        # Initialize jsonschema
        _jsonschema = deepcopy(JSONSCHEMA_HEADER)

        required_arguments, default_arguments = inspect_arguments(method=init, merge=False)
        _jsonschema['required'] = required_arguments
        _jsonschema['standalone_in_db'] = cls._standalone_in_db
        _jsonschema['description'] = parsed_docstring['description']
        _jsonschema['python_typing'] = str(cls)

        # Set jsonschema
        for annotation in annotations.items():
            name = annotation[0]
            if name in ordered_attributes:
                order = ordered_attributes.index(name)
            else:
                order = len(ordered_attributes) + unordered_count
                unordered_count += 1
            if name in cls._titled_attributes:
                title = cls._titled_attributes[name]
            else:
                title = None

            if name != 'return':
                editable = name not in cls._non_editable_attributes
                annotation_type = type_from_annotation(annotation[1], cls)
                annotation = (name, annotation_type)
                jss_elt = jsonschema_from_annotation(annotation=annotation, jsonschema_element={}, order=order,
                                                     editable=editable, title=title,
                                                     parsed_attributes=parsed_attributes)
                _jsonschema['properties'].update(jss_elt)
                if name in default_arguments:
                    default = set_default_value(_jsonschema['properties'], name, default_arguments[name])
                    _jsonschema['properties'].update(default)

        _jsonschema['classes'] = [cls.__module__ + '.' + cls.__name__]
        _jsonschema['whitelist_attributes'] = cls._whitelist_attributes
        return _jsonschema

    @property
    def _method_jsonschemas(self):
        """
        Generates dynamic jsonschemas for methods of class
        """
        jsonschemas = {}
        class_ = self.__class__

        # TOCHECK Backward compatibility. Will need to be changed
        if hasattr(class_, '_dessia_methods'):
            allowed_methods = class_._dessia_methods
        else:
            allowed_methods = class_._allowed_methods

        valid_method_names = [m for m in dir(class_) if not m.startswith('_') and m in allowed_methods]

        for method_name in valid_method_names:
            method = getattr(class_, method_name)

            if not isinstance(method, property):
                required_args, default_args = inspect_arguments(method=method, merge=False)
                annotations = get_type_hints(method)
                if annotations:
                    jsonschemas[method_name] = deepcopy(JSONSCHEMA_HEADER)
                    jsonschemas[method_name]['required'] = []
                    jsonschemas[method_name]['method'] = True
                    for i, annotation in enumerate(annotations.items()):
                        # TOCHECK Not actually ordered
                        argname = annotation[0]
                        if argname not in _FORBIDDEN_ARGNAMES:
                            if argname in required_args:
                                jsonschemas[method_name]['required'].append(str(i))
                            jsonschema_element = jsonschema_from_annotation(annotation, {}, i)[argname]

                            jsonschemas[method_name]['properties'][str(i)] = jsonschema_element
                            if argname in default_args:
                                default = set_default_value(jsonschemas[method_name]['properties'],
                                                            str(i),
                                                            default_args[argname])
                                jsonschemas[method_name]['properties'].update(default)
        return jsonschemas

    def method_dict(self, method_name=None, method_jsonschema=None):
        """
        Return a jsonschema of a method arguments
        """
        if method_name is None and method_jsonschema is None:
            msg = 'No method name nor jsonschema provided'
            raise NotImplementedError(msg)

        if method_name is not None and method_jsonschema is None:
            method_jsonschema = self._method_jsonschemas[method_name]

        dict_ = default_dict(method_jsonschema)
        return dict_

    def dict_to_arguments(self, dict_, method):
        """
        Transform serialized argument of a method to python objects ready to use in method evaluation
        """
        method_object = getattr(self, method)
        args_specs = inspect.getfullargspec(method_object)
        allowed_args = args_specs.args[1:]

        arguments = {}
        for i, arg in enumerate(allowed_args):
            if str(i) in dict_:
                arg_specs = args_specs.annotations[arg]
                value = dict_[str(i)]
                try:
                    deserialized_value = deserialize_argument(arg_specs, value)
                except TypeError as err:
                    msg = 'Error in deserialisation of value: '
                    msg += f'{value} of expected type {arg_specs}'
                    raise TypeError(msg) from err
                arguments[arg] = deserialized_value
        return arguments

    def save_to_file(self, filepath: str, indent: int = 2):
        """
        Save object to a JSON file
        :param filepath: either a string reprensenting the filepath or a stream
        """
        if not filepath.endswith('.json'):
            filepath += '.json'
            print(f'Changing name to {filepath}')
        with open(filepath, 'w', encoding='utf-8') as file:
            self.save_to_stream(file, indent=indent)

    def save_to_stream(self, stream, indent: int = 2):
        try:
            dict_ = self.to_dict(use_pointers=True)
        except TypeError:
            dict_ = self.to_dict()

        json.dump(dict_, stream, indent=indent)

    @classmethod
    def load_from_stream(cls, stream):
        dict_ = json.loads(stream.read().decode('utf-8'))
        return cls.dict_to_object(dict_)

    @classmethod
    def load_from_file(cls, filepath: str):
        """
        Load object from a json file
        :param filepath: either a string reprensenting the filepath or a stream
        """
        with open(filepath, 'r', encoding='utf-8') as file:
            dict_ = json.load(file)

        return cls.dict_to_object(dict_)

    def is_valid(self):
        return True

    def copy(self, deep=True, memo=None):
        if deep:
            return deepcopy(self, memo=memo)
        return copy(self)

    def __copy__(self):
        """
        Generic copy use inits of objects
        """
        class_argspec = inspect.getfullargspec(self.__class__)
        dict_ = {}
        for arg in class_argspec.args:
            if arg != 'self':
                value = self.__dict__[arg]
                if hasattr(value, '__copy__'):
                    dict_[arg] = value.__copy__()
                else:
                    dict_[arg] = value
        return self.__class__(**dict_)

    def __deepcopy__(self, memo=None):
        """
        Generic deep copy use inits of objects
        """
        class_argspec = inspect.getfullargspec(self.__class__)
        if memo is None:
            memo = {}
        dict_ = {}
        for arg in class_argspec.args:
            if arg != 'self':
                dict_[arg] = deepcopy_value(getattr(self, arg), memo=memo)
        return self.__class__(**dict_)

    def plot_data(self):  # TODO: Should it have a **kwargs argument ?
        return []

    def plot(self, **kwargs):
        """
        Generic plot getting plot_data function to plot
        """
        if hasattr(self, 'plot_data'):
            import plot_data
            for data in self.plot_data(**kwargs):  # TODO solve inconsistence with the plot_data method just above
                plot_data.plot_canvas(plot_data_object=data,
                                      canvas_id='canvas',
                                      width=1400, height=900,
                                      debug_mode=False)
        else:
            msg = 'Class {} does not implement a plot_data method to define what to plot'
            raise NotImplementedError(msg.format(self.__class__.__name__))

    def mpl_plot(self, **kwargs):
        """
        Plot with matplotlib using plot_data function
        """
        axs = []
        if hasattr(self, 'plot_data'):
            try:
                plot_datas = self.plot_data(**kwargs)
            except TypeError as error:
                raise TypeError(f'{self.__class__.__name__}.{error}') from error
            for data in plot_datas:
                if hasattr(data, 'mpl_plot'):
                    ax = data.mpl_plot()
                    axs.append(ax)
        else:
            msg = 'Class {} does not implement a plot_data method to define what to plot'
            raise NotImplementedError(msg.format(self.__class__.__name__))

        return axs

    @staticmethod
    def display_settings() -> List[DisplaySetting]:
        """
        Returns a list of json describing how to call subdisplays
        """
        return [DisplaySetting('markdown', 'markdown', 'to_markdown', None),
                DisplaySetting('plot_data', 'plot_data', 'plot_data', None, serialize_data=True)]

    def _display_from_selector(self, selector: str, **kwargs) -> DisplayObject:
        """
        Generate the display from the selector
        """
        reference_path = kwargs.get('reference_path', '')

        display_setting = self._display_settings_from_selector(selector)
        track = ''
        try:
            data = attrmethod_getter(self, display_setting.method)(**display_setting.arguments)
        except:
            data = None
            track = tb.format_exc()

        if display_setting.serialize_data:
            data = serialize(data)
        return DisplayObject(type_=display_setting.type, data=data, reference_path=reference_path, traceback=track)

    def _display_settings_from_selector(self, selector: str):
        for display_setting in self.display_settings():
            if display_setting.selector == selector:
                return display_setting
        raise ValueError(f"No such selector '{selector}' in display of class '{self.__class__.__name__}'")

    def _displays(self, **kwargs) -> List[JsonSerializable]:
        """
        Generate displays of the object to be plot in the DessiA Platform
        """
        reference_path = kwargs.get('reference_path', '')

        displays = []
        for display_setting in self.display_settings():
            display_ = self._display_from_selector(display_setting.selector, reference_path=reference_path)
            displays.append(display_.to_dict())
        return displays

    def to_markdown(self) -> str:
        """
        Render a markdown of the object output type: string
        """
        return templates.dessia_object_markdown_template.substitute(name=self.name, class_=self.__class__.__name__)

    def _performance_analysis(self):
        """
        Prints time of rendering some commons operations (serialization, hash, displays)
        """
        data_hash_time = time.time()
        self._data_hash()
        data_hash_time = time.time() - data_hash_time
        print(f'Data hash time: {round(data_hash_time, 3)} seconds')

        todict_time = time.time()
        dict_ = self.to_dict()
        todict_time = time.time() - todict_time
        print(f'to_dict time: {round(todict_time, 3)} seconds')

        dto_time = time.time()
        self.dict_to_object(dict_)
        dto_time = time.time() - dto_time
        print(f'dict_to_object time: {round(dto_time, 3)} seconds')

        for display_setting in self.display_settings():
            display_time = time.time()
            self._display_from_selector(display_setting.selector)
            display_time = time.time() - display_time
            print(f'Generation of display {display_setting.selector} in: {round(display_time, 6)} seconds')

    def _check_platform(self):
        """
        Reproduce lifecycle on platform (serialization, display)
        raise an error if something is wrong
        """
        try:
            dict_ = self.to_dict(use_pointers=True)
        except TypeError:
            dict_ = self.to_dict()
        json_dict = json.dumps(dict_)
        decoded_json = json.loads(json_dict)
        deserialized_object = self.dict_to_object(decoded_json)
        if not deserialized_object._data_eq(self):
            print('data diff: ', self._data_diff(deserialized_object))
            raise dessia_common.errors.DeserializationError('Object is not equal to itself'
                                                            ' after serialization/deserialization')
        copied_object = self.copy()
        if not copied_object._data_eq(self):
            print('data diff: ', self._data_diff(copied_object))
            raise dessia_common.errors.CopyError('Object is not equal to itself after copy')

        valid, hint = is_bson_valid(stringify_dict_keys(dict_))
        if not valid:
            raise ValueError(hint)
        json.dumps(self._displays())
        json.dumps(self._method_jsonschemas)

    def to_xlsx(self, filepath: str):
        """
        Exports the object to an XLSX file given by the filepath
        """
        with open(filepath, 'wb') as file:
            self.to_xlsx_stream(file)

    def to_xlsx_stream(self, stream):
        """
        Exports the object to an XLSX to a given stream
        """
        writer = XLSXWriter(self)
        writer.save_to_stream(stream)

    def _export_formats(self):
        formats = [{"extension": "json", "method_name": "save_to_stream", "text": True, "args": {}},
                   {"extension": "xlsx", "method_name": "to_xlsx_stream", "text": False, "args": {}}]
        return formats

    def to_vector(self):
        list_vectored_objects = []
        for feature in self.vector_features():
            list_vectored_objects.append(getattr(self, feature.lower()))
            if not hasattr(self, feature.lower()):
                raise NotImplementedError(f"{feature} is not an attribute for {self.__class__.__name__} objects. " +
                                          f"<to_vector> method must be customized in {self.__class__.__name__} to " +
                                          "handle computed values that are not class or instance attributes.")
        return list_vectored_objects

    @classmethod
    def vector_features(cls):
        if cls._vector_features is None:
            return list(set(get_attribute_names(cls)).difference(get_attribute_names(DessiaObject)))
        return cls._vector_features


class PhysicalObject(DessiaObject):
    """
    Represent an object with CAD capabilities
    """

    @staticmethod
    def display_settings():
        """
        Returns a list of json describing how to call subdisplays
        """
        display_settings = DessiaObject.display_settings()
        display_settings.append(DisplaySetting(selector='cad', type_='babylon_data',
                                               method='volmdlr_volume_model().babylon_data',
                                               serialize_data=True))
        return display_settings

    def volmdlr_primitives(self):
        """
        Return a list of volmdlr primitives to build up volume model
        """
        return []

    def volmdlr_volume_model(self, **kwargs):
        """
        Gives the volmdlr VolumeModel
        """
        import volmdlr as vm  # !!! Avoid circular imports, is this OK ?
        return vm.core.VolumeModel(self.volmdlr_primitives(**kwargs))

    def to_step(self, filepath: str):
        """
        Exports the CAD of the object to step. Works if the class define a custom volmdlr model
        :param filepath: a str representing a filepath
        """
        self.volmdlr_volume_model().to_step(filepath=filepath)
        return self.volmdlr_volume_model().to_step(filepath=filepath)

    def to_step_stream(self, stream):
        """
        Exports the CAD of the object to a stream in the STEP format. Works if the class define a custom volmdlr model
        """
        return self.volmdlr_volume_model().to_step_stream(stream=stream)

    def to_stl_stream(self, stream):
        """
        Exports the CAD of the object to STL to a given stream
        """
        return self.volmdlr_volume_model().to_stl_stream(stream=stream)

    def to_stl(self, filepath):
        """
        Exports the CAD of the object to STL. Works if the class define a custom volmdlr model
        :param filepath: a str representing a filepath
        """
        return self.volmdlr_volume_model().to_stl(filepath=filepath)

    # def _displays(self, **kwargs):
    #     """
    #     Compute the list of displays
    #     """
    #     return DessiaObject._displays(self, **kwargs)

    def babylonjs(self, use_cdn=True, debug=False, **kwargs):
        """
        Show the 3D volmdlr of an object by calling volmdlr_volume_model method
        and plot in in browser
        """
        self.volmdlr_volume_model(**kwargs).babylonjs(use_cdn=use_cdn, debug=debug)

    def save_babylonjs_to_file(self, filename: str = None, use_cdn: bool = True, debug: bool = False, **kwargs):
        self.volmdlr_volume_model(**kwargs).save_babylonjs_to_file(filename=filename, use_cdn=use_cdn, debug=debug)

    def _export_formats(self):
        formats = DessiaObject._export_formats(self)
        formats3d = [{"extension": "step", "method_name": "to_step_stream", "text": True, "args": {}},
                     {"extension": "stl", "method_name": "to_stl_stream", "text": False, "args": {}}]
        formats.extend(formats3d)
        return formats


class MovingObject(PhysicalObject):

    def volmdlr_primitives_step_frames(self):
        """
        Return a list of volmdlr primitives to build up volume model
        """
        raise NotImplementedError('Object inheriting MovingObject should implement volmdlr_primitives_step_frames')

    def volmdlr_volume_model(self, **kwargs):
        import volmdlr as vm  # !!! Avoid circular imports, is this OK ?
        return vm.core.MovingVolumeModel(self.volmdlr_primitives(**kwargs),
                                         self.volmdlr_primitives_step_frames(**kwargs))


class Parameter(DessiaObject):
    def __init__(self, lower_bound, upper_bound, periodicity=None, name=''):
        DessiaObject.__init__(self, name=name)
        self.lower_bound = lower_bound
        self.upper_bound = upper_bound
        self.periodicity = periodicity

    def random_value(self):
        """
        Sample a value within the bounds
        """
        return random.uniform(self.lower_bound, self.upper_bound)

    def are_values_equal(self, value1, value2, tol=1e-2):
        if self.periodicity is not None:
            value1 = value1 % self.periodicity
            value2 = value2 % self.periodicity

        return math.isclose(value1, value2, abs_tol=tol)

    def normalize(self, value):
        normalized_value = (value - self.lower_bound) / (self.upper_bound - self.lower_bound)
        return normalized_value

    def original_value(self, normalized_value):
        value = normalized_value * (self.upper_bound - self.lower_bound) + self.lower_bound
        return value

    def optimizer_bounds(self):
        if self.periodicity is not None:
            return (self.lower_bound - 0.5 * self.periodicity, self.upper_bound + 0.5 * self.periodicity)
        return None


class ParameterSet(DessiaObject):
    def __init__(self, values, name=''):
        self.values = values

        DessiaObject.__init__(self, name=name)

    @property
    def parameters(self):
        parameters = [Parameter(min(v), max(v), name=k) for k, v in self.values.items()]
        return parameters

    @property
    def means(self):
        means = {k: sum(v) / len(v) for k, v in self.values.items()}
        return means


class DessiaFilter(DessiaObject):
    """
    Base class for filters working on lists of DessiaObjects (List[DessiaObject]).

    :param attribute:
        --------
        Name of attribute on which to filter
    :type attribute: str

    :param comparison_operator:
        --------
        Comparison operator
    :type comparison_operator: str

    :param bound:
        --------
        The bound value to compare `'attribute'` of DessiaObjects of a list with `'comparison_operator'`
    :type bound: float

    :param name:
        --------
        Name of filter
    :type name: `str`, `optional`, defaults to `''`

    :Comparison operators:
        * greater than: >=, gte, ge
        * greater: >, gt
        * lower than: <=, lte, le
        * lower: <, lt
        * equal: ==, eq
        * different: !=, ne
    """

    _REAL_OPERATORS = {'>': operator.gt, '<': operator.lt, '>=': operator.ge, '<=': operator.le, '==': operator.eq,
                       '!=': operator.ne, 'gt': operator.gt, 'lt': operator.lt, 'ge': operator.ge, 'le': operator.le,
                       'eq': operator.eq, 'ne': operator.ne, 'gte': operator.ge, 'lte': operator.le}

    def __init__(self, attribute: str, comparison_operator: str, bound: float, name: str = ''):
        self.attribute = attribute
        self.comparison_operator = comparison_operator
        self.bound = bound
        DessiaObject.__init__(self, name=name)

    def __str__(self, offset_attr: int = 10, offset_boun: int = 0):
        offset_oper = 0
        if offset_boun == 0:
            offset_boun = len(str(self.bound)) + 2
        string_operator = {'>': '>', '<': '<', '>=': '>=', '<=': '<=', '==': '==', '!=': '!=', 'gt': '>', 'lt': '<', 'ge': '>=',
                           'le': '<=', 'eq': '==', 'ne': '!=', 'gte': '>=', 'lte': '<='}
        printed_operator = string_operator[self.comparison_operator]
        return (self.attribute + " "*(offset_attr - len(self.attribute)) +
                printed_operator + " "*(offset_oper - len(printed_operator)) +
                " "*(offset_boun - len(str(self.bound))) + str(self.bound))

    def __hash__(self):
        hash_ = len(self.attribute)
        hash_ += hash(self.comparison_operator)
        hash_ += hash(self.bound)
        return int(hash_)

    def __eq__(self, other: 'DessiaFilter'):
        same_attr = self.attribute == other.attribute
        same_op = self.comparison_operator == other.comparison_operator
        same_bound = self.bound == other.bound
        return same_attr and same_op and same_bound

    def _comparison_operator(self):
        return self._REAL_OPERATORS[self.comparison_operator]

    # TODO: Chronophage operation is self._to_lambda(values)(values)
    def _to_lambda(self, values: List[DessiaObject]):
        return lambda x: (self._comparison_operator()(enhanced_deep_attr(value, self.attribute), self.bound)
                          for value in values)

    def get_booleans_index(self, values: List[DessiaObject]):
        """
        Get the boolean indexing of a filtered list

        :param values:
            List of DessiaObjects to filter
        :type values: List[DessiaObject]

        :return: `list of length `len(values)` where elements are `True` if kept by the filter, otherwise `False`.
        :rtype: `List[bool]`

        Examples
        --------
        >>> from dessia_common.core import DessiaFilter
        >>> from dessia_common.models import all_cars_no_feat
        >>> values = all_cars_no_feat[:5]
        >>> filter_ = DessiaFilter('weight', '<=', 3500.)
        >>> filter_.get_booleans_index(values)
        [False, False, True, True, True]
        """

        return list(self._to_lambda(values)(values))

    @staticmethod
    def booleanlist_to_indexlist(booleans_list: List[int]):  # TODO: Should it exist ?
        """
        Transform a boolean list to an index list

        :param booleans_list:
            list of length `len(values)` where elements are `True` if kept, otherwise `False`.
        :type booleans_list: List[int]

        :return: list of kept indexes
        :rtype: List[int]

        Examples
        --------
        >>> from dessia_common.core import DessiaFilter
        >>> from dessia_common.models import all_cars_no_feat
        >>> values = all_cars_no_feat[:5]
        >>> filter_ = DessiaFilter('weight', '<=', 3500.)
        >>> booleans_list = filter_.get_booleans_index(values)
        [False, False, True, True, True]
        >>> DessiaFilter.booleanlist_to_indexlist(booleans_list)
        [2, 3, 4]
        """
        return list(itertools.compress(range(len(booleans_list)), booleans_list))

    @staticmethod
    def apply(values: List[DessiaObject], booleans_list: List[List[bool]]):
        """
        Apply a Dessia Filter on a list of DessiaObjects

        :param values:
            --------
            List of DessiaObjects to filter
        :type values: List[DessiaObject]

        :param booleans_list:
            --------
            list of length `len(values)` where elements are `True` if kept, otherwise `False`.
        :type booleans_list: List[List[bool]]

        :return: List of filtered values
        :rtype: List[DessiaObject]

        Examples
        --------
        >>> from dessia_common.core import DessiaFilter
        >>> from dessia_common.models import all_cars_no_feat
        >>> values = all_cars_no_feat[:5]
        >>> filter_ = DessiaFilter('weight', '<=', 3500.)
        >>> booleans_list = filter_.get_booleans_index(values)
        [False, False, True, True, True]
        >>> for car in DessiaFilter.apply(values, booleans_list): print(car.weight)
        3436.0, 3433.0, 3449.0
        """
        return list(itertools.compress(values, booleans_list))


class FiltersList(DessiaObject):
    """
    Combine several filters stored as a list of DessiaFilters with a logical operator.

    :param filters:
        --------
        List of DessiaFilters to combine
    :type filters: List[DessiaFilter]

    :param logical_operator:
        --------
        Logical operator to combine filters
    :type logical_operator: str

    :param name:
        ---------
        Name of FiltersList
    :type name: `str`, `optional`, defaults to `''`

    :Logical operators: `'and'`, `'or'`, `'xor'`
    """
    _standalone_in_db = True

    def __init__(self, filters: List[DessiaFilter], logical_operator: str = 'and', name: str = ''):
        self.filters = filters
        self.logical_operator = logical_operator
        DessiaObject.__init__(self, name=name)

    def __len__(self):
        return len(self.filters)

    def __str__(self):
        print_lim = 15
        len_attr = max(map(len, [filter_.attribute for filter_ in self.filters]))
        len_numb = max(map(len, [str(filter_.bound) for filter_ in self.filters]))
        prefix = f"{self.__class__.__name__} {self.name if self.name != '' else hex(id(self))}: "
        prefix += f"{len(self)} filters combined with '" + self.logical_operator + "' operator :\n"
        string = ""
        for filter_ in self.filters[:print_lim]:
            string += " "*3 + "- "
            string += filter_.__str__(len_attr + 2, len_numb + 2)
            string += "\n"
        return prefix + string

    @classmethod
    def from_filters_list(cls, filters: List[DessiaFilter], logical_operator: str = 'and', name: str = ''):
        """
        Compute a FilersList from a pre-built list of DessiaFilter

        :param filters:
            --------
            List of DessiaFilters to combine
        :type filters: List[DessiaFilter]

        :param logical_operator:
            --------
            Logical operator to combine filters (`'and'`, `'or'` or `'xor'`)
        :type logical_operator: `str`, `optional`, defaults to `'and'`

        :param name:
            --------
            Name of FiltersList
        :type name: `str`, `optional`, defaults to `''`

        :return: A new instantiated list of DessiaFilter
        :rtype: FiltersList

        Examples
        --------
        >>> from dessia_common.core import DessiaFilter, FiltersList
        >>> filters = [DessiaFilter('weight', '<=', 3500.), DessiaFilter('mpg', '<=', 40.)]
        >>> filters_list = FiltersList(filters, logical_operator="or", name="example")
        >>> print(filters_list)
        FiltersList example: 2 filters combined with 'or' operator :
           - weight  <=  3500.0
           - mpg     <=    40.0
        """
        return cls(filters=filters, logical_operator=logical_operator, name=name)

    @staticmethod
<<<<<<< HEAD
    def combine_booleans_lists(booleans_lists: List[List[bool]], logical_operator: str = "and"):
        """
        Combine a list of `n` booleans indexes with the logical operator into a simple booleans index.

        :param booleans_lists:
            --------
            List of `n` booleans indexes
        :type booleans_lists: List[List[bool]]

        :param logical_operator:
            --------
            Logical operator to combine filters (`'or'`, `'and'` or `'xor'`)
        :type logical_operator: `str`, `optional`, defaults to 'and'

        :raises NotImplementedError: If logical_operator is not one of `'and'`, `'or'`, `'xor'`, raises an error

        :return: Booleans index of the filtered data
        :rtype: List[bool]

        Examples
        --------
        >>> from dessia_common.core import FiltersList
        >>> booleans_lists = [[True, True, False, False], [False, True, True, False]]
        >>> FiltersList.combine_booleans_lists(booleans_lists, logical_operator="xor")
        [True, False, True, False]
        """
        if logical_operator == "and":
=======
    def combine_booleans_lists(booleans_lists: List[List[bool]], logical_operator: str = 'and'):
        if logical_operator == 'and':
>>>>>>> 27428c25
            return [all(booleans_tuple) for booleans_tuple in zip(*booleans_lists)]
        if logical_operator == 'or':
            return [any(booleans_tuple) for booleans_tuple in zip(*booleans_lists)]
        if logical_operator == 'xor':
            return [True if sum(booleans_tuple) == 1 else False for booleans_tuple in zip(*booleans_lists)]
        raise NotImplementedError(f"'{logical_operator}' str for 'logical_operator' attribute is not a use case")

    def get_booleans_index(self, dobjects_list: List[DessiaObject]):
        """
        Compute all the filters of `self.filters` on `dobjects_list` and returns a booleans index of `dobjects_list`

        :param dobject_list: List of data to filter
        :type dobject_list: List[DessiaObject]

        :return: A `booleans index` of `dobjects_list` of the list of data to filter (`dobjects_list`)
        :rtype: List[bool]

        Examples
        --------
        >>> from dessia_common.core import FiltersList
        >>> from dessia_common.models import all_cars_no_feat
        >>> dobjects_list = all_cars_no_feat[:5]
        >>> filters = [DessiaFilter('weight', '<=', 4000.), DessiaFilter('mpg', '>=', 30.)]
        >>> filters_list = FiltersList(filters, logical_operator="xor", name="example")
        >>> filters_list.get_booleans_index(dobjects_list)
        [True, True, True, True, True]
        """
        booleans_index = []
        for filter_ in self.filters:
            booleans_index.append(filter_.get_booleans_index(dobjects_list))
        return self.__class__.combine_booleans_lists(booleans_index, self.logical_operator)

    def apply(self, dobjects_list: List[DessiaObject]):
        """
        Apply a FiltersList on a list of DessiaObjects

        :param dobjects_list: List of DessiaObjects to filter
        :type dobjects_list: List[DessiaObject]

        :return: List of filtered values
        :rtype: List[DessiaObject]

        Examples
        --------
        >>> from dessia_common.core import HeterogeneousList, FiltersList
        >>> from dessia_common.models import all_cars_wi_feat
        >>> filters = [DessiaFilter('weight', '<=', 1650.), DessiaFilter('mpg', '>=', 45.)]
        >>> filters_list = FiltersList(filters, logical_operator="xor", name="example")
        >>> filtered_cars = filters_list.apply(all_cars_wi_feat)
        >>> print(HeterogeneousList(filtered_cars, name="example"))
        HeterogeneousList example: 3 samples, 5 features
        |         Mpg         |    Displacement    |     Horsepower     |       Weight       |    Acceleration    |
        -----------------------------------------------------------------------------------------------------------
        |               35.0  |             0.072  |              69.0  |            1613.0  |              18.0  |
        |               31.0  |             0.076  |              52.0  |            1649.0  |              16.5  |
        |               46.6  |             0.086  |              65.0  |            2110.0  |              17.9  |
        """
        booleans_index = self.get_booleans_index(dobjects_list)
        return DessiaFilter.apply(dobjects_list, booleans_index)


class HeterogeneousList(DessiaObject):
    """
    Base object for handling a list of DessiaObjects.

    :param dessia_objects:
        --------
        List of DessiaObjects to store in HeterogeneousList
    :type dessia_objects: `List[DessiaObject]`, `optional`, defaults to `None`

    :param name:
        --------
        Name of HeterogeneousList
    :type name: `str`, `optional`, defaults to `''`

    :Properties:
        * **common_attributes:** (`List[str]`)
            --------
            Common attributes of DessiaObjects contained in the current `HeterogeneousList`

        * **matrix:** (`List[List[float]]`, `n_samples x n_features`)
            --------
            Matrix of data computed by calling the `to_vector` method of all `dessia_objects`

    **Built-in methods**:
        * __init__
            >>> from dessia_common.core import HeterogeneousList
            >>> from dessia_common.models import all_cars_wi_feat
            >>> hlist = HeterogeneousList(all_cars_wi_feat, name="init")

        * __str__
            >>> print(HeterogeneousList(all_cars_wi_feat[:3], name='printed'))
            HeterogeneousList printed: 3 samples, 5 features
            |         Mpg         |    Displacement    |     Horsepower     |       Weight       |    Acceleration    |
            -----------------------------------------------------------------------------------------------------------
            |               18.0  |             0.307  |             130.0  |            3504.0  |              12.0  |
            |               15.0  |              0.35  |             165.0  |            3693.0  |              11.5  |
            |               18.0  |             0.318  |             150.0  |            3436.0  |              11.0  |

        * __len__
            >>> len(HeterogeneousList(all_cars_wi_feat))
            returns len(all_cars_wi_feat)

        * __get_item__
            >>> HeterogeneousList(all_cars_wi_feat)[0]
            returns <dessia_common.tests.CarWithFeatures object at 'memory_address'>
            >>> HeterogeneousList(all_cars_wi_feat)[0:2]
            returns HeterogeneousList(all_cars_wi_feat[0:2])
            >>> HeterogeneousList(all_cars_wi_feat)[[0,5,6]]
            returns HeterogeneousList([all_cars_wi_feat[idx] for idx in [0,5,6]])
            >>> booleans_list = [True, False,..., True] of length len(all_cars_wi_feat)
            >>> HeterogeneousList(all_cars_wi_feat)[booleans_list]
            returns HeterogeneousList([car for car, boolean in zip(all_cars_wi_feat, booleans_list) if boolean])

        * __add__
            >>> HeterogeneousList(all_cars_wi_feat) + HeterogeneousList(all_cars_wi_feat)
            HeterogeneousList(all_cars_wi_feat + all_cars_wi_feat)
            >>> HeterogeneousList(all_cars_wi_feat) + HeterogeneousList()
            HeterogeneousList(all_cars_wi_feat)
            >>> HeterogeneousList(all_cars_wi_feat).extend(HeterogeneousList(all_cars_wi_feat))
            HeterogeneousList(all_cars_wi_feat + all_cars_wi_feat)
    """
    _standalone_in_db = True
    _vector_features = ["name", "common_attributes"]

    def __init__(self, dessia_objects: List[DessiaObject] = None, name: str = ''):
        if dessia_objects is None:
            dessia_objects = []
        self.dessia_objects = dessia_objects
        self._common_attributes = None
        self._matrix = None
        DessiaObject.__init__(self, name=name)

    def _procreate(self):
        new_hlist = self.__class__()
        new_hlist.name = self.name
        new_hlist._common_attributes = deepcopy(self._common_attributes)
        new_hlist._matrix = deepcopy(self._matrix)
        return new_hlist

    def __getitem__(self, key: Any):
        if len(self.dessia_objects) == 0:
            return []
        if isinstance(key, int):
            return self._pick_from_int(key)
        if isinstance(key, slice):
            return self._pick_from_slice(key)
        if isinstance(key, list):
            if len(key) == 0:
                return self.__class__()
            if isinstance(key[0], bool):
                if len(key) == self.__len__():
                    return self._pick_from_boolist(key)
                raise ValueError(f"Cannot index {self.__class__.__name__} object of len {self.__len__()} with a "
                                 f"list of boolean of len {len(key)}")
            if isinstance(key[0], int):
                return self._pick_from_boolist(self._indexlist_to_booleanlist(key))

        raise NotImplementedError(f"key of type {type(key)} with {type(key[0])} elements not implemented for "
                                  f"indexing HeterogeneousLists")

    def __add__(self, other: 'HeterogeneousList'):
        if self.__class__ != HeterogeneousList or other.__class__ != HeterogeneousList:
            raise TypeError("Addition only defined for HeterogeneousList. A specific __add__ method is required for "
                            f"{self.__class__}")
        sum_hlist = self._procreate()
        sum_hlist.dessia_objects = self.dessia_objects + other.dessia_objects
        if all(item in self.common_attributes for item in other.common_attributes):
            if self._matrix is not None and other._matrix is not None:
                sum_hlist._matrix = self._matrix + other._matrix
        return sum_hlist

    def extend(self, other: 'HeterogeneousList'):
        """
        Update a HeterogeneousList by adding b values to it

        :param b: HeterogeneousList to add to the current HeterogeneousList
        :type b: HeterogeneousList

        :return: None

        Examples
        --------
        >>> from dessia_common.core import HeterogeneousList
        >>> from dessia_common.models import all_cars_wi_feat
        >>> HeterogeneousList(all_cars_wi_feat).extend(HeterogeneousList(all_cars_wi_feat))
        HeterogeneousList(all_cars_wi_feat + all_cars_wi_feat)
        """
        self.__dict__.update((self + other).__dict__)

    def _pick_from_int(self, idx: int):
        return self.dessia_objects[idx]

    def _pick_from_slice(self, key: slice):
        new_hlist = self._procreate()
        new_hlist.dessia_objects = self.dessia_objects[key]
        if self._matrix is not None:
            new_hlist._matrix = self._matrix[key]
        # new_hlist.name += f"_{key.start if key.start is not None else 0}_{key.stop}")
        return new_hlist

    def _indexlist_to_booleanlist(self, index_list: List[int]):
        boolean_list = [False]*len(self)
        for idx in index_list:
            boolean_list[idx] = True
        return boolean_list

    def _pick_from_boolist(self, key: List[bool]):
        new_hlist = self._procreate()
        new_hlist.dessia_objects = DessiaFilter.apply(self.dessia_objects, key)
        if self._matrix is not None:
            new_hlist._matrix = DessiaFilter.apply(self._matrix, key)
        # new_hlist.name += "_list")
        return new_hlist

    def __str__(self):
        print_lim = 15
        attr_name_len = []
        attr_space = []
        prefix = f"{self.__class__.__name__} {self.name if self.name != '' else hex(id(self))}: "
        prefix += f"{len(self.dessia_objects)} samples, {len(self.common_attributes)} features"

        if self.__len__() == 0:
            return prefix

        string = ""
        string += self._print_titles(attr_space, attr_name_len)

        string += "\n" + "-"*len(string)
        for dessia_object in self.dessia_objects[:print_lim]:
            string += "\n"
            string += self._print_objects(dessia_object, attr_space, attr_name_len)
        return prefix + "\n" + string + "\n"

    def _print_titles(self, attr_space: int, attr_name_len: int):
        string = ""
        for idx, attr in enumerate(self.common_attributes):
            end_bar = ""
            if idx == len(self.common_attributes) - 1:
                end_bar = "|"
            # attribute
            attr_space.append(len(attr) + 6)
            name_attr = " "*3 + f"{attr.capitalize()}" + " "*3
            attr_name_len.append(len(name_attr))
            string += "|" + name_attr + end_bar
        return string

    def _print_objects(self, dessia_object: DessiaObject, attr_space: int, attr_name_len: int):
        string = ""
        for idx, attr in enumerate(self.common_attributes):
            end_bar = ""
            if idx == len(self.common_attributes) - 1:
                end_bar = "|"

            # attribute
            string += "|" + " "*(attr_space[idx] - len(str(getattr(dessia_object, attr))) - 1)
            string += f"{getattr(dessia_object, attr)}"[:attr_name_len[idx] - 3]
            if len(str(getattr(dessia_object, attr))) > attr_name_len[idx] - 3:
                string += "..."
            else:
                string += " "
            string += end_bar
        return string

    def __len__(self):
        return len(self.dessia_objects)

    def get_attribute_values(self, attribute: str):
        """
        Get a list of all values of dessia_objects of an attribute given by name

        :param attribute: Attribute to get all values
        :type attribute: str

        :return: A list of all values of the specified attribute of dessia_objects
        :rtype: List[Any]

        Examples
        --------
        >>> from dessia_common.core import HeterogeneousList
        >>> from dessia_common.models import all_cars_wi_feat
        >>> HeterogeneousList(all_cars_wi_feat[:10]).get_attribute_values("weight")
        [3504.0, 3693.0, 3436.0, 3433.0, 3449.0, 4341.0, 4354.0, 4312.0, 4425.0, 3850.0]
        """
        return [getattr(dessia_object, attribute) for dessia_object in self.dessia_objects]

    def get_column_values(self, index: int):
        """
        Get a list of all values of dessia_objects for an attribute given by its index common_attributes

        :param index: Index in common_attributes to get all values of dessia_objects
        :type index: int

        :return: A list of all values of the specified attribute of dessia_objects
        :rtype: List[float]

        Examples
        --------
        >>> from dessia_common.core import HeterogeneousList
        >>> from dessia_common.models import all_cars_wi_feat
        >>> HeterogeneousList(all_cars_wi_feat[:10]).get_column_values(2)
        [130.0, 165.0, 150.0, 150.0, 140.0, 198.0, 220.0, 215.0, 225.0, 190.0]
        """
        return [row[index] for row in self.matrix]

    def sort(self, key: Any, ascend: bool = True):  # TODO : Replace numpy with faster algorithms
        """
        Sort the current HeterogeneousList along the given key.

        :param key:
            --------
            The parameter on which to sort the HeterogeneousList. Can be an attribute or its index in \
                `common_attributes`
        :type key: `int` or `str`

        :param ascend:
            --------
            Whether to sort the HeterogeneousList in ascending (`True`) or descending (`False`) order
        :type key: `bool`, defaults to `True`

        :return: None

        Examples
        --------
        >>> from dessia_common.core import HeterogeneousList
        >>> from dessia_common.models import all_cars_wi_feat
        >>> example_list = HeterogeneousList(all_cars_wi_feat[:3], "sort_example")
        >>> example_list.sort("mpg", False)
        >>> print(example_list)
        HeterogeneousList sort_example: 3 samples, 5 features
        |         Mpg         |    Displacement    |     Horsepower     |       Weight       |    Acceleration    |
        -----------------------------------------------------------------------------------------------------------
        |               18.0  |             0.318  |             150.0  |            3436.0  |              11.0  |
        |               18.0  |             0.307  |             130.0  |            3504.0  |              12.0  |
        |               15.0  |              0.35  |             165.0  |            3693.0  |              11.5  |
        >>> example_list.sort(2, True)
        >>> print(example_list)
        HeterogeneousList sort_example: 3 samples, 5 features
        |         Mpg         |    Displacement    |     Horsepower     |       Weight       |    Acceleration    |
        -----------------------------------------------------------------------------------------------------------
        |               18.0  |             0.307  |             130.0  |            3504.0  |              12.0  |
        |               18.0  |             0.318  |             150.0  |            3436.0  |              11.0  |
        |               15.0  |              0.35  |             165.0  |            3693.0  |              11.5  |
        """
        if self.__len__() != 0:
            if isinstance(key, int):
                sort_indexes = npy.argsort(self.get_column_values(key))
            elif isinstance(key, str):
                sort_indexes = npy.argsort(self.get_attribute_values(key))
            self.dessia_objects = [self.dessia_objects[idx] for idx in (sort_indexes if ascend else sort_indexes[::-1])]
            if self._matrix is not None:
                self._matrix = [self._matrix[idx] for idx in (sort_indexes if ascend else sort_indexes[::-1])]

    @property
    def common_attributes(self):
        if self._common_attributes is None:
            if len(self.dessia_objects) == 0:
                return []
            all_class = list(set(dessia_object.__class__ for dessia_object in self.dessia_objects))

            if len(all_class) == 1 and isinstance(self.dessia_objects[0], HeterogeneousList):
                return self.vector_features()

            common_attributes = set(all_class[0].vector_features())
            for klass in all_class[1:]:
                common_attributes = common_attributes.intersection(set(klass.vector_features()))

            # attributes' order kept this way, not with set or sorted(set)
            self._common_attributes = list(attr for attr in get_attribute_names(all_class[0])
                                           if attr in common_attributes)
        return self._common_attributes

    @property
    def matrix(self):
        if self._matrix is None:
            matrix = []
            for dessia_object in self.dessia_objects:
                temp_row = dessia_object.to_vector()
                vector_features = dessia_object.vector_features()
                matrix.append(list(temp_row[vector_features.index(attr)] for attr in self.common_attributes))
            self._matrix = matrix
        return self._matrix

<<<<<<< HEAD
    def filtering(self, filters: List[DessiaFilter], logical_operator: str = "and"):
        """
        Filter a HeterogeneousList given a list of DessiaFilters.
        Method filtering first compute a FiltersList then apply it to the current HeterogeneousList.

        :param filters:
            ---------
            List of filters to apply on current HeterogeneousList
        :type filters: List[DessiaFilter]

        :param logical_operator:
            ---------
            Logical operator to combine filters (`'or'`, `'and'` or `'xor'`)
        :type logical_operator: `str`, `optional`, defaults to `'and'`

        :return: The filtered HeterogeneousList
        :rtype: HeterogeneousList

        Examples
        --------
        >>> from dessia_common.core import HeterogeneousList, DessiaFilter
        >>> from dessia_common.models import all_cars_wi_feat
        >>> filters = [DessiaFilter('weight', '<=', 1650.), DessiaFilter('mpg', '>=', 45.)]
        >>> example_list = HeterogeneousList(all_cars_wi_feat, name="example")
        >>> filtered_list = example_list.filtering(filters, "xor")
        >>> print(filtered_list)
        HeterogeneousList example: 3 samples, 5 features
        |         Mpg         |    Displacement    |     Horsepower     |       Weight       |    Acceleration    |
        -----------------------------------------------------------------------------------------------------------
        |               35.0  |             0.072  |              69.0  |            1613.0  |              18.0  |
        |               31.0  |             0.076  |              52.0  |            1649.0  |              16.5  |
        |               46.6  |             0.086  |              65.0  |            2110.0  |              17.9  |
        """
        filters_list = FiltersList(filters, logical_operator)
        booleans_index = filters_list.get_booleans_index(self.dessia_objects)
        return self[booleans_index]
=======
    def filtering(self, filters: FiltersList):
        booleans_index = filters.get_booleans_index(self.dessia_objects)
        return self.pick_from_boolist(booleans_index)
>>>>>>> 27428c25

    def singular_values(self):
        """
        Computes the Singular Values Decomposition (SVD) of self.matrix.
        SVD factorizes self.matrix into two unitary matrices `U` and `Vh`, and a 1-D array `s` of singular values \
            (real, non-negative) such that ``a = U @ S @ Vh``, where S is diagonal such as `s1 > s2 >...> sn`.

        SVD gives indications on the dimensionality of a given matrix thanks to the normalized singular values: they \
            are stored in descending order and their sum is equal to 1. Thus, one can set a threshold value, e.g. \
                `0.95`, and keep only the `r` first normalized singular values which sum is greater than the threshold.

        `r` is the rank of the matrix and gives a good indication on the real dimensionality of the data contained in \
            the current HeterogeneousList. `r` is often much smaller than the current dimension of the studied data.
        This indicates that the used features can be combined into less new features, which do not necessarily \
            make sense for engineers.

        More informations: https://en.wikipedia.org/wiki/Singular_value_decomposition

        :return:
            **normalized_singular_values**: list of normalized singular values
            **singular_points**: list of points to plot in dimensionality plot. Does not add any information.
        :rtype: Tuple[List[float], List[Dict[str, float]]]

        """
        scaled_data = HeterogeneousList.scale_data(npy.array(self.matrix) - npy.mean(self.matrix, axis=0))
        _, singular_values, _ = npy.linalg.svd(npy.array(scaled_data).T, full_matrices=False)
        normalized_singular_values = singular_values / npy.sum(singular_values)

        singular_points = []
        for idx, value in enumerate(normalized_singular_values):
            singular_points.append({'Index of reduced basis vector': idx + 1, 'Singular value': value})
        return normalized_singular_values, singular_points

    @staticmethod
    def scale_data(data_matrix: List[List[float]]):
        scaled_matrix = preprocessing.StandardScaler().fit_transform(data_matrix)
        return [list(map(float, row.tolist())) for row in scaled_matrix]

    def plot_data(self):
        """
        Plot data method.

        Plot a standard scatter matrix of all attributes in common_attributes and a dimensionality plot.

        .. figure:: images/dimensionality_plot_hlist.png
        .. figure:: images/scatter_matrix_docstring_hlist.png

        """
        # Plot a correlation matrix : To develop
        # correlation_matrix = []

        # Dimensionality plot
        dimensionality_plot = self._plot_dimensionality()

        # Scattermatrix
        scatter_matrix = self._build_multiplot(self._plot_data_list(),
                                               self._tooltip_attributes(),
                                               axis=dimensionality_plot.axis,
                                               point_style=dimensionality_plot.point_style)
        return [scatter_matrix, dimensionality_plot]

    def _build_multiplot(self, data_list: List[Dict[str, float]], tooltip: List[str], **kwargs: Dict[str, Any]):
        import plot_data
        subplots = []
        for line_attr in self.common_attributes:
            for col_attr in self.common_attributes:
                if line_attr == col_attr:
                    unic_values = set((getattr(dobject, line_attr) for dobject in self.dessia_objects))
                    if len(unic_values) == 1:
                        subplots.append(plot_data.Scatter(x_variable=line_attr,
                                                          y_variable=col_attr,
                                                          elements=data_list))
                    else:
                        subplots.append(plot_data.Histogram(x_variable=line_attr, elements=data_list))
                else:
                    subplots.append(plot_data.Scatter(x_variable=line_attr,
                                                      y_variable=col_attr,
                                                      elements=data_list,
                                                      tooltip=plot_data.Tooltip(tooltip),
                                                      **kwargs))

        scatter_matrix = plot_data.MultiplePlots(plots=subplots,
                                                  elements=data_list,
                                                  point_families=self._point_families(),
                                                  initial_view_on=True)
        return scatter_matrix

    def _tooltip_attributes(self):
        return self.common_attributes

    def _plot_data_list(self):
        plot_data_list = []
        for row, _ in enumerate(self.dessia_objects):
            plot_data_list.append({attr: self.matrix[row][col] for col, attr in enumerate(self.common_attributes)})
        return plot_data_list

    def _point_families(self):
        from plot_data.colors import BLUE
        from plot_data.core import PointFamily
        return [PointFamily(BLUE, list(range(self.__len__())))]

    def _plot_dimensionality(self):
        import plot_data
        _, singular_points = self.singular_values()

        axis_style = plot_data.EdgeStyle(line_width=0.5, color_stroke=plot_data.colors.GREY)
        axis = plot_data.Axis(nb_points_x=len(singular_points), nb_points_y=len(singular_points),
                              axis_style=axis_style)
        point_style = plot_data.PointStyle(color_fill=plot_data.colors.BLUE,
                                           color_stroke=plot_data.colors.BLUE,
                                           stroke_width=0.1,
                                           size=2,
                                           shape='circle')

        dimensionality_plot = plot_data.Scatter(elements=singular_points,
                                                x_variable='Index of reduced basis vector',
                                                y_variable='Singular value',
                                                log_scale_y=True,
                                                axis=axis,
                                                point_style=point_style)
        return dimensionality_plot

    def to_markdown(self):  # TODO: Custom this markdown
        """
        Render a markdown of the object output type: string
        """
        return templates.heterogeneouslist_markdown_template.substitute(name=self.name, class_=self.__class__.__name__)

    @staticmethod
    def pareto_indexes(costs, tol):
        """
        Find the pareto-efficient points

        :return: A (n_points, ) boolean list, indicating whether each point is Pareto efficient
        """
        array_costs = npy.array(costs)
        is_efficient = npy.ones(array_costs.shape[0], dtype=bool)
        scaled_costs = (array_costs - npy.mean(array_costs, axis=0)) / npy.std(array_costs, axis=0)
        for index, cost in enumerate(scaled_costs):
            if is_efficient[index]:
                # Keep any point with a lower cost
                is_efficient[is_efficient] = npy.any(scaled_costs[is_efficient] < cost + tol, axis=1)
                # And keep self
                is_efficient[index] = True
        return is_efficient.tolist()

    def pareto_points(self, costs, tol):
        """
        Find the pareto-efficient points

        :param costs:
            -----------
            costs on which the pareto points are computed
        :type costs: `List[List[float]]`, `n_samples x n_features`

        :param tol:
            -----------
            tolerance for selecting more or less points in pareto points. Must be positive and near `0` (e.g. `0.1`)
        :type tol: `float`

        :return: a HeterogeneousList containing the selected points
        :rtype: HeterogeneousList
        """
        return self[self.__class__._pareto_indexes(costs, tol)]

    @staticmethod
    def pareto_frontiers(costs, tol: float = 0.):
        # Experimental
        import matplotlib.pyplot as plt
        pareto_indexes = HeterogeneousList.pareto_indexes(costs, tol)
        pareto_costs = npy.array(list(itertools.compress(costs.tolist(), pareto_indexes)))

        plt.figure()
        plt.plot(costs[:, 0], costs[:, 1], linestyle='None', marker='o', color='b')
        plt.plot(pareto_costs[:, 0], pareto_costs[:, 1], linestyle='None', marker='o', color='r')
        plt.show()

        super_mini = npy.min(costs, axis=0)
        pareto_frontiers = []
        for x_dim in range(pareto_costs.shape[1]):
            for y_dim in range(pareto_costs.shape[1]):
                if x_dim != y_dim:
                    frontier_2d = HeterogeneousList.pareto_frontier_2d(x_dim, y_dim, pareto_costs,
                                                                       npy.max(costs[:, x_dim]), super_mini)
                    pareto_frontiers.append(frontier_2d)
                    plt.plot(frontier_2d[:, x_dim], frontier_2d[:, y_dim], color='g')

        plt.plot(super_mini[0], super_mini[1], linestyle='None', marker='o', color='k')
        return pareto_frontiers

    @staticmethod
    def pareto_frontier_2d(x_dim, y_dim, pareto_costs, max_x_dim, super_mini):
        # Experimental
        minidx = npy.argmin(pareto_costs[:, y_dim])
        x_coord = pareto_costs[minidx, x_dim]
        y_coord = pareto_costs[minidx, y_dim]

        new_pareto = pareto_costs[x_coord - pareto_costs[:, x_dim] != 0., :]

        dir_coeffs = (y_coord - new_pareto[:, y_dim]) / (x_coord - new_pareto[:, x_dim])
        dir_coeffs[x_coord == new_pareto[:, x_dim]] = npy.max(dir_coeffs[x_coord != new_pareto[:, x_dim]])

        offsets = y_coord - dir_coeffs * x_coord
        approx_super_mini = dir_coeffs * super_mini[x_dim] + offsets
        chosen_line = npy.argmin(npy.absolute(approx_super_mini - super_mini[y_dim]))

        frontier_2d = npy.array([[super_mini[x_dim], max_x_dim], [approx_super_mini[chosen_line], max_x_dim *
                                                                  dir_coeffs[chosen_line] + offsets[chosen_line]]]).T
        return frontier_2d


def dict_merge(old_dct, merge_dct, add_keys=True, extend_lists=True):
    """ Recursive dict merge. Inspired by :meth:``dict.update()``, instead of
    updating only top-level keys, dict_merge recurses down into dicts nested
    to an arbitrary depth, updating keys. The ``merge_dct`` is merged into
    ``dct``.

    This version will return a copy of the dictionary and leave the original
    arguments untouched.

    The optional argument ``add_keys``, determines whether keys which are
    present in ``merge_dct`` but not ``dct`` should be included in the
    new dict.

    Args:
        old_dct (dict) onto which the merge is executed
        merge_dct (dict): dct merged into dct
        add_keys (bool): whether to add new keys
        extend_lists (bool) : wether to extend lists if keys are updated
                              and value is a list

    Returns:
        dict: updated dict
    """
    dct = deepcopy(old_dct)
    if not add_keys:
        merge_dct = {k: merge_dct[k] for k in set(dct).intersection(set(merge_dct))}

    for key, value in merge_dct.items():
        if isinstance(dct.get(key), dict) and isinstance(value, collections.Mapping):
            dct[key] = dict_merge(dct[key], merge_dct[key], add_keys=add_keys, extend_lists=extend_lists)
        elif isinstance(dct.get(key), list) and extend_lists:
            dct[key].extend(value)
        else:
            dct[key] = value

    return dct


def stringify_dict_keys(obj):
    if isinstance(obj, (list, tuple)):
        new_obj = []
        for elt in obj:
            new_obj.append(stringify_dict_keys(elt))

    elif isinstance(obj, dict):
        new_obj = {}
        for key, value in obj.items():
            new_obj[str(key)] = stringify_dict_keys(value)
    else:
        return obj
    return new_obj


def getdeepattr(obj, attr):
    return reduce(getattr, [obj] + attr.split('.'))


def enhanced_deep_attr(obj, sequence):
    """
    Get deep attribute where Objects, Dicts and Lists can be found in recursion.

    :param obj: Parent object in which recursively find attribute represented by sequence
    :param sequence: List of strings and integers that represents path to deep attribute.
    :return: Value of deep attribute
    """
    if isinstance(sequence, str):
        # Sequence is a string and not a sequence of deep attributes
        if '/' in sequence:
            # Is deep attribute reference
            sequence = deepattr_to_sequence(sequence)
            return enhanced_deep_attr(obj=obj, sequence=sequence)
        # Is direct attribute
        return enhanced_get_attr(obj=obj, attr=sequence)

    # Get direct attribute
    subobj = enhanced_get_attr(obj=obj, attr=sequence[0])
    if len(sequence) > 1:
        # Recursively get deep attributes
        subobj = enhanced_deep_attr(obj=subobj, sequence=sequence[1:])
    return subobj


def enhanced_get_attr(obj, attr):
    """
    Safely get attribute in obj. Obj can be of Object, Dict, or List type

    :param obj: Parent object in which find given attribute
    :param attr: String or integer that represents name or index of attribute
    :return: Value of attribute
    """
    try:
        return getattr(obj, attr)
    except (TypeError, AttributeError):
        classname = obj.__class__.__name__
        track = tb.format_exc()
        try:
            return obj[attr]
        except KeyError:
            try:
                attr = literal_eval(attr)
                return obj[attr]
            except KeyError:
                track += tb.format_exc()
                msg = f"'{classname}' object has no attribute '{attr}'."
        except TypeError:
            track += tb.format_exc()
            msg = f"Object of type '{classname}' is not subscriptable. Failed to deeply get '{attr}' from it"
    raise dessia_common.errors.DeepAttributeError(
        message=msg, traceback_=track)


def concatenate_attributes(prefix, suffix, type_: str = 'str'):
    wrong_prefix_format = 'Attribute prefix is wrongly formatted.'
    wrong_prefix_format += 'Is of type {}. Should be str or list'
    if type_ == 'str':
        if isinstance(prefix, str):
            return prefix + '/' + str(suffix)
        if is_sequence(prefix):
            return sequence_to_deepattr(prefix) + '/' + str(suffix)
        raise TypeError(wrong_prefix_format.format(type(prefix)))

    if type_ == 'sequence':
        if isinstance(prefix, str):
            return [prefix, suffix]
        if is_sequence(prefix):
            return prefix + [suffix]
        raise TypeError(wrong_prefix_format.format(type(prefix)))

    wrong_concat_type = 'Type {} for concatenation is not supported.'
    wrong_concat_type += 'Should be "str" or "sequence"'
    raise ValueError(wrong_concat_type.format(type_))


def deepattr_to_sequence(deepattr: str):
    sequence = deepattr.split('/')
    healed_sequence = []
    for attribute in sequence:
        try:
            healed_sequence.append(int(attribute))
        except ValueError:
            healed_sequence.append(attribute)
    return healed_sequence


def sequence_to_deepattr(sequence):
    healed_sequence = [str(attr) if isinstance(attr, int) else attr for attr in sequence]
    return '/'.join(healed_sequence)


def is_bounded(filter_: DessiaFilter, value: float):
    bounded = True
    comparison_operator = filter_.comparison_operator
    bound = filter_.bound

    if comparison_operator == 'lte' and value > bound:
        bounded = False
    if comparison_operator == 'gte' and value < bound:
        bounded = False

    if comparison_operator == 'lt' and value >= bound:
        bounded = False
    if comparison_operator == 'gt' and value <= bound:
        bounded = False

    if comparison_operator == 'eq' and value != bound:
        bounded = False
    return bounded


def type_from_annotation(type_, module):
    """
    Clean up a proposed type if there are stringified
    """
    if isinstance(type_, str):
        # Evaluating types
        type_ = TYPES_FROM_STRING.get(type_, default=getattr(import_module(module), type_))
    return type_


def prettyname(namestr):
    """
    Creates a pretty name from as str
    """
    pretty_name = ''
    if namestr:
        strings = namestr.split('_')
        for i, string in enumerate(strings):
            if len(string) > 1:
                pretty_name += string[0].upper() + string[1:]
            else:
                pretty_name += string
            if i < len(strings) - 1:
                pretty_name += ' '
    return pretty_name


def inspect_arguments(method, merge=False):
    # Find default value and required arguments of class construction
    argspecs = inspect.getfullargspec(method)
    nargs, ndefault_args = split_argspecs(argspecs)

    default_arguments = {}
    arguments = []
    for iargument, argument in enumerate(argspecs.args[1:]):
        if argument not in _FORBIDDEN_ARGNAMES:
            if iargument >= nargs - ndefault_args:
                default_value = argspecs.defaults[ndefault_args - nargs + iargument]
                if merge:
                    arguments.append((argument, default_value))
                else:
                    default_arguments[argument] = default_value
            else:
                arguments.append(argument)
    return arguments, default_arguments


def split_argspecs(argspecs) -> Tuple[int, int]:
    nargs = len(argspecs.args) - 1

    if argspecs.defaults is not None:
        ndefault_args = len(argspecs.defaults)
    else:
        ndefault_args = 0
    return nargs, ndefault_args


def get_attribute_names(object_class):
    attributes = [attribute[0] for attribute in inspect.getmembers(object_class, lambda x:not inspect.isroutine(x))
                  if not attribute[0].startswith('__')
                  and not attribute[0].endswith('__')
                  and isinstance(attribute[1], (float, int, complex, bool))]
    subclass_attributes = {name: param for name, param in inspect.signature(object_class.__init__).parameters.items()
                           if type in inspect.getmro(param.annotation.__class__)}
    subclass_numeric_attributes = [name for name, param in subclass_attributes.items()
                                   if any(item in inspect.getmro(param.annotation)
                                          for item in [float, int, bool, complex])]
    attributes += [attribute for attribute in subclass_numeric_attributes
                   if attribute not in _FORBIDDEN_ARGNAMES]
    return attributes<|MERGE_RESOLUTION|>--- conflicted
+++ resolved
@@ -1038,7 +1038,6 @@
         return cls(filters=filters, logical_operator=logical_operator, name=name)
 
     @staticmethod
-<<<<<<< HEAD
     def combine_booleans_lists(booleans_lists: List[List[bool]], logical_operator: str = "and"):
         """
         Combine a list of `n` booleans indexes with the logical operator into a simple booleans index.
@@ -1065,11 +1064,7 @@
         >>> FiltersList.combine_booleans_lists(booleans_lists, logical_operator="xor")
         [True, False, True, False]
         """
-        if logical_operator == "and":
-=======
-    def combine_booleans_lists(booleans_lists: List[List[bool]], logical_operator: str = 'and'):
         if logical_operator == 'and':
->>>>>>> 27428c25
             return [all(booleans_tuple) for booleans_tuple in zip(*booleans_lists)]
         if logical_operator == 'or':
             return [any(booleans_tuple) for booleans_tuple in zip(*booleans_lists)]
@@ -1214,19 +1209,19 @@
         if len(self.dessia_objects) == 0:
             return []
         if isinstance(key, int):
-            return self._pick_from_int(key)
+            return self.pick_from_int(key)
         if isinstance(key, slice):
-            return self._pick_from_slice(key)
+            return self.pick_from_slice(key)
         if isinstance(key, list):
             if len(key) == 0:
                 return self.__class__()
             if isinstance(key[0], bool):
                 if len(key) == self.__len__():
-                    return self._pick_from_boolist(key)
+                    return self.pick_from_boolist(key)
                 raise ValueError(f"Cannot index {self.__class__.__name__} object of len {self.__len__()} with a "
                                  f"list of boolean of len {len(key)}")
             if isinstance(key[0], int):
-                return self._pick_from_boolist(self._indexlist_to_booleanlist(key))
+                return self.pick_from_boolist(self._indexlist_to_booleanlist(key))
 
         raise NotImplementedError(f"key of type {type(key)} with {type(key[0])} elements not implemented for "
                                   f"indexing HeterogeneousLists")
@@ -1260,10 +1255,10 @@
         """
         self.__dict__.update((self + other).__dict__)
 
-    def _pick_from_int(self, idx: int):
+    def pick_from_int(self, idx: int):
         return self.dessia_objects[idx]
 
-    def _pick_from_slice(self, key: slice):
+    def pick_from_slice(self, key: slice):
         new_hlist = self._procreate()
         new_hlist.dessia_objects = self.dessia_objects[key]
         if self._matrix is not None:
@@ -1277,7 +1272,7 @@
             boolean_list[idx] = True
         return boolean_list
 
-    def _pick_from_boolist(self, key: List[bool]):
+    def pick_from_boolist(self, key: List[bool]):
         new_hlist = self._procreate()
         new_hlist.dessia_objects = DessiaFilter.apply(self.dessia_objects, key)
         if self._matrix is not None:
@@ -1453,21 +1448,14 @@
             self._matrix = matrix
         return self._matrix
 
-<<<<<<< HEAD
-    def filtering(self, filters: List[DessiaFilter], logical_operator: str = "and"):
-        """
-        Filter a HeterogeneousList given a list of DessiaFilters.
-        Method filtering first compute a FiltersList then apply it to the current HeterogeneousList.
+    def filtering(self, filters: FiltersList, logical_operator: str = "and"):
+        """
+        Filter a HeterogeneousList given a FiltersList.
+        Method filtering apply a FiltersList to the current HeterogeneousList.
 
         :param filters:
-            ---------
-            List of filters to apply on current HeterogeneousList
-        :type filters: List[DessiaFilter]
-
-        :param logical_operator:
-            ---------
-            Logical operator to combine filters (`'or'`, `'and'` or `'xor'`)
-        :type logical_operator: `str`, `optional`, defaults to `'and'`
+            FiltersList to apply on current HeterogeneousList
+        :type filters: FiltersList
 
         :return: The filtered HeterogeneousList
         :rtype: HeterogeneousList
@@ -1477,8 +1465,9 @@
         >>> from dessia_common.core import HeterogeneousList, DessiaFilter
         >>> from dessia_common.models import all_cars_wi_feat
         >>> filters = [DessiaFilter('weight', '<=', 1650.), DessiaFilter('mpg', '>=', 45.)]
+        >>> filters_list = FiltersList(filters, "xor")
         >>> example_list = HeterogeneousList(all_cars_wi_feat, name="example")
-        >>> filtered_list = example_list.filtering(filters, "xor")
+        >>> filtered_list = example_list.filtering(filters_list)
         >>> print(filtered_list)
         HeterogeneousList example: 3 samples, 5 features
         |         Mpg         |    Displacement    |     Horsepower     |       Weight       |    Acceleration    |
@@ -1487,14 +1476,8 @@
         |               31.0  |             0.076  |              52.0  |            1649.0  |              16.5  |
         |               46.6  |             0.086  |              65.0  |            2110.0  |              17.9  |
         """
-        filters_list = FiltersList(filters, logical_operator)
-        booleans_index = filters_list.get_booleans_index(self.dessia_objects)
-        return self[booleans_index]
-=======
-    def filtering(self, filters: FiltersList):
         booleans_index = filters.get_booleans_index(self.dessia_objects)
         return self.pick_from_boolist(booleans_index)
->>>>>>> 27428c25
 
     def singular_values(self):
         """
