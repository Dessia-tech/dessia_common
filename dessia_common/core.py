#!/usr/bin/env python3
# -*- coding: utf-8 -*-
""" Module to handle serialization for engineering objects. """
import base64
import io
import time
import warnings
import operator
import math
import random
import itertools
import zipfile

from copy import deepcopy, copy
import inspect
import json

from typing import List, Tuple
import traceback as tb

from importlib import import_module
import numpy as npy

from dessia_common import FLOAT_TOLERANCE
from dessia_common.utils.diff import diff, choose_hash
from dessia_common.utils.helpers import full_classname, is_sequence
from dessia_common.utils.types import is_bson_valid, isinstance_base_types
from dessia_common.utils.copy import deepcopy_value
import dessia_common.schemas.core as dcs
from dessia_common.serialization import SerializableObject, deserialize_argument, serialize
from dessia_common.exports import XLSXWriter, MarkdownWriter, ExportFormat
from dessia_common.typings import JsonSerializable
from dessia_common import templates
import dessia_common.checks as dcc
from dessia_common.displays import DisplayObject, DisplaySetting
from dessia_common.breakdown import attrmethod_getter
import dessia_common.utils.helpers as dch
import dessia_common.files as dcf
from dessia_common.document_generator import DocxWriter
from dessia_common.decorators import get_decorated_methods, DISPLAY_DECORATORS, EXPORT_DECORATORS, picture_view
from dessia_common.excel_reader import ExcelReader


def __getattr__(name):
    if name == "_FORBIDDEN_ARGNAMES":
        warnings.warn("Attribute '_FORBIDDEN_ARGNAMES' is deprecated. Use schemas.RESERVED_ARGNAMES instead",
                      DeprecationWarning)
        return dcs.RESERVED_ARGNAMES
    raise AttributeError(f"module '{__name__}' has no attribute '{name}'")


_fullargsspec_cache = {}


class DessiaObject(SerializableObject):
    """
    Base class for Dessia's platform compatible objects.

    Gathers generic methods and attributes

    :cvar bool _standalone_in_db: Indicates whether class objects should be independent in database or not.
        If False, object will only exist inside its parent.

    :cvar bool _eq_is_data_eq:
        Indicates which type of equality check is used: strict equality or equality based on data.
        If False, Python's object __eq__ method is used (strict), else, user custom data_eq is used (data)

    :cvar List[str] _non_serializable_attributes:
        [Advanced] List of instance attributes that should not be part of serialization with to_dict method.
        These will not be displayed in platform object tree, for instance.

    :cvar List[str] _non_data_eq_attributes:
        [Advanced] List of instance attributes that should not be part of equality check with data__eq__ method
        (if _eq_is_data_eq is True).

    :cvar List[str] _non_data_hash_attributes:
        [Advanced] List of instance attributes that should not be part of hash computation with data__hash__ method
        (if _eq_is_data_eq is True).

    :cvar List[str] _allowed_methods: List of all methods that can be ran from platform.

    :param name: Name of object.
    """

    _non_editable_attributes = []
    _non_data_eq_attributes = ['name']
    _non_data_hash_attributes = ['name']
    _eq_is_data_eq = True
    _vector_features = None

    _init_variables = None
    _allowed_methods = []

    def __init__(self, name: str = '', **kwargs):
        self.name = name
        if kwargs:
            warnings.warn(('Providing attributes to DessiaObject __init__ to be stored in self is deprecated\n'
                           + 'Please store your attributes by yourself in your init'),
                          DeprecationWarning)

        # The code below has shown to be inefficient and should be remove in future version (0.16?)
        for property_name, property_value in kwargs.items():
            setattr(self, property_name, property_value)

    def base_dict(self):
        """ Base dict of the object, with just its name. """
        dict_ = SerializableObject.base_dict(self)
        dict_['name'] = self.name
        return dict_

    def __hash__(self):
        """ Compute a int from object. """
        if self._eq_is_data_eq:
            return self._data_hash()
        return object.__hash__(self)

    def __eq__(self, other_object):
        """
        Generic equality of two objects.

        Behavior can be controlled by class attribute _eq_is_data_eq to tell if we must use python equality (based on
        memory addresses) (_eq_is_data_eq = False) or a data equality (True).
        """
        if hash(self) != hash(other_object):
            return False
        if self._eq_is_data_eq:
            if self.__class__.__name__ != other_object.__class__.__name__:
                return False
            return self._data_eq(other_object)
        return object.__eq__(self, other_object)

    def _data_eq_dict(self):
        """ Returns a dict of what to look at for data eq. Keys in non data eq attributes are removed. """
        return {k: v for k, v in self._serializable_dict().items()
                if k not in self._non_data_eq_attributes + ['package_version', 'name']}

    def _data_eq(self, other_object) -> bool:
        """ Returns if the object is equal to the other object in the sense of data contained in the objects. """
        return data_eq(self, other_object)

    def _data_hash(self):
        """ Generic computation of hash based on data. """
        forbidden_keys = (self._non_data_eq_attributes + self._non_data_hash_attributes + ['package_version', 'name'])
        hash_ = sum(choose_hash(v) for k, v in self._serializable_dict().items() if k not in forbidden_keys)
        return int(hash_ % 1e5)

    def _data_diff(self, other_object):
        """
        Make a diff between two objects.

        returns: different values, missing keys in other object
        """
        return diff(self, other_object)

    def _get_from_path(self, path: str):
        """ Get object's deep attribute from given path. """
        return dch.get_in_object_from_path(self, path)

    @classmethod
    def raw_schema(cls):
        """ Schema of class: transfer python data structure to web standard. """
        if hasattr(cls, '_jsonschema'):
            warnings.warn("Jsonschema is fully deprecated and you may want to use the new generic schema feature."
                          "Please consider so", DeprecationWarning)
            return cls._jsonschema
        return dcs.ClassSchema(cls)

    @classmethod
    def schema(cls):
        """ Serialized Schema as a dict. """
        return cls.raw_schema().to_dict()

    @classmethod
    def jsonschema(cls):
        """ Jsonschema of class: transfer python data structure to web standard. """
        warnings.warn("'jsonschema' method is deprecated. Use schema instead", DeprecationWarning)
        return cls.schema()

    @property
    def raw_method_schemas(self):
        """ Generate dynamic schemas for methods of class. """
        # TODO This should be a classmethod, but is a property to avoid collision with workflow.
        cls = self.__class__
        valid_method_names = [m for m in dir(cls) if not m.startswith('_') and m in cls._allowed_methods]
        schemas = {}
        for method_name in valid_method_names:
            method = getattr(cls, method_name)
            schemas[method_name] = dcs.MethodSchema(method)
        return schemas

    @property
    def method_schemas(self):
        """ Generate dynamic schemas for methods of class. """
        return {method_name: schema.to_dict() for method_name, schema in self.raw_method_schemas.items()}

    @property
    def _method_jsonschemas(self):
        """ Generates dynamic schemas for methods of class. """
        warnings.warn("method_jsonschema method is deprecated. Use method_schema instead", DeprecationWarning)
        return self.method_schemas

    def method_dict(self, method_name: str, method_jsonschema=None):
        """ Return a default dict for the given method name. """
        if method_jsonschema is not None:
            warnings.warn("method_jsonschema argument is deprecated and its use will be removed in a future version."
                          " Please remove it from your function call. Method name is sufficient to get schema",
                          DeprecationWarning)
        schema = self.raw_method_schemas[method_name]
        return schema.default_dict()

    def dict_to_arguments(self, dict_, method):
        """ Transform serialized argument of a method to python objects ready to use in method evaluation. """
        method_full_name = f"{self.full_classname}.{method}"
        if method_full_name in _fullargsspec_cache:
            args_specs = _fullargsspec_cache[method_full_name]
        else:
            method_object = getattr(self, method)
            args_specs = inspect.getfullargspec(method_object)
            _fullargsspec_cache[method_full_name] = args_specs

        allowed_args = args_specs.args[1:]

        arguments = {}
        for i, arg in enumerate(allowed_args):
            if str(i) in dict_:
                arg_specs = args_specs.annotations[arg]
                value = dict_[str(i)]
                try:
                    deserialized_value = deserialize_argument(arg_specs, value)
                except TypeError as err:
                    msg = "Error in deserialisation of value: "
                    msg += f"{value} of expected type {arg_specs}"
                    raise TypeError(msg) from err
                arguments[arg] = deserialized_value
        return arguments

    def save_to_file(self, filepath: str, indent: int = 2):
        """
        Save object to a JSON file.

        :param filepath: either a string representing the filepath or a stream
        """
        if not filepath.endswith('.json'):
            filepath += '.json'
            print(f'Changing name to {filepath}')
        with open(filepath, 'w', encoding='utf-8') as file:
            self.save_to_stream(file, indent=indent)

    def save_to_stream(self, stream, indent: int = 2):
        """ Write object to a stream. Default is to_dict, as a text like stream. """
        try:
            dict_ = self.to_dict(use_pointers=True)
        except TypeError:
            dict_ = self.to_dict()

        json.dump(dict_, stream, indent=indent)
        stream.write('\n')

    @classmethod
    def load_from_stream(cls, stream: dcf.JsonFile):
        """
        Generate object from stream using utf-8 encoding.

        Should be consistent with save_to_stream method.
        """
        warnings.warn("This method is deprecated and will be removed in a future version."
                      " Please use the `from_json_stream` method instead.", DeprecationWarning)
        return cls.from_json_stream(stream=stream)

    @classmethod
    def load_from_file(cls, filepath: str):
        """
        Load object from a JSON file.

        :param filepath: either a string representing the filepath or a stream
        """
        warnings.warn("This method is deprecated and will be removed in a future version."
                      " Please use the `from_json` method instead.", DeprecationWarning)
        return cls.from_json(filepath=filepath)

    @classmethod
    def from_json_stream(cls, stream: dcf.JsonFile):
        """
        Generate object from stream using utf-8 encoding.

        Should be consistent with save_to_stream method.
        """
        dict_ = json.loads(stream.read().decode('utf-8'))
        return cls.dict_to_object(dict_)

    @classmethod
    def from_json(cls, filepath: str):
        """
        Load object from a JSON file.

        :param filepath: either a string representing the filepath or a stream
        """
        with open(filepath, 'r', encoding='utf-8') as file:
            dict_ = json.load(file)

        return cls.dict_to_object(dict_)

    @classmethod
    def from_xlsx_stream(cls, stream: dcf.BinaryFile):
        """
        Load object from a xlsx stream.

        :param stream: either a string representing the stream
        """
        reader = ExcelReader(stream)
        return reader.read_workbook()

    @classmethod
    def from_xlsx(cls, filepath: str):
        """
        Load object from a xlsx file.

        :param filepath: either a string representing the filepath
        """
        stream = dcf.BinaryFile.from_file(filepath=filepath)
        return cls.from_xlsx_stream(stream=stream)

    def check_list(self, level: str = 'error', check_platform: bool = True) -> dcc.CheckList:
        """ Return a list of potential info, warning and issues on the instance, that might be user custom. """
        check_list = dcc.CheckList([])

        if check_platform:
            check_list += self.check_platform()
        return check_list

    def is_valid(self, level: str = 'error') -> bool:
        """
        Return whether the object of valid 'above' given level.

        Default is error, but warnings can be forbidden.
        """
        return not self.check_list().checks_above_level(level=level)

    def copy(self, deep: bool = True, memo=None):
        """
        Copy object.

        :param deep: If False, perform a shallow copy. If True, perform a deep copy.
        :param memo: A dict that keep track of references.
        """
        if deep:
            return deepcopy(self, memo=memo)
        return copy(self)

    def __copy__(self):
        """ Generic copy use init of objects. """
        class_name = self.full_classname
        if class_name in _fullargsspec_cache:
            class_argspec = _fullargsspec_cache[class_name]
        else:
            class_argspec = inspect.getfullargspec(self.__class__)
            _fullargsspec_cache[class_name] = class_argspec

        dict_ = {}
        for arg in class_argspec.args:
            if arg != 'self':
                value = self.__dict__[arg]
                if hasattr(value, '__copy__'):
                    dict_[arg] = value.__copy__()
                else:
                    dict_[arg] = value
        return self.__class__(**dict_)

    def __deepcopy__(self, memo=None):
        """ Generic deep copy use init functions of objects. """
        class_name = self.full_classname
        if class_name in _fullargsspec_cache:
            class_argspec = _fullargsspec_cache[class_name]
        else:
            class_argspec = inspect.getfullargspec(self.__class__)
            _fullargsspec_cache[class_name] = class_argspec

        if memo is None:
            memo = {}
        dict_ = {}
        for arg in class_argspec.args:
            if arg != 'self':
                dict_[arg] = deepcopy_value(getattr(self, arg), memo=memo)
        return self.__class__(**dict_)

    def plot_data(self, reference_path: str = "#", **kwargs):
        """
        Base plot_data method. Overwrite this to display 2D or graphs on platform.

        Should return a list of plot_data's objects.
        """
        warnings.warn("Function 'plot_data' is deprecated and should not be used to compute graphs and 2D displays,"
                      "anymore. Please use Display Decorators, instead", DeprecationWarning)
        return []

    def plot(self, reference_path: str = "#", **kwargs):
        """ Generic plot getting plot_data function to plot. """
        if hasattr(self, 'plot_data'):
            import plot_data
            for data in self.plot_data(reference_path, **kwargs):
                plot_data.plot_canvas(plot_data_object=data,
                                      canvas_id='canvas',
                                      width=1400, height=900)
        else:
            msg = f"Class '{self.__class__.__name__}' does not implement a plot_data method to define what to plot"
            raise NotImplementedError(msg)

    def mpl_plot(self, selector: str):
        """ Plot with matplotlib using plot_data function. """
        display_setting = self._display_settings_from_selector(selector)
        if display_setting.type != "plot_data":
            raise NotImplementedError(f"Selector '{selector}' depicts a display of type '{display_setting.type}'"
                                      f" which cannot be used to plot with matplotlib."
                                      f"\nPlease select a 'plot_data' display setting.")
        display = attrmethod_getter(self, display_setting.method)(**display_setting.arguments)
        if hasattr(display, 'mpl_plot'):
            return display.mpl_plot()
        raise NotImplementedError(f"plot_data display of type '{display.__class__.__name__}'"
                                  f" does not implement a mpl_plot converter."
                                  f"\nSelector used : '{selector}'.")

<<<<<<< HEAD
    @picture_view("2D View")
    def picture(self, stream):
        """ Take a stream to generate picture. """
        ax = self.mpl_plot("2D View")
        ax.figure.savefig(stream, format="png")
        stream.seek(0)
=======
    def picture(self, selector: str):
        """ Take a display selector corresponding to a plot_data method and generate the base64 string. """
        ax = self.mpl_plot(selector)
        picture = io.BytesIO()
        ax.figure.savefig(picture, format="png")
        picture.seek(0)
        return base64.b64encode(picture.read()).decode()
>>>>>>> 5cb21ee9

    @classmethod
    def display_settings(cls, **kwargs) -> List[DisplaySetting]:
        """ Return a list of objects describing how to call object displays. """
        settings = [DisplaySetting(selector="markdown", type_="markdown", method="to_markdown", load_by_default=True)]
        settings.extend(cls._display_settings_from_decorators())
        settings.append(DisplaySetting(selector="Structure Tree", type_="tree", method=""))
        return settings

    @classmethod
    def _display_settings_from_decorator_name(cls, decorator_name: str):
        methods = get_decorated_methods(class_=cls, decorator_name=decorator_name)
        settings = []
        for method in methods:
            name = method.__name__
            type_ = getattr(method, "type_", False)
            serialize_data = getattr(method, "serialize_data", False)
            load_by_default = getattr(method, "load_by_default", False)
            selector = getattr(method, "selector", None)
            if selector is None:
                selector = name
            settings.append(DisplaySetting(selector=selector, type_=type_, method=name,
                                           serialize_data=serialize_data, load_by_default=load_by_default))
        return settings

    @classmethod
    def _display_settings_from_decorators(cls) -> List[DisplaySetting]:
        """ Return a list, computed from decorated functions, of objects describing how to call displays. """
        return [s for d in DISPLAY_DECORATORS for s in cls._display_settings_from_decorator_name(d)]

    def _display_from_selector(self, selector: str) -> DisplayObject:
        """ Generate the display from the selector. """
        display_setting = self._display_settings_from_selector(selector)
        track = ""
        try:
            display = attrmethod_getter(self, display_setting.method)(**display_setting.arguments)
        except Exception:
            display = None
            track = tb.format_exc()

        data = serialize(display) if display_setting.serialize_data else display
        reference_path = display_setting.reference_path  # Trying this
        return DisplayObject(type_=display_setting.type, data=data, reference_path=reference_path, traceback=track)

    def _display_settings_from_selector(self, selector: str):
        """ Get display settings from given selector. """
        for display_setting in self.display_settings():
            if display_setting.selector == selector:
                return display_setting
        raise ValueError(f"No such selector '{selector}' in display of class '{self.__class__.__name__}'")

    def _displays(self) -> List[JsonSerializable]:
        """ Generate displays of the object to be plot in the DessiA Platform. """
        displays = []
        for display_setting in self.display_settings():
            display_ = self._display_from_selector(display_setting.selector)
            displays.append(display_.to_dict())
        return displays

    def to_markdown(self, **kwargs) -> str:
        """ Render a markdown of the object output type: string. """
        writer = MarkdownWriter(print_limit=25, table_limit=None)
        template = templates.dessia_object_markdown_template
        return template.substitute(name=self.name, class_=self.__class__.__name__, table=writer.object_table(self))

    def performance_analysis(self):
        """ Print time of rendering some commons operations (serialization, hash, displays). """
        print(f'### Performance analysis of object {self} ###')
        data_hash_time = time.time()
        self._data_hash()
        data_hash_time = time.time() - data_hash_time
        print(f'\t- data hash time: {round(data_hash_time, 3)} seconds')

        todict_time = time.time()
        dict_ = self.to_dict()
        todict_time = time.time() - todict_time
        print(f'\t- to_dict time: {round(todict_time, 3)} seconds')

        dto_time = time.time()
        self.dict_to_object(dict_)
        dto_time = time.time() - dto_time
        print(f'\t- dict_to_object time: {round(dto_time, 3)} seconds')

        for display_setting in self.display_settings():
            display_time = time.time()
            self._display_from_selector(display_setting.selector)
            display_time = time.time() - display_time
            print(f'\t- generation of display {display_setting.selector} in: {round(display_time, 6)} seconds')
        print('\n')

    def _check_platform(self, level='error'):
        return self.check_platform().raise_if_above_level(level=level)

    def check_platform(self):
        """ Reproduce life-cycle on platform (serialization, display). Raise an error if something is wrong. """
        serializable_results = dcc.check_serialization_process(object_=self, use_pointers=True)
        dict_ = serializable_results.pop("dict_")

        copy_results = dcc.check_copy(self)

        # Not refactoring this due to dependencies and cyclic imports
        print("Checking BSON validity...")
        start = time.time()
        valid, hint = is_bson_valid(stringify_dict_keys(dict_))
        if not valid:
            print("Failed.\n")
            check = dcc.FailedCheck(f"Object is not BSON valid {hint}")
        else:
            print("Object is BSON valid.")
            check = dcc.PassedCheck("Object is BSON valid")
        duration = time.time() - start
        print(f"Checked BSON validity in {duration}s.\n")
        bson_results = {"check": check, "duration": duration}

        display_results = dcc.check_displays(self)
        schemas_results = dcc.check_schemas(self)

        results = [serializable_results, copy_results, bson_results, display_results, schemas_results]
        duration = sum(r["duration"] for r in results)
        print(f"\nCompleted Platform Check in {duration}s.\n")
        return dcc.CheckList([r["check"] for r in results])

    def to_xlsx(self, filepath: str):
        """ Export the object to an XLSX file given by the filepath. """
        if not filepath.endswith('.xlsx'):
            filepath += '.xlsx'
            print(f'Changing name to {filepath}')

        with open(filepath, 'wb') as file:
            self.to_xlsx_stream(file)

    def to_xlsx_stream(self, stream):
        """ Export the object to an XLSX to a given stream. """
        writer = XLSXWriter(self)
        writer.save_to_stream(stream)

    def to_markdown_docx(self):
        """ Generates a word document from the object attributes, using a markdown-like syntax. """
        docx_writer = DocxWriter.from_markdown(markdown_text=self.to_markdown())
        return docx_writer

    def to_docx_stream(self, stream: dcf.BinaryFile):
        """ Saves the document to a binary stream. """
        document = self.to_markdown_docx()
        document.save_to_stream(stream=stream)

    def to_docx(self, filepath: str):
        """ Saves the document to a file. """
        if not filepath.endswith('.docx'):
            filepath += '.docx'
            print(f'Changing name to {filepath}')
        self.to_docx_stream(filepath)

    def zip_settings(self):
        """ Returns a list of streams that contain different exports of the objects. """
        streams = []
        for export_format in self._export_formats():
            if export_format.extension != "zip":
                method_name = export_format.method_name
                stream_class = dcf.StringFile if export_format.text else dcf.BinaryFile
                stream = stream_class(filename=f"export.{export_format.extension}")
                getattr(self, method_name)(stream)
                streams.append(stream)
        return streams

    def to_zip_stream(self, archive: dcf.BinaryFile) -> List[dcf.BinaryFile]:
        """ Generates a zipped archive of the streams returned by 'zip_settings' method. """
        streams = self.zip_settings()
        archive_name = 'export_zip'
        archive.filename = archive_name
        with zipfile.ZipFile(archive, 'w', compression=zipfile.ZIP_DEFLATED) as zip_archive:
            for value in streams:
                archive = dcf.generate_archive(zip_archive=zip_archive, value=value)
        return [archive]

    def to_zip(self, filepath: str):
        """ Saves the zipped archive generated by 'to_zip_stream' method to a file. """
        if not filepath.endswith('.zip'):
            filepath += '.zip'
            print(f'Changing name to {filepath}')
        archive = dcf.BinaryFile()
        self.to_zip_stream(archive)
        with open(filepath, 'wb') as file:
            file.write(archive.getbuffer())

    @classmethod
    def _export_formats_from_decorator_name(cls, decorator_name: str):
        methods = get_decorated_methods(class_=cls, decorator_name=decorator_name)
        settings = []
        for method in methods:
            extension = getattr(method, "extension")
            method_name = getattr(method, "method_name")
            text = getattr(method, "text")
            selector = getattr(method, "selector", None)
            if not selector:
                selector = extension
            settings.append(ExportFormat(selector=selector, extension=extension, method_name=method_name, text=text))
        return settings

    @classmethod
    def _export_formats_from_decorators(cls):
        """ Return a list, computed from decorated functions, of objects describing how to call exports. """
        return [s for d in EXPORT_DECORATORS for s in cls._export_formats_from_decorator_name(d)]

    def _export_formats(self) -> List[ExportFormat]:
        """ Return a list of objects describing how to call generic exports (.json, .xlsx). """
        formats = [ExportFormat(selector="json", extension="json", method_name="save_to_stream", text=True),
                   ExportFormat(selector="xlsx", extension="xlsx", method_name="to_xlsx_stream", text=False),
                   ExportFormat(selector="docx", extension="docx", method_name="to_docx_stream", text=False)]

        formats.extend(self._export_formats_from_decorators())
        formats.append(ExportFormat(selector="zip", extension="zip", method_name="to_zip_stream", text=False))
        return formats

    def save_export_to_file(self, selector: str, filepath: str):
        """ Generic export from selector to given filepath. Return real location filepath. """
        for export_format in self._export_formats():
            if export_format.selector == selector:
                if not filepath.endswith(f".{export_format.extension}"):
                    filepath += f".{export_format.extension}"
                    print(f'Renaming filepath to {filepath}')
                if export_format.text:
                    with open(filepath, mode="w", encoding="utf-8") as stream:
                        getattr(self, export_format.method_name)(stream, **export_format.args)
                else:
                    with open(filepath, mode="wb") as stream:
                        getattr(self, export_format.method_name)(stream, **export_format.args)
                return filepath
        raise ValueError(f'Export selector not found: {selector}')

    def to_vector(self):
        """ Compute vector from object. """
        vectored_objects = []
        for feature in self.vector_features():
            vectored_objects.append(dch.get_in_object_from_path(self, feature.lower()))
        return vectored_objects

    @classmethod
    def vector_features(cls):
        """ Get a list of vector features, or generate a default one. """
        if cls._vector_features is None:
            return list(set(get_attribute_names(cls)).difference(get_attribute_names(DessiaObject)))
        return cls._vector_features


class PhysicalObject(DessiaObject):
    """ Represent an object with CAD capabilities. """

    @classmethod
    def display_settings(cls, **kwargs):
        """ Returns a list of DisplaySettings objects describing how to call sub-displays. """
        display_settings = super().display_settings()
        display_settings.append(DisplaySetting(selector='cad', type_='babylon_data',
                                               method='volmdlr_volume_model().babylon_data', serialize_data=True))
        return display_settings

    def volmdlr_primitives(self, **kwargs):
        """ Return a list of volmdlr primitives to build up volume model. """
        warnings.warn("This method is deprecated and will be removed in a future version. "
                      "You can continue using this method with the same or a different name, "
                      "but please ensure it returns 'babylon_data' instead of a list of primitives. ",
                      DeprecationWarning)
        return []

    def volmdlr_volume_model(self, **kwargs):
        """ Gives the volmdlr VolumeModel. """
        import volmdlr as vm  # !!! Avoid circular imports, is this OK ?
        return vm.core.VolumeModel(self.volmdlr_primitives(**kwargs))

    def to_step(self, filepath: str):
        """
        Exports the CAD of the object to step. Works if the class define a custom volmdlr model.

        :param filepath: a str representing a filepath
        """
        warnings.warn("This method is deprecated and will be removed in a future version."
                      " Please use the `to_step` method of VolumeModel instead.", DeprecationWarning)
        if not filepath.endswith('.step'):
            filepath += '.step'
        with open(filepath, 'w', encoding='utf-8') as file:
            self.to_step_stream(stream=file)

    def to_step_stream(self, stream):
        """
        Export object CAD to given stream in STEP format.

        Works if the class define a custom volmdlr model.
        """
        warnings.warn("This method is deprecated and will be removed in a future version."
                      " Please use the `to_step_stream` method of VolumeModel instead.", DeprecationWarning)
        return self.volmdlr_volume_model().to_step_stream(stream=stream)

    def to_html_stream(self, stream: dcf.StringFile):
        """ Exports Object CAD to given stream as HTML. """
        warnings.warn("This method is deprecated and will be removed in a future version."
                      " Please use the `to_html_stream` method of VolumeModel instead.", DeprecationWarning)
        model = self.volmdlr_volume_model()
        babylon_data = model.babylon_data()
        script = model.babylonjs_script(babylon_data)
        stream.write(script)

        return stream

    def to_stl_stream(self, stream):
        """ Export Object CAD to given stream as STL. """
        warnings.warn("This method is deprecated and will be removed in a future version."
                      " Please use the `to_stl_stream` method of VolumeModel instead.", DeprecationWarning)
        return self.volmdlr_volume_model().to_stl_stream(stream=stream)

    def to_stl(self, filepath: str):
        """
        Exports the CAD of the object to STL. Works if the class define a custom volmdlr model.

        :param filepath: a str representing a filepath
        """
        warnings.warn("This method is deprecated and will be removed in a future version."
                      " Please use the `to_stl` method of VolumeModel instead.", DeprecationWarning)
        if not filepath.endswith('.stl'):
            filepath += '.stl'

        with open(filepath, 'wb') as file:
            self.to_stl_stream(stream=file)

    def babylonjs(self, use_cdn=True, debug=False, **kwargs):
        """ Show the 3D volmdlr of an object by calling volmdlr_volume_model method and plot in in browser. """
        warnings.warn("This method is deprecated and will be removed in a future version."
                      " Please use the `babylonjs` method of VolumeModel instead.", DeprecationWarning)
        self.volmdlr_volume_model(**kwargs).babylonjs(use_cdn=use_cdn, debug=debug)

    def save_babylonjs_to_file(self, filename: str = None, use_cdn: bool = True, debug: bool = False, **kwargs):
        """
        Saves the 3D volmdlr of an object in a file.

        :param filename: The file's name. Default value is None
        :type filename: str, optional
        :param use_cdn: Activates the use of a content delivery network. Default value is True
        :type use_cdn: bool, optional
        :param debug: Activates the debug mode. Default value is False
        :type debug: bool, optional
        """
        warnings.warn("This method is deprecated and will be removed in a future version."
                      " Please use the `save_babylonjs_to_file` method of VolumeModel instead.", DeprecationWarning)
        self.volmdlr_volume_model(**kwargs).save_babylonjs_to_file(filename=filename, use_cdn=use_cdn, debug=debug)

    def _export_formats(self) -> List[ExportFormat]:
        """ Return a list of objects describing how to call 3D exports. """
        formats = DessiaObject._export_formats(self)
        formats3d = [ExportFormat(selector="step", extension="step", method_name="to_step_stream", text=True),
                     ExportFormat(selector="stl", extension="stl", method_name="to_stl_stream", text=False),
                     ExportFormat(selector="html", extension="html", method_name="to_html_stream", text=True)]
        formats.extend(formats3d)
        return formats


class MovingObject(PhysicalObject):
    """ A 3D object which display can move down a path from according to defined steps. """

    def volmdlr_primitives_step_frames(self):
        """ Return a list of volmdlr primitives to build up volume model. """
        raise NotImplementedError('Object inheriting MovingObject should implement volmdlr_primitives_step_frames')

    def volmdlr_volume_model(self, **kwargs):
        """ Volume model of Moving Object. """
        import volmdlr as vm  # !!! Avoid circular imports, is this OK ?
        return vm.core.MovingVolumeModel(self.volmdlr_primitives(**kwargs), self.volmdlr_primitives_step_frames())


class Parameter(DessiaObject):
    """ A value from a Parameter Set. """

    def __init__(self, lower_bound, upper_bound, periodicity=None, name=''):
        DessiaObject.__init__(self, name=name)
        self.lower_bound = lower_bound
        self.upper_bound = upper_bound
        self.periodicity = periodicity

    def random_value(self):
        """ Sample a value within the bounds. """
        return random.uniform(self.lower_bound, self.upper_bound)

    def are_values_equal(self, value1, value2, tol=1e-2):
        """ Check equality according to given tolerance. """
        if self.periodicity is not None:
            value1 = value1 % self.periodicity
            value2 = value2 % self.periodicity

        return math.isclose(value1, value2, abs_tol=tol)

    def normalize(self, value):
        """ Translate the value to a [0, 1] interval where 0 are the lower and upper bounds. """
        normalized_value = (value - self.lower_bound) / (self.upper_bound - self.lower_bound)
        return normalized_value

    def original_value(self, normalized_value):
        """ Revert normalized value to its original value. """
        value = normalized_value * (self.upper_bound - self.lower_bound) + self.lower_bound
        return value

    def optimizer_bounds(self):
        """ Compute optimize bounds. """
        if self.periodicity is not None:
            return self.lower_bound - 0.5 * self.periodicity, self.upper_bound + 0.5 * self.periodicity
        return None


class ParameterSet(DessiaObject):
    """ Object that can provide miscellaneous features around values Dataset. """

    def __init__(self, values, name=''):
        self.values = values

        DessiaObject.__init__(self, name=name)

    @property
    def parameters(self):
        """ Compute parameters from ParameterSet values. """
        parameters = [Parameter(min(v), max(v), name=k) for k, v in self.values.items()]
        return parameters

    @property
    def means(self):
        """ Compute means on all parameters defined in Set. """
        means = {k: sum(v) / len(v) for k, v in self.values.items()}
        return means


class DessiaFilter(DessiaObject):
    """
    Base class for filters working on lists of DessiaObjects (List[DessiaObject]).

    :param attribute: Name of attribute on which to filter
    :type attribute: str

    :param comparison_operator: Comparison operator
    :type comparison_operator: str

    :param bound: The bound value to compare `'attribute'` of DessiaObjects of a list with `'comparison_operator'`
    :type bound: float

    :param name: Name of filter
    :type name: `str`, `optional`, defaults to `''`

    :Comparison operators:
        * greater than: >=, gte, ge
        * greater: >, gt
        * lower than: <=, lte, le
        * lower: <, lt
        * lower: <, lt
        * equal: ==, eq
        * different: !=, ne
    """

    _REAL_OPERATORS = {'>': operator.gt, '<': operator.lt, '>=': operator.ge, '<=': operator.le, '==': operator.eq,
                       '!=': operator.ne, 'gt': operator.gt, 'lt': operator.lt, 'ge': operator.ge, 'le': operator.le,
                       'eq': operator.eq, 'ne': operator.ne, 'gte': operator.ge, 'lte': operator.le}

    def __init__(self, attribute: str, comparison_operator: str, bound: float, name: str = ''):
        self.attribute = attribute
        self.comparison_operator = comparison_operator
        self.bound = bound
        DessiaObject.__init__(self, name=name)

    def __str__(self, offset_attr: int = 10, offset_boun: int = 0):
        offset_oper = 0
        if offset_boun == 0:
            offset_boun = len(str(self.bound)) + 2
        string_operator = {'>': '>', '<': '<', '>=': '>=', '<=': '<=', '==': '==', '!=': '!=', 'gt': '>', 'lt': '<',
                           'ge': '>=', 'le': '<=', 'eq': '==', 'ne': '!=', 'gte': '>=', 'lte': '<='}
        printed_operator = string_operator[self.comparison_operator]
        return (self.attribute + " " * (offset_attr - len(self.attribute)) +
                printed_operator + " " * (offset_oper - len(printed_operator)) +
                " " * (offset_boun - len(str(self.bound))) + str(self.bound))

    def __hash__(self):
        hash_ = len(self.attribute)
        hash_ += hash(self.comparison_operator)
        hash_ += hash(self.bound)
        return int(hash_)

    def __eq__(self, other: 'DessiaFilter'):
        same_attr = self.attribute == other.attribute
        same_op = self.comparison_operator == other.comparison_operator
        same_bound = self.bound == other.bound
        return same_attr and same_op and same_bound

    def _comparison_operator(self):
        return self._REAL_OPERATORS[self.comparison_operator]

    def _to_lambda(self):
        return lambda x: (self._comparison_operator()(dch.get_in_object_from_path(value, f'#/{self.attribute}'),
                                                      self.bound) for value in x)

    def get_booleans_index(self, values: List[DessiaObject]):
        """
        Get the Boolean indexing of a filtered list.

        :param values: List of DessiaObjects to filter
        :type values: List[DessiaObject]

        :return: `list of length `len(values)` where the elements are `True` if kept by the filter, otherwise `False`.
        :rtype: List[bool]

        :Examples:
        >>> from dessia_common.core import DessiaFilter
        >>> from dessia_common.models import all_cars_no_feat
        >>> values = all_cars_no_feat[:5]
        >>> filter_ = DessiaFilter('weight', '<=', 3500.)
        >>> filter_.get_booleans_index(values)
        [False, False, True, True, True]
        """
        return list(self._to_lambda()(values))

    @staticmethod
    def booleanlist_to_indexlist(booleans_list: List[int]):  # TODO: Should it exist ?
        """
        Transform a Boolean list to an index list.

        :param booleans_list: list of length `len(values)` where elements are `True` if kept, otherwise `False`.
        :type booleans_list: List[int]

        :return: list of kept indexes
        :rtype: List[int]

        :Examples:
        >>> from dessia_common.core import DessiaFilter
        >>> from dessia_common.models import all_cars_no_feat
        >>> values = all_cars_no_feat[:5]
        >>> filter_ = DessiaFilter('weight', '<=', 3500.)
        >>> booleans_list = filter_.get_booleans_index(values)
        [False, False, True, True, True]
        >>> DessiaFilter.booleanlist_to_indexlist(booleans_list)
        [2, 3, 4]
        """
        return list(itertools.compress(range(len(booleans_list)), booleans_list))

    @staticmethod
    def apply(values: List[DessiaObject], booleans_list: List[List[bool]]):
        """
        Apply a Dessia Filter on a list of DessiaObjects.

        :param values: List of DessiaObjects to filter
        :type values: List[DessiaObject]

        :param booleans_list: list of length `len(values)` where elements are `True` if kept, otherwise `False`.
        :type booleans_list: List[List[bool]]

        :return: List of filtered values
        :rtype: List[DessiaObject]

        :Examples:
        >>> from dessia_common.core import DessiaFilter
        >>> from dessia_common.models import all_cars_no_feat
        >>> values = all_cars_no_feat[:5]
        >>> filter_ = DessiaFilter('weight', '<=', 3500.)
        >>> booleans_list = filter_.get_booleans_index(values)
        [False, False, True, True, True]
        >>> for car in DessiaFilter.apply(values, booleans_list): print(car.weight)
        3436.0, 3433.0, 3449.0
        """
        return list(itertools.compress(values, booleans_list))


class FiltersList(DessiaObject):
    """
    Combine several filters stored as a list of DessiaFilters with a logical operator.

    :param filters: List of DessiaFilters to combine
    :type filters: List[DessiaFilter]

    :param logical_operator: Logical operator to combine filters
    :type logical_operator: str

    :param name: Name of FiltersList
    :type name: `str`, `optional`, defaults to `''`

    :Logical operators: `'and'`, `'or'`, `'xor'`
    """

    _standalone_in_db = True

    def __init__(self, filters: List[DessiaFilter], logical_operator: str = 'and', name: str = ''):
        self.filters = filters
        self.logical_operator = logical_operator
        DessiaObject.__init__(self, name=name)

    def __len__(self):
        return len(self.filters)

    def __str__(self):
        print_lim = 15
        len_attr = max(map(len, [filter_.attribute for filter_ in self.filters]))
        len_numb = max(map(len, [str(filter_.bound) for filter_ in self.filters]))
        prefix = f"{self.__class__.__name__} {self.name if self.name != '' else hex(id(self))}: "
        prefix += f"{len(self)} filters combined with '" + self.logical_operator + "' operator :\n"
        string = ""
        for filter_ in self.filters[:print_lim]:
            string += " " * 3 + "- "
            string += filter_.__str__(len_attr + 2, len_numb + 2)
            string += "\n"
        return prefix + string

    @classmethod
    def from_filters_list(cls, filters: List[DessiaFilter], logical_operator: str = 'and', name: str = ''):
        """
        Compute a FilersList from an already built list of DessiaFilter.

        :param filters: List of DessiaFilters to combine
        :type filters: List[DessiaFilter]

        :param logical_operator: Logical operator to combine filters (`'and'`, `'or'` or `'xor'`)
        :type logical_operator: `str`, `optional`, defaults to `'and'`

        :param name: Name of FiltersList
        :type name: `str`, `optional`, defaults to `''`

        :return: A new instantiated list of DessiaFilter
        :rtype: FiltersList

        :Examples:
        >>> from dessia_common.core import DessiaFilter, FiltersList
        >>> filters = [DessiaFilter('weight', '<=', 3500.), DessiaFilter('mpg', '<=', 40.)]
        >>> filters_list = FiltersList(filters, logical_operator="or", name="example")
        >>> print(filters_list)
        FiltersList example: 2 filters combined with 'or' operator :
           - weight  <=  3500.0
           - mpg     <=    40.0
        """
        return cls(filters=filters, logical_operator=logical_operator, name=name)

    @staticmethod
    def combine_booleans_lists(booleans_lists: List[List[bool]], logical_operator: str = "and") -> List[bool]:
        """
        Combine a list of Boolean indices with the logical operator into a simple Boolean index.

        :param booleans_lists: List of boolean indices

        :param logical_operator: Logical operator to combine filters (`'or'`, `'and'` or `'xor'`)

        :raises NotImplementedError: If logical_operator is not one of `'and'`, `'or'`, `'xor'`, raises an error

        :return: Boolean indices of the filtered data

        :Examples:
        >>> from dessia_common.core import FiltersList
        >>> booleans_lists = [[True, True, False, False], [False, True, True, False]]
        >>> FiltersList.combine_booleans_lists(booleans_lists, logical_operator="xor")
        [True, False, True, False]
        """
        if logical_operator == 'and':
            return [all(booleans_tuple) for booleans_tuple in zip(*booleans_lists)]
        if logical_operator == 'or':
            return [any(booleans_tuple) for booleans_tuple in zip(*booleans_lists)]
        if logical_operator == 'xor':
            return [bool(sum(booleans_tuple)) for booleans_tuple in zip(*booleans_lists)]
        raise NotImplementedError(f"'{logical_operator}' str for 'logical_operator' attribute is not a use case")

    def get_booleans_index(self, dobjects_list: List[DessiaObject]):
        """
        Compute all the filters of `self.filters` on `dobjects_list` and return boolean indices of `dobjects_list`.

        :param dobject_list: List of data to filter
        :type dobject_list: List[DessiaObject]

        :return: A `booleans index` of `dobjects_list` of the list of data to filter (`dobjects_list`)
        :rtype: List[bool]

        :Examples:
        >>> from dessia_common.core import FiltersList
        >>> from dessia_common.models import all_cars_no_feat
        >>> dobjects_list = all_cars_no_feat[:5]
        >>> filters = [DessiaFilter('weight', '<=', 4000.), DessiaFilter('mpg', '>=', 30.)]
        >>> filters_list = FiltersList(filters, logical_operator="xor", name="example")
        >>> filters_list.get_booleans_index(dobjects_list)
        [True, True, True, True, True]
        """
        booleans_index = []
        for filter_ in self.filters:
            booleans_index.append(filter_.get_booleans_index(dobjects_list))
        return self.__class__.combine_booleans_lists(booleans_index, self.logical_operator)

    def apply(self, dobjects_list: List[DessiaObject]):
        """
        Apply a FiltersList on a list of DessiaObjects.

        :param dobjects_list: List of DessiaObjects to filter
        :type dobjects_list: List[DessiaObject]

        :return: List of filtered values
        :rtype: List[DessiaObject]

        :Examples:
        >>> from dessia_common.core import FiltersList
        >>> from dessia_common.datatools.dataset import Dataset
        >>> from dessia_common.models import all_cars_wi_feat
        >>> filters = [DessiaFilter('weight', '<=', 1650.), DessiaFilter('mpg', '>=', 45.)]
        >>> filters_list = FiltersList(filters, logical_operator="xor", name="example")
        >>> filtered_cars = filters_list.apply(all_cars_wi_feat)
        >>> print(Dataset(filtered_cars, name="example"))
        Dataset example: 3 samples, 5 features
        |         Mpg         |    Displacement    |     Horsepower     |       Weight       |    Acceleration    |
        -----------------------------------------------------------------------------------------------------------
        |               35.0  |             0.072  |              69.0  |            1613.0  |              18.0  |
        |               31.0  |             0.076  |              52.0  |            1649.0  |              16.5  |
        |               46.6  |             0.086  |              65.0  |            2110.0  |              17.9  |
        """
        booleans_index = self.get_booleans_index(dobjects_list)
        return DessiaFilter.apply(dobjects_list, booleans_index)


def stringify_dict_keys(obj):
    """ Stringify dict keys. """
    if isinstance(obj, (list, tuple)):
        new_obj = []
        for elt in obj:
            new_obj.append(stringify_dict_keys(elt))

    elif isinstance(obj, dict):
        new_obj = {}
        for key, value in obj.items():
            new_obj[str(key)] = stringify_dict_keys(value)
    else:
        return obj
    return new_obj


def type_from_annotation(type_, module):
    """ Clean up a proposed type if there are stringified. """
    if isinstance(type_, str):
        # Evaluating types
        type_ = dcs.TYPES_FROM_STRING.get(type_, default=getattr(import_module(module), type_))
    return type_


def prettyname(namestr):
    """ Create a pretty name from as str. """
    warnings.warn("prettyname function has been moved to 'helpers' module. Use it instead", DeprecationWarning)
    return dch.prettyname(namestr)


def inspect_arguments(method, merge=False):
    """
    Find default value and required arguments of class construction.

    Get method arguments and default arguments as sequences while removing forbidden ones (self, cls...).
    """
    warnings.warn("Method 'inspect_arguments' have been moved to dessia_common/schemas."
                  "Use it instead instead", DeprecationWarning)
    return dcs.inspect_arguments(method=method, merge=merge)


def split_default_args(argspecs, merge: bool = False):
    """
    Find default value and required arguments of class construction.

    Get method arguments and default arguments as sequences while removing forbidden ones (self, cls...).
    """
    warnings.warn("Method 'split_default_args' have been moved to dessia_common/schemas."
                  "Use it instead instead", DeprecationWarning)
    return dcs.split_default_args(argspecs=argspecs, merge=merge)


def split_argspecs(argspecs) -> Tuple[int, int]:
    """ Get number of regular arguments as well as arguments with default values. """
    warnings.warn("Method 'split_argspecs' have been moved to dessia_common/schemas."
                  "Use it instead instead", DeprecationWarning)
    return dcs.split_argspecs(argspecs=argspecs)


def get_attribute_names(object_class):
    """ Get all attributes of a class which are present in __init__ or numeric attributes and not in parent class. """
    attributes = [attribute[0] for attribute in inspect.getmembers(object_class, lambda x: not inspect.isroutine(x))
                  if not attribute[0].startswith('__')
                  and not attribute[0].endswith('__')
                  and isinstance(attribute[1], (float, int, complex, bool))]
    subclass_attributes = {name: param for name, param in inspect.signature(object_class.__init__).parameters.items()
                           if type in inspect.getmro(param.annotation.__class__)}
    subclass_numeric_attributes = [name for name, param in subclass_attributes.items()
                                   if any(item in inspect.getmro(param.annotation)
                                          for item in [float, int, bool, complex])]
    attributes += [a for a in subclass_numeric_attributes if a not in dcs.RESERVED_ARGNAMES]
    return attributes


def data_eq(value1, value2):
    """ Returns if two values are equal on data equality. """
    if is_sequence(value1) and is_sequence(value2):
        return sequence_data_eq(value1, value2)

    if isinstance(value1, npy.int64) or isinstance(value2, npy.int64):
        return value1 == value2

    if isinstance(value1, npy.float64) or isinstance(value2, npy.float64):
        return math.isclose(value1, value2, abs_tol=FLOAT_TOLERANCE)

    if not isinstance(value2, type(value1)) and not isinstance(value1, type(value2)):
        return False

    if isinstance_base_types(value1):
        if isinstance(value1, float):
            return math.isclose(value1, value2, abs_tol=FLOAT_TOLERANCE)
        return value1 == value2

    if isinstance(value1, dict):
        return dict_data_eq(value1, value2)

    if isinstance(value1, (dcf.BinaryFile, dcf.StringFile)):
        return value1 == value2

    if isinstance(value1, type):
        return full_classname(value1) == full_classname(value2)

    # Else: its an object
    if full_classname(value1) != full_classname(value2):
        return False

    # Test if _data_eq is customized
    if hasattr(value1, '_data_eq'):
        custom_method = value1._data_eq.__code__ is not DessiaObject._data_eq.__code__
        if custom_method:
            return value1._data_eq(value2)

    # Not custom, use generic implementation
    eq_dict = value1._data_eq_dict()
    if 'name' in eq_dict:
        del eq_dict['name']

    other_eq_dict = value2._data_eq_dict()
    return dict_data_eq(eq_dict, other_eq_dict)


def dict_data_eq(dict1, dict2):
    """ Returns True if two dictionaries are equal on data equality, False otherwise. """
    for key, value in dict1.items():
        if key not in dict2:
            return False
        if not data_eq(value, dict2[key]):
            return False
    return True


def sequence_data_eq(seq1, seq2):
    """ Returns if two sequences are equal on data equality. """
    if len(seq1) != len(seq2):
        return False

    for v1, v2 in zip(seq1, seq2):
        if not data_eq(v1, v2):
            return False
    return True<|MERGE_RESOLUTION|>--- conflicted
+++ resolved
@@ -419,22 +419,12 @@
                                   f" does not implement a mpl_plot converter."
                                   f"\nSelector used : '{selector}'.")
 
-<<<<<<< HEAD
     @picture_view("2D View")
     def picture(self, stream):
         """ Take a stream to generate picture. """
         ax = self.mpl_plot("2D View")
         ax.figure.savefig(stream, format="png")
         stream.seek(0)
-=======
-    def picture(self, selector: str):
-        """ Take a display selector corresponding to a plot_data method and generate the base64 string. """
-        ax = self.mpl_plot(selector)
-        picture = io.BytesIO()
-        ax.figure.savefig(picture, format="png")
-        picture.seek(0)
-        return base64.b64encode(picture.read()).decode()
->>>>>>> 5cb21ee9
 
     @classmethod
     def display_settings(cls, **kwargs) -> List[DisplaySetting]:
