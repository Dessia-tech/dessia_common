#!/usr/bin/env python3
# -*- coding: utf-8 -*-
"""
dessia_common

"""

import time
import sys
import warnings
import operator
import math
import random
import itertools

from functools import reduce
import collections
from copy import deepcopy, copy
import inspect
import json

from typing import List, Dict, Any, Tuple, get_type_hints
import traceback as tb

from importlib import import_module
from ast import literal_eval

import numpy as npy
from sklearn import preprocessing
import matplotlib.pyplot as plt

import dessia_common.errors
from dessia_common.utils.diff import data_eq, diff, dict_hash, list_hash
from dessia_common.utils.serialization import dict_to_object, serialize_dict_with_pointers, serialize_dict,\
    deserialize_argument, serialize
from dessia_common.utils.types import full_classname, is_sequence, is_bson_valid, TYPES_FROM_STRING
from dessia_common.utils.copy import deepcopy_value
from dessia_common.utils.jsonschema import default_dict, jsonschema_from_annotation, JSONSCHEMA_HEADER,\
    set_default_value
from dessia_common.utils.docstrings import parse_docstring, FAILED_DOCSTRING_PARSING
from dessia_common.exports import XLSXWriter
from dessia_common.typings import JsonSerializable
from dessia_common import templates
from dessia_common.displays import DisplayObject, DisplaySetting
from dessia_common.breakdown import attrmethod_getter, get_in_object_from_path

_FORBIDDEN_ARGNAMES = ['self', 'cls', 'progress_callback', 'return']


def deprecated(use_instead=None):
    def decorated(function):
        def wrapper(*args, **kwargs):
            deprecation_warning(function.__name__, 'Function', use_instead)
            print('Traceback : ')
            tb.print_stack(limit=2)
            return function(*args, **kwargs)

        return wrapper

    return decorated


def deprecation_warning(name, object_type, use_instead=None):
    warnings.simplefilter('once', DeprecationWarning)
    msg = f"\n\n{object_type} {name} is deprecated.\n"
    msg += "It will be removed in a future version.\n"
    if use_instead is not None:
        msg += f"Use {use_instead} instead.\n"
    warnings.warn(msg, DeprecationWarning)
    return msg


class DessiaObject:
    """
    Base class for Dessia's platform compatible objects.
    Gathers generic methods and attributes

    :cvar bool _standalone_in_db:
        Indicates wether class objects should be independant in database or not.
        If False, object will only exist inside its parent.
    :cvar bool _eq_is_data_eq:
        Indicates which type of equality check is used: strict equality or equality based on data.
        If False, Python's object __eq__ method is used (ie. strict), else, user custom data_eq is used (ie. data)
    :cvar List[str] _non_serializable_attributes:
        [Advanced] List of instance attributes that should not be part of serialization with to_dict method.
        These will not be displayed in platform object tree, for instance.
    :cvar List[str] _non_data_eq_attributes:
        [Advanced] List of instance attributes that should not be part of equality check with data__eq__ method
        (if _eq_is_data_eq is True).
    :cvar List[str] _non_data_hash_attributes:
        [Advanced] List of instance attributes that should not be part of hash computation with data__hash__ method
        (if _eq_is_data_eq is True).
    :cvar List[str] _ordered_attributes:
        Documentation not available yet.
    :cvar List[str] _titled_attributes:
        Documentation not available yet.
    :cvar List[str] _init_variables:
        Documentation not available yet.
    :cvar List[str] _export_formats:
        List of all available export formats. Class must define a export_[format] for each format in _export_formats
    :cvar List[str] _allowed_methods:
        List of all methods that are runnable from platform.
    :cvar List[str] _whitelist_attributes:
        Documentation not available yet.
    :cvar List[str] _whitelist_attributes: List[str]


    :ivar str name: Name of object.
    :ivar Any kwargs: Additionnal user metadata
    """
    _standalone_in_db = False
    _non_serializable_attributes = []
    _non_editable_attributes = []
    _non_data_eq_attributes = ['name']
    _non_data_hash_attributes = ['name']
    _ordered_attributes = []
    _titled_attributes = []
    _eq_is_data_eq = True
    _vector_features = None

    _init_variables = None
    _allowed_methods = []
    _whitelist_attributes = []

    def __init__(self, name: str = '', **kwargs):
        """
        Generic init of DessiA Object. Only store name in self. To be overload and call in specific class init
        """
        self.name = name
        for property_name, property_value in kwargs.items():
            setattr(self, property_name, property_value)

    def __hash__(self):
        """
        Compute a int from object
        """
        if self._eq_is_data_eq:
            return self._data_hash()
        return object.__hash__(self)

    def __eq__(self, other_object):
        """
        Generic equality of two objects. behavior can be controled by class attribute _eq_is_data_eq to tell
        if we must use python equality (based on memory addresses) (_eq_is_data_eq = False) or a data equality (True)
        """
        if self._eq_is_data_eq:
            if self.__class__.__name__ != other_object.__class__.__name__:
                return False
            if self._data_hash() != other_object._data_hash():
                return False
            return self._data_eq(other_object)
        return object.__eq__(self, other_object)

    def _data_eq(self, other_object):
        return data_eq(self, other_object)

    def _data_hash(self):
        hash_ = 0
        forbidden_keys = (self._non_data_eq_attributes + self._non_data_hash_attributes + ['package_version', 'name'])
        for key, value in self._serializable_dict().items():
            if key not in forbidden_keys:
                if is_sequence(value):
                    hash_ += list_hash(value)
                elif isinstance(value, dict):
                    hash_ += dict_hash(value)
                elif isinstance(value, str):
                    hash_ += sum(ord(v) for v in value)
                else:
                    hash_ += hash(value)
        return int(hash_ % 1e5)

    def _data_diff(self, other_object):
        """
        Make a diff between two objects
        returns: different values, missing keys in other object
        """
        # return diff(self, other_object)
        return diff(self, other_object)

    def _get_from_path(self, path: str):
        return get_in_object_from_path(self, path)

    @property
    def full_classname(self):
        """
        Full classname of class like: package.module.submodule.classname
        """
        return full_classname(self)

    def base_dict(self):
        """
        A base dict for to_dict: put name, object class and version in a dict
        """
        package_name = self.__module__.split('.', maxsplit=1)[0]
        if package_name in sys.modules:
            package = sys.modules[package_name]
            if hasattr(package, '__version__'):
                package_version = package.__version__
            else:
                package_version = None
        else:
            package_version = None

        object_class = self.__module__ + '.' + self.__class__.__name__
        dict_ = {'name': self.name, 'object_class': object_class}
        if package_version:
            dict_['package_version'] = package_version
        return dict_

    def _serializable_dict(self):
        """
        Returns a dict of attribute_name, values (still python, not serialized)
        Keys are filtered with non serializable attributes controls
        """

        dict_ = {k: v for k, v in self.__dict__.items()
                 if k not in self._non_serializable_attributes and not k.startswith('_')}
        return dict_

    def to_dict(self, use_pointers: bool = True, memo=None, path: str = '#') -> JsonSerializable:
        """
        Generic to_dict method
        """
        if memo is None:
            memo = {}

        # Default to dict
        serialized_dict = self.base_dict()
        dict_ = self._serializable_dict()
        if use_pointers:
            serialized_dict.update(serialize_dict_with_pointers(dict_, memo, path)[0])
        else:
            serialized_dict.update(serialize_dict(dict_))

        return serialized_dict

    @classmethod
    def dict_to_object(cls, dict_: JsonSerializable, force_generic: bool = False, global_dict=None,
                       pointers_memo: Dict[str, Any] = None, path: str = '#') -> 'DessiaObject':
        """
        Generic dict_to_object method
        """

        if cls is not DessiaObject:
            obj = dict_to_object(dict_=dict_, class_=cls, force_generic=force_generic, global_dict=global_dict,
                                 pointers_memo=pointers_memo, path=path)
            return obj

        if 'object_class' in dict_:
            obj = dict_to_object(dict_=dict_, force_generic=force_generic, global_dict=global_dict,
                                 pointers_memo=pointers_memo, path=path)
            return obj

        raise NotImplementedError('No object_class in dict')

    @classmethod
    def base_jsonschema(cls):
        jsonschema = deepcopy(JSONSCHEMA_HEADER)
        jsonschema['properties']['name'] = {
            "type": 'string',
            "title": "Object Name",
            "description": "Object name",
            "editable": True,
            "default_value": "Object Name"
        }
        return jsonschema

    @classmethod
    def jsonschema(cls):
        """
        Jsonschema of class: transfer python data structure to web standard
        """
        if hasattr(cls, '_jsonschema'):
            _jsonschema = cls._jsonschema
            return _jsonschema

        # Get __init__ method and its annotations
        init = cls.__init__
        if cls._init_variables is None:
            annotations = get_type_hints(init)
        else:
            annotations = cls._init_variables

        # Get ordered variables
        if cls._ordered_attributes:
            ordered_attributes = cls._ordered_attributes
        else:
            ordered_attributes = list(annotations.keys())

        unordered_count = 0

        # Parse docstring
        try:
            docstring = cls.__doc__
            parsed_docstring = parse_docstring(docstring=docstring, annotations=annotations)
        except Exception:
            parsed_docstring = FAILED_DOCSTRING_PARSING
        parsed_attributes = parsed_docstring['attributes']

        # Initialize jsonschema
        _jsonschema = deepcopy(JSONSCHEMA_HEADER)

        required_arguments, default_arguments = inspect_arguments(method=init, merge=False)
        _jsonschema['required'] = required_arguments
        _jsonschema['standalone_in_db'] = cls._standalone_in_db
        _jsonschema['description'] = parsed_docstring['description']
        _jsonschema['python_typing'] = str(cls)

        # Set jsonschema
        for annotation in annotations.items():
            name = annotation[0]
            if name in ordered_attributes:
                order = ordered_attributes.index(name)
            else:
                order = len(ordered_attributes) + unordered_count
                unordered_count += 1
            if name in cls._titled_attributes:
                title = cls._titled_attributes[name]
            else:
                title = None

            if name != 'return':
                editable = name not in cls._non_editable_attributes
                annotation_type = type_from_annotation(annotation[1], cls)
                annotation = (name, annotation_type)
                jss_elt = jsonschema_from_annotation(annotation=annotation, jsonschema_element={}, order=order,
                                                     editable=editable, title=title,
                                                     parsed_attributes=parsed_attributes)
                _jsonschema['properties'].update(jss_elt)
                if name in default_arguments:
                    default = set_default_value(_jsonschema['properties'], name, default_arguments[name])
                    _jsonschema['properties'].update(default)

        _jsonschema['classes'] = [cls.__module__ + '.' + cls.__name__]
        _jsonschema['whitelist_attributes'] = cls._whitelist_attributes
        return _jsonschema

    @property
    def _method_jsonschemas(self):
        """
        Generates dynamic jsonschemas for methods of class
        """
        jsonschemas = {}
        class_ = self.__class__

        # TOCHECK Backward compatibility. Will need to be changed
        if hasattr(class_, '_dessia_methods'):
            allowed_methods = class_._dessia_methods
        else:
            allowed_methods = class_._allowed_methods

        valid_method_names = [m for m in dir(class_) if not m.startswith('_') and m in allowed_methods]

        for method_name in valid_method_names:
            method = getattr(class_, method_name)

            if not isinstance(method, property):
                required_args, default_args = inspect_arguments(method=method, merge=False)
                annotations = get_type_hints(method)
                if annotations:
                    jsonschemas[method_name] = deepcopy(JSONSCHEMA_HEADER)
                    jsonschemas[method_name]['required'] = []
                    jsonschemas[method_name]['method'] = True
                    for i, annotation in enumerate(annotations.items()):
                        # TOCHECK Not actually ordered
                        argname = annotation[0]
                        if argname not in _FORBIDDEN_ARGNAMES:
                            if argname in required_args:
                                jsonschemas[method_name]['required'].append(str(i))
                            jsonschema_element = jsonschema_from_annotation(annotation, {}, i)[argname]

                            jsonschemas[method_name]['properties'][str(i)] = jsonschema_element
                            if argname in default_args:
                                default = set_default_value(jsonschemas[method_name]['properties'],
                                                            str(i),
                                                            default_args[argname])
                                jsonschemas[method_name]['properties'].update(default)
        return jsonschemas

    def method_dict(self, method_name=None, method_jsonschema=None):
        """
        Return a jsonschema of a method arguments
        """
        if method_name is None and method_jsonschema is None:
            msg = 'No method name nor jsonschema provided'
            raise NotImplementedError(msg)

        if method_name is not None and method_jsonschema is None:
            method_jsonschema = self._method_jsonschemas[method_name]

        dict_ = default_dict(method_jsonschema)
        return dict_

    def dict_to_arguments(self, dict_, method):
        """
        Transform serialized argument of a method to python objects ready to use in method evaluation
        """
        method_object = getattr(self, method)
        args_specs = inspect.getfullargspec(method_object)
        allowed_args = args_specs.args[1:]

        arguments = {}
        for i, arg in enumerate(allowed_args):
            if str(i) in dict_:
                arg_specs = args_specs.annotations[arg]
                value = dict_[str(i)]
                try:
                    deserialized_value = deserialize_argument(arg_specs, value)
                except TypeError as err:
                    msg = 'Error in deserialisation of value: '
                    msg += f'{value} of expected type {arg_specs}'
                    raise TypeError(msg) from err
                arguments[arg] = deserialized_value
        return arguments

    def save_to_file(self, filepath: str, indent: int = 2):
        """
        Save object to a JSON file
        :param filepath: either a string reprensenting the filepath or a stream
        """
        if not filepath.endswith('.json'):
            filepath += '.json'
            print(f'Changing name to {filepath}')
        with open(filepath, 'w', encoding='utf-8') as file:
            self.save_to_stream(file, indent=indent)

    def save_to_stream(self, stream, indent: int = 2):
        try:
            dict_ = self.to_dict(use_pointers=True)
        except TypeError:
            dict_ = self.to_dict()

        json.dump(dict_, stream, indent=indent)

    @classmethod
    def load_from_stream(cls, stream):
        dict_ = json.loads(stream.read().decode('utf-8'))
        return cls.dict_to_object(dict_)

    @classmethod
    def load_from_file(cls, filepath: str):
        """
        Load object from a json file
        :param filepath: either a string reprensenting the filepath or a stream
        """
        with open(filepath, 'r', encoding='utf-8') as file:
            dict_ = json.load(file)

        return cls.dict_to_object(dict_)

    def is_valid(self):
        return True

    def copy(self, deep=True, memo=None):
        if deep:
            return deepcopy(self, memo=memo)
        return copy(self)

    def __copy__(self):
        """
        Generic copy use inits of objects
        """
        class_argspec = inspect.getfullargspec(self.__class__)
        dict_ = {}
        for arg in class_argspec.args:
            if arg != 'self':
                value = self.__dict__[arg]
                if hasattr(value, '__copy__'):
                    dict_[arg] = value.__copy__()
                else:
                    dict_[arg] = value
        return self.__class__(**dict_)

    def __deepcopy__(self, memo=None):
        """
        Generic deep copy use inits of objects
        """
        class_argspec = inspect.getfullargspec(self.__class__)
        if memo is None:
            memo = {}
        dict_ = {}
        for arg in class_argspec.args:
            if arg != 'self':
                dict_[arg] = deepcopy_value(getattr(self, arg), memo=memo)
        return self.__class__(**dict_)

    def plot_data(self):  # TODO: Should it have a **kwargs argument ?
        return []

    def plot(self, **kwargs):
        """
        Generic plot getting plot_data function to plot
        """
        if hasattr(self, 'plot_data'):
            import plot_data
            for data in self.plot_data(**kwargs):  # TODO solve inconsistence with the plot_data method just above
                plot_data.plot_canvas(plot_data_object=data,
                                      canvas_id='canvas',
                                      width=1400, height=900,
                                      debug_mode=False)
        else:
            msg = 'Class {} does not implement a plot_data method to define what to plot'
            raise NotImplementedError(msg.format(self.__class__.__name__))

    def mpl_plot(self, **kwargs):
        """
        Plot with matplotlib using plot_data function
        """
        axs = []
        if hasattr(self, 'plot_data'):
            try:
                plot_datas = self.plot_data(**kwargs)
            except TypeError as error:
                raise TypeError(f'{self.__class__.__name__}.{error}') from error
            for data in plot_datas:
                if hasattr(data, 'mpl_plot'):
                    ax = data.mpl_plot()
                    axs.append(ax)
        else:
            msg = 'Class {} does not implement a plot_data method to define what to plot'
            raise NotImplementedError(msg.format(self.__class__.__name__))

        return axs

    @staticmethod
    def display_settings() -> List[DisplaySetting]:
        """
        Returns a list of json describing how to call subdisplays
        """
        return [DisplaySetting('markdown', 'markdown', 'to_markdown', None),
                DisplaySetting('plot_data', 'plot_data', 'plot_data', None, serialize_data=True)]

    def _display_from_selector(self, selector: str, **kwargs) -> DisplayObject:
        """
        Generate the display from the selector
        """
        reference_path = kwargs.get('reference_path', '')

        display_setting = self._display_settings_from_selector(selector)
        track = ''
        try:
            data = attrmethod_getter(self, display_setting.method)(**display_setting.arguments)
        except:
            data = None
            track = tb.format_exc()

        if display_setting.serialize_data:
            data = serialize(data)
        return DisplayObject(type_=display_setting.type, data=data, reference_path=reference_path, traceback=track)

    def _display_settings_from_selector(self, selector: str):
        for display_setting in self.display_settings():
            if display_setting.selector == selector:
                return display_setting
        raise ValueError(f"No such selector '{selector}' in display of class '{self.__class__.__name__}'")

    def _displays(self, **kwargs) -> List[JsonSerializable]:
        """
        Generate displays of the object to be plot in the DessiA Platform
        """
        reference_path = kwargs.get('reference_path', '')

        displays = []
        for display_setting in self.display_settings():
            display_ = self._display_from_selector(display_setting.selector, reference_path=reference_path)
            displays.append(display_.to_dict())
        return displays

    def to_markdown(self) -> str:
        """
        Render a markdown of the object output type: string
        """
        return templates.dessia_object_markdown_template.substitute(name=self.name, class_=self.__class__.__name__)

    def _performance_analysis(self):
        """
        Prints time of rendering some commons operations (serialization, hash, displays)
        """
        data_hash_time = time.time()
        self._data_hash()
        data_hash_time = time.time() - data_hash_time
        print(f'Data hash time: {round(data_hash_time, 3)} seconds')

        todict_time = time.time()
        dict_ = self.to_dict()
        todict_time = time.time() - todict_time
        print(f'to_dict time: {round(todict_time, 3)} seconds')

        dto_time = time.time()
        self.dict_to_object(dict_)
        dto_time = time.time() - dto_time
        print(f'dict_to_object time: {round(dto_time, 3)} seconds')

        for display_setting in self.display_settings():
            display_time = time.time()
            self._display_from_selector(display_setting.selector)
            display_time = time.time() - display_time
            print(f'Generation of display {display_setting.selector} in: {round(display_time, 6)} seconds')

    def _check_platform(self):
        """
        Reproduce lifecycle on platform (serialization, display)
        raise an error if something is wrong
        """
        try:
            dict_ = self.to_dict(use_pointers=True)
        except TypeError:
            dict_ = self.to_dict()
        json_dict = json.dumps(dict_)
        decoded_json = json.loads(json_dict)
        deserialized_object = self.dict_to_object(decoded_json)
        if not deserialized_object._data_eq(self):
            print('data diff: ', self._data_diff(deserialized_object))
            raise dessia_common.errors.DeserializationError('Object is not equal to itself'
                                                            ' after serialization/deserialization')
        copied_object = self.copy()
        if not copied_object._data_eq(self):
            print('data diff: ', self._data_diff(copied_object))
            raise dessia_common.errors.CopyError('Object is not equal to itself after copy')

        valid, hint = is_bson_valid(stringify_dict_keys(dict_))
        if not valid:
            raise ValueError(hint)
        json.dumps(self._displays())
        json.dumps(self._method_jsonschemas)

    def to_xlsx(self, filepath: str):
        """
        Exports the object to an XLSX file given by the filepath
        """
        with open(filepath, 'wb') as file:
            self.to_xlsx_stream(file)

    def to_xlsx_stream(self, stream):
        """
        Exports the object to an XLSX to a given stream
        """
        writer = XLSXWriter(self)
        writer.save_to_stream(stream)

    def _export_formats(self):
        formats = [{"extension": "json", "method_name": "save_to_stream", "text": True, "args": {}},
                   {"extension": "xlsx", "method_name": "to_xlsx_stream", "text": False, "args": {}}]
        return formats

    def to_vector(self):
        list_vectored_objects = []
        for feature in self.vector_features():
            list_vectored_objects.append(getattr(self, feature.lower()))
            if not hasattr(self, feature.lower()):
                raise NotImplementedError(f"{feature} is not an attribute for {self.__class__.__name__} objects. " +
                                          f"<to_vector> method must be customized in {self.__class__.__name__} to " +
                                          "handle computed values that are not class or instance attributes.")
        return list_vectored_objects

    @classmethod
    def vector_features(cls):
        if cls._vector_features is None:
            return list(set(get_attribute_names(cls)).difference(get_attribute_names(DessiaObject)))
        return cls._vector_features


class PhysicalObject(DessiaObject):
    """
    Represent an object with CAD capabilities
    """

    @staticmethod
    def display_settings():
        """
        Returns a list of json describing how to call subdisplays
        """
        display_settings = DessiaObject.display_settings()
        display_settings.append(DisplaySetting(selector='cad', type_='babylon_data',
                                               method='volmdlr_volume_model().babylon_data',
                                               serialize_data=True))
        return display_settings

    def volmdlr_primitives(self):
        """
        Return a list of volmdlr primitives to build up volume model
        """
        return []

    def volmdlr_volume_model(self, **kwargs):
        """
        Gives the volmdlr VolumeModel
        """
        import volmdlr as vm  # !!! Avoid circular imports, is this OK ?
        return vm.core.VolumeModel(self.volmdlr_primitives(**kwargs))

    def to_step(self, filepath: str):
        """
        Exports the CAD of the object to step. Works if the class define a custom volmdlr model
        :param filepath: a str representing a filepath
        """
        self.volmdlr_volume_model().to_step(filepath=filepath)
        return self.volmdlr_volume_model().to_step(filepath=filepath)

    def to_step_stream(self, stream):
        """
        Exports the CAD of the object to a stream in the STEP format. Works if the class define a custom volmdlr model
        """
        return self.volmdlr_volume_model().to_step_stream(stream=stream)

    def to_stl_stream(self, stream):
        """
        Exports the CAD of the object to STL to a given stream
        """
        return self.volmdlr_volume_model().to_stl_stream(stream=stream)

    def to_stl(self, filepath):
        """
        Exports the CAD of the object to STL. Works if the class define a custom volmdlr model
        :param filepath: a str representing a filepath
        """
        return self.volmdlr_volume_model().to_stl(filepath=filepath)

    # def _displays(self, **kwargs):
    #     """
    #     Compute the list of displays
    #     """
    #     return DessiaObject._displays(self, **kwargs)

    def babylonjs(self, use_cdn=True, debug=False, **kwargs):
        """
        Show the 3D volmdlr of an object by calling volmdlr_volume_model method
        and plot in in browser
        """
        self.volmdlr_volume_model(**kwargs).babylonjs(use_cdn=use_cdn, debug=debug)

    def save_babylonjs_to_file(self, filename: str = None, use_cdn: bool = True, debug: bool = False, **kwargs):
        self.volmdlr_volume_model(**kwargs).save_babylonjs_to_file(filename=filename, use_cdn=use_cdn, debug=debug)

    def _export_formats(self):
        formats = DessiaObject._export_formats(self)
        formats3d = [{"extension": "step", "method_name": "to_step_stream", "text": True, "args": {}},
                     {"extension": "stl", "method_name": "to_stl_stream", "text": False, "args": {}}]
        formats.extend(formats3d)
        return formats


class MovingObject(PhysicalObject):

    def volmdlr_primitives_step_frames(self):
        """
        Return a list of volmdlr primitives to build up volume model
        """
        raise NotImplementedError('Object inheriting MovingObject should implement volmdlr_primitives_step_frames')

    def volmdlr_volume_model(self, **kwargs):
        import volmdlr as vm  # !!! Avoid circular imports, is this OK ?
        return vm.core.MovingVolumeModel(self.volmdlr_primitives(**kwargs),
                                         self.volmdlr_primitives_step_frames(**kwargs))


class Parameter(DessiaObject):
    def __init__(self, lower_bound, upper_bound, periodicity=None, name=''):
        DessiaObject.__init__(self, name=name)
        self.lower_bound = lower_bound
        self.upper_bound = upper_bound
        self.periodicity = periodicity

    def random_value(self):
        """
        Sample a value within the bounds
        """
        return random.uniform(self.lower_bound, self.upper_bound)

    def are_values_equal(self, value1, value2, tol=1e-2):
        if self.periodicity is not None:
            value1 = value1 % self.periodicity
            value2 = value2 % self.periodicity

        return math.isclose(value1, value2, abs_tol=tol)

    def normalize(self, value):
        normalized_value = (value - self.lower_bound) / (self.upper_bound - self.lower_bound)
        return normalized_value

    def original_value(self, normalized_value):
        value = normalized_value * (self.upper_bound - self.lower_bound) + self.lower_bound
        return value

    def optimizer_bounds(self):
        if self.periodicity is not None:
            return (self.lower_bound - 0.5 * self.periodicity, self.upper_bound + 0.5 * self.periodicity)
        return None


class ParameterSet(DessiaObject):
    def __init__(self, values, name=''):
        self.values = values

        DessiaObject.__init__(self, name=name)

    @property
    def parameters(self):
        parameters = [Parameter(min(v), max(v), name=k) for k, v in self.values.items()]
        return parameters

    @property
    def means(self):
        means = {k: sum(v) / len(v) for k, v in self.values.items()}
        return means


class DessiaFilter(DessiaObject):
    """
    Base class for filters working on lists of DessiaObjects (List[DessiaObject]).

    :param attribute:
        --------
        Name of attribute on which to filter
    :type attribute: str

    :param comparison_operator:
        --------
        Comparison operator
    :type comparison_operator: str

    :param bound:
        --------
        The bound value to compare `'attribute'` of DessiaObjects of a list with `'comparison_operator'`
    :type bound: float

    :param name:
        --------
        Name of filter
    :type name: `str`, `optional`, defaults to `''`

    :Comparison operators:
        * greater than: >=, gte, ge
        * greater: >, gt
        * lower than: <=, lte, le
        * lower: <, lt
        * equal: ==, eq
        * different: !=, ne
    """

    _REAL_OPERATORS = {'>': operator.gt, '<': operator.lt, '>=': operator.ge, '<=': operator.le, '==': operator.eq,
                       '!=': operator.ne, 'gt': operator.gt, 'lt': operator.lt, 'ge': operator.ge, 'le': operator.le,
                       'eq': operator.eq, 'ne': operator.ne, 'gte': operator.ge, 'lte': operator.le}

    def __init__(self, attribute: str, comparison_operator: str, bound: float, name: str = ''):
        self.attribute = attribute
        self.comparison_operator = comparison_operator
        self.bound = bound
        DessiaObject.__init__(self, name=name)

    def __str__(self, offset_attr: int = 10, offset_boun: int = 0):
        offset_oper = 0
        if offset_boun == 0:
            offset_boun = len(str(self.bound)) + 2
        string_operator = {'>': '>', '<': '<', '>=': '>=', '<=': '<=', '==': '==', '!=': '!=', 'gt': '>', 'lt': '<',
                           'ge': '>=', 'le': '<=', 'eq': '==', 'ne': '!=', 'gte': '>=', 'lte': '<='}
        printed_operator = string_operator[self.comparison_operator]
        return (self.attribute + " "*(offset_attr - len(self.attribute)) +
                printed_operator + " "*(offset_oper - len(printed_operator)) +
                " "*(offset_boun - len(str(self.bound))) + str(self.bound))

    def __hash__(self):
        hash_ = len(self.attribute)
        hash_ += hash(self.comparison_operator)
        hash_ += hash(self.bound)
        return int(hash_)

    def __eq__(self, other: 'DessiaFilter'):
        same_attr = self.attribute == other.attribute
        same_op = self.comparison_operator == other.comparison_operator
        same_bound = self.bound == other.bound
        return same_attr and same_op and same_bound

    def _comparison_operator(self):
        return self._REAL_OPERATORS[self.comparison_operator]

    # TODO: Chronophage operation is self._to_lambda(values)(values)
    def _to_lambda(self, values: List[DessiaObject]):
        return lambda x: (self._comparison_operator()(enhanced_deep_attr(value, self.attribute), self.bound)
                          for value in values)

    def get_booleans_index(self, values: List[DessiaObject]):
        """
        Get the boolean indexing of a filtered list

        :param values:
            List of DessiaObjects to filter
        :type values: List[DessiaObject]

        :return: `list of length `len(values)` where elements are `True` if kept by the filter, otherwise `False`.
        :rtype: `List[bool]`

        Examples
        --------
        >>> from dessia_common.core import DessiaFilter
        >>> from dessia_common.models import all_cars_no_feat
        >>> values = all_cars_no_feat[:5]
        >>> filter_ = DessiaFilter('weight', '<=', 3500.)
        >>> filter_.get_booleans_index(values)
        [False, False, True, True, True]
        """

        return list(self._to_lambda(values)(values))

    @staticmethod
    def booleanlist_to_indexlist(booleans_list: List[int]):  # TODO: Should it exist ?
        """
        Transform a boolean list to an index list

        :param booleans_list:
            list of length `len(values)` where elements are `True` if kept, otherwise `False`.
        :type booleans_list: List[int]

        :return: list of kept indexes
        :rtype: List[int]

        Examples
        --------
        >>> from dessia_common.core import DessiaFilter
        >>> from dessia_common.models import all_cars_no_feat
        >>> values = all_cars_no_feat[:5]
        >>> filter_ = DessiaFilter('weight', '<=', 3500.)
        >>> booleans_list = filter_.get_booleans_index(values)
        [False, False, True, True, True]
        >>> DessiaFilter.booleanlist_to_indexlist(booleans_list)
        [2, 3, 4]
        """
        return list(itertools.compress(range(len(booleans_list)), booleans_list))

    @staticmethod
    def apply(values: List[DessiaObject], booleans_list: List[List[bool]]):
        """
        Apply a Dessia Filter on a list of DessiaObjects

        :param values:
            --------
            List of DessiaObjects to filter
        :type values: List[DessiaObject]

        :param booleans_list:
            --------
            list of length `len(values)` where elements are `True` if kept, otherwise `False`.
        :type booleans_list: List[List[bool]]

        :return: List of filtered values
        :rtype: List[DessiaObject]

        Examples
        --------
        >>> from dessia_common.core import DessiaFilter
        >>> from dessia_common.models import all_cars_no_feat
        >>> values = all_cars_no_feat[:5]
        >>> filter_ = DessiaFilter('weight', '<=', 3500.)
        >>> booleans_list = filter_.get_booleans_index(values)
        [False, False, True, True, True]
        >>> for car in DessiaFilter.apply(values, booleans_list): print(car.weight)
        3436.0, 3433.0, 3449.0
        """
        return list(itertools.compress(values, booleans_list))


class FiltersList(DessiaObject):
    """
    Combine several filters stored as a list of DessiaFilters with a logical operator.

    :param filters:
        --------
        List of DessiaFilters to combine
    :type filters: List[DessiaFilter]

    :param logical_operator:
        --------
        Logical operator to combine filters
    :type logical_operator: str

    :param name:
        ---------
        Name of FiltersList
    :type name: `str`, `optional`, defaults to `''`

    :Logical operators: `'and'`, `'or'`, `'xor'`
    """
    _standalone_in_db = True

    def __init__(self, filters: List[DessiaFilter], logical_operator: str = 'and', name: str = ''):
        self.filters = filters
        self.logical_operator = logical_operator
        DessiaObject.__init__(self, name=name)

    def __len__(self):
        return len(self.filters)

    def __str__(self):
        print_lim = 15
        len_attr = max(map(len, [filter_.attribute for filter_ in self.filters]))
        len_numb = max(map(len, [str(filter_.bound) for filter_ in self.filters]))
        prefix = f"{self.__class__.__name__} {self.name if self.name != '' else hex(id(self))}: "
        prefix += f"{len(self)} filters combined with '" + self.logical_operator + "' operator :\n"
        string = ""
        for filter_ in self.filters[:print_lim]:
            string += " "*3 + "- "
            string += filter_.__str__(len_attr + 2, len_numb + 2)
            string += "\n"
        return prefix + string

    @classmethod
    def from_filters_list(cls, filters: List[DessiaFilter], logical_operator: str = 'and', name: str = ''):
        """
        Compute a FilersList from a pre-built list of DessiaFilter

        :param filters:
            --------
            List of DessiaFilters to combine
        :type filters: List[DessiaFilter]

        :param logical_operator:
            --------
            Logical operator to combine filters (`'and'`, `'or'` or `'xor'`)
        :type logical_operator: `str`, `optional`, defaults to `'and'`

        :param name:
            --------
            Name of FiltersList
        :type name: `str`, `optional`, defaults to `''`

        :return: A new instantiated list of DessiaFilter
        :rtype: FiltersList

        Examples
        --------
        >>> from dessia_common.core import DessiaFilter, FiltersList
        >>> filters = [DessiaFilter('weight', '<=', 3500.), DessiaFilter('mpg', '<=', 40.)]
        >>> filters_list = FiltersList(filters, logical_operator="or", name="example")
        >>> print(filters_list)
        FiltersList example: 2 filters combined with 'or' operator :
           - weight  <=  3500.0
           - mpg     <=    40.0
        """
        return cls(filters=filters, logical_operator=logical_operator, name=name)

    @staticmethod
    def combine_booleans_lists(booleans_lists: List[List[bool]], logical_operator: str = "and"):
        """
        Combine a list of `n` booleans indexes with the logical operator into a simple booleans index.

        :param booleans_lists:
            --------
            List of `n` booleans indexes
        :type booleans_lists: List[List[bool]]

        :param logical_operator:
            --------
            Logical operator to combine filters (`'or'`, `'and'` or `'xor'`)
        :type logical_operator: `str`, `optional`, defaults to 'and'

        :raises NotImplementedError: If logical_operator is not one of `'and'`, `'or'`, `'xor'`, raises an error

        :return: Booleans index of the filtered data
        :rtype: List[bool]

        Examples
        --------
        >>> from dessia_common.core import FiltersList
        >>> booleans_lists = [[True, True, False, False], [False, True, True, False]]
        >>> FiltersList.combine_booleans_lists(booleans_lists, logical_operator="xor")
        [True, False, True, False]
        """
        if logical_operator == 'and':
            return [all(booleans_tuple) for booleans_tuple in zip(*booleans_lists)]
        if logical_operator == 'or':
            return [any(booleans_tuple) for booleans_tuple in zip(*booleans_lists)]
        if logical_operator == 'xor':
            return [True if sum(booleans_tuple) == 1 else False for booleans_tuple in zip(*booleans_lists)]
        raise NotImplementedError(f"'{logical_operator}' str for 'logical_operator' attribute is not a use case")

    def get_booleans_index(self, dobjects_list: List[DessiaObject]):
        """
        Compute all the filters of `self.filters` on `dobjects_list` and returns a booleans index of `dobjects_list`

        :param dobject_list: List of data to filter
        :type dobject_list: List[DessiaObject]

        :return: A `booleans index` of `dobjects_list` of the list of data to filter (`dobjects_list`)
        :rtype: List[bool]

        Examples
        --------
        >>> from dessia_common.core import FiltersList
        >>> from dessia_common.models import all_cars_no_feat
        >>> dobjects_list = all_cars_no_feat[:5]
        >>> filters = [DessiaFilter('weight', '<=', 4000.), DessiaFilter('mpg', '>=', 30.)]
        >>> filters_list = FiltersList(filters, logical_operator="xor", name="example")
        >>> filters_list.get_booleans_index(dobjects_list)
        [True, True, True, True, True]
        """
        booleans_index = []
        for filter_ in self.filters:
            booleans_index.append(filter_.get_booleans_index(dobjects_list))
        return self.__class__.combine_booleans_lists(booleans_index, self.logical_operator)

    def apply(self, dobjects_list: List[DessiaObject]):
        """
        Apply a FiltersList on a list of DessiaObjects

        :param dobjects_list: List of DessiaObjects to filter
        :type dobjects_list: List[DessiaObject]

        :return: List of filtered values
        :rtype: List[DessiaObject]

        Examples
        --------
        >>> from dessia_common.core import HeterogeneousList, FiltersList
        >>> from dessia_common.models import all_cars_wi_feat
        >>> filters = [DessiaFilter('weight', '<=', 1650.), DessiaFilter('mpg', '>=', 45.)]
        >>> filters_list = FiltersList(filters, logical_operator="xor", name="example")
        >>> filtered_cars = filters_list.apply(all_cars_wi_feat)
        >>> print(HeterogeneousList(filtered_cars, name="example"))
        HeterogeneousList example: 3 samples, 5 features
        |         Mpg         |    Displacement    |     Horsepower     |       Weight       |    Acceleration    |
        -----------------------------------------------------------------------------------------------------------
        |               35.0  |             0.072  |              69.0  |            1613.0  |              18.0  |
        |               31.0  |             0.076  |              52.0  |            1649.0  |              16.5  |
        |               46.6  |             0.086  |              65.0  |            2110.0  |              17.9  |
        """
        booleans_index = self.get_booleans_index(dobjects_list)
        return DessiaFilter.apply(dobjects_list, booleans_index)


class HeterogeneousList(DessiaObject):
    """
    Base object for handling a list of DessiaObjects.

    :param dessia_objects:
        --------
        List of DessiaObjects to store in HeterogeneousList
    :type dessia_objects: `List[DessiaObject]`, `optional`, defaults to `None`

    :param name:
        --------
        Name of HeterogeneousList
    :type name: `str`, `optional`, defaults to `''`

    :Properties:
        * **common_attributes:** (`List[str]`)
            --------
            Common attributes of DessiaObjects contained in the current `HeterogeneousList`

        * **matrix:** (`List[List[float]]`, `n_samples x n_features`)
            --------
            Matrix of data computed by calling the `to_vector` method of all `dessia_objects`

    **Built-in methods**:
        * __init__
            >>> from dessia_common.core import HeterogeneousList
            >>> from dessia_common.models import all_cars_wi_feat
            >>> hlist = HeterogeneousList(all_cars_wi_feat, name="init")

        * __str__
            >>> print(HeterogeneousList(all_cars_wi_feat[:3], name='printed'))
            HeterogeneousList printed: 3 samples, 5 features
            |         Mpg         |    Displacement    |     Horsepower     |       Weight       |    Acceleration    |
            -----------------------------------------------------------------------------------------------------------
            |               18.0  |             0.307  |             130.0  |            3504.0  |              12.0  |
            |               15.0  |              0.35  |             165.0  |            3693.0  |              11.5  |
            |               18.0  |             0.318  |             150.0  |            3436.0  |              11.0  |

        * __len__
            >>> len(HeterogeneousList(all_cars_wi_feat))
            returns len(all_cars_wi_feat)

        * __get_item__
            >>> HeterogeneousList(all_cars_wi_feat)[0]
            returns <dessia_common.tests.CarWithFeatures object at 'memory_address'>
            >>> HeterogeneousList(all_cars_wi_feat)[0:2]
            returns HeterogeneousList(all_cars_wi_feat[0:2])
            >>> HeterogeneousList(all_cars_wi_feat)[[0,5,6]]
            returns HeterogeneousList([all_cars_wi_feat[idx] for idx in [0,5,6]])
            >>> booleans_list = [True, False,..., True] of length len(all_cars_wi_feat)
            >>> HeterogeneousList(all_cars_wi_feat)[booleans_list]
            returns HeterogeneousList([car for car, boolean in zip(all_cars_wi_feat, booleans_list) if boolean])

        * __add__
            >>> HeterogeneousList(all_cars_wi_feat) + HeterogeneousList(all_cars_wi_feat)
            HeterogeneousList(all_cars_wi_feat + all_cars_wi_feat)
            >>> HeterogeneousList(all_cars_wi_feat) + HeterogeneousList()
            HeterogeneousList(all_cars_wi_feat)
            >>> HeterogeneousList(all_cars_wi_feat).extend(HeterogeneousList(all_cars_wi_feat))
            HeterogeneousList(all_cars_wi_feat + all_cars_wi_feat)
    """
    _standalone_in_db = True
    _vector_features = ["name", "common_attributes"]

    def __init__(self, dessia_objects: List[DessiaObject] = None, name: str = ''):
        if dessia_objects is None:
            dessia_objects = []
        self.dessia_objects = dessia_objects
        self._common_attributes = None
        self._matrix = None
        DessiaObject.__init__(self, name=name)

    def _procreate(self):
        new_hlist = self.__class__()
        new_hlist.name = self.name
        new_hlist._common_attributes = deepcopy(self._common_attributes)
        new_hlist._matrix = deepcopy(self._matrix)
        return new_hlist

    def __getitem__(self, key: Any):
        if len(self.dessia_objects) == 0:
            return []
        if isinstance(key, int):
            return self.pick_from_int(key)
        if isinstance(key, slice):
            return self.pick_from_slice(key)
        if isinstance(key, list):
            if len(key) == 0:
                return self.__class__()
            if isinstance(key[0], bool):
                if len(key) == self.__len__():
                    return self.pick_from_boolist(key)
                raise ValueError(f"Cannot index {self.__class__.__name__} object of len {self.__len__()} with a "
                                 f"list of boolean of len {len(key)}")
            if isinstance(key[0], int):
                return self.pick_from_boolist(self._indexlist_to_booleanlist(key))

        raise NotImplementedError(f"key of type {type(key)} with {type(key[0])} elements not implemented for "
                                  f"indexing HeterogeneousLists")

    def __add__(self, other: 'HeterogeneousList'):
        if self.__class__ != HeterogeneousList or other.__class__ != HeterogeneousList:
            raise TypeError("Addition only defined for HeterogeneousList. A specific __add__ method is required for "
                            f"{self.__class__}")
        sum_hlist = self.__class__()
        sum_hlist.name = self.name[:5] + '_+_' + other.name[:5]
        sum_hlist.dessia_objects = self.dessia_objects + other.dessia_objects
        if all(item in self.common_attributes for item in other.common_attributes):
            sum_hlist._common_attributes = self.common_attributes
            if self._matrix is not None and other._matrix is not None:
                sum_hlist._matrix = self._matrix + other._matrix
        return sum_hlist

    def extend(self, other: 'HeterogeneousList'):
        """
        Update a HeterogeneousList by adding b values to it

        :param b: HeterogeneousList to add to the current HeterogeneousList
        :type b: HeterogeneousList

        :return: None

        Examples
        --------
        >>> from dessia_common.core import HeterogeneousList
        >>> from dessia_common.models import all_cars_wi_feat
        >>> HeterogeneousList(all_cars_wi_feat).extend(HeterogeneousList(all_cars_wi_feat))
        HeterogeneousList(all_cars_wi_feat + all_cars_wi_feat)
        """
        self.__dict__.update((self + other).__dict__)

    def pick_from_int(self, idx: int):
        return self.dessia_objects[idx]

    def pick_from_slice(self, key: slice):
        new_hlist = self._procreate()
        new_hlist.dessia_objects = self.dessia_objects[key]
        if self._matrix is not None:
            new_hlist._matrix = self._matrix[key]
        # new_hlist.name += f"_{key.start if key.start is not None else 0}_{key.stop}")
        return new_hlist

    def _indexlist_to_booleanlist(self, index_list: List[int]):
        boolean_list = [False]*len(self)
        for idx in index_list:
            boolean_list[idx] = True
        return boolean_list

    def pick_from_boolist(self, key: List[bool]):
        new_hlist = self._procreate()
        new_hlist.dessia_objects = DessiaFilter.apply(self.dessia_objects, key)
        if self._matrix is not None:
            new_hlist._matrix = DessiaFilter.apply(self._matrix, key)
        # new_hlist.name += "_list")
        return new_hlist

    def __str__(self):
        print_lim = 15
        attr_name_len = []
        attr_space = []
        prefix = f"{self.__class__.__name__} {self.name if self.name != '' else hex(id(self))}: "
        prefix += f"{len(self.dessia_objects)} samples, {len(self.common_attributes)} features"

        if self.__len__() == 0:
            return prefix

        string = ""
        string += self._print_titles(attr_space, attr_name_len)

        string += "\n" + "-"*len(string)
        for dessia_object in self.dessia_objects[:print_lim]:
            string += "\n"
            string += self._print_objects(dessia_object, attr_space, attr_name_len)
        return prefix + "\n" + string + "\n"

    def _print_titles(self, attr_space: int, attr_name_len: int):
        string = ""
        for idx, attr in enumerate(self.common_attributes):
            end_bar = ""
            if idx == len(self.common_attributes) - 1:
                end_bar = "|"
            # attribute
            attr_space.append(len(attr) + 6)
            name_attr = " "*3 + f"{attr.capitalize()}" + " "*3
            attr_name_len.append(len(name_attr))
            string += "|" + name_attr + end_bar
        return string

    def _print_objects(self, dessia_object: DessiaObject, attr_space: int, attr_name_len: int):
        string = ""
        for idx, attr in enumerate(self.common_attributes):
            end_bar = ""
            if idx == len(self.common_attributes) - 1:
                end_bar = "|"

            # attribute
            string += "|" + " "*(attr_space[idx] - len(str(getattr(dessia_object, attr))) - 1)
            string += f"{getattr(dessia_object, attr)}"[:attr_name_len[idx] - 3]
            if len(str(getattr(dessia_object, attr))) > attr_name_len[idx] - 3:
                string += "..."
            else:
                string += " "
            string += end_bar
        return string

    def __len__(self):
        return len(self.dessia_objects)

    def get_attribute_values(self, attribute: str):
        """
        Get a list of all values of dessia_objects of an attribute given by name

        :param attribute: Attribute to get all values
        :type attribute: str

        :return: A list of all values of the specified attribute of dessia_objects
        :rtype: List[Any]

        Examples
        --------
        >>> from dessia_common.core import HeterogeneousList
        >>> from dessia_common.models import all_cars_wi_feat
        >>> HeterogeneousList(all_cars_wi_feat[:10]).get_attribute_values("weight")
        [3504.0, 3693.0, 3436.0, 3433.0, 3449.0, 4341.0, 4354.0, 4312.0, 4425.0, 3850.0]
        """
        return [getattr(dessia_object, attribute) for dessia_object in self.dessia_objects]

    def get_column_values(self, index: int):
        """
        Get a list of all values of dessia_objects for an attribute given by its index common_attributes

        :param index: Index in common_attributes to get all values of dessia_objects
        :type index: int

        :return: A list of all values of the specified attribute of dessia_objects
        :rtype: List[float]

        Examples
        --------
        >>> from dessia_common.core import HeterogeneousList
        >>> from dessia_common.models import all_cars_wi_feat
        >>> HeterogeneousList(all_cars_wi_feat[:10]).get_column_values(2)
        [130.0, 165.0, 150.0, 150.0, 140.0, 198.0, 220.0, 215.0, 225.0, 190.0]
        """
        return [row[index] for row in self.matrix]

    def sort(self, key: Any, ascend: bool = True):  # TODO : Replace numpy with faster algorithms
        """
        Sort the current HeterogeneousList along the given key.

        :param key:
            --------
            The parameter on which to sort the HeterogeneousList. Can be an attribute or its index in \
                `common_attributes`
        :type key: `int` or `str`

        :param ascend:
            --------
            Whether to sort the HeterogeneousList in ascending (`True`) or descending (`False`) order
        :type key: `bool`, defaults to `True`

        :return: None

        Examples
        --------
        >>> from dessia_common.core import HeterogeneousList
        >>> from dessia_common.models import all_cars_wi_feat
        >>> example_list = HeterogeneousList(all_cars_wi_feat[:3], "sort_example")
        >>> example_list.sort("mpg", False)
        >>> print(example_list)
        HeterogeneousList sort_example: 3 samples, 5 features
        |         Mpg         |    Displacement    |     Horsepower     |       Weight       |    Acceleration    |
        -----------------------------------------------------------------------------------------------------------
        |               18.0  |             0.318  |             150.0  |            3436.0  |              11.0  |
        |               18.0  |             0.307  |             130.0  |            3504.0  |              12.0  |
        |               15.0  |              0.35  |             165.0  |            3693.0  |              11.5  |
        >>> example_list.sort(2, True)
        >>> print(example_list)
        HeterogeneousList sort_example: 3 samples, 5 features
        |         Mpg         |    Displacement    |     Horsepower     |       Weight       |    Acceleration    |
        -----------------------------------------------------------------------------------------------------------
        |               18.0  |             0.307  |             130.0  |            3504.0  |              12.0  |
        |               18.0  |             0.318  |             150.0  |            3436.0  |              11.0  |
        |               15.0  |              0.35  |             165.0  |            3693.0  |              11.5  |
        """
        if self.__len__() != 0:
            if isinstance(key, int):
                sort_indexes = npy.argsort(self.get_column_values(key))
            elif isinstance(key, str):
                sort_indexes = npy.argsort(self.get_attribute_values(key))
            self.dessia_objects = [self.dessia_objects[idx] for idx in (sort_indexes if ascend else sort_indexes[::-1])]
            if self._matrix is not None:
                self._matrix = [self._matrix[idx] for idx in (sort_indexes if ascend else sort_indexes[::-1])]

    @property
    def common_attributes(self):
        if self._common_attributes is None:
            if len(self.dessia_objects) == 0:
                return []

            all_class = []
            one_instance = []
            for dessia_object in self.dessia_objects:
                if dessia_object.__class__ not in all_class:
                    all_class.append(dessia_object.__class__)
                    one_instance.append(dessia_object)

            if len(all_class) == 1 and isinstance(self.dessia_objects[0], HeterogeneousList):
                return self.vector_features()

            common_attributes = set(all_class[0].vector_features())
            for klass in all_class[1:]:
                common_attributes = common_attributes.intersection(set(klass.vector_features()))

            # To consider property object when declared in _vector_features
            common_properties = []
            for klass, instance in zip(all_class, one_instance):
                common_properties += [key for key, item in vars(klass).items()
                                      if isinstance(item, property)
                                      and isinstance(getattr(instance, key), (int, float, complex, bool))]

            # attributes' order kept this way, not with set or sorted(set)
            self._common_attributes = list(attr
                                           for attr in get_attribute_names(all_class[0]) + list(set(common_properties))
                                           if attr in common_attributes)

        return self._common_attributes

    @property
    def matrix(self):
        if self._matrix is None:
            matrix = []
            for dessia_object in self.dessia_objects:
                temp_row = dessia_object.to_vector()
                vector_features = dessia_object.vector_features()
                matrix.append(list(temp_row[vector_features.index(attr)] for attr in self.common_attributes))
            self._matrix = matrix
        return self._matrix

    def filtering(self, filters: FiltersList):
        """
        Filter a HeterogeneousList given a FiltersList.
        Method filtering apply a FiltersList to the current HeterogeneousList.

        :param filters:
            FiltersList to apply on current HeterogeneousList
        :type filters: FiltersList

        :return: The filtered HeterogeneousList
        :rtype: HeterogeneousList

        Examples
        --------
        >>> from dessia_common.core import HeterogeneousList, DessiaFilter
        >>> from dessia_common.models import all_cars_wi_feat
        >>> filters = [DessiaFilter('weight', '<=', 1650.), DessiaFilter('mpg', '>=', 45.)]
        >>> filters_list = FiltersList(filters, "xor")
        >>> example_list = HeterogeneousList(all_cars_wi_feat, name="example")
        >>> filtered_list = example_list.filtering(filters_list)
        >>> print(filtered_list)
        HeterogeneousList example: 3 samples, 5 features
        |         Mpg         |    Displacement    |     Horsepower     |       Weight       |    Acceleration    |
        -----------------------------------------------------------------------------------------------------------
        |               35.0  |             0.072  |              69.0  |            1613.0  |              18.0  |
        |               31.0  |             0.076  |              52.0  |            1649.0  |              16.5  |
        |               46.6  |             0.086  |              65.0  |            2110.0  |              17.9  |
        """
        booleans_index = filters.get_booleans_index(self.dessia_objects)
        return self.pick_from_boolist(booleans_index)

    def singular_values(self):
        """
        Computes the Singular Values Decomposition (SVD) of self.matrix.
        SVD factorizes self.matrix into two unitary matrices `U` and `Vh`, and a 1-D array `s` of singular values \
            (real, non-negative) such that ``a = U @ S @ Vh``, where S is diagonal such as `s1 > s2 >...> sn`.

        SVD gives indications on the dimensionality of a given matrix thanks to the normalized singular values: they \
            are stored in descending order and their sum is equal to 1. Thus, one can set a threshold value, e.g. \
                `0.95`, and keep only the `r` first normalized singular values which sum is greater than the threshold.

        `r` is the rank of the matrix and gives a good indication on the real dimensionality of the data contained in \
            the current HeterogeneousList. `r` is often much smaller than the current dimension of the studied data.
        This indicates that the used features can be combined into less new features, which do not necessarily \
            make sense for engineers.

        More informations: https://en.wikipedia.org/wiki/Singular_value_decomposition

        :return:
            **normalized_singular_values**: list of normalized singular values
            **singular_points**: list of points to plot in dimensionality plot. Does not add any information.
        :rtype: Tuple[List[float], List[Dict[str, float]]]

        """
        scaled_data = HeterogeneousList.scale_data(npy.array(self.matrix) - npy.mean(self.matrix, axis=0))
        _, singular_values, _ = npy.linalg.svd(npy.array(scaled_data).T, full_matrices=False)
        normalized_singular_values = singular_values / npy.sum(singular_values)

        singular_points = []
        for idx, value in enumerate(normalized_singular_values):
            singular_points.append({'Index of reduced basis vector': idx + 1,
                                    'Singular value': (value if value != 0. else 1e-16)}) # TODO (plot_data log_scale 0)
        return normalized_singular_values, singular_points

    @staticmethod
    def scale_data(data_matrix: List[List[float]]):
        scaled_matrix = preprocessing.StandardScaler().fit_transform(data_matrix)
        return [list(map(float, row.tolist())) for row in scaled_matrix]

    def plot_data(self):
        """
        Plot data method.
        Plot a standard scatter matrix of all attributes in common_attributes and a dimensionality plot.
        """
        # Plot a correlation matrix : To develop
        # correlation_matrix = []
        # List datadict
        data_list = self._plot_data_list()
        # Dimensionality plot
        dimensionality_plot = self._plot_dimensionality()
        # Scattermatrix
        scatter_matrix = self._build_multiplot(data_list, self._tooltip_attributes(), axis=dimensionality_plot.axis,
                                               point_style=dimensionality_plot.point_style)
        # Parallel plot
        parallel_plot = self.parallel_plot(data_list)

        return [parallel_plot, scatter_matrix, dimensionality_plot]

    def _build_multiplot(self, data_list: List[Dict[str, float]], tooltip: List[str], **kwargs: Dict[str, Any]):
        from plot_data import Scatter, Histogram, MultiplePlots, Tooltip
        subplots = []
<<<<<<< HEAD
        for line in self.common_attributes:
            for col in self.common_attributes:
                if line == col:
                    unic_values = set((getattr(dobject, line) for dobject in self.dessia_objects))
                    if len(unic_values) == 1: # TODO (plot_data linspace axis between two same values)
                        subplots.append(Scatter(x_variable=line, y_variable=col))
                    else:
                        subplots.append(Histogram(x_variable=line))
                else:
                    subplots.append(Scatter(x_variable=line, y_variable=col, tooltip=Tooltip(tooltip), **kwargs))

        scatter_matrix = MultiplePlots(plots=subplots, elements=data_list,
                                                 point_families=self._point_families(), initial_view_on=True)
=======
        for line_attr in self.common_attributes:
            for col_attr in self.common_attributes:
                if line_attr == col_attr:
                    subplots.append(plot_data.Histogram(x_variable=line_attr))
                else:
                    subplots.append(plot_data.Scatter(x_variable=line_attr,
                                                      y_variable=col_attr,
                                                      tooltip=plot_data.Tooltip(tooltip),
                                                      **kwargs))

        scatter_matrix = plot_data.MultiplePlots(plots=subplots,
                                                 elements=data_list,
                                                 point_families=self._point_families(),
                                                 initial_view_on=True)
>>>>>>> 053dd11c
        return scatter_matrix

    def parallel_plot(self, data_list: List[Dict[str, float]]):
        from plot_data import ParallelPlot
        return ParallelPlot(elements=data_list, axes=self._parallel_plot_attr(), disposition='vertical')

    def _tooltip_attributes(self):
        return self.common_attributes

    def _plot_data_list(self):
        plot_data_list = []
        for row, _ in enumerate(self.dessia_objects):
            plot_data_list.append({attr: self.matrix[row][col] for col, attr in enumerate(self.common_attributes)})
        return plot_data_list

    def _point_families(self):
        from plot_data.colors import BLUE
        from plot_data.core import PointFamily
        return [PointFamily(BLUE, list(range(self.__len__())))]

    def _parallel_plot_attr(self):
        sorted_r2, sorted_association = self._get_correlations()
        attr_series = self._get_attribute_trios(sorted_r2, sorted_association)
        return self._trios_list_to_parallel_axes(attr_series)

    def _get_correlations(self):
        r2_scores = []
        association_list = []
        for idx, attr1 in enumerate(self.common_attributes):
            for _, attr2 in enumerate(self.common_attributes[idx+1:]):
                correlation_matrix = npy.corrcoef(self.get_attribute_values(attr1), self.get_attribute_values(attr2))
                correlation_xy = correlation_matrix[0,1]
                r2_scores.append(correlation_xy**2)
                association_list.append([attr1, attr2])
        return map(list, zip(*sorted(zip(r2_scores, association_list))[::-1]))

    def _get_attribute_trios(self, sorted_r2, sorted_association):
        attr_series = []
        picked_attr = set()
        while len(picked_attr) != len(self.common_attributes):
            first_association = sorted_association[0]
            attr_series.append(first_association)
            picked_attr.update(set(first_association))
            del sorted_r2[0], sorted_association[0]

            for idx, _ in enumerate(sorted_r2):
                if any(item in first_association for item in sorted_association[idx]):
                    attr_series[-1] += sorted_association[idx]
                    picked_attr.update(set(sorted_association[idx]))
                    del sorted_r2[idx], sorted_association[idx]
                    break
        return attr_series

    def _trios_list_to_parallel_axes(self, attribute_series):
        ordered_attr = []
        for attribute_serie in attribute_series:
            if not any(item in attribute_serie for item in ordered_attr):
                ordered_attr += self._new_attributes_trio(attribute_serie)
            else:
                ordered_attr = self._new_sided_attribute(ordered_attr, attribute_serie)
        return ordered_attr

    def _new_attributes_trio(self, attribute_serie):
        mid_index = [attribute_serie.count(attr) for attr in attribute_serie].index(2)
        mid_attr = attribute_serie[mid_index]
        remaining_attr = iter(set(attribute_serie).difference({mid_attr}))
        return [next(remaining_attr), mid_attr, next(remaining_attr)]

    def _new_sided_attribute(self, ordered_attr, attribute_serie):
        for side in [0, -1]:
            if ordered_attr[side] in attribute_serie:
                nb_instances = attribute_serie.count(ordered_attr[side])
                print(attribute_serie, ordered_attr, ordered_attr[side], side)
                for ieme_instance in range(nb_instances):
                    idx_in_serie = (ieme_instance)*2 + attribute_serie[ieme_instance*2:].index(ordered_attr[side])
                    # 1 if idx_in_serie = 0, 0 if idx_in_serie = 1, 3 if idx_in_serie = 2, 2 if idx_in_serie = 3
                    idx_attr_to_add = idx_in_serie + 1 - 2 * (idx_in_serie % 2)
                    added_attr = []
                    if attribute_serie[idx_attr_to_add] not in ordered_attr:
                        added_attr = [attribute_serie[idx_attr_to_add]]
                        ordered_attr = (side + 1) * added_attr + ordered_attr + (-1 * side) * added_attr
                        break

        return ordered_attr

    def _plot_dimensionality(self):
        from plot_data import EdgeStyle, Axis, PointStyle, Scatter
        from plot_data.colors import GREY, BLUE
        _, singular_points = self.singular_values()

        axis_style = EdgeStyle(line_width=0.5, color_stroke=GREY)
        axis = Axis(nb_points_x=len(singular_points), nb_points_y=len(singular_points), axis_style=axis_style)
        point_style = PointStyle(color_fill=BLUE, color_stroke=BLUE, stroke_width=0.1, size=2, shape='circle')

        dimensionality_plot = Scatter(elements=singular_points, x_variable='Index of reduced basis vector',
                                      y_variable='Singular value', log_scale_y=True, axis=axis, point_style=point_style)
        return dimensionality_plot

    def to_markdown(self):  # TODO: Custom this markdown
        """
        Render a markdown of the object output type: string
        """
        return templates.heterogeneouslist_markdown_template.substitute(name=self.name, class_=self.__class__.__name__)

    @staticmethod
    def check_costs(len_data: int, costs: List[List[float]]):
        if len(costs) != len_data:
            return list(map(list,zip(*costs)))
        return costs

    @staticmethod
    def pareto_indexes(costs: List[List[float]], tol: float = 0.):
        """
        Find the pareto-efficient points

        :return: A (n_points, ) boolean list, indicating whether each point is Pareto efficient
        """
        array_costs = npy.array(costs)
        is_efficient = npy.ones(array_costs.shape[0], dtype=bool)
        scaled_costs = (array_costs - npy.mean(array_costs, axis=0)) / npy.std(array_costs, axis=0)

        for index, cost in enumerate(scaled_costs):
            if is_efficient[index]:
                # Keep any point with a lower cost
                is_efficient[is_efficient] = npy.any(scaled_costs[is_efficient] < cost + tol, axis=1)
                # And keep self
                is_efficient[index] = True
        return is_efficient.tolist()

    def pareto_points(self, costs: List[List[float]], tol: float = 0.):
        """
        Find the pareto-efficient points

        :param costs:
            -----------
            costs on which the pareto points are computed
        :type costs: `List[List[float]]`, `n_samples x n_features`

        :param tol:
            -----------
            tolerance for selecting more or less points in pareto points. Must be positive and near `0` (e.g. `0.1`)
        :type tol: `float`

        :return: a HeterogeneousList containing the selected points
        :rtype: HeterogeneousList
        """
        costs = HeterogeneousList.check_costs(len(self.dessia_objects), costs)
        return self[self.__class__.pareto_indexes(costs, tol)]


    @staticmethod
    def pareto_frontiers(len_data: int, costs: List[List[float]], tol: float = 0.):
        # Experimental
        costs = HeterogeneousList.check_costs(len_data, costs)
        pareto_indexes = HeterogeneousList.pareto_indexes(costs, tol)
        pareto_costs = npy.array(list(itertools.compress(costs, pareto_indexes)))

        array_costs = npy.array(costs)
        plt.figure()
        plt.plot(array_costs[:, 0], array_costs[:, 1], linestyle ='None', marker='o', color = 'b')
        plt.plot(pareto_costs[:, 0], pareto_costs[:, 1], linestyle ='None', marker='o', color = 'r')
        plt.show()

        super_mini = npy.min(costs, axis=0)
        pareto_frontiers = []
        for x_dim in range(pareto_costs.shape[1]):
            for y_dim in range(pareto_costs.shape[1]):
                if x_dim != y_dim:
                    frontier_2d = HeterogeneousList.pareto_frontier_2d(x_dim, y_dim, pareto_costs,
                                                                       npy.max(array_costs[ :, x_dim]), super_mini)
                    pareto_frontiers.append(frontier_2d)
                    plt.plot(frontier_2d[:, x_dim], frontier_2d[:, y_dim], color='g')

        plt.plot(super_mini[0], super_mini[1], linestyle='None', marker='o', color='k')
        return pareto_frontiers

    @staticmethod
    def pareto_frontier_2d(x_dim: int, y_dim: int, pareto_costs: List[List[float]], max_x_dim: float,
                           super_mini: List[float]):
        # Experimental
        minidx = npy.argmin(pareto_costs[:, y_dim])
        x_coord = pareto_costs[minidx, x_dim]
        y_coord = pareto_costs[minidx, y_dim]

        new_pareto = pareto_costs[x_coord - pareto_costs[:, x_dim] != 0., :]

        dir_coeffs = (y_coord - new_pareto[:, y_dim]) / (x_coord - new_pareto[:, x_dim])
        dir_coeffs[x_coord == new_pareto[:, x_dim]] = npy.max(dir_coeffs[x_coord != new_pareto[:, x_dim]])

        offsets = y_coord - dir_coeffs * x_coord
        approx_super_mini = dir_coeffs * super_mini[x_dim] + offsets
        chosen_line = npy.argmin(npy.absolute(approx_super_mini - super_mini[y_dim]))

        frontier_2d = npy.array([[super_mini[x_dim], max_x_dim], [approx_super_mini[chosen_line], max_x_dim *
                                                                  dir_coeffs[chosen_line] + offsets[chosen_line]]]).T
        return frontier_2d


def dict_merge(old_dct, merge_dct, add_keys=True, extend_lists=True):
    """ Recursive dict merge. Inspired by :meth:``dict.update()``, instead of
    updating only top-level keys, dict_merge recurses down into dicts nested
    to an arbitrary depth, updating keys. The ``merge_dct`` is merged into
    ``dct``.

    This version will return a copy of the dictionary and leave the original
    arguments untouched.

    The optional argument ``add_keys``, determines whether keys which are
    present in ``merge_dct`` but not ``dct`` should be included in the
    new dict.

    Args:
        old_dct (dict) onto which the merge is executed
        merge_dct (dict): dct merged into dct
        add_keys (bool): whether to add new keys
        extend_lists (bool) : wether to extend lists if keys are updated
                              and value is a list

    Returns:
        dict: updated dict
    """
    dct = deepcopy(old_dct)
    if not add_keys:
        merge_dct = {k: merge_dct[k] for k in set(dct).intersection(set(merge_dct))}

    for key, value in merge_dct.items():
        if isinstance(dct.get(key), dict) and isinstance(value, collections.Mapping):
            dct[key] = dict_merge(dct[key], merge_dct[key], add_keys=add_keys, extend_lists=extend_lists)
        elif isinstance(dct.get(key), list) and extend_lists:
            dct[key].extend(value)
        else:
            dct[key] = value

    return dct


def stringify_dict_keys(obj):
    if isinstance(obj, (list, tuple)):
        new_obj = []
        for elt in obj:
            new_obj.append(stringify_dict_keys(elt))

    elif isinstance(obj, dict):
        new_obj = {}
        for key, value in obj.items():
            new_obj[str(key)] = stringify_dict_keys(value)
    else:
        return obj
    return new_obj


def getdeepattr(obj, attr):
    return reduce(getattr, [obj] + attr.split('.'))


def enhanced_deep_attr(obj, sequence):
    """
    Get deep attribute where Objects, Dicts and Lists can be found in recursion.

    :param obj: Parent object in which recursively find attribute represented by sequence
    :param sequence: List of strings and integers that represents path to deep attribute.
    :return: Value of deep attribute
    """
    if isinstance(sequence, str):
        # Sequence is a string and not a sequence of deep attributes
        if '/' in sequence:
            # Is deep attribute reference
            sequence = deepattr_to_sequence(sequence)
            return enhanced_deep_attr(obj=obj, sequence=sequence)
        # Is direct attribute
        return enhanced_get_attr(obj=obj, attr=sequence)

    # Get direct attribute
    subobj = enhanced_get_attr(obj=obj, attr=sequence[0])
    if len(sequence) > 1:
        # Recursively get deep attributes
        subobj = enhanced_deep_attr(obj=subobj, sequence=sequence[1:])
    return subobj


def enhanced_get_attr(obj, attr):
    """
    Safely get attribute in obj. Obj can be of Object, Dict, or List type

    :param obj: Parent object in which find given attribute
    :param attr: String or integer that represents name or index of attribute
    :return: Value of attribute
    """
    try:
        return getattr(obj, attr)
    except (TypeError, AttributeError):
        classname = obj.__class__.__name__
        track = tb.format_exc()
        try:
            return obj[attr]
        except KeyError:
            try:
                attr = literal_eval(attr)
                return obj[attr]
            except KeyError:
                track += tb.format_exc()
                msg = f"'{classname}' object has no attribute '{attr}'."
        except TypeError:
            track += tb.format_exc()
            msg = f"Object of type '{classname}' is not subscriptable. Failed to deeply get '{attr}' from it"
    raise dessia_common.errors.DeepAttributeError(
        message=msg, traceback_=track)


def concatenate_attributes(prefix, suffix, type_: str = 'str'):
    wrong_prefix_format = 'Attribute prefix is wrongly formatted.'
    wrong_prefix_format += 'Is of type {}. Should be str or list'
    if type_ == 'str':
        if isinstance(prefix, str):
            return prefix + '/' + str(suffix)
        if is_sequence(prefix):
            return sequence_to_deepattr(prefix) + '/' + str(suffix)
        raise TypeError(wrong_prefix_format.format(type(prefix)))

    if type_ == 'sequence':
        if isinstance(prefix, str):
            return [prefix, suffix]
        if is_sequence(prefix):
            return prefix + [suffix]
        raise TypeError(wrong_prefix_format.format(type(prefix)))

    wrong_concat_type = 'Type {} for concatenation is not supported.'
    wrong_concat_type += 'Should be "str" or "sequence"'
    raise ValueError(wrong_concat_type.format(type_))


def deepattr_to_sequence(deepattr: str):
    sequence = deepattr.split('/')
    healed_sequence = []
    for attribute in sequence:
        try:
            healed_sequence.append(int(attribute))
        except ValueError:
            healed_sequence.append(attribute)
    return healed_sequence


def sequence_to_deepattr(sequence):
    healed_sequence = [str(attr) if isinstance(attr, int) else attr for attr in sequence]
    return '/'.join(healed_sequence)


def type_from_annotation(type_, module):
    """
    Clean up a proposed type if there are stringified
    """
    if isinstance(type_, str):
        # Evaluating types
        type_ = TYPES_FROM_STRING.get(type_, default=getattr(import_module(module), type_))
    return type_


def prettyname(namestr):
    """
    Creates a pretty name from as str
    """
    pretty_name = ''
    if namestr:
        strings = namestr.split('_')
        for i, string in enumerate(strings):
            if len(string) > 1:
                pretty_name += string[0].upper() + string[1:]
            else:
                pretty_name += string
            if i < len(strings) - 1:
                pretty_name += ' '
    return pretty_name


def inspect_arguments(method, merge=False):
    # Find default value and required arguments of class construction
    argspecs = inspect.getfullargspec(method)
    nargs, ndefault_args = split_argspecs(argspecs)

    default_arguments = {}
    arguments = []
    for iargument, argument in enumerate(argspecs.args[1:]):
        if argument not in _FORBIDDEN_ARGNAMES:
            if iargument >= nargs - ndefault_args:
                default_value = argspecs.defaults[ndefault_args - nargs + iargument]
                if merge:
                    arguments.append((argument, default_value))
                else:
                    default_arguments[argument] = default_value
            else:
                arguments.append(argument)
    return arguments, default_arguments


def split_argspecs(argspecs) -> Tuple[int, int]:
    nargs = len(argspecs.args) - 1

    if argspecs.defaults is not None:
        ndefault_args = len(argspecs.defaults)
    else:
        ndefault_args = 0
    return nargs, ndefault_args


def get_attribute_names(object_class):
    attributes = [attribute[0] for attribute in inspect.getmembers(object_class, lambda x:not inspect.isroutine(x))
                  if not attribute[0].startswith('__')
                  and not attribute[0].endswith('__')
                  and isinstance(attribute[1], (float, int, complex, bool))]
    subclass_attributes = {name: param for name, param in inspect.signature(object_class.__init__).parameters.items()
                           if type in inspect.getmro(param.annotation.__class__)}
    subclass_numeric_attributes = [name for name, param in subclass_attributes.items()
                                   if any(item in inspect.getmro(param.annotation)
                                          for item in [float, int, bool, complex])]
    attributes += [attribute for attribute in subclass_numeric_attributes
                   if attribute not in _FORBIDDEN_ARGNAMES]
    return attributes<|MERGE_RESOLUTION|>--- conflicted
+++ resolved
@@ -1557,7 +1557,6 @@
     def _build_multiplot(self, data_list: List[Dict[str, float]], tooltip: List[str], **kwargs: Dict[str, Any]):
         from plot_data import Scatter, Histogram, MultiplePlots, Tooltip
         subplots = []
-<<<<<<< HEAD
         for line in self.common_attributes:
             for col in self.common_attributes:
                 if line == col:
@@ -1569,24 +1568,8 @@
                 else:
                     subplots.append(Scatter(x_variable=line, y_variable=col, tooltip=Tooltip(tooltip), **kwargs))
 
-        scatter_matrix = MultiplePlots(plots=subplots, elements=data_list,
-                                                 point_families=self._point_families(), initial_view_on=True)
-=======
-        for line_attr in self.common_attributes:
-            for col_attr in self.common_attributes:
-                if line_attr == col_attr:
-                    subplots.append(plot_data.Histogram(x_variable=line_attr))
-                else:
-                    subplots.append(plot_data.Scatter(x_variable=line_attr,
-                                                      y_variable=col_attr,
-                                                      tooltip=plot_data.Tooltip(tooltip),
-                                                      **kwargs))
-
-        scatter_matrix = plot_data.MultiplePlots(plots=subplots,
-                                                 elements=data_list,
-                                                 point_families=self._point_families(),
-                                                 initial_view_on=True)
->>>>>>> 053dd11c
+        scatter_matrix = MultiplePlots(plots=subplots, elements=data_list, point_families=self._point_families(),
+                                       initial_view_on=True)
         return scatter_matrix
 
     def parallel_plot(self, data_list: List[Dict[str, float]]):
