--- conflicted
+++ resolved
@@ -1533,15 +1533,8 @@
     def _pareto_indexes(costs, tol):
         """
         Find the pareto-efficient points
-
-        :param costs: costs on which the pareto points are computed
-        :type costs: *List[List[float]]*, *n_samples x n_features*
-
-        :param tol: tolerance for selecting more or less points in pareto points. Must be positive and near 0 (e.g. 0.1)
-        :type tol: float
-
-        :return: a HeterogeneousList containing the selected points
-        :rtype: HeterogeneousList
+        :return: A (n_points, ) boolean array, indicating whether each point
+                 is Pareto efficient
         """
         array_costs = npy.array(costs)
         is_efficient = npy.ones(array_costs.shape[0], dtype=bool)
@@ -1552,16 +1545,22 @@
                 is_efficient[is_efficient] = npy.any(scaled_costs[is_efficient] < cost + tol, axis=1)
                 # And keep self
                 is_efficient[index] = True
-        return is_efficient
+        return is_efficient.tolist()
 
     def pareto_points(self, costs, tol):
         """
         Find the pareto-efficient points
-        :return: A (n_points, ) boolean array, indicating whether each point
-                 is Pareto efficient
-        """
-        return HeterogeneousList(list(itertools.compress(self.dessia_objects,
-                                                         self.__class__._pareto_indexes(costs, tol))))
+
+        :param costs: costs on which the pareto points are computed
+        :type costs: *List[List[float]]*, *n_samples x n_features*
+
+        :param tol: tolerance for selecting more or less points in pareto points. Must be positive and near 0 (e.g. 0.1)
+        :type tol: float
+
+        :return: a HeterogeneousList containing the selected points
+        :rtype: HeterogeneousList
+        """
+        return self[self.__class__._pareto_indexes(costs, tol)]
 
     @staticmethod
     def pareto_frontiers(costs, tol: float = 0.):
@@ -1572,13 +1571,8 @@
         pareto_frontiers = []
 
         plt.figure()
-<<<<<<< HEAD
-        plt.plot(costs[:, 0], costs[:, 1], linestyle='None', marker='o', color='b')
-        plt.plot(pareto_points[:, 0], pareto_points[:, 1], linestyle='None', marker='o', color='r')
-=======
         plt.plot(costs[:, 0], costs[:, 1], linestyle ='None', marker='o', color = 'b')
         plt.plot(pareto_costs[:, 0], pareto_costs[:, 1], linestyle ='None', marker='o', color = 'r')
->>>>>>> 10bf35b5
         plt.show()
 
         super_mini = npy.min(costs, axis=0)
