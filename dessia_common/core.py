--- conflicted
+++ resolved
@@ -20,11 +20,7 @@
 from dessia_common.utils.diff import data_eq, diff
 from dessia_common.utils.serialization import dict_to_object, serialize_dict_with_pointers
 from dessia_common.utils.types import is_jsonable, is_builtin, get_python_class_from_class_name, serialize_typing, full_classname, is_sequence, isinstance_base_types, is_typing, TYPING_EQUIVALENCES
-<<<<<<< HEAD
 from dessia_common.utils.copy import deepcopy_value
-=======
-import dessia_common.utils.copy as dc_copy
->>>>>>> d19b3889
 
 from typing import List, Dict, Type, Tuple, Union, Any, TextIO, BinaryIO, \
     get_type_hints, get_origin, get_args
@@ -991,69 +987,6 @@
     return reduce(getattr, [obj] + attr.split('.'))
 
 
-<<<<<<< HEAD
-=======
-
-
-def deepcopy_value(value, memo):
-    # # Escaping unhashable types (list) that would be handled after
-    # # try:
-    # for key in memo.keys():
-    #     if value == key and isinstance(value, type(key)):
-    #         print('0', value, '=>', (key, memo[key]))
-    #         return memo[value]
-    # # except TypeError:
-    # #     pass
-    #
-    # if isinstance(value, type):  # For class
-    #     return value
-    # elif hasattr(value, '__deepcopy__'):
-    #     try:
-    #         copied_value = value.__deepcopy__(memo)
-    #     except TypeError:
-    #         copied_value = value.__deepcopy__()
-    #     memo[value] = copied_value
-    #     print('1', value, '=>', copied_value)
-    #     return copied_value
-    # else:
-    #     if isinstance(value, list):
-    #         copied_list = []
-    #         for v in value:
-    #             cv = deepcopy_value(v, memo=memo)
-    #             try:
-    #                 memo[v] = cv
-    #                 print('2', v, '=>', cv)
-    #             except TypeError:
-    #                 pass
-    #             copied_list.append(cv)
-    #         return copied_list
-    #     elif isinstance(value, dict):
-    #         copied_dict = {}
-    #         for k, v in value.items():
-    #             copied_k = deepcopy_value(k, memo=memo)
-    #             copied_v = deepcopy_value(v, memo=memo)
-    #             try:
-    #                 memo[k] = copied_k
-    #                 print('3', k, '=>', copied_k)
-    #             except TypeError:
-    #                 pass
-    #             try:
-    #                 memo[v] = copied_v
-    #                 print('4', v, '=>', copied_v)
-    #             except TypeError:
-    #                 pass
-    #             copied_dict[copied_k] = copied_v
-    #         return copied_dict
-    #     else:
-    #         new_value = copy.deepcopy(value, memo=memo)
-    #         # print(value, "=>", new_value)
-    #         memo[value] = new_value
-    #         print('5', value, '=>', new_value)
-    #         return new_value
-    return dc_copy.deepcopy_value(value, memo)
-
-
->>>>>>> d19b3889
 def enhanced_deep_attr(obj, sequence):
     """
     Get deep attribute where Objects, Dicts and Lists
