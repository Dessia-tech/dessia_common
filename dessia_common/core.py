--- conflicted
+++ resolved
@@ -1196,21 +1196,11 @@
                                   "indexing HeterogeneousLists")
 
     def __add__(self, b: 'HeterogeneousList'):
-<<<<<<< HEAD
-        sum_hlist = self.__class__(self.dessia_objects + b.dessia_objects)
-        if all(attr in b.common_attributes for attr in self.common_attributes) and \
-                all(attr in self.common_attributes for attr in b):
-            sum_hlist._common_attributes = self.common_attributes
-            if self._matrix is not None and b._matrix is not None:
-                sum_hlist._matrix += self._matrix + b._matrix
-=======
         sum_hlist = self._procreate()
-        sum_hlist.dessia_objects = self.dessia_objects + b.dessia_objects
         for attr in self.__dict__:
             if attr in b.__dict__ and isinstance(getattr(self, attr), (list, dict, tuple)) and \
-                None not in [getattr(self, attr), getattr(b, attr)]:
+                None not in [getattr(self, attr), getattr(b, attr)] and attr not in ['name', '_common_attributes']:
                 setattr(sum_hlist, attr, getattr(self, attr) + getattr(b, attr))
->>>>>>> c61dd936
         return sum_hlist
 
     def extend(self, b: 'HeterogeneousList'):
