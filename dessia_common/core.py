--- conflicted
+++ resolved
@@ -121,38 +121,33 @@
             # Key check
             if isinstance(k, str):
                 if '.' in k:
-<<<<<<< HEAD
-                    msg = 'key {} of dict is a string containing a .,' \
+                    log = 'key {} of dict is a string containing a .,' \
                           ' which is forbidden'
-                    return False, msg.format(k)
-            else:
-                if isinstance(k, float):
-                    msg = 'key {} of dict is a float, which is forbidden'
-                    return False, msg.format(k)
-                elif isinstance(k, int) and allow_nonstring_keys:
-                    pass
-                else:
-                    msg = 'key {} of dict is an unsuported type {}'
-                    return False, msg.format(k, type(k))
-=======
-                    return False , 'key {} of dict is a string containing a ., which is forbidden'.format(k)
+                    return False, log.format(k)
             elif isinstance(k, float):
-                    return False, 'key {} of dict is a float, which is forbidden'.format(k)
+                log = 'key {} of dict is a float, which is forbidden'
+                return False, log.format(k)
             elif isinstance(k, int):
                 if not allow_nonstring_keys:
-                    return False , 'key {} of dict is an unsuported type {}, use allow_nonstring_keys=True to allow'.format(k, type(k))
+                    log = 'key {} of dict is an unsuported type {},' \
+                          ' use allow_nonstring_keys=True to allow'
+                    return False, log.format(k, type(k))
             else:
-                return False , 'key {} of dict is an unsuported type {}'.format(k, type(k))
->>>>>>> 1f4c4041
+                log = 'key {} of dict is an unsuported type {}'
+                return False, log.format(k, type(k))
         
             # Value Check
-            v_valid, hint = is_bson_valid(v, allow_nonstring_keys=allow_nonstring_keys)
+            v_valid, hint = is_bson_valid(
+                value=v, allow_nonstring_keys=allow_nonstring_keys
+            )
             if not v_valid:
                 return False, hint
         
     elif is_sequence(value):
         for v in value:
-            valid, hint = is_bson_valid(v, allow_nonstring_keys=allow_nonstring_keys)
+            valid, hint = is_bson_valid(
+                value=v, allow_nonstring_keys=allow_nonstring_keys
+            )
             if not valid:
                 return valid, hint
     else:
