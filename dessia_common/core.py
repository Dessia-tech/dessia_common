--- conflicted
+++ resolved
@@ -1469,93 +1469,7 @@
         """
         return templates.heterogeneouslist_markdown_template.substitute(name=self.name, class_=self.__class__.__name__)
 
-<<<<<<< HEAD
-    @staticmethod
-    def pareto_points(costs, tol):
-=======
     def pareto_points(self, costs, tol):
-        """
-        Find the pareto-efficient points
-        :return: A (n_points, ) boolean array, indicating whether each point
-                 is Pareto efficient
-        """
-        is_efficient = npy.ones(costs.shape[0], dtype=bool)
-        scaled_costs = (costs - npy.mean(costs, axis = 0)) / npy.std(costs, axis = 0)
-        for index, cost in enumerate(scaled_costs):
-            if is_efficient[index]:
-                # Keep any point with a lower cost
-                is_efficient[is_efficient] = npy.any(scaled_costs[is_efficient] < cost + tol, axis=1)
-                # And keep self
-                is_efficient[index] = True
-        return self[is_efficient]
-
-    @staticmethod
-    def pareto_frontiers(costs, tol: float = 0.):
-        # Experimental
-        import matplotlib.pyplot as plt
-        pareto_points = npy.array(HeterogeneousList.pareto_points(costs, tol))
-        pareto_frontiers = []
-
-        plt.figure()
-        plt.plot(costs[:, 0], costs[:, 1], linestyle ='None', marker='o', color = 'b')
-        plt.plot(pareto_points[:, 0], pareto_points[:, 1], linestyle ='None', marker='o', color = 'r')
-        plt.show()
-
-        super_mini = npy.min(costs, axis = 0)
-
-        for x_dim in range(pareto_points.shape[1]):
-            pareto_frontiers = []
-            for y_dim in range(pareto_points.shape[1]):
-                if x_dim != y_dim:
-                    minidx = npy.argmin(pareto_points[:, y_dim])
-                    X = pareto_points[minidx, x_dim]
-                    Y = pareto_points[minidx, y_dim]
-
-                    new_pareto = pareto_points[X - pareto_points[:, x_dim] != 0., :]
-                    dir_coeffs = (Y - new_pareto[:, y_dim]) / (X - new_pareto[:, x_dim])
-
-                    dir_coeffs[X == new_pareto[:, x_dim]] = npy.max(dir_coeffs[X != new_pareto[:, x_dim]])
-                    offsets = Y - dir_coeffs * X
-                    approx_super_mini = dir_coeffs * super_mini[x_dim] + offsets
-                    chosen_line = npy.argmin(npy.absolute(approx_super_mini-super_mini[y_dim]))
-
-                    vector = npy.array([[super_mini[x_dim], npy.max(costs[ :, x_dim])],
-                                        [approx_super_mini[chosen_line], npy.max(costs[ :, x_dim])*dir_coeffs[chosen_line] + offsets[chosen_line]]]).T
-                    pareto_frontiers.append(vector)
-                    plt.plot(vector[:, x_dim], vector[:, y_dim], color = 'g')
-
-        plt.plot(super_mini[0], super_mini[1], linestyle ='None', marker='o', color = 'k')
-
-        return vector
-
-# class HomogeneousList(HeterogeneousList):
-
-#     def __init__(self, dessia_objects: List[DessiaObject] = None, name: str = ''):
-#         HeterogeneousList.__init__(
-#             self, dessia_objects=dessia_objects, name=name)
-
-#     def matrix(self):
-#         matrix = []
-#         for dessia_object in self.dessia_objects:
-#             matrix.append(dessia_object.to_vector())
-#         return matrix
-
-
-# class Catalog(DessiaObject):
-#     def __init__(self, objects: List[DessiaObject], name: str = ''):
-#         self.objects = objects
-#         DessiaObject.__init__(self, name=name)
-
-
-class Parameter(DessiaObject):
-    def __init__(self, lower_bound, upper_bound, periodicity=None, name=''):
-        DessiaObject.__init__(self, name=name)
-        self.lower_bound = lower_bound
-        self.upper_bound = upper_bound
-        self.periodicity = periodicity
-
-    def random_value(self):
->>>>>>> 270c7ded
         """
         Find the pareto-efficient points
         :return: A (n_points, ) boolean array, indicating whether each point is Pareto efficient
@@ -1568,7 +1482,7 @@
                 is_efficient[is_efficient] = npy.any(scaled_costs[is_efficient] < cost + tol, axis=1)
                 # And keep self
                 is_efficient[index] = True
-        return costs[is_efficient, :].tolist()
+        return self[is_efficient]
 
     @staticmethod
     def pareto_frontiers(costs, tol: float = 0.):
