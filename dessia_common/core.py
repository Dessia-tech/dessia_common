#!/usr/bin/env python3
# -*- coding: utf-8 -*-
"""

"""
import sys
import warnings
import math
import random
from functools import reduce
import collections
from copy import deepcopy
import inspect
import json

from typing import List, Dict, Union, Any, Tuple, get_type_hints
import traceback as tb

from importlib import import_module

import dessia_common.errors
from dessia_common.utils.diff import data_eq, diff, dict_hash, list_hash
from dessia_common.utils.serialization import dict_to_object, serialize_dict_with_pointers,\
    serialize_dict, deserialize_argument
from dessia_common.utils.types import full_classname, is_sequence, is_bson_valid, TYPES_FROM_STRING
from dessia_common.utils.copy import deepcopy_value
from dessia_common.utils.jsonschema import default_dict, jsonschema_from_annotation,\
    JSONSCHEMA_HEADER, set_default_value
from dessia_common.utils.docstrings import parse_docstring, FAILED_DOCSTRING_PARSING
from dessia_common.exports import XLSXWriter
from dessia_common.files import JsonFile, XLSXFile
from dessia_common.typings import JsonSerializable


_FORBIDDEN_ARGNAMES = ['self', 'cls', 'progress_callback', 'return']


def deprecated(use_instead=None):
    def decorated(function):
        def wrapper(*args, **kwargs):
            deprecation_warning(function.__name__, 'Function', use_instead)
            print('Traceback : ')
            tb.print_stack(limit=2)
            return function(*args, **kwargs)

        return wrapper

    return decorated


def deprecation_warning(name, object_type, use_instead=None):
    warnings.simplefilter('once', DeprecationWarning)
    msg = f"\n\n{object_type} {name} is deprecated.\n"
    msg += "It will be removed in a future version.\n"
    if use_instead is not None:
        msg += f"Use {use_instead} instead.\n"
    warnings.warn(msg, DeprecationWarning)
    return msg

class DessiaObject:
    """
    Base class for Dessia's platform compatible objects.
    Gathers generic methods and attributes

    :cvar bool _standalone_in_db:
        Indicates wether class objects should be independant
        in database or not.
        If False, object will only exist inside its parent.
    :cvar bool _eq_is_data_eq:
        Indicates which type of equality check is used:
        strict equality or equality based on data. If False, Python's
        object __eq__ method is used (ie. strict),
        else, user custom data_eq is used (ie. data)
    :cvar List[str] _non_serializable_attributes:
        [Advanced] List of instance attributes that should not
        be part of serialization with to_dict method. These will not
        be displayed in platform object tree, for instance.
    :cvar List[str] _non_data_eq_attributes:
        [Advanced] List of instance attributes that should not
        be part of equality check with data__eq__ method
        (if _eq_is_data_eq is True).
    :cvar List[str] _non_data_hash_attributes:
        [Advanced] List of instance attributes that should not
        be part of hash computation with data__hash__ method
        (if _eq_is_data_eq is True).
    :cvar List[str] _ordered_attributes:
        Documentation not available yet.
    :cvar List[str] _titled_attributes:
        Documentation not available yet.
    :cvar List[str] _init_variables:
        Documentation not available yet.
    :cvar List[str] _export_formats:
        List of all available export formats. Class must define a
        export_[format] for each format in _export_formats
    :cvar List[str] _allowed_methods:
        List of all methods that are runnable from platform.
    :cvar List[str] _whitelist_attributes:
        Documentation not available yet.
    :cvar List[str] _whitelist_attributes: List[str]


    :ivar str name: Name of object.
    :ivar Any **kwargs: Additionnal user metadata
    """
    _standalone_in_db = False
    _non_serializable_attributes = []
    _non_editable_attributes = []
    _non_data_eq_attributes = ['name']
    _non_data_hash_attributes = ['name']
    _ordered_attributes = []
    _titled_attributes = []
    _eq_is_data_eq = True

    _init_variables = None
    _allowed_methods = []
    _whitelist_attributes = []

    def __init__(self, name: str = '', **kwargs):
        """
        Generic init of DessiA Object. Only store name in self. To be overload
        and call in specific class init
        """
        self.name = name
        for property_name, property_value in kwargs.items():
            setattr(self, property_name, property_value)

    def __hash__(self):
        """
        Compute a int from object
        """
        if self._eq_is_data_eq:
            return self._data_hash()
        return object.__hash__(self)

    def __eq__(self, other_object):
        """
        Generic equality of two objects. behavior can be controled by class
        attribute _eq_is_data_eq to tell if we must use python equality (based on memory addresses)
        (_eq_is_data_eq = False) or a data equality (True)
        """
        if self._eq_is_data_eq:
            if self.__class__.__name__ != other_object.__class__.__name__:
                return False
            if self._data_hash() != other_object._data_hash():
                return False
            return self._data_eq(other_object)
        return object.__eq__(self, other_object)

    def _data_eq(self, other_object):
        return data_eq(self, other_object)

    def _data_hash(self):
        hash_ = 0
        forbidden_keys = (self._non_data_eq_attributes
                          + self._non_data_hash_attributes
                          + ['package_version', 'name'])
        for key, value in self._serializable_dict().items():
            if key not in forbidden_keys:
                if is_sequence(value):
                    hash_ += list_hash(value)
                elif isinstance(value, dict):
                    hash_ += dict_hash(value)
                elif isinstance(value, str):
                    hash_ += sum([ord(v) for v in value])
                else:
                    hash_ += hash(value)
        return int(hash_ % 1e5)

    def _data_diff(self, other_object):
        """
        Make a diff between two objects
        returns: different values, missing keys in other object
        """
        # return diff(self, other_object)
        return diff(self, other_object)

    @property
    def full_classname(self):
        """
        Full classname of class like: package.module.submodule.classname
        """
        return full_classname(self)

    def base_dict(self):
        """
        A base dict for to_dict: put name, object class and version in a dict
        """
        package_name = self.__module__.split('.')[0]
        if package_name in sys.modules:
            package = sys.modules[package_name]
            if hasattr(package, '__version__'):
                package_version = package.__version__
            else:
                package_version = None
        else:
            package_version = None

        object_class = self.__module__ + '.' + self.__class__.__name__
        dict_ = {'name': self.name, 'object_class': object_class}
        if package_version:
            dict_['package_version'] = package_version
        return dict_

    def _serializable_dict(self):
        """
        Returns a dict of attribute_name, values (still python, not serialized)
        Keys are filtered with non serializable attributes controls
        """

        dict_ = {k: v for k, v in self.__dict__.items()
                 if k not in self._non_serializable_attributes
                 and not k.startswith('_')}
        return dict_

    def to_dict(self, use_pointers: bool = True, memo=None, path: str = '#') -> JsonSerializable:
        """
        Generic to_dict method
        """
        if memo is None:
            memo = {}

        # Default to dict
        serialized_dict = self.base_dict()
        dict_ = self._serializable_dict()
        if use_pointers:
            serialized_dict.update(serialize_dict_with_pointers(dict_, memo, path)[0])
        else:
            serialized_dict.update(serialize_dict(dict_))

        return serialized_dict

    @classmethod
    def dict_to_object(cls, dict_: JsonSerializable, force_generic: bool = False,
                       global_dict=None, pointers_memo: Dict[str, Any] = None) -> 'DessiaObject':
        """
        Generic dict_to_object method
        """
        # if hasattr(cls, 'DictToObject'):
        #     deprecation_warning(name='DictToObject', object_type='Function',
        #                         use_instead='dict_to_object')
        #     return cls.DictToObject(dict_)

        if cls is not DessiaObject:
            obj = dict_to_object(dict_=dict_, class_=cls,
                                 force_generic=force_generic,
                                 global_dict=global_dict,
                                 pointers_memo=pointers_memo)
            return obj
<<<<<<< HEAD
=======
        
>>>>>>> b3bdbca1
        if 'object_class' in dict_:
            obj = dict_to_object(dict_=dict_, force_generic=force_generic,
                                 global_dict=global_dict,
                                 pointers_memo=pointers_memo)
            return obj
        # else:
            # Using default
            # TODO: use jsonschema
        raise NotImplementedError('No object_class in dict')

    @classmethod
    def base_jsonschema(cls):
        jsonschema = deepcopy(JSONSCHEMA_HEADER)
        jsonschema['properties']['name'] = {
            'type': 'string',
            "title": "Object Name",
            "description": "Object name",
            "editable": True,
            "default_value": "Object Name"
        }
        return jsonschema

    @classmethod
    def jsonschema(cls):
        """
        Jsonschema of class: transfer python data structure to web standard
        """
        if hasattr(cls, '_jsonschema'):
            _jsonschema = cls._jsonschema
            return _jsonschema

        # Get __init__ method and its annotations
        init = cls.__init__
        if cls._init_variables is None:
            annotations = get_type_hints(init)
        else:
            annotations = cls._init_variables

        # Get ordered variables
        if cls._ordered_attributes:
            ordered_attributes = cls._ordered_attributes
        else:
            ordered_attributes = list(annotations.keys())

        unordered_count = 0

        # Parse docstring
        try:
            docstring = cls.__doc__
            parsed_docstring = parse_docstring(docstring=docstring, annotations=annotations)
        except Exception:
            parsed_docstring = FAILED_DOCSTRING_PARSING
        parsed_attributes = parsed_docstring['attributes']

        # Initialize jsonschema
        _jsonschema = deepcopy(JSONSCHEMA_HEADER)

        required_arguments, default_arguments = inspect_arguments(method=init,
                                                                  merge=False)
        _jsonschema['required'] = required_arguments
        _jsonschema['standalone_in_db'] = cls._standalone_in_db
        _jsonschema['description'] = parsed_docstring['description']
        _jsonschema['python_typing'] = str(cls)

        # Set jsonschema
        for annotation in annotations.items():
            name = annotation[0]
            if name in ordered_attributes:
                order = ordered_attributes.index(name)
            else:
                order = len(ordered_attributes) + unordered_count
                unordered_count += 1
            if name in cls._titled_attributes:
                title = cls._titled_attributes[name]
            else:
                title = None

            if name != 'return':
                editable = name not in cls._non_editable_attributes
                annotation_type = type_from_annotation(annotation[1], cls)
                annotation = (name, annotation_type)
                jss_elt = jsonschema_from_annotation(
                    annotation=annotation, jsonschema_element={}, order=order,
                    editable=editable, title=title, parsed_attributes=parsed_attributes
                )
                _jsonschema['properties'].update(jss_elt)
                if name in default_arguments.keys():
                    default = set_default_value(_jsonschema['properties'],
                                                name,
                                                default_arguments[name])
                    _jsonschema['properties'].update(default)

        _jsonschema['classes'] = [cls.__module__ + '.' + cls.__name__]
        _jsonschema['whitelist_attributes'] = cls._whitelist_attributes
        return _jsonschema

    @property
    def _method_jsonschemas(self):
        """
        Generates dynamic jsonschemas for methods of class
        """
        jsonschemas = {}
        class_ = self.__class__

        # TOCHECK Backward compatibility. Will need to be changed
        if hasattr(class_, '_dessia_methods'):
            allowed_methods = class_._dessia_methods
        else:
            allowed_methods = class_._allowed_methods

        valid_method_names = [m for m in dir(class_)
                              if not m.startswith('_')
                              and m in allowed_methods]

        for method_name in valid_method_names:
            method = getattr(class_, method_name)

            if not isinstance(method, property):
                required_args, default_args = inspect_arguments(method=method, merge=False)
                annotations = get_type_hints(method)
                if annotations:
                    jsonschemas[method_name] = deepcopy(JSONSCHEMA_HEADER)
                    jsonschemas[method_name]['required'] = []
                    jsonschemas[method_name]['method'] = True
                    for i, annotation in enumerate(annotations.items()):
                        # TOCHECK Not actually ordered
                        argname = annotation[0]
                        if argname not in _FORBIDDEN_ARGNAMES:
                            if argname in required_args:
                                jsonschemas[method_name]['required'].append(str(i))
                            jsonschema_element = \
                                jsonschema_from_annotation(annotation, {}, i)[argname]

                            jsonschemas[method_name]['properties'][str(i)] = jsonschema_element
                            if argname in default_args.keys():
                                default = set_default_value(
                                    jsonschemas[method_name]['properties'],
                                    str(i),
                                    default_args[argname]
                                )
                                jsonschemas[method_name]['properties'].update(default)
        return jsonschemas

    def method_dict(self, method_name=None, method_jsonschema=None):
        """
        Return a jsonschema of a method arguments
        """
        if method_name is None and method_jsonschema is None:
            msg = 'No method name not jsonschema provided'
            raise NotImplementedError(msg)

        if method_name is not None and method_jsonschema is None:
            method_jsonschema = self._method_jsonschemas[method_name]

        dict_ = default_dict(method_jsonschema)
        return dict_

    def dict_to_arguments(self, dict_, method):
        """
        Transform serialized argument of a method to python objects ready to use in method evaluation
        """
        method_object = getattr(self, method)
        args_specs = inspect.getfullargspec(method_object)
        allowed_args = args_specs.args[1:]

        arguments = {}
        for i, arg in enumerate(allowed_args):
            if str(i) in dict_:
                arg_specs = args_specs.annotations[arg]
                value = dict_[str(i)]
                try:
                    deserialized_value = deserialize_argument(arg_specs, value)
                except TypeError:
                    msg = 'Error in deserialisation of value: '
                    msg += f'{value} of expected type {arg_specs}'
                    raise TypeError(msg)
                arguments[arg] = deserialized_value
        return arguments

<<<<<<< HEAD
    @deprecated(use_instead="to_json")
    def save_to_file(self, filepath: str, indent: int = 2):
=======
    def save_to_file(self, filepath:str, indent:int=2):
        if not filepath.endswith('.json'):
            filepath += '.json'
            print(f'Changing name to {filepath}')
        with open(filepath, 'w', encoding='utf-8') as file:
            self.save_to_stream(file, indent=indent)
        
    def save_to_stream(self, stream, indent:int=2):
>>>>>>> b3bdbca1
        """
        Save to a JSON file the object
        :param filepath: either a string reprensenting the filepath or a stream
        """
<<<<<<< HEAD
        return self.to_json(filepath=filepath, indent=indent)
=======
        try:
            dict_ = self.to_dict(use_pointers=True)
        except TypeError:
            dict_ = self.to_dict()

        json.dump(dict_, stream, indent=indent)
        

    @classmethod
    def load_from_stream(cls, stream):
        dict_ = json.loads(stream.read().decode('utf-8'))
        return cls.dict_to_object(dict_)
>>>>>>> b3bdbca1

    @classmethod
    def load_from_file(cls, filepath:str):
        """
        Load object from a json file
        :param filepath: either a string reprensenting the filepath or a stream
        """
        with open(filepath, 'r', encoding='utf-8') as file:
            dict_ = json.load(file)

        return cls.dict_to_object(dict_)

    def is_valid(self):
        return True

    def copy(self, deep=True, memo=None):
        if deep:
            return self.__deepcopy__(memo=memo)
        # else:
        return self.__copy__()

    def __copy__(self):
        """
        Generic copy use inits of objects
        """
        class_argspec = inspect.getfullargspec(self.__class__)
        dict_ = {}
        for arg in class_argspec.args:
            if arg != 'self':
                value = self.__dict__[arg]
                if hasattr(value, '__copy__'):
                    dict_[arg] = value.__copy__()
                else:
                    dict_[arg] = value
        return self.__class__(**dict_)

    def __deepcopy__(self, memo=None):
        """
        Generic deep copy use inits of objects
        """
        class_argspec = inspect.getfullargspec(self.__class__)
        if memo is None:
            memo = {}
        dict_ = {}
        for arg in class_argspec.args:
            if arg != 'self':
                dict_[arg] = deepcopy_value(getattr(self, arg), memo=memo)
        return self.__class__(**dict_)

    def volmdlr_volume_model(self, **kwargs):
        if hasattr(self, 'volmdlr_primitives'):
            import volmdlr as vm  # !!! Avoid circular imports, is this OK ?
            if hasattr(self, 'volmdlr_primitives_step_frames'):
                return vm.core.MovingVolumeModel(
                    self.volmdlr_primitives(**kwargs),
                    self.volmdlr_primitives_step_frames(**kwargs)
                )
            return vm.core.VolumeModel(self.volmdlr_primitives(**kwargs))
        msg = 'Object of type {} does not implement volmdlr_primitives'
        raise NotImplementedError(msg.format(self.__class__.__name__))

    def plot(self, **kwargs):
        """
        Generic plot getting plot_data function to plot
        """
        if hasattr(self, 'plot_data'):
            import plot_data
            for data in self.plot_data(**kwargs):
                plot_data.plot_canvas(plot_data_object=data,
                                      canvas_id='canvas',
                                      width=1400, height=900,
                                      debug_mode=False)
        else:
            msg = 'Class {} does not implement a plot_data method' \
                  ' to define what to plot'
            raise NotImplementedError(msg.format(self.__class__.__name__))

    def mpl_plot(self, **kwargs):
        """
        Plot whith matplotlib through plot_data function
        """
        axs = []
        if hasattr(self, 'plot_data'):
            try:
                plot_datas = self.plot_data(**kwargs)
            except TypeError as error:
                raise TypeError(f'{self.__class__.__name__}.{error}')
            for data in plot_datas:
                if hasattr(data, 'mpl_plot'):
                    ax = data.mpl_plot()
                    axs.append(ax)
        else:
            msg = 'Class {} does not implement a plot_data method' \
                  'to define what to plot'
            raise NotImplementedError(msg.format(self.__class__.__name__))

        return axs

    def babylonjs(self, use_cdn=True, debug=False, **kwargs):
        """
        Show the 3D volmdlr of an object by calling volmdlr_volume_model method
        and plot in in browser
        """
        self.volmdlr_volume_model(**kwargs).babylonjs(use_cdn=use_cdn,
                                                      debug=debug)

    def save_babylonjs_to_file(self, filename: str = None, use_cdn: bool = True,
                               debug: bool = False, **kwargs):
        self.volmdlr_volume_model(**kwargs).save_babylonjs_to_file(filename=filename,
                                                                   use_cdn=use_cdn,
                                                                   debug=debug)

    def _displays(self, **kwargs) -> List[JsonSerializable]:
        """
        Generate displays of the object to be plot in the DessiA Platform
        """
        
        if hasattr(self, '_display_angular'):
            # Retro-compatibility
            deprecation_warning(name='_display_angular', object_type='method',
                                use_instead='display_angular')
            return self._display_angular(**kwargs)

        reference_path = kwargs.get('reference_path', '')

        displays = []
        if hasattr(self, 'babylon_data'):
            display_ = DisplayObject(type_='cad', data=self.babylon_data(),
                                     reference_path=reference_path)
            displays.append(display_.to_dict())
        elif hasattr(self, 'volmdlr_primitives')\
                or (self.__class__.volmdlr_volume_model
                    is not DessiaObject.volmdlr_volume_model):
            model = self.volmdlr_volume_model()
            display_ = DisplayObject(type_='cad', data=model.babylon_data(),
                                     reference_path=reference_path)
            displays.append(display_.to_dict())
        if hasattr(self, 'plot_data'):
            plot_data = self.plot_data()
            if is_sequence(plot_data):
                for plot in plot_data:
                    display_ = DisplayObject(type_='plot_data', data=plot,
                                             reference_path=reference_path)
                    displays.append(display_.to_dict())
            else:
                msg = 'plot_data must return a sequence. Found {}'
                raise ValueError(msg.format(type(plot_data)))
        if hasattr(self, 'to_markdown'):
            markdown = self.to_markdown()
            display_ = DisplayObject(type_='markdown', data=markdown,
                                     reference_path=reference_path)
            displays.append(display_.to_dict())
        return displays

    def _check_platform(self):
        """
        Reproduce lifecycle on platform (serialization, display)
        raise an error if something is wrong
        """
        try:
            dict_ = self.to_dict(use_pointers=True)
        except TypeError:
            dict_ = self.to_dict()
        json_dict = json.dumps(dict_)
        decoded_json = json.loads(json_dict)
        deserialized_object = self.dict_to_object(decoded_json)
        if not deserialized_object._data_eq(self):
            raise dessia_common.errors.DeserializationError('Object is not equal to itself'
                                                            ' after serialization/deserialization')
        copied_object = self.copy()
        if not copied_object._data_eq(self):
            raise dessia_common.errors.CopyError('Object is not equal to itself'
                                                 ' after copy')

        valid, hint = is_bson_valid(stringify_dict_keys(dict_))
        if not valid:
            raise ValueError(hint)
        json.dumps(self._displays())
        json.dumps(self._method_jsonschemas)

<<<<<<< HEAD
    def to_json_stream(self, indent: int = 2) -> JsonFile:
        stream = JsonFile()
        try:
            dict_ = self.to_dict(use_pointers=True)
        except TypeError:
            dict_ = self.to_dict()

        json.dump(dict_, stream, indent=indent)
        return stream

    def to_json(self, filepath: str, indent: int = 2) -> str:
        """
        Save object to a JSON file
        :param filepath: either a string reprensenting the filepath or a stream
        :type filepath: str
        :param indent: level of indentation for json.dump function
        :type indent: int

        :return: filepath of created file
        """
        json_stream = self.to_json_stream(indent=indent)
        if not filepath.endswith('.json'):
            filepath += '.json'
            print(f'Changing name to {filepath}')
        with open(filepath, "w", encoding="utf-8") as file:
            file.write(json_stream.getvalue())
        return filepath

    def to_xlsx_stream(self) -> XLSXFile:
        writer = XLSXWriter(self)
        return writer.to_xlsx_stream()

    def to_xlsx(self, filepath: str) -> str:
        writer = XLSXWriter(self)
        return writer.to_xlsx(filepath)

    def to_step(self, filepath: str):
=======
    def to_xlsx(self, filepath:str):
        """
        Exports the object to an XLSX file given by the filepath
        """
        with open(filepath, 'wb') as file:
            self.to_xlsx_stream(file)
            
    def to_xlsx_stream(self, stream):
        """
        Exports the object to an XLSX to a given stream
        """
        writer = XLSXWriter(self)
        writer.save_to_stream(stream)

    def to_step(self, filepath:str):
>>>>>>> b3bdbca1
        """
        Exports the CAD of the object to step. Works if the class define a custom volmdlr model
        :param filepath: a str representing a filepath
        """
        self.volmdlr_volume_model().to_step(filepath=filepath)
        return self.volmdlr_volume_model().to_step(filepath=filepath)

<<<<<<< HEAD
    def to_stl(self, filepath: str):
=======
    def to_step_stream(self, stream):
        """
        Exports the CAD of the object to a stream in the STEP format. Works if the class define a custom volmdlr model
        """
        return self.volmdlr_volume_model().to_step_stream(stream=stream)


    def to_stl_stream(self, stream):
        """
        Exports the CAD of the object to STL to a given stream
        """
        return self.volmdlr_volume_model().to_stl_stream(stream=stream)


    def to_stl(self, filepath):
>>>>>>> b3bdbca1
        """
        Exports the CAD of the object to STL. Works if the class define a custom volmdlr model
        :param filepath: a str representing a filepath
        """
        return self.volmdlr_volume_model().to_stl(filepath=filepath)

    def _export_formats(self):
<<<<<<< HEAD
        formats = [{"extension": "json", "method_name": "to_json_stream",
                    "text": True, "args": {}},
                   {"extension": "xlsx", "method_name": "to_xlsx_stream",
                    "text": False, "args": {}}]
        # formats = [('json', 'to_json', True),
        #            ('xlsx', 'to_xlsx', False)]
        if hasattr(self, 'volmdlr_primitives'):
            formats3d = [{"extension": "step", "method_name": "to_step",
                          "text": True, "args": {}},
                         {"extension": "stl", "method_name": "to_stl",
                          "text": False, "args": {}}]
            formats.extend(formats3d)
            # formats.append(('step', 'to_step', True))
            # formats.append(('stl', 'to_stl', False))
=======
        formats = [('json', 'save_to_stream', True),
                   ('xlsx', 'to_xlsx_stream', False)]
        if hasattr(self, 'volmdlr_primitives'):
            formats.append(('step', 'to_step_stream', True))
            formats.append(('stl', 'to_stl_stream', False))
>>>>>>> b3bdbca1
        return formats


# class Catalog(DessiaObject):
#     def __init__(self, objects: List[DessiaObject], name: str = ''):
#         self.objects = objects
#         DessiaObject.__init__(self, name=name)


class DisplayObject(DessiaObject):
    def __init__(self, type_: str,
                 data: Union[JsonSerializable, DessiaObject, str],
                 reference_path: str = '', name: str = ''):
        """
        Container for data of display
        """
        if type_ == 'markdown':
            data = inspect.cleandoc(data)
        self.type_ = type_
        self.data = data

        self.reference_path = reference_path
        DessiaObject.__init__(self, name=name)


class Parameter(DessiaObject):
    def __init__(self, lower_bound, upper_bound, periodicity=None, name=''):
        DessiaObject.__init__(self, name=name)
        self.lower_bound = lower_bound
        self.upper_bound = upper_bound
        self.periodicity = periodicity

    def random_value(self):
        """
        Sample a value within the bounds
        """
        return random.uniform(self.lower_bound, self.upper_bound)

    def are_values_equal(self, value1, value2, tol=1e-2):
        if self.periodicity is not None:
            value1 = value1 % self.periodicity
            value2 = value2 % self.periodicity

        return math.isclose(value1, value2, abs_tol=tol)

    def normalize(self, value):
        normalized_value = (value - self.lower_bound) / (self.upper_bound - self.lower_bound)
        return normalized_value

    def original_value(self, normalized_value):
        value = normalized_value * (self.upper_bound - self.lower_bound) + self.lower_bound
        return value

    def optimizer_bounds(self):
        if self.periodicity is not None:
            return (self.lower_bound - 0.5 * self.periodicity,
                    self.upper_bound + 0.5 * self.periodicity)
        return None


class ParameterSet(DessiaObject):
    def __init__(self, values, name=''):
        self.values = values

        DessiaObject.__init__(self, name=name)

    @property
    def parameters(self):
        parameters = [Parameter(min(v), max(v), name=k)
                      for k, v in self.values.items()]
        return parameters

    @property
    def means(self):
        means = {k: sum(v) / len(v) for k, v in self.values.items()}
        return means


class DessiaFilter(DessiaObject):
    def __init__(self, attribute: str, operator: str,
                 bound: float, name: str = ''):
        self.attribute = attribute
        self.operator = operator
        self.bound = bound

        DessiaObject.__init__(self, name=name)

    def __hash__(self):
        hash_ = len(self.attribute)
        hash_ += hash(self.operator)
        hash_ += hash(self.bound)
        return int(hash_)

    def __eq__(self, other: 'DessiaFilter'):
        same_attr = self.attribute == other.attribute
        same_op = self.operator == other.operator
        same_bound = self.bound == other.bound
        return same_attr and same_op and same_bound


# class Evolution(DessiaObject):
#     """
#     Defines a generic evolution

#     :param evolution: float list
#     :type evolution: list
#     """
#     _non_data_eq_attributes = ['name']
#     _non_data_hash_attributes = ['name']
#     _generic_eq = True

#     def __init__(self, evolution: List[float] = None, name: str = ''):
#         if evolution is None:
#             evolution = []
#         self.evolution = evolution

#         DessiaObject.__init__(self, name=name)

#     def _displays(self):
#         displays = [{'angular_component': 'app-evolution1d',
#                      'table_show': False,
#                      'evolution': [self.evolution],
#                      'label_y': ['evolution']}]
#         return displays

#     def update(self, evolution):
#         """
#         Update the evolution list
#         """
#         self.evolution = evolution


# class CombinationEvolution(DessiaObject):
#     _non_data_eq_attributes = ['name']
#     _non_data_hash_attributes = ['name']
#     _generic_eq = True

#     def __init__(self, evolution1: List[Evolution],
#                  evolution2: List[Evolution], title1: str = 'x',
#                  title2: str = 'y', name: str = ''):

#         self.evolution1 = evolution1
#         self.evolution2 = evolution2

#         self.x_, self.y_ = self.genere_xy()

#         self.title1 = title1
#         self.title2 = title2

#         DessiaObject.__init__(self, name=name)

#     def _displays(self):
#         displays = [{
#             'angular_component': 'app-evolution2d-combination-evolution',
#             'table_show': False,
#             'evolution_x': [self.x_], 'label_x': ['title1'],
#             'evolution_y': [self.y_], 'label_y': ['title2']
#         }]
#         return displays

#     def update(self, evol1, evol2):
#         """
#         Update the CombinationEvolution object

#         :param evol1: list
#         :param evol2: list
#         """
#         for evolution, ev1 in zip(self.evolution1, evol1):
#             evolution.update(ev1)
#         for evolution, ev2 in zip(self.evolution2, evol2):
#             evolution.update(ev2)
#         self.x_, self.y_ = self.genere_xy()

#     def genere_xy(self):
#         x, y = [], []
#         for evol in self.evolution1:
#             x = x + evol.evolution
#         for evol in self.evolution2:
#             y = y + evol.evolution
#         return x, y


def dict_merge(old_dct, merge_dct, add_keys=True, extend_lists=True):
    """ Recursive dict merge. Inspired by :meth:``dict.update()``, instead of
    updating only top-level keys, dict_merge recurses down into dicts nested
    to an arbitrary depth, updating keys. The ``merge_dct`` is merged into
    ``dct``.

    This version will return a copy of the dictionary and leave the original
    arguments untouched.

    The optional argument ``add_keys``, determines whether keys which are
    present in ``merge_dct`` but not ``dct`` should be included in the
    new dict.

    Args:
        old_dct (dict) onto which the merge is executed
        merge_dct (dict): dct merged into dct
        add_keys (bool): whether to add new keys
        extend_lists (bool) : wether to extend lists if keys are updated
                              and value is a list

    Returns:
        dict: updated dict
    """
    dct = deepcopy(old_dct)
    if not add_keys:
        merge_dct = {k: merge_dct[k]
                     for k in set(dct).intersection(set(merge_dct))}

    for key, value in merge_dct.items():
        if isinstance(dct.get(key), dict)\
                and isinstance(value, collections.Mapping):
            dct[key] = dict_merge(dct[key], merge_dct[key],
                                  add_keys=add_keys, extend_lists=extend_lists)
        elif isinstance(dct.get(key), list) and extend_lists:
            dct[key].extend(value)
        else:
            dct[key] = value

    return dct


def stringify_dict_keys(obj):
    if isinstance(obj, (list, tuple)):
        new_obj = []
        for elt in obj:
            new_obj.append(stringify_dict_keys(elt))

    elif isinstance(obj, dict):
        new_obj = {}
        for key, value in obj.items():
            new_obj[str(key)] = stringify_dict_keys(value)
    else:
        return obj
    return new_obj


def getdeepattr(obj, attr):
    return reduce(getattr, [obj] + attr.split('.'))


def enhanced_deep_attr(obj, sequence):
    """
    Get deep attribute where Objects, Dicts and Lists
    can be found in recursion.

    :param obj: Parent object in which recursively find attribute
                represented by sequence
    :param sequence: List of strings and integers that represents
                     path to deep attribute.
    :return: Value of deep attribute
    """
    if isinstance(sequence, str):
        # Sequence is a string and not a sequence of deep attributes
        if '/' in sequence:
            # Is deep attribute reference
            sequence = deepattr_to_sequence(sequence)
            return enhanced_deep_attr(obj=obj, sequence=sequence)
        # Is direct attribute
        return enhanced_get_attr(obj=obj, attr=sequence)

    # Get direct attrivute
    subobj = enhanced_get_attr(obj=obj, attr=sequence[0])
    if len(sequence) > 1:
        # Recursively get deep attributes
        subobj = enhanced_deep_attr(obj=subobj, sequence=sequence[1:])
    return subobj


def enhanced_get_attr(obj, attr):
    """
    Safely get attribute in obj.
    Obj can be of Object, Dict, or List type

    :param obj: Parent object in which find given attribute
    :param attr: String or integer that represents
                      name or index of attribute
    :return: Value of attribute
    """
    try:
        return getattr(obj, attr)
    except (TypeError, AttributeError):
        track = tb.format_exc()
        try:
            return obj[attr]
        except TypeError:
            classname = obj.__class__.__name__
            msg = "'{}' object has no attribute '{}'.".format(classname, attr)
            track += tb.format_exc()
            raise dessia_common.errors.DeepAttributeError(message=msg,
                                                          traceback_=track)


def concatenate_attributes(prefix, suffix, type_: str = 'str'):
    wrong_prefix_format = 'Attribute prefix is wrongly formatted.'
    wrong_prefix_format += 'Is of type {}. Should be str or list'
    if type_ == 'str':
        if isinstance(prefix, str):
            return prefix + '/' + str(suffix)
        if is_sequence(prefix):
            return sequence_to_deepattr(prefix) + '/' + str(suffix)
        raise TypeError(wrong_prefix_format.format(type(prefix)))

    if type_ == 'sequence':
        if isinstance(prefix, str):
            return [prefix, suffix]
        if is_sequence(prefix):
            return prefix + [suffix]
        raise TypeError(wrong_prefix_format.format(type(prefix)))

    wrong_concat_type = 'Type {} for concatenation is not supported.'
    wrong_concat_type += 'Should be "str" or "sequence"'
    raise ValueError(wrong_concat_type.format(type_))


def deepattr_to_sequence(deepattr: str):
    sequence = deepattr.split('/')
    healed_sequence = []
    for i, attribute in enumerate(sequence):
        try:
            healed_sequence.append(int(attribute))
        except ValueError:
            healed_sequence.append(attribute)
    return healed_sequence


def sequence_to_deepattr(sequence):
    healed_sequence = [str(attr) if isinstance(attr, int) else attr
                       for attr in sequence]
    return '/'.join(healed_sequence)


def is_bounded(filter_: DessiaFilter, value: float):
    bounded = True
    operator = filter_.operator
    bound = filter_.bound

    if operator == 'lte' and value > bound:
        bounded = False
    if operator == 'gte' and value < bound:
        bounded = False

    if operator == 'lt' and value >= bound:
        bounded = False
    if operator == 'gt' and value <= bound:
        bounded = False

    if operator == 'eq' and value != bound:
        bounded = False
    return bounded


def type_from_annotation(type_, module):
    """
    Clean up a proposed type if there are stringified
    """
    if isinstance(type_, str):
        # Evaluating types
        type_ = TYPES_FROM_STRING.get(type_, default=getattr(import_module(module), type_))
    return type_


def prettyname(namestr):
    """
    Creates a pretty name from as str
    """
    pretty_name = ''
    if namestr:
        strings = namestr.split('_')
        for i, string in enumerate(strings):
            if len(string) > 1:
                pretty_name += string[0].upper() + string[1:]
            else:
                pretty_name += string
            if i < len(strings) - 1:
                pretty_name += ' '
    return pretty_name


def inspect_arguments(method, merge=False):
    # Find default value and required arguments of class construction
    argspecs = inspect.getfullargspec(method)
    nargs, ndefault_args = split_argspecs(argspecs)

    default_arguments = {}
    arguments = []
    for iargument, argument in enumerate(argspecs.args[1:]):
        if argument not in _FORBIDDEN_ARGNAMES:
            if iargument >= nargs - ndefault_args:
                default_value = argspecs.defaults[ndefault_args - nargs + iargument]
                if merge:
                    arguments.append((argument, default_value))
                else:
                    default_arguments[argument] = default_value
            else:
                arguments.append(argument)
    return arguments, default_arguments


def split_argspecs(argspecs) -> Tuple[int, int]:
    nargs = len(argspecs.args) - 1

    if argspecs.defaults is not None:
        ndefault_args = len(argspecs.defaults)
    else:
        ndefault_args = 0
    return nargs, ndefault_args<|MERGE_RESOLUTION|>--- conflicted
+++ resolved
@@ -246,10 +246,7 @@
                                  global_dict=global_dict,
                                  pointers_memo=pointers_memo)
             return obj
-<<<<<<< HEAD
-=======
-        
->>>>>>> b3bdbca1
+
         if 'object_class' in dict_:
             obj = dict_to_object(dict_=dict_, force_generic=force_generic,
                                  global_dict=global_dict,
@@ -429,11 +426,11 @@
                 arguments[arg] = deserialized_value
         return arguments
 
-<<<<<<< HEAD
-    @deprecated(use_instead="to_json")
-    def save_to_file(self, filepath: str, indent: int = 2):
-=======
     def save_to_file(self, filepath:str, indent:int=2):
+        """
+        Save object to a JSON file
+        :param filepath: either a string reprensenting the filepath or a stream
+        """
         if not filepath.endswith('.json'):
             filepath += '.json'
             print(f'Changing name to {filepath}')
@@ -441,14 +438,6 @@
             self.save_to_stream(file, indent=indent)
         
     def save_to_stream(self, stream, indent:int=2):
->>>>>>> b3bdbca1
-        """
-        Save to a JSON file the object
-        :param filepath: either a string reprensenting the filepath or a stream
-        """
-<<<<<<< HEAD
-        return self.to_json(filepath=filepath, indent=indent)
-=======
         try:
             dict_ = self.to_dict(use_pointers=True)
         except TypeError:
@@ -461,7 +450,6 @@
     def load_from_stream(cls, stream):
         dict_ = json.loads(stream.read().decode('utf-8'))
         return cls.dict_to_object(dict_)
->>>>>>> b3bdbca1
 
     @classmethod
     def load_from_file(cls, filepath:str):
@@ -642,45 +630,6 @@
         json.dumps(self._displays())
         json.dumps(self._method_jsonschemas)
 
-<<<<<<< HEAD
-    def to_json_stream(self, indent: int = 2) -> JsonFile:
-        stream = JsonFile()
-        try:
-            dict_ = self.to_dict(use_pointers=True)
-        except TypeError:
-            dict_ = self.to_dict()
-
-        json.dump(dict_, stream, indent=indent)
-        return stream
-
-    def to_json(self, filepath: str, indent: int = 2) -> str:
-        """
-        Save object to a JSON file
-        :param filepath: either a string reprensenting the filepath or a stream
-        :type filepath: str
-        :param indent: level of indentation for json.dump function
-        :type indent: int
-
-        :return: filepath of created file
-        """
-        json_stream = self.to_json_stream(indent=indent)
-        if not filepath.endswith('.json'):
-            filepath += '.json'
-            print(f'Changing name to {filepath}')
-        with open(filepath, "w", encoding="utf-8") as file:
-            file.write(json_stream.getvalue())
-        return filepath
-
-    def to_xlsx_stream(self) -> XLSXFile:
-        writer = XLSXWriter(self)
-        return writer.to_xlsx_stream()
-
-    def to_xlsx(self, filepath: str) -> str:
-        writer = XLSXWriter(self)
-        return writer.to_xlsx(filepath)
-
-    def to_step(self, filepath: str):
-=======
     def to_xlsx(self, filepath:str):
         """
         Exports the object to an XLSX file given by the filepath
@@ -696,7 +645,6 @@
         writer.save_to_stream(stream)
 
     def to_step(self, filepath:str):
->>>>>>> b3bdbca1
         """
         Exports the CAD of the object to step. Works if the class define a custom volmdlr model
         :param filepath: a str representing a filepath
@@ -704,25 +652,19 @@
         self.volmdlr_volume_model().to_step(filepath=filepath)
         return self.volmdlr_volume_model().to_step(filepath=filepath)
 
-<<<<<<< HEAD
-    def to_stl(self, filepath: str):
-=======
     def to_step_stream(self, stream):
         """
         Exports the CAD of the object to a stream in the STEP format. Works if the class define a custom volmdlr model
         """
         return self.volmdlr_volume_model().to_step_stream(stream=stream)
 
-
     def to_stl_stream(self, stream):
         """
         Exports the CAD of the object to STL to a given stream
         """
         return self.volmdlr_volume_model().to_stl_stream(stream=stream)
 
-
     def to_stl(self, filepath):
->>>>>>> b3bdbca1
         """
         Exports the CAD of the object to STL. Works if the class define a custom volmdlr model
         :param filepath: a str representing a filepath
@@ -730,28 +672,12 @@
         return self.volmdlr_volume_model().to_stl(filepath=filepath)
 
     def _export_formats(self):
-<<<<<<< HEAD
-        formats = [{"extension": "json", "method_name": "to_json_stream",
-                    "text": True, "args": {}},
-                   {"extension": "xlsx", "method_name": "to_xlsx_stream",
-                    "text": False, "args": {}}]
-        # formats = [('json', 'to_json', True),
-        #            ('xlsx', 'to_xlsx', False)]
+        formats = [{"extension": "json", "method_name": "save_to_stream", "text": True, "args": {}},
+                   {"extension": "xlsx", "method_name": "to_xlsx_stream", "text": False, "args": {}}]
         if hasattr(self, 'volmdlr_primitives'):
-            formats3d = [{"extension": "step", "method_name": "to_step",
-                          "text": True, "args": {}},
-                         {"extension": "stl", "method_name": "to_stl",
-                          "text": False, "args": {}}]
+            formats3d = [{"extension": "step", "method_name": "to_step_stream", "text": True, "args": {}},
+                         {"extension": "stl", "method_name": "to_stl_stream", "text": False, "args": {}}]
             formats.extend(formats3d)
-            # formats.append(('step', 'to_step', True))
-            # formats.append(('stl', 'to_stl', False))
-=======
-        formats = [('json', 'save_to_stream', True),
-                   ('xlsx', 'to_xlsx_stream', False)]
-        if hasattr(self, 'volmdlr_primitives'):
-            formats.append(('step', 'to_step_stream', True))
-            formats.append(('stl', 'to_stl_stream', False))
->>>>>>> b3bdbca1
         return formats
 
 
