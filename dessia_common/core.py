#!/usr/bin/env python3
# -*- coding: utf-8 -*-
"""

"""
import io
import sys
import warnings
import math
import random
# import copy
from functools import reduce
import collections
from copy import deepcopy
import inspect
import json

from typing import List, Dict, Union, Any, get_type_hints
import traceback as tb

from importlib import import_module

import dessia_common.errors
from dessia_common.utils.diff import data_eq, diff
from dessia_common.utils.serialization import dict_to_object, serialize_dict_with_pointers, serialize_dict, deserialize_argument
from dessia_common.utils.types import full_classname, is_sequence, is_bson_valid, TYPES_FROM_STRING
from dessia_common.utils.copy import deepcopy_value
from dessia_common.utils.jsonschema import default_dict, jsonschema_from_annotation, JSONSCHEMA_HEADER, set_default_value
from dessia_common.utils.docstrings import parse_docstring, FAILED_DOCSTRING_PARSING
from dessia_common.exports import XLSXWriter
from dessia_common.files import JsonFile, XLSXFile
from dessia_common.typings import JsonSerializable


_FORBIDDEN_ARGNAMES = ['self', 'cls', 'progress_callback', 'return']


def deprecated(use_instead=None):
    def decorated(function):
        def wrapper(*args, **kwargs):
            deprecation_warning(function.__name__, 'Function', use_instead)
            print('Traceback : ')
            tb.print_stack(limit=2)
            return function(*args, **kwargs)

        return wrapper

    return decorated


def deprecation_warning(name, object_type, use_instead=None):
    warnings.simplefilter('once', DeprecationWarning)
    msg = f"\n\n{object_type} {name} is deprecated.\n"
    msg += "It will be removed in a future version.\n"
    if use_instead is not None:
        msg += f"Use {use_instead} instead.\n"
    warnings.warn(msg, DeprecationWarning)
    return msg


class DessiaObject:
    """
    Base class for Dessia's platform compatible objects.
    Gathers generic methods and attributes

    :cvar bool _standalone_in_db:
        Indicates wether class objects should be independant
        in database or not.
        If False, object will only exist inside its parent.
    :cvar bool _eq_is_data_eq:
        Indicates which type of equality check is used:
        strict equality or equality based on data. If False, Python's
        object __eq__ method is used (ie. strict),
        else, user custom data_eq is used (ie. data)
    :cvar List[str] _non_serializable_attributes:
        [Advanced] List of instance attributes that should not
        be part of serialization with to_dict method. These will not
        be displayed in platform object tree, for instance.
    :cvar List[str] _non_data_eq_attributes:
        [Advanced] List of instance attributes that should not
        be part of equality check with data__eq__ method
        (if _eq_is_data_eq is True).
    :cvar List[str] _non_data_hash_attributes:
        [Advanced] List of instance attributes that should not
        be part of hash computation with data__hash__ method
        (if _eq_is_data_eq is True).
    :cvar List[str] _ordered_attributes:
        Documentation not available yet.
    :cvar List[str] _titled_attributes:
        Documentation not available yet.
    :cvar List[str] _init_variables:
        Documentation not available yet.
    :cvar List[str] _export_formats:
        List of all available export formats. Class must define a
        export_[format] for each format in _export_formats
    :cvar List[str] _allowed_methods:
        List of all methods that are runnable from platform.
    :cvar List[str] _whitelist_attributes:
        Documentation not available yet.
    :cvar List[str] _whitelist_attributes: List[str]


    :ivar str name: Name of object.
    :ivar Any **kwargs: Additionnal user metadata
    """
    _standalone_in_db = False
    _non_serializable_attributes = []
    _non_editable_attributes = []
    _non_data_eq_attributes = ['name']
    _non_data_hash_attributes = ['name']
    _ordered_attributes = []
    _titled_attributes = []
    _eq_is_data_eq = True

    _init_variables = None
    _allowed_methods = []
    _whitelist_attributes = []

    def __init__(self, name: str = '', **kwargs):
        """
        Generic init of DessiA Object. Only store name in self. To be overload
        and call in specific class init
        """
        self.name = name
        for property_name, property_value in kwargs.items():
            setattr(self, property_name, property_value)

    def __hash__(self):
        """
        Compute a int from object
        """
        if self._eq_is_data_eq:
            return self._data_hash()
        return object.__hash__(self)

    def __eq__(self, other_object):
        """
        Generic equality of two objects. behavior can be controled by class
        attribute _eq_is_data_eq to tell if we must use python equality (based on memory addresses)
        (_eq_is_data_eq = False) or a data equality (True)
        """
        if self._eq_is_data_eq:
            if self.__class__.__name__ != other_object.__class__.__name__:
                return False
            if self._data_hash() != other_object._data_hash():
                return False
            return self._data_eq(other_object)
        return object.__eq__(self, other_object)

    def _data_eq(self, other_object):
        return data_eq(self, other_object)

    def _data_hash(self):
        hash_ = 0
        forbidden_keys = (self._non_data_eq_attributes
                          + self._non_data_hash_attributes
                          + ['package_version', 'name'])
        for key, value in self._serializable_dict().items():
            if key not in forbidden_keys:
                if is_sequence(value):
                    hash_ += list_hash(value)
                elif isinstance(value, dict):
                    hash_ += dict_hash(value)
                elif isinstance(value, str):
                    hash_ += sum([ord(v) for v in value])
                else:
                    hash_ += hash(value)
        return int(hash_ % 1e5)

    def _data_diff(self, other_object):
        """
        Make a diff between two objects
        returns: different values, missing keys in other object
        """
        # return diff(self, other_object)
        return diff(self, other_object)

    @property
    def full_classname(self):
        """
        Full classname of class like: package.module.submodule.classname
        """
        return full_classname(self)

    def base_dict(self):
        """
        A base dict for to_dict: put name, object class and version in a dict
        """
        package_name = self.__module__.split('.')[0]
        if package_name in sys.modules:
            package = sys.modules[package_name]
            if hasattr(package, '__version__'):
                package_version = package.__version__
            else:
                package_version = None
        else:
            package_version = None

        object_class = self.__module__ + '.' + self.__class__.__name__
        dict_ = {'name': self.name, 'object_class': object_class}
        if package_version:
            dict_['package_version'] = package_version
        return dict_

    def _serializable_dict(self):

        dict_ = {k: v for k, v in self.__dict__.items()
                 if k not in self._non_serializable_attributes
                 and not k.startswith('_')}
        return dict_

    def to_dict(self, use_pointers: bool = True, memo=None, path: str = '#') -> JsonSerializable:
        """
        Generic to_dict method
        """
        if memo is None:
            memo = {}

        # Default to dict
        serialized_dict = self.base_dict()
        dict_ = self._serializable_dict()
        if use_pointers:
            serialized_dict.update(serialize_dict_with_pointers(dict_, memo, path)[0])
        else:
            serialized_dict.update(serialize_dict(dict_))

        return serialized_dict

    @classmethod
    def dict_to_object(cls, dict_: JsonSerializable,
                       force_generic: bool = False,
                       global_dict=None,
                       pointers_memo: Dict[str, Any] = None) -> 'DessiaObject':
        """
        Generic dict_to_object method
        """
        # if hasattr(cls, 'DictToObject'):
        #     deprecation_warning(name='DictToObject', object_type='Function',
        #                         use_instead='dict_to_object')
        #     return cls.DictToObject(dict_)

        if cls is not DessiaObject:
            obj = dict_to_object(dict_=dict_, class_=cls,
                                 force_generic=force_generic,
                                 global_dict=global_dict,
                                 pointers_memo=pointers_memo)
            return obj
        elif 'object_class' in dict_:
            obj = dict_to_object(dict_=dict_, force_generic=force_generic,
                                 global_dict=global_dict,
                                 pointers_memo=pointers_memo)
            return obj
        # else:
            # Using default
            # TODO: use jsonschema
        raise NotImplementedError('No object_class in dict')

    @classmethod
    def base_jsonschema(cls):
        jsonschema = deepcopy(JSONSCHEMA_HEADER)
        jsonschema['properties']['name'] = {
            'type': 'string',
            "title": "Object Name",
            "description": "Object name",
            "editable": True,
            "default_value": "Object Name"
        }
        return jsonschema

    @classmethod
    def jsonschema(cls):
        """
        Jsonschema of class: transfer python data structure to web standard
        """
        if hasattr(cls, '_jsonschema'):
            _jsonschema = cls._jsonschema
            return _jsonschema

        # Get __init__ method and its annotations
        init = cls.__init__
        if cls._init_variables is None:
            annotations = get_type_hints(init)
        else:
            annotations = cls._init_variables

        # Get ordered variables
        if cls._ordered_attributes:
            ordered_attributes = cls._ordered_attributes
        else:
            ordered_attributes = list(annotations.keys())

        unordered_count = 0

        # Parse docstring
        try:
            docstring = cls.__doc__
            parsed_docstring = parse_docstring(docstring=docstring, annotations=annotations)
        except Exception:
            parsed_docstring = FAILED_DOCSTRING_PARSING
        parsed_attributes = parsed_docstring['attributes']

        # Initialize jsonschema
        _jsonschema = deepcopy(JSONSCHEMA_HEADER)

        required_arguments, default_arguments = inspect_arguments(method=init,
                                                                  merge=False)
        _jsonschema['required'] = required_arguments
        _jsonschema['standalone_in_db'] = cls._standalone_in_db
        _jsonschema['description'] = parsed_docstring['description']
        _jsonschema['python_typing'] = str(cls)

        # Set jsonschema
        for annotation in annotations.items():
            name = annotation[0]
            if name in ordered_attributes:
                order = ordered_attributes.index(name)
            else:
                order = len(ordered_attributes) + unordered_count
                unordered_count += 1
            if name in cls._titled_attributes:
                title = cls._titled_attributes[name]
            else:
                title = None

            if name != 'return':
                editable = name not in cls._non_editable_attributes
                annotation_type = type_from_annotation(annotation[1], cls)
                annotation = (name, annotation_type)
                jss_elt = jsonschema_from_annotation(
                    annotation=annotation, jsonschema_element={}, order=order,
                    editable=editable, title=title, parsed_attributes=parsed_attributes
                )
                _jsonschema['properties'].update(jss_elt)
                if name in default_arguments.keys():
                    default = set_default_value(_jsonschema['properties'],
                                                name,
                                                default_arguments[name])
                    _jsonschema['properties'].update(default)

        _jsonschema['classes'] = [cls.__module__ + '.' + cls.__name__]
        _jsonschema['whitelist_attributes'] = cls._whitelist_attributes
        return _jsonschema

    @property
    def _method_jsonschemas(self):
        """
        Generates dynamic jsonschemas for methods of class
        """
        jsonschemas = {}
        class_ = self.__class__

        # TOCHECK Backward compatibility. Will need to be changed
        if hasattr(class_, '_dessia_methods'):
            allowed_methods = class_._dessia_methods
        else:
            allowed_methods = class_._allowed_methods

        valid_method_names = [m for m in dir(class_)
                              if not m.startswith('_')
                              and m in allowed_methods]

        for method_name in valid_method_names:
            method = getattr(class_, method_name)

            if not isinstance(method, property):
                required_args, default_args = inspect_arguments(method=method,
                                                                merge=False)
                annotations = get_type_hints(method)
                if annotations:
                    jsonschemas[method_name] = deepcopy(JSONSCHEMA_HEADER)
                    jsonschemas[method_name]['required'] = []
                    jsonschemas[method_name]['method'] = True
                    for i, annotation in enumerate(annotations.items()):
                        # TOCHECK Not actually ordered
                        argname = annotation[0]
                        if argname not in _FORBIDDEN_ARGNAMES:
                            if argname in required_args:
                                jsonschemas[method_name]['required'].append(
                                    str(i))
                            jsonschema_element = \
                                jsonschema_from_annotation(annotation, {}, i)[
                                    argname]

                            jsonschemas[method_name]['properties'][
                                str(i)] = jsonschema_element
                            if argname in default_args.keys():
                                default = set_default_value(
                                    jsonschemas[method_name]['properties'],
                                    str(i),
                                    default_args[argname])
                                jsonschemas[method_name]['properties'].update(
                                    default)
        return jsonschemas

    def method_dict(self, method_name=None, method_jsonschema=None):
        """
        Return a jsonschema of a method arguments
        """
        if method_name is None and method_jsonschema is None:
            msg = 'No method name not jsonschema provided'
            raise NotImplementedError(msg)

        if method_name is not None and method_jsonschema is None:
            method_jsonschema = self._method_jsonschemas[method_name]

        dict_ = default_dict(method_jsonschema)
        return dict_

    def dict_to_arguments(self, dict_, method):
        """
        Transform serialized argument of a method to python objects ready to use in method evaluation
        """
        method_object = getattr(self, method)
        args_specs = inspect.getfullargspec(method_object)
        allowed_args = args_specs.args[1:]

        arguments = {}
        for i, arg in enumerate(allowed_args):
            if str(i) in dict_:
                arg_specs = args_specs.annotations[arg]
                value = dict_[str(i)]
                try:
                    deserialized_value = deserialize_argument(arg_specs, value)
                except TypeError:
                    msg = 'Error in deserialisation of value: '
                    msg += f'{value} of expected type {arg_specs}'
                    raise TypeError(msg)
                arguments[arg] = deserialized_value
        return arguments

    @deprecated(use_instead="to_json")
    def save_to_file(self, filepath: str, indent: int = 2):
        """
        Save to a JSON file the object
        :param filepath: either a string reprensenting the filepath or a stream
        """
<<<<<<< HEAD
        return self.to_json(filepath=filepath, indent=indent)
=======
        # Maybe split in several functions for stream and file
        if isinstance(filepath, str):
            if not filepath.endswith('.json'):
                filepath += '.json'
                print(f'Changing name to {filepath}')
            file = open(filepath, 'w', encoding='utf-8')
        else:
            file = filepath

        try:
            dict_ = self.to_dict(use_pointers=True)
        except TypeError:
            dict_ = self.to_dict()

        json.dump(dict_, file, indent=indent)

        if isinstance(filepath, str):
            file.close()
>>>>>>> b7a2a09a

    @classmethod
    def load_from_file(cls, filepath):
        """
        Load object from a json file
        :param filepath: either a string reprensenting the filepath or a stream
        """
        if isinstance(filepath, str):
            with open(filepath, 'r', encoding='utf-8') as file:
                dict_ = json.load(file)
        else:
            dict_ = json.loads(filepath.read().decode('utf-8'))
        return cls.dict_to_object(dict_)

    def is_valid(self):
        return True

    def copy(self, deep=True, memo=None):
        if deep:
            return self.__deepcopy__(memo=memo)
        # else:
        return self.__copy__()

    def __copy__(self):
        """
        Generic copy use inits of objects
        """
        class_argspec = inspect.getfullargspec(self.__class__)
        dict_ = {}
        for arg in class_argspec.args:
            if arg != 'self':
                value = self.__dict__[arg]

                if hasattr(value, '__copy__'):
                    dict_[arg] = value.__copy__()
                else:
                    dict_[arg] = value
        return self.__class__(**dict_)

    def __deepcopy__(self, memo=None):
        """
        Generic deep copy use inits of objects
        """
        class_argspec = inspect.getfullargspec(self.__class__)
        if memo is None:
            memo = {}
        dict_ = {}
        for arg in class_argspec.args:
            if arg != 'self':
                dict_[arg] = deepcopy_value(getattr(self, arg), memo=memo)
        return self.__class__(**dict_)

    def volmdlr_volume_model(self, **kwargs):
        if hasattr(self, 'volmdlr_primitives'):
            import volmdlr as vm  # !!! Avoid circular imports, is this OK ?
            if hasattr(self, 'volmdlr_primitives_step_frames'):
                return vm.core.MovingVolumeModel(
                    self.volmdlr_primitives(**kwargs),
                    self.volmdlr_primitives_step_frames(**kwargs)
                )
            return vm.core.VolumeModel(self.volmdlr_primitives(**kwargs))
        msg = 'Object of type {} does not implement volmdlr_primitives'
        raise NotImplementedError(msg.format(self.__class__.__name__))

    def plot(self, **kwargs):
        """
        Generic plot getting plot_data function to plot
        """
        if hasattr(self, 'plot_data'):
            import plot_data
            for data in self.plot_data(**kwargs):
                plot_data.plot_canvas(plot_data_object=data,
                                      canvas_id='canvas',
                                      width=1400, height=900,
                                      debug_mode=False)
        else:
            msg = 'Class {} does not implement a plot_data method' \
                  ' to define what to plot'
            raise NotImplementedError(msg.format(self.__class__.__name__))

    def mpl_plot(self, **kwargs):
        """
        Plot whith matplotlib through plot_data function
        """
        axs = []
        if hasattr(self, 'plot_data'):
            try:
                plot_datas = self.plot_data(**kwargs)
            except TypeError as error:
                raise TypeError(f'{self.__class__.__name__}.{error}')
            for data in plot_datas:
                if hasattr(data, 'mpl_plot'):
                    ax = data.mpl_plot()
                    axs.append(ax)
        else:
            msg = 'Class {} does not implement a plot_data method' \
                  'to define what to plot'
            raise NotImplementedError(msg.format(self.__class__.__name__))

        return axs

    def babylonjs(self, use_cdn=True, debug=False, **kwargs):
        """
        Show the 3D volmdlr of an object by calling volmdlr_volume_model method
        and plot in in browser
        """
        self.volmdlr_volume_model(**kwargs).babylonjs(use_cdn=use_cdn,
                                                      debug=debug)

    def save_babylonjs_to_file(self, filename: str = None, use_cdn: bool = True,
                               debug: bool = False, **kwargs):
        self.volmdlr_volume_model(**kwargs).save_babylonjs_to_file(filename=filename,
                                                                   use_cdn=use_cdn,
                                                                   debug=debug)

    def _displays(self, **kwargs) -> List[JsonSerializable]:
        if hasattr(self, '_display_angular'):
            # Retro-compatibility
            deprecation_warning(name='_display_angular', object_type='method',
                                use_instead='display_angular')
            return self._display_angular(**kwargs)

        reference_path = kwargs.get('reference_path', '')

        displays = []
        if hasattr(self, 'babylon_data'):
            display_ = DisplayObject(type_='cad', data=self.babylon_data(),
                                     reference_path=reference_path)
            displays.append(display_.to_dict())
        elif hasattr(self, 'volmdlr_primitives')\
                or (self.__class__.volmdlr_volume_model
                    is not DessiaObject.volmdlr_volume_model):
            model = self.volmdlr_volume_model()
            display_ = DisplayObject(type_='cad', data=model.babylon_data(),
                                     reference_path=reference_path)
            displays.append(display_.to_dict())
        if hasattr(self, 'plot_data'):
            plot_data = self.plot_data()
            if is_sequence(plot_data):
                for plot in plot_data:
                    display_ = DisplayObject(type_='plot_data', data=plot,
                                             reference_path=reference_path)
                    displays.append(display_.to_dict())
            else:
                msg = 'plot_data must return a sequence. Found {}'
                raise ValueError(msg.format(type(plot_data)))
        if hasattr(self, 'to_markdown'):
            markdown = self.to_markdown()
            display_ = DisplayObject(type_='markdown', data=markdown,
                                     reference_path=reference_path)
            displays.append(display_.to_dict())
        return displays

    def _check_platform(self):
        """
        Reproduce lifecycle on platform (serialization, display)
        """
        try:
            dict_ = self.to_dict(use_pointers=True)
        except TypeError:
            dict_ = self.to_dict()
        json_dict = json.dumps(dict_)
        decoded_json = json.loads(json_dict)
        deserialized_object = self.dict_to_object(decoded_json)
        assert deserialized_object._data_eq(self)
        copied_object = self.copy()
        assert copied_object._data_eq(self)

        valid, hint = is_bson_valid(stringify_dict_keys(dict_))
        if not valid:
            raise ValueError(hint)
        json.dumps(self._displays())
        json.dumps(self._method_jsonschemas)

    def to_json_stream(self, indent: int = 2) -> JsonFile:
        stream = JsonFile()
        try:
            dict_ = self.to_dict(use_pointers=True)
        except TypeError:
            dict_ = self.to_dict()

        json.dump(dict_, stream, indent=indent)
        return stream

    def to_json(self, filepath: str, indent: int = 2) -> str:
        """
        Save object to a JSON file
        :param filepath: either a string reprensenting the filepath or a stream
        :type filepath: str
        :param indent: level of indentation for json.dump function
        :type indent: int

        :return: filepath of created file
        """
        json_stream = self.to_json_stream(indent=indent)
        if not filepath.endswith('.json'):
            filepath += '.json'
            print(f'Changing name to {filepath}')
        with open(filepath, "w") as file:
            file.write(json_stream.getvalue())
        return filepath

    def to_xlsx_stream(self) -> XLSXFile:
        writer = XLSXWriter(self)
        return writer.to_xlsx_stream()

    def to_xlsx(self, filepath: str) -> str:
        writer = XLSXWriter(self)
        return writer.to_xlsx(filepath)

    def to_step(self, filepath: str):
        """
        filepath can be a str or an io.StringIO
        """
        a = self.volmdlr_volume_model().to_step(filepath=filepath)
        print("To step : ", a)
        return self.volmdlr_volume_model().to_step(filepath=filepath)

    def to_stl(self, filepath: str):
        """
        filepath can be a str or an io.StringIO
        """
        return self.volmdlr_volume_model().to_stl(filepath=filepath)

    def _export_formats(self):
        formats = [('json', 'to_json', True),
                   ('xlsx', 'to_xlsx', False)]
        if hasattr(self, 'volmdlr_primitives'):
            formats.append(('step', 'to_step', True))
            formats.append(('stl', 'to_stl', False))
        return formats


# class Catalog(DessiaObject):
#     def __init__(self, objects: List[DessiaObject], name: str = ''):
#         self.objects = objects
#         DessiaObject.__init__(self, name=name)


class DisplayObject(DessiaObject):
    def __init__(self, type_: str,
                 data: Union[JsonSerializable, DessiaObject, str],
                 reference_path: str = '', name: str = ''):
        """
        Container for data of display
        """
        if type_ == 'markdown':
            data = inspect.cleandoc(data)
        self.type_ = type_
        self.data = data

        self.reference_path = reference_path
        DessiaObject.__init__(self, name=name)


class Parameter(DessiaObject):
    def __init__(self, lower_bound, upper_bound, periodicity=None, name=''):
        DessiaObject.__init__(self, name=name)
        self.lower_bound = lower_bound
        self.upper_bound = upper_bound
        self.periodicity = periodicity

    def random_value(self):
        """
        Sample a value within the bounds
        """
        return random.uniform(self.lower_bound, self.upper_bound)

    def are_values_equal(self, value1, value2, tol=1e-2):
        if self.periodicity is not None:
            value1 = value1 % self.periodicity
            value2 = value2 % self.periodicity

        return math.isclose(value1, value2, abs_tol=tol)

    def normalize(self, value):
        normalized_value = (value - self.lower_bound) / (self.upper_bound - self.lower_bound)
        return normalized_value

    def original_value(self, normalized_value):
        value = normalized_value * (self.upper_bound - self.lower_bound) + self.lower_bound
        return value

    def optimizer_bounds(self):
        if self.periodicity is not None:
            return (self.lower_bound - 0.5 * self.periodicity,
                    self.upper_bound + 0.5 * self.periodicity)
        return None


class ParameterSet(DessiaObject):
    def __init__(self, values, name=''):
        self.values = values

        DessiaObject.__init__(self, name=name)

    @property
    def parameters(self):
        parameters = [Parameter(min(v), max(v), name=k)
                      for k, v in self.values.items()]
        return parameters

    @property
    def means(self):
        means = {k: sum(v) / len(v) for k, v in self.values.items()}
        return means


class DessiaFilter(DessiaObject):
    def __init__(self, attribute: str, operator: str,
                 bound: float, name: str = ''):
        self.attribute = attribute
        self.operator = operator
        self.bound = bound

        DessiaObject.__init__(self, name=name)

    def __hash__(self):
        hash_ = len(self.attribute)
        hash_ += hash(self.operator)
        hash_ += hash(self.bound)
        return int(hash_)

    def __eq__(self, other: 'DessiaFilter'):
        same_attr = self.attribute == other.attribute
        same_op = self.operator == other.operator
        same_bound = self.bound == other.bound
        return same_attr and same_op and same_bound


# class Evolution(DessiaObject):
#     """
#     Defines a generic evolution

#     :param evolution: float list
#     :type evolution: list
#     """
#     _non_data_eq_attributes = ['name']
#     _non_data_hash_attributes = ['name']
#     _generic_eq = True

#     def __init__(self, evolution: List[float] = None, name: str = ''):
#         if evolution is None:
#             evolution = []
#         self.evolution = evolution

#         DessiaObject.__init__(self, name=name)

#     def _displays(self):
#         displays = [{'angular_component': 'app-evolution1d',
#                      'table_show': False,
#                      'evolution': [self.evolution],
#                      'label_y': ['evolution']}]
#         return displays

#     def update(self, evolution):
#         """
#         Update the evolution list
#         """
#         self.evolution = evolution


# class CombinationEvolution(DessiaObject):
#     _non_data_eq_attributes = ['name']
#     _non_data_hash_attributes = ['name']
#     _generic_eq = True

#     def __init__(self, evolution1: List[Evolution],
#                  evolution2: List[Evolution], title1: str = 'x',
#                  title2: str = 'y', name: str = ''):

#         self.evolution1 = evolution1
#         self.evolution2 = evolution2

#         self.x_, self.y_ = self.genere_xy()

#         self.title1 = title1
#         self.title2 = title2

#         DessiaObject.__init__(self, name=name)

#     def _displays(self):
#         displays = [{
#             'angular_component': 'app-evolution2d-combination-evolution',
#             'table_show': False,
#             'evolution_x': [self.x_], 'label_x': ['title1'],
#             'evolution_y': [self.y_], 'label_y': ['title2']
#         }]
#         return displays

#     def update(self, evol1, evol2):
#         """
#         Update the CombinationEvolution object

#         :param evol1: list
#         :param evol2: list
#         """
#         for evolution, ev1 in zip(self.evolution1, evol1):
#             evolution.update(ev1)
#         for evolution, ev2 in zip(self.evolution2, evol2):
#             evolution.update(ev2)
#         self.x_, self.y_ = self.genere_xy()

#     def genere_xy(self):
#         x, y = [], []
#         for evol in self.evolution1:
#             x = x + evol.evolution
#         for evol in self.evolution2:
#             y = y + evol.evolution
#         return x, y


def dict_merge(old_dct, merge_dct, add_keys=True, extend_lists=True):
    """ Recursive dict merge. Inspired by :meth:``dict.update()``, instead of
    updating only top-level keys, dict_merge recurses down into dicts nested
    to an arbitrary depth, updating keys. The ``merge_dct`` is merged into
    ``dct``.

    This version will return a copy of the dictionary and leave the original
    arguments untouched.

    The optional argument ``add_keys``, determines whether keys which are
    present in ``merge_dct`` but not ``dct`` should be included in the
    new dict.

    Args:
        old_dct (dict) onto which the merge is executed
        merge_dct (dict): dct merged into dct
        add_keys (bool): whether to add new keys
        extend_lists (bool) : wether to extend lists if keys are updated
                              and value is a list

    Returns:
        dict: updated dict
    """
    dct = deepcopy(old_dct)
    if not add_keys:
        merge_dct = {k: merge_dct[k]
                     for k in set(dct).intersection(set(merge_dct))}

    for key, value in merge_dct.items():
        if isinstance(dct.get(key), dict)\
                and isinstance(value, collections.Mapping):
            dct[key] = dict_merge(dct[key], merge_dct[key],
                                  add_keys=add_keys, extend_lists=extend_lists)
        elif isinstance(dct.get(key), list) and extend_lists:
            dct[key].extend(value)
        else:
            dct[key] = value

    return dct


def stringify_dict_keys(obj):
    if isinstance(obj, (list, tuple)):
        new_obj = []
        for elt in obj:
            new_obj.append(stringify_dict_keys(elt))

    elif isinstance(obj, dict):
        new_obj = {}
        for key, value in obj.items():
            new_obj[str(key)] = stringify_dict_keys(value)
    else:
        return obj
    return new_obj


def list_hash(list_):
    hash_ = 0
    for element in list_:
        if is_sequence(element):
            hash_ += list_hash(element)
        elif isinstance(element, dict):
            hash_ += dict_hash(element)
        elif isinstance(element, str):
            hash_ += sum([ord(e) for e in element])
        else:
            hash_ += hash(element)
    return hash_


def dict_hash(dict_):
    hash_ = 0
    for key, value in dict_.items():
        if is_sequence(value):
            hash_ += list_hash(value)
        elif isinstance(value, dict):
            hash_ += dict_hash(value)
        else:
            hash_ += hash(key) + hash(value)
    return hash_


def getdeepattr(obj, attr):
    return reduce(getattr, [obj] + attr.split('.'))


def enhanced_deep_attr(obj, sequence):
    """
    Get deep attribute where Objects, Dicts and Lists
    can be found in recursion.

    :param obj: Parent object in which recursively find attribute
                represented by sequence
    :param sequence: List of strings and integers that represents
                     path to deep attribute.
    :return: Value of deep attribute
    """
    if isinstance(sequence, str):
        # Sequence is a string and not a sequence of deep attributes
        if '/' in sequence:
            # Is deep attribute reference
            sequence = deepattr_to_sequence(sequence)
            return enhanced_deep_attr(obj=obj, sequence=sequence)
        # Is direct attribute
        return enhanced_get_attr(obj=obj, attr=sequence)

    # Get direct attrivute
    subobj = enhanced_get_attr(obj=obj, attr=sequence[0])
    if len(sequence) > 1:
        # Recursively get deep attributes
        subobj = enhanced_deep_attr(obj=subobj, sequence=sequence[1:])
    return subobj


def enhanced_get_attr(obj, attr):
    """
    Safely get attribute in obj.
    Obj can be of Object, Dict, or List type

    :param obj: Parent object in which find given attribute
    :param attr: String or integer that represents
                      name or index of attribute
    :return: Value of attribute
    """
    try:
        return getattr(obj, attr)
    except (TypeError, AttributeError):
        track = tb.format_exc()
        try:
            return obj[attr]
        except TypeError:
            classname = obj.__class__.__name__
            msg = "'{}' object has no attribute '{}'.".format(classname, attr)
            track += tb.format_exc()
            raise dessia_common.errors.DeepAttributeError(message=msg,
                                                          traceback_=track)


def concatenate_attributes(prefix, suffix, type_: str = 'str'):
    wrong_prefix_format = 'Attribute prefix is wrongly formatted.'
    wrong_prefix_format += 'Is of type {}. Should be str or list'
    if type_ == 'str':
        if isinstance(prefix, str):
            return prefix + '/' + str(suffix)
        elif is_sequence(prefix):
            return sequence_to_deepattr(prefix) + '/' + str(suffix)
        raise TypeError(wrong_prefix_format.format(type(prefix)))
    
    if type_ == 'sequence':
        if isinstance(prefix, str):
            return [prefix, suffix]
        elif is_sequence(prefix):
            return prefix + [suffix]

        raise TypeError(wrong_prefix_format.format(type(prefix)))

    wrong_concat_type = 'Type {} for concatenation is not supported.'
    wrong_concat_type += 'Should be "str" or "sequence"'
    raise ValueError(wrong_concat_type.format(type_))


def deepattr_to_sequence(deepattr: str):
    sequence = deepattr.split('/')
    healed_sequence = []
    for i, attribute in enumerate(sequence):
        try:
            healed_sequence.append(int(attribute))
        except ValueError:
            healed_sequence.append(attribute)
    return healed_sequence


def sequence_to_deepattr(sequence):
    healed_sequence = [str(attr) if isinstance(attr, int) else attr
                       for attr in sequence]
    return '/'.join(healed_sequence)


def is_bounded(filter_: DessiaFilter, value: float):
    bounded = True
    operator = filter_.operator
    bound = filter_.bound

    if operator == 'lte' and value > bound:
        bounded = False
    if operator == 'gte' and value < bound:
        bounded = False

    if operator == 'lt' and value >= bound:
        bounded = False
    if operator == 'gt' and value <= bound:
        bounded = False

    if operator == 'eq' and value != bound:
        bounded = False
    return bounded


def type_from_annotation(type_, module):
    """
    Clean up a proposed type if there are stringified
    """
    if isinstance(type_, str):
        # Evaluating types
        type_ = TYPES_FROM_STRING.get(type_, default=getattr(import_module(module), type_))
    return type_


def prettyname(namestr):
    """
    Creates a pretty name from as str
    """
    pretty_name = ''
    if namestr:
        strings = namestr.split('_')
        for i, string in enumerate(strings):
            if len(string) > 1:
                pretty_name += string[0].upper() + string[1:]
            else:
                pretty_name += string
            if i < len(strings) - 1:
                pretty_name += ' '
    return pretty_name


def inspect_arguments(method, merge=False):
    # Find default value and required arguments of class construction
    args_specs = inspect.getfullargspec(method)
    nargs = len(args_specs.args) - 1

    if args_specs.defaults is not None:
        ndefault_args = len(args_specs.defaults)
    else:
        ndefault_args = 0

    default_arguments = {}
    arguments = []
    for iargument, argument in enumerate(args_specs.args[1:]):
        if argument not in _FORBIDDEN_ARGNAMES:
            if iargument >= nargs - ndefault_args:
                default_value = args_specs.defaults[ndefault_args - nargs
                                                    + iargument]
                if merge:
                    arguments.append((argument, default_value))
                else:
                    default_arguments[argument] = default_value
            else:
                arguments.append(argument)
    return arguments, default_arguments<|MERGE_RESOLUTION|>--- conflicted
+++ resolved
@@ -434,28 +434,7 @@
         Save to a JSON file the object
         :param filepath: either a string reprensenting the filepath or a stream
         """
-<<<<<<< HEAD
         return self.to_json(filepath=filepath, indent=indent)
-=======
-        # Maybe split in several functions for stream and file
-        if isinstance(filepath, str):
-            if not filepath.endswith('.json'):
-                filepath += '.json'
-                print(f'Changing name to {filepath}')
-            file = open(filepath, 'w', encoding='utf-8')
-        else:
-            file = filepath
-
-        try:
-            dict_ = self.to_dict(use_pointers=True)
-        except TypeError:
-            dict_ = self.to_dict()
-
-        json.dump(dict_, file, indent=indent)
-
-        if isinstance(filepath, str):
-            file.close()
->>>>>>> b7a2a09a
 
     @classmethod
     def load_from_file(cls, filepath):
