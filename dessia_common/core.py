#!/usr/bin/env python3
# -*- coding: utf-8 -*-
"""
dessia_common

"""

import time
import sys
import warnings
import math
import numpy as npy
import random
from functools import reduce
import collections
from copy import deepcopy, copy
import inspect
import json

from typing import List, Dict, Any, Tuple, get_type_hints
import traceback as tb

from importlib import import_module
from ast import literal_eval

import dessia_common.errors
from dessia_common.utils.diff import data_eq, diff, dict_hash, list_hash
from dessia_common.utils.serialization import dict_to_object, serialize_dict_with_pointers,\
    serialize_dict, deserialize_argument, serialize
from dessia_common.utils.types import full_classname, is_sequence, is_bson_valid, TYPES_FROM_STRING
from dessia_common.utils.copy import deepcopy_value
from dessia_common.utils.jsonschema import default_dict, jsonschema_from_annotation,\
    JSONSCHEMA_HEADER, set_default_value
from dessia_common.utils.docstrings import parse_docstring, FAILED_DOCSTRING_PARSING
from dessia_common.exports import XLSXWriter
from dessia_common.typings import JsonSerializable
from dessia_common import templates
from dessia_common.displays import DisplayObject, DisplaySetting
from dessia_common.breakdown import attrmethod_getter, get_in_object_from_path

_FORBIDDEN_ARGNAMES = ['self', 'cls', 'progress_callback', 'return']


def deprecated(use_instead=None):
    def decorated(function):
        def wrapper(*args, **kwargs):
            deprecation_warning(function.__name__, 'Function', use_instead)
            print('Traceback : ')
            tb.print_stack(limit=2)
            return function(*args, **kwargs)

        return wrapper

    return decorated


def deprecation_warning(name, object_type, use_instead=None):
    warnings.simplefilter('once', DeprecationWarning)
    msg = f"\n\n{object_type} {name} is deprecated.\n"
    msg += "It will be removed in a future version.\n"
    if use_instead is not None:
        msg += f"Use {use_instead} instead.\n"
    warnings.warn(msg, DeprecationWarning)
    return msg


class DessiaObject:
    """
    Base class for Dessia's platform compatible objects.
    Gathers generic methods and attributes

    :cvar bool _standalone_in_db:
        Indicates wether class objects should be independant
        in database or not.
        If False, object will only exist inside its parent.
    :cvar bool _eq_is_data_eq:
        Indicates which type of equality check is used:
        strict equality or equality based on data. If False, Python's
        object __eq__ method is used (ie. strict),
        else, user custom data_eq is used (ie. data)
    :cvar List[str] _non_serializable_attributes:
        [Advanced] List of instance attributes that should not
        be part of serialization with to_dict method. These will not
        be displayed in platform object tree, for instance.
    :cvar List[str] _non_data_eq_attributes:
        [Advanced] List of instance attributes that should not
        be part of equality check with data__eq__ method
        (if _eq_is_data_eq is True).
    :cvar List[str] _non_data_hash_attributes:
        [Advanced] List of instance attributes that should not
        be part of hash computation with data__hash__ method
        (if _eq_is_data_eq is True).
    :cvar List[str] _ordered_attributes:
        Documentation not available yet.
    :cvar List[str] _titled_attributes:
        Documentation not available yet.
    :cvar List[str] _init_variables:
        Documentation not available yet.
    :cvar List[str] _export_formats:
        List of all available export formats. Class must define a
        export_[format] for each format in _export_formats
    :cvar List[str] _allowed_methods:
        List of all methods that are runnable from platform.
    :cvar List[str] _whitelist_attributes:
        Documentation not available yet.
    :cvar List[str] _whitelist_attributes: List[str]


    :ivar str name: Name of object.
    :ivar Any kwargs: Additionnal user metadata
    """
    _standalone_in_db = False
    _non_serializable_attributes = []
    _non_editable_attributes = []
    _non_data_eq_attributes = ['name']
    _non_data_hash_attributes = ['name']
    _ordered_attributes = []
    _titled_attributes = []
    _eq_is_data_eq = True
    _vector_features = None

    _init_variables = None
    _allowed_methods = []
    _whitelist_attributes = []

    def __init__(self, name: str = '', **kwargs):
        """
        Generic init of DessiA Object. Only store name in self. To be overload
        and call in specific class init
        """
        self.name = name
        for property_name, property_value in kwargs.items():
            setattr(self, property_name, property_value)

    def __hash__(self):
        """
        Compute a int from object
        """
        if self._eq_is_data_eq:
            return self._data_hash()
        return object.__hash__(self)

    def __eq__(self, other_object):
        """
        Generic equality of two objects. behavior can be controled by class
        attribute _eq_is_data_eq to tell if we must use python equality (based on memory addresses)
        (_eq_is_data_eq = False) or a data equality (True)
        """
        if self._eq_is_data_eq:
            if self.__class__.__name__ != other_object.__class__.__name__:
                return False
            if self._data_hash() != other_object._data_hash():
                return False
            return self._data_eq(other_object)
        return object.__eq__(self, other_object)

    def _data_eq(self, other_object):
        return data_eq(self, other_object)

    def _data_hash(self):
        hash_ = 0
        forbidden_keys = (self._non_data_eq_attributes
                          + self._non_data_hash_attributes
                          + ['package_version', 'name'])
        for key, value in self._serializable_dict().items():
            if key not in forbidden_keys:
                if is_sequence(value):
                    hash_ += list_hash(value)
                elif isinstance(value, dict):
                    hash_ += dict_hash(value)
                elif isinstance(value, str):
                    hash_ += sum(ord(v) for v in value)
                else:
                    hash_ += hash(value)
        return int(hash_ % 1e5)

    def _data_diff(self, other_object):
        """
        Make a diff between two objects
        returns: different values, missing keys in other object
        """
        # return diff(self, other_object)
        return diff(self, other_object)

    def _get_from_path(self, path: str):
        return get_in_object_from_path(self, path)

    @property
    def full_classname(self):
        """
        Full classname of class like: package.module.submodule.classname
        """
        return full_classname(self)

    def base_dict(self):
        """
        A base dict for to_dict: put name, object class and version in a dict
        """
        package_name = self.__module__.split('.')[0]
        if package_name in sys.modules:
            package = sys.modules[package_name]
            if hasattr(package, '__version__'):
                package_version = package.__version__
            else:
                package_version = None
        else:
            package_version = None

        object_class = self.__module__ + '.' + self.__class__.__name__
        dict_ = {'name': self.name, 'object_class': object_class}
        if package_version:
            dict_['package_version'] = package_version
        return dict_

    def _serializable_dict(self):
        """
        Returns a dict of attribute_name, values (still python, not serialized)
        Keys are filtered with non serializable attributes controls
        """

        dict_ = {k: v for k, v in self.__dict__.items()
                 if k not in self._non_serializable_attributes
                 and not k.startswith('_')}
        return dict_

    def to_dict(self, use_pointers: bool = True, memo=None, path: str = '#') -> JsonSerializable:
        """
        Generic to_dict method
        """
        if memo is None:
            memo = {}

        # Default to dict
        serialized_dict = self.base_dict()
        dict_ = self._serializable_dict()
        if use_pointers:
            serialized_dict.update(
                serialize_dict_with_pointers(dict_, memo, path)[0])
        else:
            serialized_dict.update(serialize_dict(dict_))

        return serialized_dict

    @classmethod
    def dict_to_object(cls, dict_: JsonSerializable, force_generic: bool = False,
                       global_dict=None, pointers_memo: Dict[str, Any] = None, path: str = '#') -> 'DessiaObject':
        """
        Generic dict_to_object method
        """

        if cls is not DessiaObject:
            obj = dict_to_object(dict_=dict_, class_=cls,
                                 force_generic=force_generic,
                                 global_dict=global_dict,
                                 pointers_memo=pointers_memo,
                                 path=path)
            return obj

        if 'object_class' in dict_:
            obj = dict_to_object(dict_=dict_, force_generic=force_generic,
                                 global_dict=global_dict,
                                 pointers_memo=pointers_memo,
                                 path=path)
            return obj

        raise NotImplementedError('No object_class in dict')

    @classmethod
    def base_jsonschema(cls):
        jsonschema = deepcopy(JSONSCHEMA_HEADER)
        jsonschema['properties']['name'] = {
            'type': 'string',
            "title": "Object Name",
            "description": "Object name",
            "editable": True,
            "default_value": "Object Name"
        }
        return jsonschema

    @classmethod
    def jsonschema(cls):
        """
        Jsonschema of class: transfer python data structure to web standard
        """
        if hasattr(cls, '_jsonschema'):
            _jsonschema = cls._jsonschema
            return _jsonschema

        # Get __init__ method and its annotations
        init = cls.__init__
        if cls._init_variables is None:
            annotations = get_type_hints(init)
        else:
            annotations = cls._init_variables

        # Get ordered variables
        if cls._ordered_attributes:
            ordered_attributes = cls._ordered_attributes
        else:
            ordered_attributes = list(annotations.keys())

        unordered_count = 0

        # Parse docstring
        try:
            docstring = cls.__doc__
            parsed_docstring = parse_docstring(
                docstring=docstring, annotations=annotations)
        except Exception:
            parsed_docstring = FAILED_DOCSTRING_PARSING
        parsed_attributes = parsed_docstring['attributes']

        # Initialize jsonschema
        _jsonschema = deepcopy(JSONSCHEMA_HEADER)

        required_arguments, default_arguments = inspect_arguments(method=init,
                                                                  merge=False)
        _jsonschema['required'] = required_arguments
        _jsonschema['standalone_in_db'] = cls._standalone_in_db
        _jsonschema['description'] = parsed_docstring['description']
        _jsonschema['python_typing'] = str(cls)

        # Set jsonschema
        for annotation in annotations.items():
            name = annotation[0]
            if name in ordered_attributes:
                order = ordered_attributes.index(name)
            else:
                order = len(ordered_attributes) + unordered_count
                unordered_count += 1
            if name in cls._titled_attributes:
                title = cls._titled_attributes[name]
            else:
                title = None

            if name != 'return':
                editable = name not in cls._non_editable_attributes
                annotation_type = type_from_annotation(annotation[1], cls)
                annotation = (name, annotation_type)
                jss_elt = jsonschema_from_annotation(
                    annotation=annotation, jsonschema_element={}, order=order,
                    editable=editable, title=title, parsed_attributes=parsed_attributes
                )
                _jsonschema['properties'].update(jss_elt)
                if name in default_arguments:
                    default = set_default_value(_jsonschema['properties'],
                                                name,
                                                default_arguments[name])
                    _jsonschema['properties'].update(default)

        _jsonschema['classes'] = [cls.__module__ + '.' + cls.__name__]
        _jsonschema['whitelist_attributes'] = cls._whitelist_attributes
        return _jsonschema

    @property
    def _method_jsonschemas(self):
        """
        Generates dynamic jsonschemas for methods of class
        """
        jsonschemas = {}
        class_ = self.__class__

        # TOCHECK Backward compatibility. Will need to be changed
        if hasattr(class_, '_dessia_methods'):
            allowed_methods = class_._dessia_methods
        else:
            allowed_methods = class_._allowed_methods

        valid_method_names = [m for m in dir(class_)
                              if not m.startswith('_')
                              and m in allowed_methods]

        for method_name in valid_method_names:
            method = getattr(class_, method_name)

            if not isinstance(method, property):
                required_args, default_args = inspect_arguments(
                    method=method, merge=False)
                annotations = get_type_hints(method)
                if annotations:
                    jsonschemas[method_name] = deepcopy(JSONSCHEMA_HEADER)
                    jsonschemas[method_name]['required'] = []
                    jsonschemas[method_name]['method'] = True
                    for i, annotation in enumerate(annotations.items()):
                        # TOCHECK Not actually ordered
                        argname = annotation[0]
                        if argname not in _FORBIDDEN_ARGNAMES:
                            if argname in required_args:
                                jsonschemas[method_name]['required'].append(
                                    str(i))
                            jsonschema_element = \
                                jsonschema_from_annotation(
                                    annotation, {}, i)[argname]

<<<<<<< HEAD
                            jsonschemas[method_name]['properties'][str(
                                i)] = jsonschema_element
=======
                            jsonschemas[method_name]['properties'][str(i)] = jsonschema_element
>>>>>>> fc9f81a2
                            if argname in default_args:
                                default = set_default_value(
                                    jsonschemas[method_name]['properties'],
                                    str(i),
                                    default_args[argname]
                                )
                                jsonschemas[method_name]['properties'].update(
                                    default)
        return jsonschemas

    def method_dict(self, method_name=None, method_jsonschema=None):
        """
        Return a jsonschema of a method arguments
        """
        if method_name is None and method_jsonschema is None:
            msg = 'No method name nor jsonschema provided'
            raise NotImplementedError(msg)

        if method_name is not None and method_jsonschema is None:
            method_jsonschema = self._method_jsonschemas[method_name]

        dict_ = default_dict(method_jsonschema)
        return dict_

    def dict_to_arguments(self, dict_, method):
        """
        Transform serialized argument of a method to python objects ready to use in method evaluation
        """
        method_object = getattr(self, method)
        args_specs = inspect.getfullargspec(method_object)
        allowed_args = args_specs.args[1:]

        arguments = {}
        for i, arg in enumerate(allowed_args):
            if str(i) in dict_:
                arg_specs = args_specs.annotations[arg]
                value = dict_[str(i)]
                try:
                    deserialized_value = deserialize_argument(arg_specs, value)
                except TypeError as err:
                    msg = 'Error in deserialisation of value: '
                    msg += f'{value} of expected type {arg_specs}'
                    raise TypeError(msg) from err
                arguments[arg] = deserialized_value
        return arguments

    def save_to_file(self, filepath: str, indent: int = 2):
        """
        Save object to a JSON file
        :param filepath: either a string reprensenting the filepath or a stream
        """
        if not filepath.endswith('.json'):
            filepath += '.json'
            print(f'Changing name to {filepath}')
        with open(filepath, 'w', encoding='utf-8') as file:
            self.save_to_stream(file, indent=indent)

    def save_to_stream(self, stream, indent: int = 2):
        try:
            dict_ = self.to_dict(use_pointers=True)
        except TypeError:
            dict_ = self.to_dict()

        json.dump(dict_, stream, indent=indent)

    @classmethod
    def load_from_stream(cls, stream):
        dict_ = json.loads(stream.read().decode('utf-8'))
        return cls.dict_to_object(dict_)

    @classmethod
    def load_from_file(cls, filepath: str):
        """
        Load object from a json file
        :param filepath: either a string reprensenting the filepath or a stream
        """
        with open(filepath, 'r', encoding='utf-8') as file:
            dict_ = json.load(file)

        return cls.dict_to_object(dict_)

    def is_valid(self):
        return True

    def copy(self, deep=True, memo=None):
        if deep:
            return deepcopy(self, memo=memo)
        return copy(self)

    def __copy__(self):
        """
        Generic copy use inits of objects
        """
        class_argspec = inspect.getfullargspec(self.__class__)
        dict_ = {}
        for arg in class_argspec.args:
            if arg != 'self':
                value = self.__dict__[arg]
                if hasattr(value, '__copy__'):
                    dict_[arg] = value.__copy__()
                else:
                    dict_[arg] = value
        return self.__class__(**dict_)

    def __deepcopy__(self, memo=None):
        """
        Generic deep copy use inits of objects
        """
        class_argspec = inspect.getfullargspec(self.__class__)
        if memo is None:
            memo = {}
        dict_ = {}
        for arg in class_argspec.args:
            if arg != 'self':
                dict_[arg] = deepcopy_value(getattr(self, arg), memo=memo)
        return self.__class__(**dict_)

    def plot_data(self):
        return []

    def plot(self, **kwargs):
        """
        Generic plot getting plot_data function to plot
        """
        if hasattr(self, 'plot_data'):
            import plot_data
            for data in self.plot_data(**kwargs):
                plot_data.plot_canvas(plot_data_object=data,
                                      canvas_id='canvas',
                                      width=1400, height=900,
                                      debug_mode=False)
        else:
            msg = 'Class {} does not implement a plot_data method' \
                  ' to define what to plot'
            raise NotImplementedError(msg.format(self.__class__.__name__))

    def mpl_plot(self, **kwargs):
        """
        Plot with matplotlib using plot_data function
        """
        axs = []
        if hasattr(self, 'plot_data'):
            try:
                plot_datas = self.plot_data(**kwargs)
            except TypeError as error:
                raise TypeError(
                    f'{self.__class__.__name__}.{error}') from error
            for data in plot_datas:
                if hasattr(data, 'mpl_plot'):
                    ax = data.mpl_plot()
                    axs.append(ax)
        else:
            msg = 'Class {} does not implement a plot_data method' \
                  'to define what to plot'
            raise NotImplementedError(msg.format(self.__class__.__name__))

        return axs

    @staticmethod
    def display_settings() -> List[DisplaySetting]:
        """
        Returns a list of json describing how to call subdisplays
        """
        return [DisplaySetting('markdown', 'markdown', 'to_markdown', None),
                DisplaySetting('plot_data', 'plot_data', 'plot_data', None, serialize_data=True)]

    def _display_from_selector(self, selector: str, **kwargs) -> DisplayObject:
        """
        Generate the display from the selector
        """
        reference_path = kwargs.get('reference_path', '')

        display_setting = self._display_settings_from_selector(selector)
        track = ''
        try:
            data = attrmethod_getter(self, display_setting.method)(
                **display_setting.arguments)
        except:
            data = None
            track = tb.format_exc()

        if display_setting.serialize_data:
            data = serialize(data)
        return DisplayObject(type_=display_setting.type, data=data, reference_path=reference_path, traceback=track)

    def _display_settings_from_selector(self, selector: str):
        for display_setting in self.display_settings():
            if display_setting.selector == selector:
                return display_setting
        raise ValueError(
            f"No such selector '{selector}' in display of class '{self.__class__.__name__}'")

    def _displays(self, **kwargs) -> List[JsonSerializable]:
        """
        Generate displays of the object to be plot in the DessiA Platform
        """
        reference_path = kwargs.get('reference_path', '')

        displays = []
        for display_setting in self.display_settings():
            display_ = self._display_from_selector(
                display_setting.selector, reference_path=reference_path)
            displays.append(display_.to_dict())
        return displays

    def to_markdown(self) -> str:
        """
        Render a markdown of the object output type: string
        """
        return templates.dessia_object_markdown_template.substitute(name=self.name, class_=self.__class__.__name__)

    def _performance_analysis(self):
        """
        Prints time of rendering some commons operations (serialization, hash, displays)
        """
        data_hash_time = time.time()
        self._data_hash()
        data_hash_time = time.time() - data_hash_time
        print(f'Data hash time: {round(data_hash_time, 3)} seconds')

        todict_time = time.time()
        dict_ = self.to_dict()
        todict_time = time.time() - todict_time
        print(f'to_dict time: {round(todict_time, 3)} seconds')

        dto_time = time.time()
        self.dict_to_object(dict_)
        dto_time = time.time() - dto_time
        print(f'dict_to_object time: {round(dto_time, 3)} seconds')

        for display_setting in self.display_settings():
            display_time = time.time()
            self._display_from_selector(display_setting.selector)
            display_time = time.time() - display_time
            print(
                f'Generation of display {display_setting.selector} in: {round(display_time, 6)} seconds')

    def _check_platform(self):
        """
        Reproduce lifecycle on platform (serialization, display)
        raise an error if something is wrong
        """
        try:
            dict_ = self.to_dict(use_pointers=True)
        except TypeError:
            dict_ = self.to_dict()
        json_dict = json.dumps(dict_)
        decoded_json = json.loads(json_dict)
        deserialized_object = self.dict_to_object(decoded_json)
        if not deserialized_object._data_eq(self):
            print('data diff: ', self._data_diff(deserialized_object))
            raise dessia_common.errors.DeserializationError('Object is not equal to itself'
                                                            ' after serialization/deserialization')
        copied_object = self.copy()
        if not copied_object._data_eq(self):
            print('data diff: ', self._data_diff(copied_object))
            raise dessia_common.errors.CopyError('Object is not equal to itself'
                                                 ' after copy')

        valid, hint = is_bson_valid(stringify_dict_keys(dict_))
        if not valid:
            raise ValueError(hint)
        json.dumps(self._displays())
        json.dumps(self._method_jsonschemas)

    def to_xlsx(self, filepath: str):
        """
        Exports the object to an XLSX file given by the filepath
        """
        with open(filepath, 'wb') as file:
            self.to_xlsx_stream(file)

    def to_xlsx_stream(self, stream):
        """
        Exports the object to an XLSX to a given stream
        """
        writer = XLSXWriter(self)
        writer.save_to_stream(stream)

    def _export_formats(self):
        formats = [{"extension": "json", "method_name": "save_to_stream", "text": True, "args": {}},
                   {"extension": "xlsx", "method_name": "to_xlsx_stream", "text": False, "args": {}}]
        return formats

    def to_vector(self):
        list_vectored_objects = []
        for feature in self.vector_features():
            list_vectored_objects.append(getattr(self, feature.lower()))
            if not hasattr(self, feature.lower()):
                raise NotImplementedError(f"{feature} is not an attribute for {self.__class__.__name__} objects. " +
                                          f"<to_vector> method must be customized in {self.__class__.__name__} to " +
                                          "handle computed values that are not class or instance attributes.")
        return list_vectored_objects

    @classmethod
    def vector_features(cls):
        if cls._vector_features is None:
            return list(set(get_attribute_names(cls)).difference(get_attribute_names(DessiaObject)))
        return cls._vector_features


class PhysicalObject(DessiaObject):
    """
    Represent an object with CAD capabilities
    """

    @staticmethod
    def display_settings():
        """
        Returns a list of json describing how to call subdisplays
        """
        display_settings = DessiaObject.display_settings()
        display_settings.append(DisplaySetting(selector='cad', type_='babylon_data',
                                               method='volmdlr_volume_model().babylon_data',
                                               serialize_data=True))
        return display_settings

    def volmdlr_primitives(self):
        """
        Return a list of volmdlr primitives to build up volume model
        """
        return []

    def volmdlr_volume_model(self, **kwargs):
        """
        Gives the volmdlr VolumeModel
        """
        import volmdlr as vm  # !!! Avoid circular imports, is this OK ?
        return vm.core.VolumeModel(self.volmdlr_primitives(**kwargs))

    def to_step(self, filepath: str):
        """
        Exports the CAD of the object to step. Works if the class define a custom volmdlr model
        :param filepath: a str representing a filepath
        """
        self.volmdlr_volume_model().to_step(filepath=filepath)
        return self.volmdlr_volume_model().to_step(filepath=filepath)

    def to_step_stream(self, stream):
        """
        Exports the CAD of the object to a stream in the STEP format. Works if the class define a custom volmdlr model
        """
        return self.volmdlr_volume_model().to_step_stream(stream=stream)

    def to_stl_stream(self, stream):
        """
        Exports the CAD of the object to STL to a given stream
        """
        return self.volmdlr_volume_model().to_stl_stream(stream=stream)

    def to_stl(self, filepath):
        """
        Exports the CAD of the object to STL. Works if the class define a custom volmdlr model
        :param filepath: a str representing a filepath
        """
        return self.volmdlr_volume_model().to_stl(filepath=filepath)

    # def _displays(self, **kwargs):
    #     """
    #     Compute the list of displays
    #     """
    #     return DessiaObject._displays(self, **kwargs)

    def babylonjs(self, use_cdn=True, debug=False, **kwargs):
        """
        Show the 3D volmdlr of an object by calling volmdlr_volume_model method
        and plot in in browser
        """
        self.volmdlr_volume_model(**kwargs).babylonjs(use_cdn=use_cdn,
                                                      debug=debug)

    def save_babylonjs_to_file(self, filename: str = None, use_cdn: bool = True,
                               debug: bool = False, **kwargs):
        self.volmdlr_volume_model(**kwargs).save_babylonjs_to_file(filename=filename,
                                                                   use_cdn=use_cdn,
                                                                   debug=debug)

    def _export_formats(self):
        formats = DessiaObject._export_formats(self)
        formats3d = [{"extension": "step", "method_name": "to_step_stream", "text": True, "args": {}},
                     {"extension": "stl", "method_name": "to_stl_stream", "text": False, "args": {}}]
        formats.extend(formats3d)
        return formats


class MovingObject(PhysicalObject):

    def volmdlr_primitives_step_frames(self):
        """
        Return a list of volmdlr primitives to build up volume model
        """
        raise NotImplementedError(
            'Object inheriting MovingObject should implement volmdlr_primitives_step_frames')

    def volmdlr_volume_model(self, **kwargs):
        import volmdlr as vm  # !!! Avoid circular imports, is this OK ?
        return vm.core.MovingVolumeModel(
            self.volmdlr_primitives(**kwargs),
            self.volmdlr_primitives_step_frames(**kwargs)
        )


class HeterogeneousList(DessiaObject):
    _standalone_in_db = True

    def __init__(self, dessia_objects: List[DessiaObject] = None, name: str = ''):
        DessiaObject.__init__(self, name=name)
        self.dessia_objects = dessia_objects
        self.common_attributes = self.common_attributes()
        self.matrix = self.matrix()

    def common_attributes(self):
        all_class = list(set(dessia_object.__class__ for dessia_object in self.dessia_objects))
        common_attributes = set(all_class[0].vector_features())
        for klass in all_class[1:]:
            common_attributes = common_attributes.intersection(set(klass.vector_features()))

        # attributes' order kept this way, not with set or sorted(set)
        return list(attr for attr in get_attribute_names(all_class[0]) if attr in common_attributes)

    def matrix(self):
        matrix = []
        for dessia_object in self.dessia_objects:
            temp_row = dessia_object.to_vector()
            matrix.append(list(col for attr, col in zip(self.common_attributes, temp_row)
                               if attr in dessia_object.vector_features()))
        return matrix

    def singular_values(self):
        _, singular_values, _ = npy.linalg.svd(npy.array(self.matrix), full_matrices=False)
        normed_singular_values = singular_values / npy.sum(singular_values)

        singular_points = []
        for idx, value in enumerate(normed_singular_values):
            singular_points.append({'Index of reduced basis vector': idx + 1,
                                    'Singular value': value})
        return normed_singular_values, singular_points

    def plot_data(self, **kwargs):
        import plot_data
        # Plot a correlation matrix : To develop
        # correlation_matrix = []

        # Dimensionality plot
        dimensionality_plot = self.plot_dimensionality()

        # Scattermatrix
        data_list = []
        for row, data in enumerate(self.dessia_objects):
            data_list.append({attr: self.matrix[row][col] for col, attr in enumerate(self.common_attributes)})

        subplots = []
        for line_num, line_attr in enumerate(data_list[0]):
            for col_num, col_attr in enumerate(data_list[0]):
                if line_attr == col_attr:
                    subplots.append(plot_data.Histogram(
                        x_variable=line_attr, elements=data_list))
                else:
                    subplots.append(plot_data.Scatter(x_variable=line_attr,
                                                      y_variable=col_attr,
                                                      elements=data_list,
                                                      axis=dimensionality_plot.axis,
                                                      point_style=dimensionality_plot.point_style))
        scatter_matrix = plot_data.MultiplePlots(plots=subplots, elements=data_list, initial_view_on=True)
        return [dimensionality_plot, scatter_matrix]

    def plot_dimensionality(self):
        import plot_data
        _, singular_points = self.singular_values()

        axis_style = plot_data.EdgeStyle(line_width=0.5, color_stroke=plot_data.colors.GREY)
        axis = plot_data.Axis(nb_points_x=len(singular_points), nb_points_y=len(singular_points),
                              axis_style=axis_style)
        point_style = plot_data.PointStyle(color_fill=plot_data.colors.BLUE,
                                           color_stroke=plot_data.colors.BLUE,
                                           stroke_width=0.1,
                                           size=2,
                                           shape='circle')

        dimensionality_plot = plot_data.Scatter(elements=singular_points,
                                                x_variable='Index of reduced basis vector',
                                                y_variable='Singular value',
                                                log_scale_y=True,
                                                axis=axis,
                                                point_style=point_style)
        return dimensionality_plot

    def to_markdown(self):
        """
        Render a markdown of the object output type: string
        """
        return templates.heterogeneouslist_markdown_template.substitute(name=self.name, class_=self.__class__.__name__)


# class HomogeneousList(HeterogeneousList):

#     def __init__(self, dessia_objects: List[DessiaObject] = None, name: str = ''):
#         HeterogeneousList.__init__(
#             self, dessia_objects=dessia_objects, name=name)

#     def matrix(self):
#         matrix = []
#         for dessia_object in self.dessia_objects:
#             matrix.append(dessia_object.to_vector())
#         return matrix


# class Catalog(DessiaObject):
#     def __init__(self, objects: List[DessiaObject], name: str = ''):
#         self.objects = objects
#         DessiaObject.__init__(self, name=name)


class Parameter(DessiaObject):
    def __init__(self, lower_bound, upper_bound, periodicity=None, name=''):
        DessiaObject.__init__(self, name=name)
        self.lower_bound = lower_bound
        self.upper_bound = upper_bound
        self.periodicity = periodicity

    def random_value(self):
        """
        Sample a value within the bounds
        """
        return random.uniform(self.lower_bound, self.upper_bound)

    def are_values_equal(self, value1, value2, tol=1e-2):
        if self.periodicity is not None:
            value1 = value1 % self.periodicity
            value2 = value2 % self.periodicity

        return math.isclose(value1, value2, abs_tol=tol)

    def normalize(self, value):
        normalized_value = (value - self.lower_bound) / \
            (self.upper_bound - self.lower_bound)
        return normalized_value

    def original_value(self, normalized_value):
        value = normalized_value * \
            (self.upper_bound - self.lower_bound) + self.lower_bound
        return value

    def optimizer_bounds(self):
        if self.periodicity is not None:
            return (self.lower_bound - 0.5 * self.periodicity,
                    self.upper_bound + 0.5 * self.periodicity)
        return None


class ParameterSet(DessiaObject):
    def __init__(self, values, name=''):
        self.values = values

        DessiaObject.__init__(self, name=name)

    @property
    def parameters(self):
        parameters = [Parameter(min(v), max(v), name=k)
                      for k, v in self.values.items()]
        return parameters

    @property
    def means(self):
        means = {k: sum(v) / len(v) for k, v in self.values.items()}
        return means


class DessiaFilter(DessiaObject):
    def __init__(self, attribute: str, operator: str,
                 bound: float, name: str = ''):
        self.attribute = attribute
        self.operator = operator
        self.bound = bound

        DessiaObject.__init__(self, name=name)

    def __hash__(self):
        hash_ = len(self.attribute)
        hash_ += hash(self.operator)
        hash_ += hash(self.bound)
        return int(hash_)

    def __eq__(self, other: 'DessiaFilter'):
        same_attr = self.attribute == other.attribute
        same_op = self.operator == other.operator
        same_bound = self.bound == other.bound
        return same_attr and same_op and same_bound


# class Evolution(DessiaObject):
#     """
#     Defines a generic evolution

#     :param evolution: float list
#     :type evolution: list
#     """
#     _non_data_eq_attributes = ['name']
#     _non_data_hash_attributes = ['name']
#     _generic_eq = True

#     def __init__(self, evolution: List[float] = None, name: str = ''):
#         if evolution is None:
#             evolution = []
#         self.evolution = evolution

#         DessiaObject.__init__(self, name=name)

#     def _displays(self):
#         displays = [{'angular_component': 'app-evolution1d',
#                      'table_show': False,
#                      'evolution': [self.evolution],
#                      'label_y': ['evolution']}]
#         return displays

#     def update(self, evolution):
#         """
#         Update the evolution list
#         """
#         self.evolution = evolution


# class CombinationEvolution(DessiaObject):
#     _non_data_eq_attributes = ['name']
#     _non_data_hash_attributes = ['name']
#     _generic_eq = True

#     def __init__(self, evolution1: List[Evolution],
#                  evolution2: List[Evolution], title1: str = 'x',
#                  title2: str = 'y', name: str = ''):

#         self.evolution1 = evolution1
#         self.evolution2 = evolution2

#         self.x_, self.y_ = self.genere_xy()

#         self.title1 = title1
#         self.title2 = title2

#         DessiaObject.__init__(self, name=name)

#     def _displays(self):
#         displays = [{
#             'angular_component': 'app-evolution2d-combination-evolution',
#             'table_show': False,
#             'evolution_x': [self.x_], 'label_x': ['title1'],
#             'evolution_y': [self.y_], 'label_y': ['title2']
#         }]
#         return displays

#     def update(self, evol1, evol2):
#         """
#         Update the CombinationEvolution object

#         :param evol1: list
#         :param evol2: list
#         """
#         for evolution, ev1 in zip(self.evolution1, evol1):
#             evolution.update(ev1)
#         for evolution, ev2 in zip(self.evolution2, evol2):
#             evolution.update(ev2)
#         self.x_, self.y_ = self.genere_xy()

#     def genere_xy(self):
#         x, y = [], []
#         for evol in self.evolution1:
#             x = x + evol.evolution
#         for evol in self.evolution2:
#             y = y + evol.evolution
#         return x, y


def dict_merge(old_dct, merge_dct, add_keys=True, extend_lists=True):
    """ Recursive dict merge. Inspired by :meth:``dict.update()``, instead of
    updating only top-level keys, dict_merge recurses down into dicts nested
    to an arbitrary depth, updating keys. The ``merge_dct`` is merged into
    ``dct``.

    This version will return a copy of the dictionary and leave the original
    arguments untouched.

    The optional argument ``add_keys``, determines whether keys which are
    present in ``merge_dct`` but not ``dct`` should be included in the
    new dict.

    Args:
        old_dct (dict) onto which the merge is executed
        merge_dct (dict): dct merged into dct
        add_keys (bool): whether to add new keys
        extend_lists (bool) : wether to extend lists if keys are updated
                              and value is a list

    Returns:
        dict: updated dict
    """
    dct = deepcopy(old_dct)
    if not add_keys:
        merge_dct = {k: merge_dct[k]
                     for k in set(dct).intersection(set(merge_dct))}

    for key, value in merge_dct.items():
        if isinstance(dct.get(key), dict)\
                and isinstance(value, collections.Mapping):
            dct[key] = dict_merge(dct[key], merge_dct[key],
                                  add_keys=add_keys, extend_lists=extend_lists)
        elif isinstance(dct.get(key), list) and extend_lists:
            dct[key].extend(value)
        else:
            dct[key] = value

    return dct


def stringify_dict_keys(obj):
    if isinstance(obj, (list, tuple)):
        new_obj = []
        for elt in obj:
            new_obj.append(stringify_dict_keys(elt))

    elif isinstance(obj, dict):
        new_obj = {}
        for key, value in obj.items():
            new_obj[str(key)] = stringify_dict_keys(value)
    else:
        return obj
    return new_obj


def getdeepattr(obj, attr):
    return reduce(getattr, [obj] + attr.split('.'))


def enhanced_deep_attr(obj, sequence):
    """
    Get deep attribute where Objects, Dicts and Lists
    can be found in recursion.

    :param obj: Parent object in which recursively find attribute
                represented by sequence
    :param sequence: List of strings and integers that represents
                     path to deep attribute.
    :return: Value of deep attribute
    """
    if isinstance(sequence, str):
        # Sequence is a string and not a sequence of deep attributes
        if '/' in sequence:
            # Is deep attribute reference
            sequence = deepattr_to_sequence(sequence)
            return enhanced_deep_attr(obj=obj, sequence=sequence)
        # Is direct attribute
        return enhanced_get_attr(obj=obj, attr=sequence)

    # Get direct attribute
    subobj = enhanced_get_attr(obj=obj, attr=sequence[0])
    if len(sequence) > 1:
        # Recursively get deep attributes
        subobj = enhanced_deep_attr(obj=subobj, sequence=sequence[1:])
    return subobj


def enhanced_get_attr(obj, attr):
    """
    Safely get attribute in obj. Obj can be of Object, Dict, or List type

    :param obj: Parent object in which find given attribute
    :param attr: String or integer that represents name or index of attribute
    :return: Value of attribute
    """
    try:
        return getattr(obj, attr)
    except (TypeError, AttributeError):
        classname = obj.__class__.__name__
        track = tb.format_exc()
        try:
            return obj[attr]
        except KeyError:
            try:
                attr = literal_eval(attr)
                return obj[attr]
            except KeyError:
                track += tb.format_exc()
                msg = f"'{classname}' object has no attribute '{attr}'."
        except TypeError:
            track += tb.format_exc()
            msg = f"Object of type '{classname}' is not subscriptable. Failed to deeply get '{attr}' from it"
    raise dessia_common.errors.DeepAttributeError(
        message=msg, traceback_=track)


def concatenate_attributes(prefix, suffix, type_: str = 'str'):
    wrong_prefix_format = 'Attribute prefix is wrongly formatted.'
    wrong_prefix_format += 'Is of type {}. Should be str or list'
    if type_ == 'str':
        if isinstance(prefix, str):
            return prefix + '/' + str(suffix)
        if is_sequence(prefix):
            return sequence_to_deepattr(prefix) + '/' + str(suffix)
        raise TypeError(wrong_prefix_format.format(type(prefix)))

    if type_ == 'sequence':
        if isinstance(prefix, str):
            return [prefix, suffix]
        if is_sequence(prefix):
            return prefix + [suffix]
        raise TypeError(wrong_prefix_format.format(type(prefix)))

    wrong_concat_type = 'Type {} for concatenation is not supported.'
    wrong_concat_type += 'Should be "str" or "sequence"'
    raise ValueError(wrong_concat_type.format(type_))


def deepattr_to_sequence(deepattr: str):
    sequence = deepattr.split('/')
    healed_sequence = []
    for attribute in sequence:
        try:
            healed_sequence.append(int(attribute))
        except ValueError:
            healed_sequence.append(attribute)
    return healed_sequence


def sequence_to_deepattr(sequence):
    healed_sequence = [str(attr) if isinstance(attr, int) else attr
                       for attr in sequence]
    return '/'.join(healed_sequence)


def is_bounded(filter_: DessiaFilter, value: float):
    bounded = True
    operator = filter_.operator
    bound = filter_.bound

    if operator == 'lte' and value > bound:
        bounded = False
    if operator == 'gte' and value < bound:
        bounded = False

    if operator == 'lt' and value >= bound:
        bounded = False
    if operator == 'gt' and value <= bound:
        bounded = False

    if operator == 'eq' and value != bound:
        bounded = False
    return bounded


def type_from_annotation(type_, module):
    """
    Clean up a proposed type if there are stringified
    """
    if isinstance(type_, str):
        # Evaluating types
        type_ = TYPES_FROM_STRING.get(
            type_, default=getattr(import_module(module), type_))
    return type_


def prettyname(namestr):
    """
    Creates a pretty name from as str
    """
    pretty_name = ''
    if namestr:
        strings = namestr.split('_')
        for i, string in enumerate(strings):
            if len(string) > 1:
                pretty_name += string[0].upper() + string[1:]
            else:
                pretty_name += string
            if i < len(strings) - 1:
                pretty_name += ' '
    return pretty_name


def inspect_arguments(method, merge=False):
    # Find default value and required arguments of class construction
    argspecs = inspect.getfullargspec(method)
    nargs, ndefault_args = split_argspecs(argspecs)

    default_arguments = {}
    arguments = []
    for iargument, argument in enumerate(argspecs.args[1:]):
        if argument not in _FORBIDDEN_ARGNAMES:
            if iargument >= nargs - ndefault_args:
                default_value = argspecs.defaults[ndefault_args -
                                                  nargs + iargument]
                if merge:
                    arguments.append((argument, default_value))
                else:
                    default_arguments[argument] = default_value
            else:
                arguments.append(argument)
    return arguments, default_arguments


def split_argspecs(argspecs) -> Tuple[int, int]:
    nargs = len(argspecs.args) - 1

    if argspecs.defaults is not None:
        ndefault_args = len(argspecs.defaults)
    else:
        ndefault_args = 0
    return nargs, ndefault_args


def get_attribute_names(object_class):
    attributes = [attribute[0] for attribute in inspect.getmembers(object_class, lambda x:not(inspect.isroutine(x)))
                  if not attribute[0].startswith('__')
                  and not attribute[0].endswith('__')
                  and isinstance(attribute[1], (float, int, complex, bool))]
    subclass_numeric_attributes = [name for name, param in inspect.signature(object_class.__init__).parameters.items()
                                   if any(item in inspect.getmro(param.annotation)
                                          for item in [float, int, bool, complex])]
    attributes += [attribute for attribute in subclass_numeric_attributes
                   if attribute not in _FORBIDDEN_ARGNAMES]
    return attributes<|MERGE_RESOLUTION|>--- conflicted
+++ resolved
@@ -392,12 +392,8 @@
                                 jsonschema_from_annotation(
                                     annotation, {}, i)[argname]
 
-<<<<<<< HEAD
                             jsonschemas[method_name]['properties'][str(
                                 i)] = jsonschema_element
-=======
-                            jsonschemas[method_name]['properties'][str(i)] = jsonschema_element
->>>>>>> fc9f81a2
                             if argname in default_args:
                                 default = set_default_value(
                                     jsonschemas[method_name]['properties'],
