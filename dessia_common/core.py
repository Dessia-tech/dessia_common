#!/usr/bin/env python3
# -*- coding: utf-8 -*-
"""

"""
import io
import sys
import warnings
import math
import random
import copy
from functools import reduce
import collections
from copy import deepcopy
import inspect
import json
from dessia_common.exports import XLSXWriter

import dessia_common.errors
from dessia_common.utils.diff import data_eq, dict_diff
from dessia_common.utils.serialization import dict_to_object, serialize_dict_with_pointers
from dessia_common.utils.types import is_jsonable, is_builtin, get_python_class_from_class_name, serialize_typing, full_classname, is_sequence, isinstance_base_types, is_typing, TYPING_EQUIVALENCES


from typing import List, Dict, Type, Tuple, Union, Any, TextIO, BinaryIO, \
    get_type_hints, get_origin, get_args
try:
    from typing import TypedDict  # >=3.8
except ImportError:
    from mypy_extensions import TypedDict  # <=3.7
import traceback as tb
from dessia_common.typings import Measure, JsonSerializable,\
    Subclass, InstanceOf, MethodType, ClassMethodType

from importlib import import_module


JSONSCHEMA_HEADER = {"definitions": {},
                     "$schema": "http://json-schema.org/draft-07/schema#",
                     "type": "object",
                     "required": [],
                     "properties": {}}



TYPES_STRINGS = {int: 'int', float: 'float', bool: 'boolean', str: 'str',
                 list: 'list', tuple: 'tuple', dict: 'dict'}

SEQUENCE_TYPINGS = ['List', 'Sequence', 'Iterable']

_FORBIDDEN_ARGNAMES = ['self', 'cls', 'progress_callback', 'return']

TYPES_FROM_STRING = {'unicode': str, 'str': str, 'float': float,
                     'int': int, 'bool': bool}


# DEPRECATED_ATTRIBUTES = {'_editable_variss' : '_allowed_methods'}
def deprecated(use_instead=None):
    def decorated(function):
        def wrapper(*args, **kwargs):
            deprecation_warning(function.__name__, 'Function', use_instead)
            print('Traceback : ')
            tb.print_stack(limit=2)
            return function(*args, **kwargs)

        return wrapper

    return decorated


def deprecation_warning(name, object_type, use_instead=None):
    warnings.simplefilter('once', DeprecationWarning)
    msg = "\n\n{} {} is deprecated.\n".format(object_type, name)
    msg += "It will be removed in a future version.\n"
    if use_instead is not None:
        msg += "Use {} instead.\n".format(use_instead)
    warnings.warn(msg, DeprecationWarning)
    return msg


def is_bson_valid(value, allow_nonstring_keys=False) -> Tuple[bool, str]:
    """
    returns validity (bool) and a hint (str)
    """
    if isinstance(value, (int, float, str)):
        return True, ''
    
    if value is None:
        return True, ''
    
    if isinstance(value, dict):
        for k, v in value.items():
            # Key check
            if isinstance(k, str):
                if '.' in k:
                    log = 'key {} of dict is a string containing a .,' \
                          ' which is forbidden'
                    return False, log.format(k)
            elif isinstance(k, float):
                log = 'key {} of dict is a float, which is forbidden'
                return False, log.format(k)
            elif isinstance(k, int):
                if not allow_nonstring_keys:
                    log = 'key {} of dict is an unsuported type {},' \
                          ' use allow_nonstring_keys=True to allow'
                    return False, log.format(k, type(k))
            else:
                log = 'key {} of dict is an unsuported type {}'
                return False, log.format(k, type(k))
        
            # Value Check
            v_valid, hint = is_bson_valid(
                value=v, allow_nonstring_keys=allow_nonstring_keys
            )
            if not v_valid:
                return False, hint
        
    elif is_sequence(value):
        for v in value:
            valid, hint = is_bson_valid(
                value=v, allow_nonstring_keys=allow_nonstring_keys
            )
            if not valid:
                return valid, hint
    else:
        return False, 'Unrecognized type: {}'.format(type(value))
    return True, ''


class DessiaObject:
    """
    Base class for Dessia's platform compatible objects.
    Gathers generic methods and attributes

    :cvar bool _standalone_in_db:
        Indicates wether class objects should be independant
        in database or not.
        If False, object will only exist inside its parent.
    :cvar bool _eq_is_data_eq:
        Indicates which type of equality check is used:
        strict equality or equality based on data. If False, Python's
        object __eq__ method is used (ie. strict),
        else, user custom data_eq is used (ie. data)
    :cvar List[str] _non_serializable_attributes:
        [Advanced] List of instance attributes that should not
        be part of serialization with to_dict method. These will not
        be displayed in platform object tree, for instance.
    :cvar List[str] _non_data_eq_attributes:
        [Advanced] List of instance attributes that should not
        be part of equality check with data__eq__ method
        (if _eq_is_data_eq is True).
    :cvar List[str] _non_data_hash_attributes:
        [Advanced] List of instance attributes that should not
        be part of hash computation with data__hash__ method
        (if _eq_is_data_eq is True).
    :cvar List[str] _ordered_attributes:
        Documentation not available yet.
    :cvar List[str] _titled_attributes:
        Documentation not available yet.
    :cvar List[str] _init_variables:
        Documentation not available yet.
    :cvar List[str] _export_formats:
        List of all available export formats. Class must define a
        export_[format] for each format in _export_formats
    :cvar List[str] _allowed_methods:
        List of all methods that are runnable from platform.
    :cvar List[str] _whitelist_attributes:
        Documentation not available yet.
    :cvar List[str] _whitelist_attributes: List[str]


    :ivar str name: Name of object.
    :ivar Any **kwargs: Additionnal user metadata
    """
    _standalone_in_db = False
    _non_serializable_attributes = []
    _non_editable_attributes = []
    _non_data_eq_attributes = ['name']
    _non_data_hash_attributes = ['name']
    _ordered_attributes = []
    _titled_attributes = []
    _eq_is_data_eq = True
    
    _init_variables = None
    _allowed_methods = []
    _whitelist_attributes = []

    def __init__(self, name: str = '', **kwargs):
        self.name = name
        for property_name, property_value in kwargs.items():
            setattr(self, property_name, property_value)

    def __hash__(self):
        if self._eq_is_data_eq:
            return self._data_hash()
        else:
            return object.__hash__(self)

    def __eq__(self, other_object):
        if self._eq_is_data_eq:
            if self.__class__.__name__ != other_object.__class__.__name__:
                return False
            if self._data_hash() != other_object._data_hash():
                return False
            return self._data_eq(other_object)
        return object.__eq__(self, other_object)

    def _data_eq(self, other_object):
        return data_eq(self, other_object)
        
    def _data_hash(self):
        hash_ = 0
        forbidden_keys = (self._non_data_eq_attributes
                          + self._non_data_hash_attributes
                          + ['package_version', 'name'])
        for key, value in self._serializable_dict().items():
            if key not in forbidden_keys:
                if is_sequence(value):
                    hash_ += list_hash(value)
                elif isinstance(value, dict):
                    hash_ += dict_hash(value)
                elif isinstance(value, str):
                    hash_ += sum([ord(v) for v in value])
                else:
                    hash_ += hash(value)
        return int(hash_ % 1e5)

    def _data_diff(self, other_object):
        """
        Make a diff between two objects
        returns: different values, missing keys in other object
        """
        # return diff(self, other_object)
        return dict_diff(self.to_dict(), other_object.to_dict())

    @property
    def full_classname(self):
        return full_classname(self)

    def base_dict(self):
        package_name = self.__module__.split('.')[0]
        if package_name in sys.modules:
            package = sys.modules[package_name]
            if hasattr(package, '__version__'):
                package_version = package.__version__
            else:
                package_version = None
        else:
            package_version = None

        object_class = self.__module__ + '.' + self.__class__.__name__
        dict_ = {'name': self.name, 'object_class': object_class}
        if package_version:
            dict_['package_version'] = package_version
        return dict_

    def _serializable_dict(self):

        dict_ = {k: v for k, v in self.__dict__.items()
                 if k not in self._non_serializable_attributes
                 and not k.startswith('_')}
        return dict_

    def to_dict(self, use_pointers=False, memo=None, path:str='#') -> JsonSerializable:
        """
        Generic to_dict method
        """
        if memo is None:
            memo = {}
            
            
        # Default to dict
        serialized_dict = self.base_dict()
        dict_ = self._serializable_dict()
        if use_pointers:
            serialized_dict.update(serialize_dict_with_pointers(dict_, memo, path)[0])
        else:
            serialized_dict.update(serialize_dict(dict_))

        return serialized_dict

    @classmethod
    def dict_to_object(cls, dict_: JsonSerializable,
                       force_generic: bool = False,
                       global_dict=None,
                       pointers_memo: Dict[str, Any]=None) -> 'DessiaObject':
        """
        Generic dict_to_object method
        """
        # if hasattr(cls, 'DictToObject'):
        #     deprecation_warning(name='DictToObject', object_type='Function',
        #                         use_instead='dict_to_object')
        #     return cls.DictToObject(dict_)

        if cls is not DessiaObject:
            obj = dict_to_object(dict_=dict_, class_=cls,
                                 force_generic=force_generic,
                                 global_dict=global_dict,
                                 pointers_memo=pointers_memo)
            return obj
        elif 'object_class' in dict_:
            obj = dict_to_object(dict_=dict_, force_generic=force_generic,
                                 global_dict=global_dict,
                                 pointers_memo=pointers_memo)
            return obj
        else:
            # Using default
            # TODO: use jsonschema
            raise NotImplementedError('No object_class in dict')

    @classmethod
    def base_jsonschema(cls):
        jsonschema = deepcopy(JSONSCHEMA_HEADER)
        jsonschema['properties']['name'] = {
            'type': 'string',
            "title": "Object Name",
            "description": "Object name",
            "editable": True,
            "default_value": "Object Name"
        }
        return jsonschema

    @classmethod
    def jsonschema(cls):
        if hasattr(cls, '_jsonschema'):
            _jsonschema = cls._jsonschema
            return _jsonschema

        # Get __init__ method and its annotations
        init = cls.__init__
        if cls._init_variables is None:
            annotations = get_type_hints(init)
        else:
            annotations = cls._init_variables

        # Get ordered variables
        if cls._ordered_attributes:
            ordered_attributes = cls._ordered_attributes
        else:
            ordered_attributes = list(annotations.keys())

        unordered_count = 0

        # Parse docstring
        try:
            parsed_docstring = parse_docstring(cls)
        except Exception:
            parsed_docstring = {
                'description': 'Docstring parsing failed',
                'attributes': {}
            }
        parsed_attributes = parsed_docstring['attributes']

        # Initialize jsonschema
        _jsonschema = deepcopy(JSONSCHEMA_HEADER)

        required_arguments, default_arguments = inspect_arguments(method=init,
                                                                  merge=False)
        _jsonschema['required'] = required_arguments
        _jsonschema['standalone_in_db'] = cls._standalone_in_db
        _jsonschema['description'] = parsed_docstring['description']
        _jsonschema['python_typing'] = str(cls)

        # Set jsonschema
        for annotation in annotations.items():
            name = annotation[0]
            if name in ordered_attributes:
                order = ordered_attributes.index(name)
            else:
                order = len(ordered_attributes) + unordered_count
                unordered_count += 1
            if name in cls._titled_attributes:
                title = cls._titled_attributes[name]
            else:
                title = None

            if name != 'return':
                editable = name not in cls._non_editable_attributes
                annotation_type = type_from_annotation(annotation[1], cls)
                annotation = (annotation[0], annotation_type)
                jss_elt = jsonschema_from_annotation(
                    annotation=annotation, jsonschema_element={},
                    order=order, editable=editable, title=title
                )
                if name in parsed_attributes:
                    description = parsed_attributes[name]['desc']
                    jss_elt[name]['description'] = description
                _jsonschema['properties'].update(jss_elt)
                if name in default_arguments.keys():
                    default = set_default_value(_jsonschema['properties'],
                                                name,
                                                default_arguments[name])
                    _jsonschema['properties'].update(default)

        _jsonschema['classes'] = [cls.__module__ + '.' + cls.__name__]
        _jsonschema['whitelist_attributes'] = cls._whitelist_attributes
        return _jsonschema

    @property
    def _method_jsonschemas(self):
        """
        Generates dynamic jsonschemas for methods of class
        """
        jsonschemas = {}
        class_ = self.__class__

        # TOCHECK Backward compatibility. Will need to be changed
        if hasattr(class_, '_dessia_methods'):
            allowed_methods = class_._dessia_methods
        else:
            allowed_methods = class_._allowed_methods

        valid_method_names = [m for m in dir(class_)
                              if not m.startswith('_')
                              and m in allowed_methods]

        for method_name in valid_method_names:
            method = getattr(class_, method_name)

            if not isinstance(method, property):
                required_args, default_args = inspect_arguments(method=method,
                                                                merge=False)
                annotations = get_type_hints(method)
                if annotations:
                    jsonschemas[method_name] = deepcopy(JSONSCHEMA_HEADER)
                    jsonschemas[method_name]['required'] = []
                    jsonschemas[method_name]['method'] = True
                    for i, annotation in enumerate(annotations.items()):
                        # TOCHECK Not actually ordered
                        argname = annotation[0]
                        if argname not in _FORBIDDEN_ARGNAMES:
                            if argname in required_args:
                                jsonschemas[method_name]['required'].append(
                                    str(i))
                            jsonschema_element = \
                                jsonschema_from_annotation(annotation, {}, i)[
                                    argname]

                            jsonschemas[method_name]['properties'][
                                str(i)] = jsonschema_element
                            if argname in default_args.keys():
                                default = set_default_value(
                                    jsonschemas[method_name]['properties'],
                                    str(i),
                                    default_args[argname])
                                jsonschemas[method_name]['properties'].update(
                                    default)
        return jsonschemas

    def method_dict(self, method_name=None, method_jsonschema=None):
        if method_name is None and method_jsonschema is None:
            msg = 'No method name not jsonschema provided'
            raise NotImplementedError(msg)

        if method_name is not None and method_jsonschema is None:
            method_jsonschema = self._method_jsonschemas[method_name]

        dict_ = default_dict(method_jsonschema)
        return dict_

    def dict_to_arguments(self, dict_, method):
        method_object = getattr(self, method)
        args_specs = inspect.getfullargspec(method_object)
        allowed_args = args_specs.args[1:]

        arguments = {}
        for i, arg in enumerate(allowed_args):
            if str(i) in dict_:
                arg_specs = args_specs.annotations[arg]
                value = dict_[str(i)]
                try:
                    deserialized_value = deserialize_argument(arg_specs, value)
                except TypeError:
                    msg = 'Error in deserialisation of value: '
                    msg += '{} of expected type {}'.format(value, arg_specs)
                    raise TypeError(msg)
                arguments[arg] = deserialized_value
        return arguments

    def save_to_file(self, filepath, indent=2):
        if isinstance(filepath, str):
            if not filepath.endswith('.json'):
                filepath += '.json'
                print('Changing name to {}'.format(filepath))
            file = open(filepath, 'w')
        else:
            file = filepath
            
        try:
            dict_ = self.to_dict(use_pointers=True)
        except TypeError:
            dict_ = self.to_dict()

        json.dump(dict_, file, indent=indent)
        
        if isinstance(filepath, str):
            file.close()    
        
    @classmethod
    def load_from_file(cls, filepath):
        if isinstance(filepath, str):
            with open(filepath, 'r') as file:
                dict_ = json.load(file)
        else:
            dict_ = json.loads(filepath.read().decode('utf-8'))
        return cls.dict_to_object(dict_)

    def is_valid(self):
        return True

    def copy(self, deep=True):
        if deep:
            return self.__deepcopy__()
        else:
            return self.__copy__()

    def __copy__(self):
        """
        Generic copy use inits of objects
        """
        class_argspec = inspect.getfullargspec(self.__class__)
        dict_ = {}
        for arg in class_argspec.args:
            if arg != 'self':
                value = self.__dict__[arg]

                if hasattr(value, '__copy__'):
                    dict_[arg] = value.__copy__()
                else:
                    dict_[arg] = value
        return self.__class__(**dict_)

    def __deepcopy__(self, memo=None):
        """
        Generic deep copy use inits of objects
        """
        class_argspec = inspect.getfullargspec(self.__class__)
        if memo is None:
            memo = {}
        dict_ = {}
        for arg in class_argspec.args:
            if arg != 'self':
                dict_[arg] = deepcopy_value(getattr(self, arg), memo=memo)
        return self.__class__(**dict_)

    def volmdlr_volume_model(self, **kwargs):
        if hasattr(self, 'volmdlr_primitives'):
            import volmdlr as vm  # !!! Avoid circular imports, is this OK ?
            if hasattr(self, 'volmdlr_primitives_step_frames'):
                return vm.core.MovingVolumeModel(
                    self.volmdlr_primitives(**kwargs),
                    self.volmdlr_primitives_step_frames(**kwargs)
                )
            return vm.core.VolumeModel(self.volmdlr_primitives(**kwargs))
        msg = 'Object of type {} does not implement volmdlr_primitives'
        raise NotImplementedError(msg.format(self.__class__.__name__))

    def plot(self, **kwargs):
        """

        """
        if hasattr(self, 'plot_data'):
            import plot_data
            for data in self.plot_data(**kwargs):
                plot_data.plot_canvas(plot_data_object=data,
                                      canvas_id='canvas',
                                      width=1400, height=900,
                                      debug_mode=False)
        else:
            msg = 'Class {} does not implement a plot_data method' \
                  ' to define what to plot'
            raise NotImplementedError(msg.format(self.__class__.__name__))

    def mpl_plot(self, **kwargs):
        axs = []
        if hasattr(self, 'plot_data'):
            try:
                plot_datas = self.plot_data(**kwargs)
            except TypeError as error:
                raise TypeError('{}.{}'.format(self.__class__.__name__, error))
            for data in plot_datas:
                if hasattr(data, 'mpl_plot'):
                    ax = data.mpl_plot()
                    axs.append(ax)
        else:
            msg = 'Class {} does not implement a plot_data method' \
                  'to define what to plot'
            raise NotImplementedError(msg.format(self.__class__.__name__))

        return axs

    def babylonjs(self, use_cdn=True, debug=False, **kwargs):
        self.volmdlr_volume_model(**kwargs).babylonjs(use_cdn=use_cdn,
                                                      debug=debug)

    def save_babylonjs_to_file(self, filename:str=None, use_cdn:bool=True,
                               debug:bool=False, **kwargs):
        self.volmdlr_volume_model(**kwargs).save_babylonjs_to_file(filename=filename,
                                                                   use_cdn=use_cdn,
                                                                   debug=debug)


    def _displays(self, **kwargs) -> List[JsonSerializable]:
        if hasattr(self, '_display_angular'):
            # Retro-compatibility
            deprecation_warning(name='_display_angular', object_type='method',
                                use_instead='display_angular')
            return self._display_angular(**kwargs)

        if 'reference_path' in kwargs:
            reference_path = kwargs['reference_path']
        else:
            reference_path = ''
        displays = []
        if hasattr(self, 'babylon_data'):
            display_ = DisplayObject(type_='cad', data=self.babylon_data(),
                                     reference_path=reference_path)
            displays.append(display_.to_dict())
        elif hasattr(self, 'volmdlr_primitives')\
                or (self.__class__.volmdlr_volume_model
                    is not DessiaObject.volmdlr_volume_model):
            model = self.volmdlr_volume_model()
            display_ = DisplayObject(type_='cad', data=model.babylon_data(),
                                     reference_path=reference_path)
            displays.append(display_.to_dict())
        if hasattr(self, 'plot_data'):
            plot_data = self.plot_data()
            if is_sequence(plot_data):
                for plot in plot_data:
                    display_ = DisplayObject(type_='plot_data', data=plot,
                                             reference_path=reference_path)
                    displays.append(display_.to_dict())
            else:
                msg = 'plot_data must return a sequence. Found {}'
                raise ValueError(msg.format(type(plot_data)))
        if hasattr(self, 'to_markdown'):
            markdown = self.to_markdown()
            display_ = DisplayObject(type_='markdown', data=markdown,
                                     reference_path=reference_path)
            displays.append(display_.to_dict())
        return displays

    def _check_platform(self):
        """
        Reproduce lifecycle on platform (serialization, display)
        """
        try:
            dict_ = self.to_dict(use_pointers=True)
        except TypeError:
            dict_ = self.to_dict()
        json_dict = json.dumps(dict_)
        decoded_json = json.loads(json_dict)
        deserialized_object = self.dict_to_object(decoded_json)
        assert deserialized_object._data_eq(self)
        valid, hint = is_bson_valid(stringify_dict_keys(dict_))
        if not valid:
            raise ValueError(hint)
        json.dumps(self._displays())

    def to_xlsx(self, filepath):
        writer = XLSXWriter(self)
        writer.save_to_file(filepath)

    def to_step(self, filepath):
        """
        filepath can be a str or an io.StringIO
        """
        return self.volmdlr_volume_model().to_step(filepath=filepath)
    
    def to_stl(self, filepath):
        """
        filepath can be a str or an io.StringIO
        """
        return self.volmdlr_volume_model().to_stl(filepath=filepath)

    def _export_formats(self):
        formats = [('json', 'save_to_file', True),
                   ('xlsx', 'to_xlsx', False)]
        if hasattr(self, 'volmdlr_primitives'):
            formats.append(('step', 'to_step', True))
            formats.append(('stl', 'to_stl', False))
        return formats


class Catalog(DessiaObject):
    def __init__(self, objects: List[DessiaObject], name: str = ''):
        self.objects = objects
        DessiaObject.__init__(self, name=name)


class DisplayObject(DessiaObject):
    def __init__(self, type_: str,
                 data: Union[JsonSerializable, DessiaObject],
                 reference_path: str = '', name: str = ''):
        if type_ == 'markdown':
            data = inspect.cleandoc(data)
        self.type_ = type_
        self.data = data

        self.reference_path = reference_path
        DessiaObject.__init__(self, name=name)


class Parameter(DessiaObject):
    def __init__(self, lower_bound, upper_bound, periodicity=None, name=''):
        DessiaObject.__init__(self, name=name,
                              lower_bound=lower_bound,
                              upper_bound=upper_bound,
                              periodicity=periodicity)

    def random_value(self):
        return random.uniform(self.lower_bound, self.upper_bound)

    def are_values_equal(self, value1, value2, tol=1e-2):
        if self.periodicity is not None:
            value1 = value1 % self.periodicity
            value2 = value2 % self.periodicity

        return math.isclose(value1, value2, abs_tol=tol)

    def normalize(self, value):
        normalized_value = (value - self.lower_bound) / (self.upper_bound - self.lower_bound)
        return normalized_value

    def original_value(self, normalized_value):
        value = normalized_value * (self.upper_bound - self.lower_bound) + self.lower_bound
        return value

    def optimizer_bounds(self):
        if self.periodicity is not None:
            return (self.lower_bound - 0.5 * self.periodicity,
                    self.upper_bound + 0.5 * self.periodicity)


class ParameterSet(DessiaObject):
    def __init__(self, values, name=''):
        self.values = values

        DessiaObject.__init__(self, name=name)

    @property
    def parameters(self):
        parameters = [Parameter(min(v), max(v), name=k)
                      for k, v in self.values.items()]
        return parameters

    @property
    def means(self):
        means = {k: sum(v)/len(v) for k, v in self.values.items()}
        return means


class DessiaFilter(DessiaObject):
    def __init__(self, attribute: str, operator: str,
                 bound: float, name: str = ''):
        self.attribute = attribute
        self.operator = operator
        self.bound = bound

        DessiaObject.__init__(self, name=name)

    def __hash__(self):
        hash_ = len(self.attribute)
        hash_ += hash(self.operator)
        hash_ += hash(self.bound)
        return int(hash_)

    def __eq__(self, other: 'DessiaFilter'):
        same_attr = self.attribute == other.attribute
        same_op = self.operator == other.operator
        same_bound = self.bound == other.bound
        return same_attr and same_op and same_bound


class Evolution(DessiaObject):
    """
    Defines a generic evolution

    :param evolution: float list
    :type evolution: list
    """
    _non_data_eq_attributes = ['name']
    _non_data_hash_attributes = ['name']
    _generic_eq = True

    def __init__(self, evolution: List[float] = None, name: str = ''):
        if evolution is None:
            evolution = []
        self.evolution = evolution

        DessiaObject.__init__(self, name=name)

    def _displays(self):
        displays = [{'angular_component': 'app-evolution1d',
                     'table_show': False,
                     'evolution': [self.evolution],
                     'label_y': ['evolution']}]
        return displays

    def update(self, evolution):
        """
        Update the evolution list
        """
        self.evolution = evolution


class CombinationEvolution(DessiaObject):
    _non_data_eq_attributes = ['name']
    _non_data_hash_attributes = ['name']
    _generic_eq = True

    def __init__(self, evolution1: List[Evolution],
                 evolution2: List[Evolution], title1: str = 'x',
                 title2: str = 'y', name: str = ''):

        self.evolution1 = evolution1
        self.evolution2 = evolution2

        self.x_, self.y_ = self.genere_xy()

        self.title1 = title1
        self.title2 = title2

        DessiaObject.__init__(self, name=name)

    def _displays(self):
        displays = [{
            'angular_component': 'app-evolution2d-combination-evolution',
            'table_show': False,
            'evolution_x': [self.x_], 'label_x': ['title1'],
            'evolution_y': [self.y_], 'label_y': ['title2']
        }]
        return displays

    def update(self, evol1, evol2):
        """
        Update the CombinationEvolution object

        :param evol1: list
        :param evol2: list
        """
        for evolution, ev1 in zip(self.evolution1, evol1):
            evolution.update(ev1)
        for evolution, ev2 in zip(self.evolution2, evol2):
            evolution.update(ev2)
        self.x_, self.y_ = self.genere_xy()

    def genere_xy(self):
        x, y = [], []
        for evol in self.evolution1:
            x = x + evol.evolution
        for evol in self.evolution2:
            y = y + evol.evolution
        return x, y


def dict_merge(old_dct, merge_dct, add_keys=True, extend_lists=True):
    """ Recursive dict merge. Inspired by :meth:``dict.update()``, instead of
    updating only top-level keys, dict_merge recurses down into dicts nested
    to an arbitrary depth, updating keys. The ``merge_dct`` is merged into
    ``dct``.

    This version will return a copy of the dictionary and leave the original
    arguments untouched.

    The optional argument ``add_keys``, determines whether keys which are
    present in ``merge_dct`` but not ``dct`` should be included in the
    new dict.

    Args:
        old_dct (dict) onto which the merge is executed
        merge_dct (dict): dct merged into dct
        add_keys (bool): whether to add new keys
        extend_lists (bool) : wether to extend lists if keys are updated
                              and value is a list

    Returns:
        dict: updated dict
    """
    dct = deepcopy(old_dct)
    if not add_keys:
        merge_dct = {k: merge_dct[k]
                     for k in set(dct).intersection(set(merge_dct))}

    for key, value in merge_dct.items():
        if isinstance(dct.get(key), dict)\
                and isinstance(value, collections.Mapping):
            dct[key] = dict_merge(dct[key], merge_dct[key],
                                  add_keys=add_keys, extend_lists=extend_lists)
        elif isinstance(dct.get(key), list) and extend_lists:
            dct[key].extend(value)
        else:
            dct[key] = value

    return dct


def stringify_dict_keys(obj):
    if isinstance(obj, (list, tuple)):
        new_obj = []
        for elt in obj:
            new_obj.append(stringify_dict_keys(elt))

    elif isinstance(obj, dict):
        new_obj = {}
        for key, value in obj.items():
            new_obj[str(key)] = stringify_dict_keys(value)
    else:
        return obj
    return new_obj

def serialize_dict(dict_):
    serialized_dict = {}
    for key, value in dict_.items():
        if hasattr(value, 'to_dict'):
            try:
                serialized_value = value.to_dict()
            except TypeError:
                serialized_value = value.to_dict()
        elif isinstance(value, dict):
            serialized_value = serialize_dict(value)
        elif isinstance(value, (list, tuple)):
            serialized_value = serialize_sequence(value)
        else:
            if not is_jsonable(value):
                msg = 'Attribute {} of value {} is not json serializable'
                raise dessia_common.errors.SerializationError(msg.format(key, value))
            serialized_value = value
        serialized_dict[key] = serialized_value
    return serialized_dict


def serialize_sequence(seq):
    serialized_sequence = []
    for value in seq:
        if hasattr(value, 'to_dict'):
            serialized_sequence.append(value.to_dict())
        elif isinstance(value, dict):
            serialized_sequence.append(serialize_dict(value))
        elif isinstance(value, (list, tuple)):
            serialized_sequence.append(serialize_sequence(value))
        else:
            serialized_sequence.append(value)
    return serialized_sequence

def serialize(deserialized_element):
    if isinstance(deserialized_element, DessiaObject):
        serialized = deserialized_element.to_dict()
    elif isinstance(deserialized_element, dict):
        serialized = serialize_dict(deserialized_element)
    elif is_sequence(deserialized_element):
        serialized = serialize_sequence(deserialized_element)
    else:
        serialized = deserialized_element
    return serialized



def list_hash(list_):
    hash_ = 0
    for element in list_:
        if is_sequence(element):
            hash_ += list_hash(element)
        elif isinstance(element, dict):
            hash_ += dict_hash(element)
        elif isinstance(element, str):
            hash_ += sum([ord(e) for e in element])
        else:
            hash_ += hash(element)
    return hash_


def dict_hash(dict_):
    hash_ = 0
    for key, value in dict_.items():
        if is_sequence(value):
            hash_ += list_hash(value)
        elif isinstance(value, dict):
            hash_ += dict_hash(value)
        else:
            hash_ += hash(key) + hash(value)
    return hash_




def getdeepattr(obj, attr):
    return reduce(getattr, [obj] + attr.split('.'))




def deepcopy_value(value, memo):
    # Escaping unhashable types (list) that would be handled after
    try:
        for key in memo.keys():
            if value == key and isinstance(value, type(key)):
                return memo[value]
    except TypeError:
        pass

    if isinstance(value, type):  # For class
        return value
    elif hasattr(value, '__deepcopy__'):
        try:
            copied_value = value.__deepcopy__(memo)
        except TypeError:
            copied_value = value.__deepcopy__()
        memo[value] = copied_value
        return copied_value
    else:
        if isinstance(value, list):
            copied_list = []
            for v in value:
                cv = deepcopy_value(v, memo=memo)
                try:
                    memo[v] = cv
                except TypeError:
                    pass
                copied_list.append(cv)
            return copied_list
        elif isinstance(value, dict):
            copied_dict = {}
            for k, v in value.items():
                copied_k = deepcopy_value(k, memo=memo)
                copied_v = deepcopy_value(v, memo=memo)
                try:
                    memo[k] = copied_k
                except TypeError:
                    pass
                try:
                    memo[v] = copied_v
                except TypeError:
                    pass
                copied_dict[copied_k] = copied_v
            return copied_dict
        else:
            new_value = copy.deepcopy(value, memo=memo)
            memo[value] = new_value
            return new_value


<<<<<<< HEAD
=======
def type_fullname(arg):
    if arg.__module__ == 'builtins':
        full_argname = '__builtins__.' + arg.__name__
    else:
        full_argname = serialize_typing(arg)
    return full_argname


def serialize_typing(typing_):
    if is_typing(typing_):
        origin = get_origin(typing_)
        args = get_args(typing_)
        if origin is Union:
            if len(args) == 2 and type(None) in args:
                # This is a false Union => Is a default value set to None
                return serialize_typing(args[0])
            else:
                # Types union
                argnames = ', '.join([type_fullname(a) for a in args])
                return 'Union[{}]'.format(argnames)
        elif origin is list:
            return 'List[' + type_fullname(args[0]) + ']'
        elif origin is tuple:
            argnames = ', '.join([type_fullname(a) for a in args])
            return 'Tuple[{}]'.format(argnames)
        elif origin is collections.Iterator:
            return 'Iterator[' + type_fullname(args[0]) + ']'
        elif origin is dict:
            key_type = type_fullname(args[0])
            value_type = type_fullname(args[1])
            return 'Dict[{}, {}]'.format(key_type, value_type)
        elif origin is InstanceOf:
            return 'InstanceOf[{}]'.format(type_fullname(args[0]))
        elif origin is Subclass:
            return 'Subclass[{}]'.format(type_fullname(args[0]))
        elif origin is MethodType:
            return 'MethodType[{}]'.format(type_fullname(args[0]))
        elif origin is ClassMethodType:
            return 'ClassMethodType[{}]'.format(type_fullname(args[0]))
        else:
            msg = 'Serialization of typing {} is not implemented'
            raise NotImplementedError(msg.format(typing_))
    if isinstance(typing_, type):
        return full_classname(typing_, compute_for='class')
    if typing_ is TextIO:
        return "TextFile"
    if typing_ is BinaryIO:
        return "BinaryFile"
    return str(typing_)


def type_from_argname(argname):
    splitted_argname = argname.rsplit('.', 1)
    if argname:
        if splitted_argname[0] != '__builtins__':
            return get_python_class_from_class_name(argname)
        # TODO Check for dangerous eval
        return eval(splitted_argname[1])
    return Any


def deserialize_typing(serialized_typing):
    # TODO : handling recursive deserialization
    if isinstance(serialized_typing, str):
        # TODO other builtins should be implemented
        if serialized_typing in ['float', 'builtins.float']:
            return float

        if serialized_typing == "TextFile":
            return TextIO
        if serialized_typing == "BinaryFile":
            return BinaryIO

        if '[' in serialized_typing:
            toptype, remains = serialized_typing.split('[', 1)
            full_argname = remains.rsplit(']', 1)[0]
        else:
            toptype = serialized_typing
            full_argname = ''
        if toptype == 'List':
            return List[type_from_argname(full_argname)]
        elif toptype == 'Tuple':
            if ', ' in full_argname:
                args = full_argname.split(', ')
                if len(args) == 0:
                    return Tuple
                elif len(args) == 1:
                    type_ = type_from_argname(args[0])
                    return Tuple[type_]
                elif len(set(args)) == 1:
                    type_ = type_from_argname(args[0])
                    return Tuple[type_, ...]
                else:
                    msg = ("Heterogenous tuples are forbidden as types for"
                           "workflow non-block variables.")
                    raise TypeError(msg)
            return Tuple[type_from_argname(full_argname)]
        elif toptype == 'Dict':
            args = full_argname.split(', ')
            key_type = type_from_argname(args[0])
            value_type = type_from_argname(args[1])
            return Dict[key_type, value_type]
        # elif splitted_type[0] == 'Union':
        #     args = full_argname.split(', ')
    raise NotImplementedError('{}'.format(serialized_typing))


def serialize(deserialized_element):
    if isinstance(deserialized_element, DessiaObject):
        serialized = deserialized_element.to_dict()
    elif isinstance(deserialized_element, dict):
        serialized = serialize_dict(deserialized_element)
    elif is_sequence(deserialized_element):
        serialized = serialize_sequence(deserialized_element)
    else:
        serialized = deserialized_element
    return serialized


def deserialize(serialized_element, sequence_annotation: str = 'List'):
    if isinstance(serialized_element, dict):
        return dict_to_object(serialized_element)
    elif is_sequence(serialized_element):
        return sequence_to_objects(sequence=serialized_element,
                                   annotation=sequence_annotation)
    return serialized_element


def unfold_deep_annotation(typing_=None):
    if is_typing(typing_):
        origin = get_origin(typing_)
        args = get_args(typing_)
        return origin, args
    return None, None


>>>>>>> f646407b
def enhanced_deep_attr(obj, sequence):
    """
    Get deep attribute where Objects, Dicts and Lists
    can be found in recursion.

    :param obj: Parent object in which recursively find attribute
                represented by sequence
    :param sequence: List of strings and integers that represents
                     path to deep attribute.
    :return: Value of deep attribute
    """
    if isinstance(sequence, str):
        # Sequence is a string and not a sequence of deep attributes
        if '/' in sequence:
            # Is deep attribute reference
            sequence = deepattr_to_sequence(sequence)
            return enhanced_deep_attr(obj=obj, sequence=sequence)
        # Is direct attribute
        return enhanced_get_attr(obj=obj, attr=sequence)

    # Get direct attrivute
    subobj = enhanced_get_attr(obj=obj, attr=sequence[0])
    if len(sequence) > 1:
        # Recursively get deep attributes
        subobj = enhanced_deep_attr(obj=subobj, sequence=sequence[1:])
    return subobj


def enhanced_get_attr(obj, attr):
    """
    Safely get attribute in obj.
    Obj can be of Object, Dict, or List type

    :param obj: Parent object in which find given attribute
    :param attr: String or integer that represents
                      name or index of attribute
    :return: Value of attribute
    """
    try:
        return getattr(obj, attr)
    except (TypeError, AttributeError):
        track = tb.format_exc()
        try:
            return obj[attr]
        except TypeError:
            classname = obj.__class__.__name__
            msg = "'{}' object has no attribute '{}'.".format(classname, attr)
            track += tb.format_exc()
            raise dessia_common.errors.DeepAttributeError(message=msg,
                                                          traceback_=track)


def concatenate_attributes(prefix, suffix, type_: str = 'str'):
    wrong_prefix_format = 'Attribute prefix is wrongly formatted.'
    wrong_prefix_format += 'Is of type {}. Should be str or list'
    if type_ == 'str':
        if isinstance(prefix, str):
            return prefix + '/' + str(suffix)
        elif is_sequence(prefix):
            return sequence_to_deepattr(prefix) + '/' + str(suffix)
        else:
            raise TypeError(wrong_prefix_format.format(type(prefix)))
    elif type_ == 'sequence':
        if isinstance(prefix, str):
            return [prefix, suffix]
        elif is_sequence(prefix):
            return prefix + [suffix]
        else:
            raise TypeError(wrong_prefix_format.format(type(prefix)))
    else:
        wrong_concat_type = 'Type {} for concatenation is not supported.'
        wrong_concat_type += 'Should be "str" or "sequence"'
        raise ValueError(wrong_concat_type.format(type_))


def deepattr_to_sequence(deepattr: str):
    sequence = deepattr.split('/')
    healed_sequence = []
    for i, attribute in enumerate(sequence):
        try:
            healed_sequence.append(int(attribute))
        except ValueError:
            healed_sequence.append(attribute)
    return healed_sequence


def sequence_to_deepattr(sequence):
    healed_sequence = [str(attr) if isinstance(attr, int) else attr
                       for attr in sequence]
    return '/'.join(healed_sequence)


def is_bounded(filter_: DessiaFilter, value: float):
    bounded = True
    operator = filter_.operator
    bound = filter_.bound

    if operator == 'lte' and value > bound:
        bounded = False
    if operator == 'gte' and value < bound:
        bounded = False

    if operator == 'lt' and value >= bound:
        bounded = False
    if operator == 'gt' and value <= bound:
        bounded = False

    if operator == 'eq' and value != bound:
        bounded = False
    return bounded




def type_from_annotation(type_, module):
    """
    Clean up a proposed type if there are stringified
    """
    if isinstance(type_, str):
        # Evaluating types
        if type_ in TYPES_FROM_STRING:
            type_ = TYPES_FROM_STRING[type_]
        else:
            # Evaluating
            type_ = getattr(import_module(module), type_)
    return type_




def jsonschema_from_annotation(annotation, jsonschema_element,
                               order, editable=None, title=None):
    key, typing_ = annotation
    if isinstance(typing_, str):
        raise ValueError

    if title is None:
        title = prettyname(key)
    if editable is None:
        editable = key not in ['return']

    # Compute base entries
    jsonschema_element[key] = {'title': title, 'editable': editable,
                               'order': order,
                               'python_typing': serialize_typing(typing_)}

    if typing_ in TYPING_EQUIVALENCES.keys():
        # Python Built-in type
        jsonschema_element[key]['type'] = TYPING_EQUIVALENCES[typing_]

    elif is_typing(typing_):
        origin = get_origin(typing_)
        args = get_args(typing_)
        if origin is Union:
            if len(args) == 2 and type(None) in args:
                # This is a false Union => Is a default value set to None
                ann = (key, args[0])
                jsonschema_element = jsonschema_from_annotation(
                    annotation=ann, jsonschema_element=jsonschema_element,
                    order=order, editable=editable, title=title
                )
            else:
                # Types union
                classnames = [full_classname(object_=a, compute_for='class')
                              for a in args]

                standalone_args = [a._standalone_in_db for a in args]
                if all(standalone_args):
                    standalone = True
                elif not any(standalone_args):
                    standalone = False
                else:
                    msg = "standalone_in_db values for type '{}'" \
                          " are not consistent"
                    raise ValueError(msg.format(typing_))
                jsonschema_element[key].update({
                    'type': 'object', 'classes': classnames,
                    'standalone_in_db': standalone
                })
        elif origin in [list, collections.Iterator]:
            # Homogenous sequences
            jsonschema_element[key].update(jsonschema_sequence_recursion(
                value=typing_, order=order, title=title, editable=editable
            ))
        elif origin is tuple:
            # Heterogenous sequences (tuples)
            items = []
            for type_ in args:
                items.append({'type': TYPING_EQUIVALENCES[type_]})
            jsonschema_element[key].update({'additionalItems': False,
                                            'type': 'array', 'items': items})
        elif origin is dict:
            # Dynamially created dict structure
            key_type, value_type = args
            if key_type != str:
                # !!! Should we support other types ? Numeric ?
                raise NotImplementedError('Non strings keys not supported')
            jsonschema_element[key].update({
                'type': 'object',
                'patternProperties': {
                    '.*': {
                        'type': TYPING_EQUIVALENCES[value_type]
                    }
                }
            })
        elif origin is Subclass:
            warnings.simplefilter('once', DeprecationWarning)
            msg = "\n\nTyping of attribute '{0}' from class {1} "\
                  "uses Subclass which is deprecated."\
                  "\n\nUse 'InstanceOf[{2}]' instead of 'Subclass[{2}]'.\n"
            arg = args[0].__name__
            warnings.warn(msg.format(key, args[0], arg), DeprecationWarning)
            # Several possible classes that are subclass of another one
            class_ = args[0]
            classname = full_classname(object_=class_, compute_for='class')
            jsonschema_element[key].update({
                'type': 'object', 'instance_of': classname,
                'standalone_in_db': class_._standalone_in_db
            })
        elif origin is InstanceOf:
            # Several possible classes that are subclass of another one
            class_ = args[0]
            classname = full_classname(object_=class_, compute_for='class')
            jsonschema_element[key].update({
                'type': 'object', 'instance_of': classname,
                'standalone_in_db': class_._standalone_in_db
            })
        elif origin is MethodType or origin is ClassMethodType:
            class_type = get_args(typing_)[0]
            classmethod_ = origin is ClassMethodType
            class_jss = jsonschema_from_annotation(
                annotation=('class_', class_type), jsonschema_element={},
                order=order, editable=editable, title='Class'
            )
            jsonschema_element[key].update({
                'type': 'object', 'is_method': True,
                'classmethod_': classmethod_,
                'properties': {
                    'class_': class_jss['class_'],
                    'name': {'type': 'string'}}
            })
        else:
            msg = "Jsonschema computation of typing {} is not implemented"
            raise NotImplementedError(msg.format(typing_))
    elif hasattr(typing_, '__origin__') and typing_.__origin__ is type:
        jsonschema_element[key].update({
            'type': 'object', 'is_class': True,
            'properties': {'name': {'type': 'string'}}
        })
    elif issubclass(typing_, Measure):
        ann = (key, float)
        jsonschema_element = jsonschema_from_annotation(
            annotation=ann, jsonschema_element=jsonschema_element,
            order=order, editable=editable, title=title
        )
        jsonschema_element[key]['units'] = typing_.units
    elif typing_ is TextIO or typing_ is BinaryIO:
        jsonschema_element[key].update({'type': 'text', 'is_file': True})
    else:
        classname = full_classname(object_=typing_, compute_for='class')
        if issubclass(typing_, DessiaObject):
            # Dessia custom classes
            jsonschema_element[key].update({
                'type': 'object',
                'standalone_in_db': typing_._standalone_in_db
            })
        else:
            # Statically created dict structure
            jsonschema_element[key].update(static_dict_jsonschema(typing_))
        jsonschema_element[key]['classes'] = [classname]
    return jsonschema_element


def jsonschema_sequence_recursion(value, order: int, title: str = None,
                                  editable: bool = False):
    if title is None:
        title = 'Items'
    jsonschema_element = {'type': 'array', 'order': order,
                          'python_typing': serialize_typing(value)}

    items_type = get_args(value)[0]
    if is_typing(items_type) and get_origin(items_type) is list:
        jss = jsonschema_sequence_recursion(value=items_type, order=0,
                                            title=title, editable=editable)
        jsonschema_element['items'] = jss
    else:
        annotation = ('items', items_type)
        jss = jsonschema_from_annotation(annotation=annotation,
                                         jsonschema_element=jsonschema_element,
                                         order=0, title=title)
        jsonschema_element.update(jss)
    return jsonschema_element


def prettyname(namestr):
    pretty_name = ''
    if namestr:
        strings = namestr.split('_')
        for i, string in enumerate(strings):
            if len(string) > 1:
                pretty_name += string[0].upper() + string[1:]
            else:
                pretty_name += string
            if i < len(strings) - 1:
                pretty_name += ' '
    return pretty_name


def static_dict_jsonschema(typed_dict, title=None):
    warnings.simplefilter('once', DeprecationWarning)
    msg = "\n\nStatic Dict typing is not fully supported.\n" \
          "This will most likely lead to non predictable behavior" \
          " or malfunctionning features. \n" \
          "Define a custom non-standalone class for type '{}'\n\n"
    classname = full_classname(typed_dict, compute_for='class')
    warnings.warn(msg.format(classname), DeprecationWarning)
    jsonschema_element = deepcopy(JSONSCHEMA_HEADER)
    jss_properties = jsonschema_element['properties']

    # Every value is required in a StaticDict
    annotations = get_type_hints(typed_dict)
    jsonschema_element['required'] = list(annotations.keys())

    # TOCHECK : Not actually ordered !
    for i, annotation in enumerate(annotations.items()):
        attribute, typing_ = annotation
        if not is_builtin(typing_):
            msg = "Complex structure as Static dict values is not supported." \
                  "\n Attribute {} got type {} instead of builtin." \
                  "\n Consider creating a custom class for complex structures."
            raise TypeError(msg.format(attribute, typing_))
        jss = jsonschema_from_annotation(annotation=annotation,
                                         jsonschema_element=jss_properties,
                                         order=i, title=title)
        jss_properties.update(jss)
    return jsonschema_element


def set_default_value(jsonschema_element, key, default_value):
    datatype = datatype_from_jsonschema(jsonschema_element[key])
    if default_value is None\
            or datatype in ['builtin', 'heterogeneous_sequence',
                            'static_dict', 'dynamic_dict']:
        jsonschema_element[key]['default_value'] = default_value
    # elif datatype == 'builtin':
    #     jsonschema_element[key]['default_value'] = default_value
    # elif datatype == 'heterogeneous_sequence':
    #     jsonschema_element[key]['default_value'] = default_value
    elif datatype == 'homogeneous_sequence':
        msg = 'Object {} of type {} is not supported as default value'
        type_ = type(default_value)
        raise NotImplementedError(msg.format(default_value, type_))
    elif datatype in ['standalone_object', 'embedded_object',
                      'instance_of', 'union']:
        object_dict = default_value.to_dict()
        jsonschema_element[key]['default_value'] = object_dict
    return jsonschema_element
    # if isinstance(default_value, tuple(TYPING_EQUIVALENCES.keys())) \
    #         or default_value is None:
    #     jsonschema_element[key]['default_value'] = default_value
    # elif is_sequence(default_value):
    #     if datatype == 'heterogeneous_sequence':
    #         jsonschema_element[key]['default_value'] = default_value
    #     else:
    #         msg = 'Object {} of type {} is not supported as default value'
    #         type_ = type(default_value)
    #         raise NotImplementedError(msg.format(default_value, type_))
    # else:
    #     if datatype in ['standalone_object', 'embedded_object',
    #                     'subclass', 'union']:
    #     object_dict = default_value.to_dict()
    #     jsonschema_element[key]['default_value'] = object_dict
    #     else:


def inspect_arguments(method, merge=False):
    # Find default value and required arguments of class construction
    args_specs = inspect.getfullargspec(method)
    nargs = len(args_specs.args) - 1

    if args_specs.defaults is not None:
        ndefault_args = len(args_specs.defaults)
    else:
        ndefault_args = 0

    default_arguments = {}
    arguments = []
    for iargument, argument in enumerate(args_specs.args[1:]):
        if argument not in _FORBIDDEN_ARGNAMES:
            if iargument >= nargs - ndefault_args:
                default_value = args_specs.defaults[ndefault_args - nargs
                                                    + iargument]
                if merge:
                    arguments.append((argument, default_value))
                else:
                    default_arguments[argument] = default_value
            else:
                arguments.append(argument)
    return arguments, default_arguments


def deserialize_argument(type_, argument):
    if argument is None:
        return None

    if is_typing(type_):
        origin = get_origin(type_)
        args = get_args(type_)
        if origin is Union:
            # Check for Union false Positive (Default value = None)
            if len(args) == 2 and type(None) in args:
                return deserialize_argument(type_=args[0], argument=argument)

            # Type union
            classes = list(args)
            instantiated = False
            while instantiated is False:
                # Find the last class in the hierarchy
                hierarchy_lengths = [len(cls.mro()) for cls in classes]
                max_length = max(hierarchy_lengths)
                children_class_index = hierarchy_lengths.index(max_length)
                children_class = classes[children_class_index]
                try:
                    # Try to deserialize
                    # Throws KeyError if we try to put wrong dict into
                    # dict_to_object. This means we try to instantiate
                    # a children class with a parent dict_to_object
                    deserialized_arg = children_class.dict_to_object(argument)

                    # If it succeeds we have the right
                    # class and instantiated object
                    instantiated = True
                except KeyError:
                    # This is not the right class, we should go see the parent
                    classes.remove(children_class)
        elif origin in [list, collections.Iterator]:
            # Homogenous sequences (lists)
            sequence_subtype = args[0]
            deserialized_arg = [deserialize_argument(sequence_subtype, arg)
                                for arg in argument]
            if origin is collections.Iterator:
                deserialized_arg = iter(deserialized_arg)

        elif origin is tuple:
            # Heterogenous sequences (tuples)
            deserialized_arg = tuple([deserialize_argument(t, arg)
                                      for t, arg in zip(args, argument)])
        elif origin is dict:
            # Dynamic dict
            deserialized_arg = argument
        elif origin is InstanceOf:
            classname = args[0]
            object_class = full_classname(object_=classname,
                                          compute_for='class')
            class_ = get_python_class_from_class_name(object_class)
            deserialized_arg = class_.dict_to_object(argument)
        else:
            msg = "Deserialization of typing {} is not implemented"
            raise NotImplementedError(msg.format(type_))
    elif type_ is TextIO:
        try:
            deserialized_arg = io.StringIO(argument.read().decode('utf8'))
        finally:
            argument.close()
    elif type_ is BinaryIO:
        # files are supplied as io.BytesIO  which is compatible with : BinaryIO
        deserialized_arg = argument
    else:
        if type_ in TYPING_EQUIVALENCES.keys():
            if isinstance(argument, type_):
                deserialized_arg = argument
            else:
                if isinstance(argument, int) and type_ == float:
                    # Explicit conversion in this case
                    deserialized_arg = float(argument)
                else:
                    msg = 'Given built-in type and argument are incompatible: '
                    msg += '{} and {} in {}'.format(type(argument),
                                                    type_, argument)
                    raise TypeError(msg)
        elif type_ is Any:
            # Any type
            deserialized_arg = argument
        elif inspect.isclass(type_) and issubclass(type_, DessiaObject):
            # Custom classes
            deserialized_arg = type_.dict_to_object(argument)
        else:
            raise TypeError("Deserialization of ype {} is Not Implemented".format(type_))
    return deserialized_arg


# TODO recursive_type and recursive_type functions look weird
def recursive_type(obj):
    if isinstance(obj, tuple(list(TYPING_EQUIVALENCES.keys()) + [dict])):
        type_ = TYPES_STRINGS[type(obj)]
    elif isinstance(obj, DessiaObject):
        type_ = obj.__module__ + '.' + obj.__class__.__name__
    elif isinstance(obj, (list, tuple)):
        type_ = []
        for element in obj:
            type_.append(recursive_type(element))
    elif obj is None:
        type_ = None
    else:
        raise NotImplementedError(obj)
    return type_


def recursive_instantiation(type_, value):
    if type_ in TYPES_STRINGS.values():
        return eval(type_)(value)
    elif isinstance(type_, str):
        class_ = get_python_class_from_class_name(type_)
        if inspect.isclass(class_):
            return class_.dict_to_object(value)
        else:
            raise NotImplementedError
    elif isinstance(type_, (list, tuple)):
        return [recursive_instantiation(t, v) for t, v in zip(type_, value)]
    elif type_ is None:
        return value
    else:
        raise NotImplementedError(type_)


def default_sequence(array_jsonschema):
    if is_sequence(array_jsonschema['items']):
        # Tuple jsonschema
        if 'default_value' in array_jsonschema:
            return array_jsonschema['default_value']
        return [default_dict(v) for v in array_jsonschema['items']]
    return None


def datatype_from_jsonschema(jsonschema):
    if jsonschema['type'] == 'object':
        if 'classes' in jsonschema:
            if len(jsonschema['classes']) > 1:
                return 'union'
            if 'standalone_in_db' in jsonschema:
                if jsonschema['standalone_in_db']:
                    return 'standalone_object'
                return 'embedded_object'
            return 'static_dict'
        if 'instance_of' in jsonschema:
            return 'instance_of'
        if 'patternProperties' in jsonschema:
            return 'dynamic_dict'
        if 'method' in jsonschema and jsonschema['method']:
            return 'embedded_object'
        if 'is_class' in jsonschema and jsonschema['is_class']:
            return 'class'

    elif jsonschema['type'] == 'array':
        if 'additionalItems' in jsonschema\
                and not jsonschema['additionalItems']:
            return 'heterogeneous_sequence'
        return 'homogeneous_sequence'

    elif jsonschema['type'] in ['number', 'string', 'boolean']:
        if 'is_type' in jsonschema and jsonschema['is_type']:
            return 'file'
        return 'builtin'
    return None


def chose_default(jsonschema):
    datatype = datatype_from_jsonschema(jsonschema)
    if datatype in ['heterogeneous_sequence', 'homogeneous_sequence']:
        return default_sequence(jsonschema)
    elif datatype == 'static_dict':
        return default_dict(jsonschema)
    elif datatype in ['standalone_object', 'embedded_object',
                      'instance_of', 'union']:
        if 'default_value' in jsonschema:
            return jsonschema['default_value']
        return None
    else:
        return None


def default_dict(jsonschema):
    dict_ = {}
    datatype = datatype_from_jsonschema(jsonschema)
    if datatype in ['standalone_object', 'embedded_object', 'static_dict']:
        if 'classes' in jsonschema:
            dict_['object_class'] = jsonschema['classes'][0]
        elif 'method' in jsonschema and jsonschema['method']:
            # Method can have no classes in jsonschema
            pass
        else:
            msg = "DessiaObject of type {} must have 'classes' in jsonschema"
            raise ValueError(msg.format(jsonschema['python_typing']))
        for property_, jss in jsonschema['properties'].items():
            if 'default_value' in jss:
                dict_[property_] = jss['default_value']
            else:
                dict_[property_] = chose_default(jss)
    else:
        return None
    return dict_


class ParsedAttribute(TypedDict):
    desc: str
    type_: str
    annotation: str


class ParsedDocstring(TypedDict):
    description: str
    attributes: Dict[str, ParsedAttribute]


def parse_docstring(cls: Type) -> ParsedDocstring:
    """
    Parse docstring of given class. Refer to docs to see how docstrings
    should be built.
    """
    annotations = get_type_hints(cls.__init__)
    docstring = cls.__doc__
    if docstring:
        splitted_docstring = docstring.split(':param ')
        parsed_docstring = {"description": splitted_docstring[0].strip()}
        params = splitted_docstring[1:]
        args = {}
        for param in params:
            splitted_param = param.split(':type ')
            arg = splitted_param[0]
            typestr = splitted_param[1]
            argname, argdesc = arg.split(":", maxsplit=1)
            argtype = typestr.split(argname+":")[-1]
            annotation = annotations[argname]
            args[argname] = {'desc': argdesc.strip(), 'type_': argtype.strip(),
                             'annotation': str(annotation)}
            # TODO Should be serialize typing ?
        parsed_docstring.update({'attributes': args})
        return parsed_docstring
    return {'description': "", 'attributes': {}}<|MERGE_RESOLUTION|>--- conflicted
+++ resolved
@@ -1040,145 +1040,6 @@
             return new_value
 
 
-<<<<<<< HEAD
-=======
-def type_fullname(arg):
-    if arg.__module__ == 'builtins':
-        full_argname = '__builtins__.' + arg.__name__
-    else:
-        full_argname = serialize_typing(arg)
-    return full_argname
-
-
-def serialize_typing(typing_):
-    if is_typing(typing_):
-        origin = get_origin(typing_)
-        args = get_args(typing_)
-        if origin is Union:
-            if len(args) == 2 and type(None) in args:
-                # This is a false Union => Is a default value set to None
-                return serialize_typing(args[0])
-            else:
-                # Types union
-                argnames = ', '.join([type_fullname(a) for a in args])
-                return 'Union[{}]'.format(argnames)
-        elif origin is list:
-            return 'List[' + type_fullname(args[0]) + ']'
-        elif origin is tuple:
-            argnames = ', '.join([type_fullname(a) for a in args])
-            return 'Tuple[{}]'.format(argnames)
-        elif origin is collections.Iterator:
-            return 'Iterator[' + type_fullname(args[0]) + ']'
-        elif origin is dict:
-            key_type = type_fullname(args[0])
-            value_type = type_fullname(args[1])
-            return 'Dict[{}, {}]'.format(key_type, value_type)
-        elif origin is InstanceOf:
-            return 'InstanceOf[{}]'.format(type_fullname(args[0]))
-        elif origin is Subclass:
-            return 'Subclass[{}]'.format(type_fullname(args[0]))
-        elif origin is MethodType:
-            return 'MethodType[{}]'.format(type_fullname(args[0]))
-        elif origin is ClassMethodType:
-            return 'ClassMethodType[{}]'.format(type_fullname(args[0]))
-        else:
-            msg = 'Serialization of typing {} is not implemented'
-            raise NotImplementedError(msg.format(typing_))
-    if isinstance(typing_, type):
-        return full_classname(typing_, compute_for='class')
-    if typing_ is TextIO:
-        return "TextFile"
-    if typing_ is BinaryIO:
-        return "BinaryFile"
-    return str(typing_)
-
-
-def type_from_argname(argname):
-    splitted_argname = argname.rsplit('.', 1)
-    if argname:
-        if splitted_argname[0] != '__builtins__':
-            return get_python_class_from_class_name(argname)
-        # TODO Check for dangerous eval
-        return eval(splitted_argname[1])
-    return Any
-
-
-def deserialize_typing(serialized_typing):
-    # TODO : handling recursive deserialization
-    if isinstance(serialized_typing, str):
-        # TODO other builtins should be implemented
-        if serialized_typing in ['float', 'builtins.float']:
-            return float
-
-        if serialized_typing == "TextFile":
-            return TextIO
-        if serialized_typing == "BinaryFile":
-            return BinaryIO
-
-        if '[' in serialized_typing:
-            toptype, remains = serialized_typing.split('[', 1)
-            full_argname = remains.rsplit(']', 1)[0]
-        else:
-            toptype = serialized_typing
-            full_argname = ''
-        if toptype == 'List':
-            return List[type_from_argname(full_argname)]
-        elif toptype == 'Tuple':
-            if ', ' in full_argname:
-                args = full_argname.split(', ')
-                if len(args) == 0:
-                    return Tuple
-                elif len(args) == 1:
-                    type_ = type_from_argname(args[0])
-                    return Tuple[type_]
-                elif len(set(args)) == 1:
-                    type_ = type_from_argname(args[0])
-                    return Tuple[type_, ...]
-                else:
-                    msg = ("Heterogenous tuples are forbidden as types for"
-                           "workflow non-block variables.")
-                    raise TypeError(msg)
-            return Tuple[type_from_argname(full_argname)]
-        elif toptype == 'Dict':
-            args = full_argname.split(', ')
-            key_type = type_from_argname(args[0])
-            value_type = type_from_argname(args[1])
-            return Dict[key_type, value_type]
-        # elif splitted_type[0] == 'Union':
-        #     args = full_argname.split(', ')
-    raise NotImplementedError('{}'.format(serialized_typing))
-
-
-def serialize(deserialized_element):
-    if isinstance(deserialized_element, DessiaObject):
-        serialized = deserialized_element.to_dict()
-    elif isinstance(deserialized_element, dict):
-        serialized = serialize_dict(deserialized_element)
-    elif is_sequence(deserialized_element):
-        serialized = serialize_sequence(deserialized_element)
-    else:
-        serialized = deserialized_element
-    return serialized
-
-
-def deserialize(serialized_element, sequence_annotation: str = 'List'):
-    if isinstance(serialized_element, dict):
-        return dict_to_object(serialized_element)
-    elif is_sequence(serialized_element):
-        return sequence_to_objects(sequence=serialized_element,
-                                   annotation=sequence_annotation)
-    return serialized_element
-
-
-def unfold_deep_annotation(typing_=None):
-    if is_typing(typing_):
-        origin = get_origin(typing_)
-        args = get_args(typing_)
-        return origin, args
-    return None, None
-
-
->>>>>>> f646407b
 def enhanced_deep_attr(obj, sequence):
     """
     Get deep attribute where Objects, Dicts and Lists
