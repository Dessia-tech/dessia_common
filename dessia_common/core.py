#!/usr/bin/env python3
# -*- coding: utf-8 -*-
"""

"""
# import io
import sys
import warnings
import math
import random
# import copy
from functools import reduce
import collections
from copy import deepcopy
import inspect
import json

from typing import List, Dict, Union, Any, get_type_hints
import traceback as tb

from importlib import import_module

import dessia_common.errors
from dessia_common.utils.diff import data_eq, diff
from dessia_common.utils.serialization import dict_to_object, serialize_dict_with_pointers, serialize_dict, deserialize_argument
from dessia_common.utils.types import full_classname, is_sequence, is_bson_valid, TYPES_FROM_STRING
from dessia_common.utils.copy import deepcopy_value
from dessia_common.utils.jsonschema import default_dict, jsonschema_from_annotation, JSONSCHEMA_HEADER, set_default_value
from dessia_common.utils.docstrings import parse_docstring, FAILED_DOCSTRING_PARSING
from dessia_common.exports import XLSXWriter
from dessia_common.typings import JsonSerializable




_FORBIDDEN_ARGNAMES = ['self', 'cls', 'progress_callback', 'return']


# DEPRECATED_ATTRIBUTES = {'_editable_variss' : '_allowed_methods'}
def deprecated(use_instead=None):
    def decorated(function):
        def wrapper(*args, **kwargs):
            deprecation_warning(function.__name__, 'Function', use_instead)
            print('Traceback : ')
            tb.print_stack(limit=2)
            return function(*args, **kwargs)

        return wrapper

    return decorated


def deprecation_warning(name, object_type, use_instead=None):
    warnings.simplefilter('once', DeprecationWarning)
    msg = f"\n\n{object_type} {name} is deprecated.\n"
    msg += "It will be removed in a future version.\n"
    if use_instead is not None:
        msg += f"Use {use_instead} instead.\n"
    warnings.warn(msg, DeprecationWarning)
    return msg


class DessiaObject:
    """
    Base class for Dessia's platform compatible objects.
    Gathers generic methods and attributes

    :cvar bool _standalone_in_db:
        Indicates wether class objects should be independant
        in database or not.
        If False, object will only exist inside its parent.
    :cvar bool _eq_is_data_eq:
        Indicates which type of equality check is used:
        strict equality or equality based on data. If False, Python's
        object __eq__ method is used (ie. strict),
        else, user custom data_eq is used (ie. data)
    :cvar List[str] _non_serializable_attributes:
        [Advanced] List of instance attributes that should not
        be part of serialization with to_dict method. These will not
        be displayed in platform object tree, for instance.
    :cvar List[str] _non_data_eq_attributes:
        [Advanced] List of instance attributes that should not
        be part of equality check with data__eq__ method
        (if _eq_is_data_eq is True).
    :cvar List[str] _non_data_hash_attributes:
        [Advanced] List of instance attributes that should not
        be part of hash computation with data__hash__ method
        (if _eq_is_data_eq is True).
    :cvar List[str] _ordered_attributes:
        Documentation not available yet.
    :cvar List[str] _titled_attributes:
        Documentation not available yet.
    :cvar List[str] _init_variables:
        Documentation not available yet.
    :cvar List[str] _export_formats:
        List of all available export formats. Class must define a
        export_[format] for each format in _export_formats
    :cvar List[str] _allowed_methods:
        List of all methods that are runnable from platform.
    :cvar List[str] _whitelist_attributes:
        Documentation not available yet.
    :cvar List[str] _whitelist_attributes: List[str]


    :ivar str name: Name of object.
    :ivar Any **kwargs: Additionnal user metadata
    """
    _standalone_in_db = False
    _non_serializable_attributes = []
    _non_editable_attributes = []
    _non_data_eq_attributes = ['name']
    _non_data_hash_attributes = ['name']
    _ordered_attributes = []
    _titled_attributes = []
    _eq_is_data_eq = True

    _init_variables = None
    _allowed_methods = []
    _whitelist_attributes = []

    def __init__(self, name: str = '', **kwargs):
        """
        Generic init of DessiA Object. Only store name in self. To be overload
        and call in specific class init
        """
        self.name = name
        for property_name, property_value in kwargs.items():
            setattr(self, property_name, property_value)

    def __hash__(self):
        """
        Compute a int from object
        """
        if self._eq_is_data_eq:
            return self._data_hash()
        return object.__hash__(self)

    def __eq__(self, other_object):
        """
        Generic equality of two objects. behavior can be controled by class
        attribute _eq_is_data_eq to tell if we must use python equality (based on memory addresses)
        (_eq_is_data_eq = False) or a data equality (True)
        """
        if self._eq_is_data_eq:
            if self.__class__.__name__ != other_object.__class__.__name__:
                return False
            if self._data_hash() != other_object._data_hash():
                return False
            return self._data_eq(other_object)
        return object.__eq__(self, other_object)

    def _data_eq(self, other_object):
        return data_eq(self, other_object)

    def _data_hash(self):
        hash_ = 0
        forbidden_keys = (self._non_data_eq_attributes
                          + self._non_data_hash_attributes
                          + ['package_version', 'name'])
        for key, value in self._serializable_dict().items():
            if key not in forbidden_keys:
                if is_sequence(value):
                    hash_ += list_hash(value)
                elif isinstance(value, dict):
                    hash_ += dict_hash(value)
                elif isinstance(value, str):
                    hash_ += sum([ord(v) for v in value])
                else:
                    hash_ += hash(value)
        return int(hash_ % 1e5)

    def _data_diff(self, other_object):
        """
        Make a diff between two objects
        returns: different values, missing keys in other object
        """
        # return diff(self, other_object)
        return diff(self, other_object)

    @property
    def full_classname(self):
        """
        Full classname of class like: package.module.submodule.classname
        """
        return full_classname(self)

    def base_dict(self):
        """
        A base dict for to_dict: put name, object class and version in a dict
        """
        package_name = self.__module__.split('.')[0]
        if package_name in sys.modules:
            package = sys.modules[package_name]
            if hasattr(package, '__version__'):
                package_version = package.__version__
            else:
                package_version = None
        else:
            package_version = None

        object_class = self.__module__ + '.' + self.__class__.__name__
        dict_ = {'name': self.name, 'object_class': object_class}
        if package_version:
            dict_['package_version'] = package_version
        return dict_

    def _serializable_dict(self):

        dict_ = {k: v for k, v in self.__dict__.items()
                 if k not in self._non_serializable_attributes
                 and not k.startswith('_')}
        return dict_

    def to_dict(self, use_pointers: bool = True, memo=None, path: str = '#') -> JsonSerializable:
        """
        Generic to_dict method
        """
        if memo is None:
            memo = {}

        # Default to dict
        serialized_dict = self.base_dict()
        dict_ = self._serializable_dict()
        if use_pointers:
            serialized_dict.update(serialize_dict_with_pointers(dict_, memo, path)[0])
        else:
            serialized_dict.update(serialize_dict(dict_))

        return serialized_dict

    @classmethod
    def dict_to_object(cls, dict_: JsonSerializable,
                       force_generic: bool = False,
                       global_dict=None,
                       pointers_memo: Dict[str, Any] = None) -> 'DessiaObject':
        """
        Generic dict_to_object method
        """
        # if hasattr(cls, 'DictToObject'):
        #     deprecation_warning(name='DictToObject', object_type='Function',
        #                         use_instead='dict_to_object')
        #     return cls.DictToObject(dict_)

        if cls is not DessiaObject:
            obj = dict_to_object(dict_=dict_, class_=cls,
                                 force_generic=force_generic,
                                 global_dict=global_dict,
                                 pointers_memo=pointers_memo)
            return obj
        elif 'object_class' in dict_:
            obj = dict_to_object(dict_=dict_, force_generic=force_generic,
                                 global_dict=global_dict,
                                 pointers_memo=pointers_memo)
            return obj
        # else:
            # Using default
            # TODO: use jsonschema
        raise NotImplementedError('No object_class in dict')

    @classmethod
    def base_jsonschema(cls):
        jsonschema = deepcopy(JSONSCHEMA_HEADER)
        jsonschema['properties']['name'] = {
            'type': 'string',
            "title": "Object Name",
            "description": "Object name",
            "editable": True,
            "default_value": "Object Name"
        }
        return jsonschema

    @classmethod
    def jsonschema(cls):
        """
        Jsonschema of class: transfer python data structure to web standard
        """
        if hasattr(cls, '_jsonschema'):
            _jsonschema = cls._jsonschema
            return _jsonschema

        # Get __init__ method and its annotations
        init = cls.__init__
        if cls._init_variables is None:
            annotations = get_type_hints(init)
        else:
            annotations = cls._init_variables

        # Get ordered variables
        if cls._ordered_attributes:
            ordered_attributes = cls._ordered_attributes
        else:
            ordered_attributes = list(annotations.keys())

        unordered_count = 0

        # Parse docstring
        try:
            docstring = cls.__doc__
            parsed_docstring = parse_docstring(docstring=docstring, annotations=annotations)
        except Exception:
            parsed_docstring = FAILED_DOCSTRING_PARSING
        parsed_attributes = parsed_docstring['attributes']

        # Initialize jsonschema
        _jsonschema = deepcopy(JSONSCHEMA_HEADER)

        required_arguments, default_arguments = inspect_arguments(method=init,
                                                                  merge=False)
        _jsonschema['required'] = required_arguments
        _jsonschema['standalone_in_db'] = cls._standalone_in_db
        _jsonschema['description'] = parsed_docstring['description']
        _jsonschema['python_typing'] = str(cls)

        # Set jsonschema
        for annotation in annotations.items():
            name = annotation[0]
            if name in ordered_attributes:
                order = ordered_attributes.index(name)
            else:
                order = len(ordered_attributes) + unordered_count
                unordered_count += 1
            if name in cls._titled_attributes:
                title = cls._titled_attributes[name]
            else:
                title = None

            if name != 'return':
                editable = name not in cls._non_editable_attributes
                annotation_type = type_from_annotation(annotation[1], cls)
                annotation = (name, annotation_type)
                jss_elt = jsonschema_from_annotation(
                    annotation=annotation, jsonschema_element={}, order=order,
                    editable=editable, title=title, parsed_attributes=parsed_attributes
                )
                _jsonschema['properties'].update(jss_elt)
                if name in default_arguments.keys():
                    default = set_default_value(_jsonschema['properties'],
                                                name,
                                                default_arguments[name])
                    _jsonschema['properties'].update(default)

        _jsonschema['classes'] = [cls.__module__ + '.' + cls.__name__]
        _jsonschema['whitelist_attributes'] = cls._whitelist_attributes
        return _jsonschema

    @property
    def _method_jsonschemas(self):
        """
        Generates dynamic jsonschemas for methods of class
        """
        jsonschemas = {}
        class_ = self.__class__

        # TOCHECK Backward compatibility. Will need to be changed
        if hasattr(class_, '_dessia_methods'):
            allowed_methods = class_._dessia_methods
        else:
            allowed_methods = class_._allowed_methods

        valid_method_names = [m for m in dir(class_)
                              if not m.startswith('_')
                              and m in allowed_methods]

        for method_name in valid_method_names:
            method = getattr(class_, method_name)

            if not isinstance(method, property):
                required_args, default_args = inspect_arguments(method=method,
                                                                merge=False)
                annotations = get_type_hints(method)
                if annotations:
                    jsonschemas[method_name] = deepcopy(JSONSCHEMA_HEADER)
                    jsonschemas[method_name]['required'] = []
                    jsonschemas[method_name]['method'] = True
                    for i, annotation in enumerate(annotations.items()):
                        # TOCHECK Not actually ordered
                        argname = annotation[0]
                        if argname not in _FORBIDDEN_ARGNAMES:
                            if argname in required_args:
                                jsonschemas[method_name]['required'].append(
                                    str(i))
                            jsonschema_element = \
                                jsonschema_from_annotation(annotation, {}, i)[
                                    argname]

                            jsonschemas[method_name]['properties'][
                                str(i)] = jsonschema_element
                            if argname in default_args.keys():
                                default = set_default_value(
                                    jsonschemas[method_name]['properties'],
                                    str(i),
                                    default_args[argname])
                                jsonschemas[method_name]['properties'].update(
                                    default)
        return jsonschemas

    def method_dict(self, method_name=None, method_jsonschema=None):
        """
        Return a jsonschema of a method arguments
        """
        if method_name is None and method_jsonschema is None:
            msg = 'No method name not jsonschema provided'
            raise NotImplementedError(msg)

        if method_name is not None and method_jsonschema is None:
            method_jsonschema = self._method_jsonschemas[method_name]

        dict_ = default_dict(method_jsonschema)
        return dict_

    def dict_to_arguments(self, dict_, method):
        """
        Transform serialized argument of a method to python objects ready to use in method evaluation
        """
        method_object = getattr(self, method)
        args_specs = inspect.getfullargspec(method_object)
        allowed_args = args_specs.args[1:]

        arguments = {}
        for i, arg in enumerate(allowed_args):
            if str(i) in dict_:
                arg_specs = args_specs.annotations[arg]
                value = dict_[str(i)]
                try:
                    deserialized_value = deserialize_argument(arg_specs, value)
                except TypeError:
                    msg = 'Error in deserialisation of value: '
                    msg += f'{value} of expected type {arg_specs}'
                    raise TypeError(msg)
                arguments[arg] = deserialized_value
        return arguments

    def save_to_file(self, filepath:str, indent:int=2):
        if not filepath.endswith('.json'):
            filepath += '.json'
            print(f'Changing name to {filepath}')
        with open(filepath, 'w', encoding='utf-8') as file:
            self.save_to_stream(file)
        
    def save_to_stream(self, stream, indent:int=2):
        """
        Save to a JSON file the object
        :param filepath: either a string reprensenting the filepath or a stream
        """
<<<<<<< HEAD
=======
        # Maybe split in several functions for stream and file
        if isinstance(filepath, str):
            if not filepath.endswith('.json'):
                filepath += '.json'
                print(f'Changing name to {filepath}')
            file = open(filepath, 'w', encoding='utf-8')
        else:
            file = filepath

>>>>>>> b7a2a09a
        try:
            dict_ = self.to_dict(use_pointers=True)
        except TypeError:
            dict_ = self.to_dict()

        json.dump(dict_, stream, indent=indent)
        

    @classmethod
    def load_from_stream(cls, stream):
        dict_ = json.loads(stream.read().decode('utf-8'))
        return cls.dict_to_object(dict_)

    @classmethod
    def load_from_file(cls, filepath:str):
        """
        Load object from a json file
        :param filepath: either a string reprensenting the filepath or a stream
        """
<<<<<<< HEAD
        with open(filepath, 'r', encoding='utf-8') as file:
            dict_ = json.load(file)

=======
        if isinstance(filepath, str):
            with open(filepath, 'r', encoding='utf-8') as file:
                dict_ = json.load(file)
        else:
            dict_ = json.loads(filepath.read().decode('utf-8'))
>>>>>>> b7a2a09a
        return cls.dict_to_object(dict_)

    def is_valid(self):
        return True

    def copy(self, deep=True, memo=None):
        if deep:
            return self.__deepcopy__(memo=memo)
        # else:
        return self.__copy__()

    def __copy__(self):
        """
        Generic copy use inits of objects
        """
        class_argspec = inspect.getfullargspec(self.__class__)
        dict_ = {}
        for arg in class_argspec.args:
            if arg != 'self':
                value = self.__dict__[arg]

                if hasattr(value, '__copy__'):
                    dict_[arg] = value.__copy__()
                else:
                    dict_[arg] = value
        return self.__class__(**dict_)

    def __deepcopy__(self, memo=None):
        """
        Generic deep copy use inits of objects
        """
        class_argspec = inspect.getfullargspec(self.__class__)
        if memo is None:
            memo = {}
        dict_ = {}
        for arg in class_argspec.args:
            if arg != 'self':
                dict_[arg] = deepcopy_value(getattr(self, arg), memo=memo)
        return self.__class__(**dict_)

    def volmdlr_volume_model(self, **kwargs):
        if hasattr(self, 'volmdlr_primitives'):
            import volmdlr as vm  # !!! Avoid circular imports, is this OK ?
            if hasattr(self, 'volmdlr_primitives_step_frames'):
                return vm.core.MovingVolumeModel(
                    self.volmdlr_primitives(**kwargs),
                    self.volmdlr_primitives_step_frames(**kwargs)
                )
            return vm.core.VolumeModel(self.volmdlr_primitives(**kwargs))
        msg = 'Object of type {} does not implement volmdlr_primitives'
        raise NotImplementedError(msg.format(self.__class__.__name__))

    def plot(self, **kwargs):
        """
        Generic plot getting plot_data function to plot
        """
        if hasattr(self, 'plot_data'):
            import plot_data
            for data in self.plot_data(**kwargs):
                plot_data.plot_canvas(plot_data_object=data,
                                      canvas_id='canvas',
                                      width=1400, height=900,
                                      debug_mode=False)
        else:
            msg = 'Class {} does not implement a plot_data method' \
                  ' to define what to plot'
            raise NotImplementedError(msg.format(self.__class__.__name__))

    def mpl_plot(self, **kwargs):
        """
        Plot whith matplotlib through plot_data function
        """
        axs = []
        if hasattr(self, 'plot_data'):
            try:
                plot_datas = self.plot_data(**kwargs)
            except TypeError as error:
                raise TypeError(f'{self.__class__.__name__}.{error}')
            for data in plot_datas:
                if hasattr(data, 'mpl_plot'):
                    ax = data.mpl_plot()
                    axs.append(ax)
        else:
            msg = 'Class {} does not implement a plot_data method' \
                  'to define what to plot'
            raise NotImplementedError(msg.format(self.__class__.__name__))

        return axs

    def babylonjs(self, use_cdn=True, debug=False, **kwargs):
        """
        Show the 3D volmdlr of an object by calling volmdlr_volume_model method
        and plot in in browser
        """
        self.volmdlr_volume_model(**kwargs).babylonjs(use_cdn=use_cdn,
                                                      debug=debug)

    def save_babylonjs_to_file(self, filename: str = None, use_cdn: bool = True,
                               debug: bool = False, **kwargs):
        self.volmdlr_volume_model(**kwargs).save_babylonjs_to_file(filename=filename,
                                                                   use_cdn=use_cdn,
                                                                   debug=debug)

    def _displays(self, **kwargs) -> List[JsonSerializable]:
        if hasattr(self, '_display_angular'):
            # Retro-compatibility
            deprecation_warning(name='_display_angular', object_type='method',
                                use_instead='display_angular')
            return self._display_angular(**kwargs)

        reference_path = kwargs.get('reference_path', '')

        displays = []
        if hasattr(self, 'babylon_data'):
            display_ = DisplayObject(type_='cad', data=self.babylon_data(),
                                     reference_path=reference_path)
            displays.append(display_.to_dict())
        elif hasattr(self, 'volmdlr_primitives')\
                or (self.__class__.volmdlr_volume_model
                    is not DessiaObject.volmdlr_volume_model):
            model = self.volmdlr_volume_model()
            display_ = DisplayObject(type_='cad', data=model.babylon_data(),
                                     reference_path=reference_path)
            displays.append(display_.to_dict())
        if hasattr(self, 'plot_data'):
            plot_data = self.plot_data()
            if is_sequence(plot_data):
                for plot in plot_data:
                    display_ = DisplayObject(type_='plot_data', data=plot,
                                             reference_path=reference_path)
                    displays.append(display_.to_dict())
            else:
                msg = 'plot_data must return a sequence. Found {}'
                raise ValueError(msg.format(type(plot_data)))
        if hasattr(self, 'to_markdown'):
            markdown = self.to_markdown()
            display_ = DisplayObject(type_='markdown', data=markdown,
                                     reference_path=reference_path)
            displays.append(display_.to_dict())
        return displays

    def _check_platform(self):
        """
        Reproduce lifecycle on platform (serialization, display)
        """
        try:
            dict_ = self.to_dict(use_pointers=True)
        except TypeError:
            dict_ = self.to_dict()
        json_dict = json.dumps(dict_)
        decoded_json = json.loads(json_dict)
        deserialized_object = self.dict_to_object(decoded_json)
        assert deserialized_object._data_eq(self)
        copied_object = self.copy()
        assert copied_object._data_eq(self)

        valid, hint = is_bson_valid(stringify_dict_keys(dict_))
        if not valid:
            raise ValueError(hint)
        json.dumps(self._displays())
        json.dumps(self._method_jsonschemas)

    def to_xlsx(self, filepath:str):
        with open(filepath, 'wb') as file:
            self.to_xlsx_stream(file)
            
    def to_xlsx_stream(self, stream):
        writer = XLSXWriter(self)
        writer.save_to_stream(stream)

    def to_step(self, filepath:str):
        """
        filepath is a str representing a filepath
        """
        return self.volmdlr_volume_model().to_step(filepath=filepath)

    def to_step_stream(self, stream):
        """
        """
        return self.volmdlr_volume_model().to_step_stream(stream=stream)


    def to_stl_stream(self, stream):
        """
        """
        return self.volmdlr_volume_model().to_stl_stream(stream=stream)


    def to_stl(self, filepath):
        """
        filepath is a str representing a filepath
        """
        return self.volmdlr_volume_model().to_stl(filepath=filepath)

    def _export_formats(self):
        formats = [('json', 'save_to_stream', True),
                   ('xlsx', 'to_xlsx_stream', False)]
        if hasattr(self, 'volmdlr_primitives'):
            formats.append(('step', 'to_step_stream', True))
            formats.append(('stl', 'to_stl_stream', False))
        return formats


# class Catalog(DessiaObject):
#     def __init__(self, objects: List[DessiaObject], name: str = ''):
#         self.objects = objects
#         DessiaObject.__init__(self, name=name)


class DisplayObject(DessiaObject):
    def __init__(self, type_: str,
                 data: Union[JsonSerializable, DessiaObject, str],
                 reference_path: str = '', name: str = ''):
        """
        Container for data of display
        """
        if type_ == 'markdown':
            data = inspect.cleandoc(data)
        self.type_ = type_
        self.data = data

        self.reference_path = reference_path
        DessiaObject.__init__(self, name=name)


class Parameter(DessiaObject):
    def __init__(self, lower_bound, upper_bound, periodicity=None, name=''):
        DessiaObject.__init__(self, name=name)
        self.lower_bound = lower_bound
        self.upper_bound = upper_bound
        self.periodicity = periodicity

    def random_value(self):
        """
        Sample a value within the bounds
        """
        return random.uniform(self.lower_bound, self.upper_bound)

    def are_values_equal(self, value1, value2, tol=1e-2):
        if self.periodicity is not None:
            value1 = value1 % self.periodicity
            value2 = value2 % self.periodicity

        return math.isclose(value1, value2, abs_tol=tol)

    def normalize(self, value):
        normalized_value = (value - self.lower_bound) / (self.upper_bound - self.lower_bound)
        return normalized_value

    def original_value(self, normalized_value):
        value = normalized_value * (self.upper_bound - self.lower_bound) + self.lower_bound
        return value

    def optimizer_bounds(self):
        if self.periodicity is not None:
            return (self.lower_bound - 0.5 * self.periodicity,
                    self.upper_bound + 0.5 * self.periodicity)
        return None


class ParameterSet(DessiaObject):
    def __init__(self, values, name=''):
        self.values = values

        DessiaObject.__init__(self, name=name)

    @property
    def parameters(self):
        parameters = [Parameter(min(v), max(v), name=k)
                      for k, v in self.values.items()]
        return parameters

    @property
    def means(self):
        means = {k: sum(v) / len(v) for k, v in self.values.items()}
        return means


class DessiaFilter(DessiaObject):
    def __init__(self, attribute: str, operator: str,
                 bound: float, name: str = ''):
        self.attribute = attribute
        self.operator = operator
        self.bound = bound

        DessiaObject.__init__(self, name=name)

    def __hash__(self):
        hash_ = len(self.attribute)
        hash_ += hash(self.operator)
        hash_ += hash(self.bound)
        return int(hash_)

    def __eq__(self, other: 'DessiaFilter'):
        same_attr = self.attribute == other.attribute
        same_op = self.operator == other.operator
        same_bound = self.bound == other.bound
        return same_attr and same_op and same_bound


# class Evolution(DessiaObject):
#     """
#     Defines a generic evolution

#     :param evolution: float list
#     :type evolution: list
#     """
#     _non_data_eq_attributes = ['name']
#     _non_data_hash_attributes = ['name']
#     _generic_eq = True

#     def __init__(self, evolution: List[float] = None, name: str = ''):
#         if evolution is None:
#             evolution = []
#         self.evolution = evolution

#         DessiaObject.__init__(self, name=name)

#     def _displays(self):
#         displays = [{'angular_component': 'app-evolution1d',
#                      'table_show': False,
#                      'evolution': [self.evolution],
#                      'label_y': ['evolution']}]
#         return displays

#     def update(self, evolution):
#         """
#         Update the evolution list
#         """
#         self.evolution = evolution


# class CombinationEvolution(DessiaObject):
#     _non_data_eq_attributes = ['name']
#     _non_data_hash_attributes = ['name']
#     _generic_eq = True

#     def __init__(self, evolution1: List[Evolution],
#                  evolution2: List[Evolution], title1: str = 'x',
#                  title2: str = 'y', name: str = ''):

#         self.evolution1 = evolution1
#         self.evolution2 = evolution2

#         self.x_, self.y_ = self.genere_xy()

#         self.title1 = title1
#         self.title2 = title2

#         DessiaObject.__init__(self, name=name)

#     def _displays(self):
#         displays = [{
#             'angular_component': 'app-evolution2d-combination-evolution',
#             'table_show': False,
#             'evolution_x': [self.x_], 'label_x': ['title1'],
#             'evolution_y': [self.y_], 'label_y': ['title2']
#         }]
#         return displays

#     def update(self, evol1, evol2):
#         """
#         Update the CombinationEvolution object

#         :param evol1: list
#         :param evol2: list
#         """
#         for evolution, ev1 in zip(self.evolution1, evol1):
#             evolution.update(ev1)
#         for evolution, ev2 in zip(self.evolution2, evol2):
#             evolution.update(ev2)
#         self.x_, self.y_ = self.genere_xy()

#     def genere_xy(self):
#         x, y = [], []
#         for evol in self.evolution1:
#             x = x + evol.evolution
#         for evol in self.evolution2:
#             y = y + evol.evolution
#         return x, y


def dict_merge(old_dct, merge_dct, add_keys=True, extend_lists=True):
    """ Recursive dict merge. Inspired by :meth:``dict.update()``, instead of
    updating only top-level keys, dict_merge recurses down into dicts nested
    to an arbitrary depth, updating keys. The ``merge_dct`` is merged into
    ``dct``.

    This version will return a copy of the dictionary and leave the original
    arguments untouched.

    The optional argument ``add_keys``, determines whether keys which are
    present in ``merge_dct`` but not ``dct`` should be included in the
    new dict.

    Args:
        old_dct (dict) onto which the merge is executed
        merge_dct (dict): dct merged into dct
        add_keys (bool): whether to add new keys
        extend_lists (bool) : wether to extend lists if keys are updated
                              and value is a list

    Returns:
        dict: updated dict
    """
    dct = deepcopy(old_dct)
    if not add_keys:
        merge_dct = {k: merge_dct[k]
                     for k in set(dct).intersection(set(merge_dct))}

    for key, value in merge_dct.items():
        if isinstance(dct.get(key), dict)\
                and isinstance(value, collections.Mapping):
            dct[key] = dict_merge(dct[key], merge_dct[key],
                                  add_keys=add_keys, extend_lists=extend_lists)
        elif isinstance(dct.get(key), list) and extend_lists:
            dct[key].extend(value)
        else:
            dct[key] = value

    return dct


def stringify_dict_keys(obj):
    if isinstance(obj, (list, tuple)):
        new_obj = []
        for elt in obj:
            new_obj.append(stringify_dict_keys(elt))

    elif isinstance(obj, dict):
        new_obj = {}
        for key, value in obj.items():
            new_obj[str(key)] = stringify_dict_keys(value)
    else:
        return obj
    return new_obj


def list_hash(list_):
    hash_ = 0
    for element in list_:
        if is_sequence(element):
            hash_ += list_hash(element)
        elif isinstance(element, dict):
            hash_ += dict_hash(element)
        elif isinstance(element, str):
            hash_ += sum([ord(e) for e in element])
        else:
            hash_ += hash(element)
    return hash_


def dict_hash(dict_):
    hash_ = 0
    for key, value in dict_.items():
        if is_sequence(value):
            hash_ += list_hash(value)
        elif isinstance(value, dict):
            hash_ += dict_hash(value)
        else:
            hash_ += hash(key) + hash(value)
    return hash_


def getdeepattr(obj, attr):
    return reduce(getattr, [obj] + attr.split('.'))


def enhanced_deep_attr(obj, sequence):
    """
    Get deep attribute where Objects, Dicts and Lists
    can be found in recursion.

    :param obj: Parent object in which recursively find attribute
                represented by sequence
    :param sequence: List of strings and integers that represents
                     path to deep attribute.
    :return: Value of deep attribute
    """
    if isinstance(sequence, str):
        # Sequence is a string and not a sequence of deep attributes
        if '/' in sequence:
            # Is deep attribute reference
            sequence = deepattr_to_sequence(sequence)
            return enhanced_deep_attr(obj=obj, sequence=sequence)
        # Is direct attribute
        return enhanced_get_attr(obj=obj, attr=sequence)

    # Get direct attrivute
    subobj = enhanced_get_attr(obj=obj, attr=sequence[0])
    if len(sequence) > 1:
        # Recursively get deep attributes
        subobj = enhanced_deep_attr(obj=subobj, sequence=sequence[1:])
    return subobj


def enhanced_get_attr(obj, attr):
    """
    Safely get attribute in obj.
    Obj can be of Object, Dict, or List type

    :param obj: Parent object in which find given attribute
    :param attr: String or integer that represents
                      name or index of attribute
    :return: Value of attribute
    """
    try:
        return getattr(obj, attr)
    except (TypeError, AttributeError):
        track = tb.format_exc()
        try:
            return obj[attr]
        except TypeError:
            classname = obj.__class__.__name__
            msg = "'{}' object has no attribute '{}'.".format(classname, attr)
            track += tb.format_exc()
            raise dessia_common.errors.DeepAttributeError(message=msg,
                                                          traceback_=track)


def concatenate_attributes(prefix, suffix, type_: str = 'str'):
    wrong_prefix_format = 'Attribute prefix is wrongly formatted.'
    wrong_prefix_format += 'Is of type {}. Should be str or list'
    if type_ == 'str':
        if isinstance(prefix, str):
            return prefix + '/' + str(suffix)
        elif is_sequence(prefix):
            return sequence_to_deepattr(prefix) + '/' + str(suffix)
        raise TypeError(wrong_prefix_format.format(type(prefix)))
    
    if type_ == 'sequence':
        if isinstance(prefix, str):
            return [prefix, suffix]
        elif is_sequence(prefix):
            return prefix + [suffix]

        raise TypeError(wrong_prefix_format.format(type(prefix)))

    wrong_concat_type = 'Type {} for concatenation is not supported.'
    wrong_concat_type += 'Should be "str" or "sequence"'
    raise ValueError(wrong_concat_type.format(type_))


def deepattr_to_sequence(deepattr: str):
    sequence = deepattr.split('/')
    healed_sequence = []
    for i, attribute in enumerate(sequence):
        try:
            healed_sequence.append(int(attribute))
        except ValueError:
            healed_sequence.append(attribute)
    return healed_sequence


def sequence_to_deepattr(sequence):
    healed_sequence = [str(attr) if isinstance(attr, int) else attr
                       for attr in sequence]
    return '/'.join(healed_sequence)


def is_bounded(filter_: DessiaFilter, value: float):
    bounded = True
    operator = filter_.operator
    bound = filter_.bound

    if operator == 'lte' and value > bound:
        bounded = False
    if operator == 'gte' and value < bound:
        bounded = False

    if operator == 'lt' and value >= bound:
        bounded = False
    if operator == 'gt' and value <= bound:
        bounded = False

    if operator == 'eq' and value != bound:
        bounded = False
    return bounded


def type_from_annotation(type_, module):
    """
    Clean up a proposed type if there are stringified
    """
    if isinstance(type_, str):
        # Evaluating types
        type_ = TYPES_FROM_STRING.get(type_, default=getattr(import_module(module), type_))
    return type_


def prettyname(namestr):
    """
    Creates a pretty name from as str
    """
    pretty_name = ''
    if namestr:
        strings = namestr.split('_')
        for i, string in enumerate(strings):
            if len(string) > 1:
                pretty_name += string[0].upper() + string[1:]
            else:
                pretty_name += string
            if i < len(strings) - 1:
                pretty_name += ' '
    return pretty_name


def inspect_arguments(method, merge=False):
    # Find default value and required arguments of class construction
    args_specs = inspect.getfullargspec(method)
    nargs = len(args_specs.args) - 1

    if args_specs.defaults is not None:
        ndefault_args = len(args_specs.defaults)
    else:
        ndefault_args = 0

    default_arguments = {}
    arguments = []
    for iargument, argument in enumerate(args_specs.args[1:]):
        if argument not in _FORBIDDEN_ARGNAMES:
            if iargument >= nargs - ndefault_args:
                default_value = args_specs.defaults[ndefault_args - nargs
                                                    + iargument]
                if merge:
                    arguments.append((argument, default_value))
                else:
                    default_arguments[argument] = default_value
            else:
                arguments.append(argument)
    return arguments, default_arguments<|MERGE_RESOLUTION|>--- conflicted
+++ resolved
@@ -442,18 +442,6 @@
         Save to a JSON file the object
         :param filepath: either a string reprensenting the filepath or a stream
         """
-<<<<<<< HEAD
-=======
-        # Maybe split in several functions for stream and file
-        if isinstance(filepath, str):
-            if not filepath.endswith('.json'):
-                filepath += '.json'
-                print(f'Changing name to {filepath}')
-            file = open(filepath, 'w', encoding='utf-8')
-        else:
-            file = filepath
-
->>>>>>> b7a2a09a
         try:
             dict_ = self.to_dict(use_pointers=True)
         except TypeError:
@@ -473,17 +461,9 @@
         Load object from a json file
         :param filepath: either a string reprensenting the filepath or a stream
         """
-<<<<<<< HEAD
         with open(filepath, 'r', encoding='utf-8') as file:
             dict_ = json.load(file)
 
-=======
-        if isinstance(filepath, str):
-            with open(filepath, 'r', encoding='utf-8') as file:
-                dict_ = json.load(file)
-        else:
-            dict_ = json.loads(filepath.read().decode('utf-8'))
->>>>>>> b7a2a09a
         return cls.dict_to_object(dict_)
 
     def is_valid(self):
