#!/usr/bin/env python3
# -*- coding: utf-8 -*-
"""
Module to handle serialization for engineering objects.
"""

import time
import warnings
import operator
import math
import random
import itertools

from functools import reduce
import collections
import collections.abc
from copy import deepcopy, copy
import inspect
import json

from typing import List, Tuple, get_type_hints
import traceback as tb

from importlib import import_module
from ast import literal_eval

# from dessia_common.abstract import CoreDessiaObject
import dessia_common.errors
from dessia_common.utils.diff import data_eq, diff, dict_hash, list_hash
from dessia_common.utils.types import is_sequence, is_bson_valid, TYPES_FROM_STRING
from dessia_common.utils.copy import deepcopy_value
from dessia_common.utils.jsonschema import default_dict, jsonschema_from_annotation, JSONSCHEMA_HEADER, \
    set_default_value
from dessia_common.utils.docstrings import parse_docstring, FAILED_DOCSTRING_PARSING

from dessia_common.serialization import SerializableObject, deserialize_argument, serialize
from dessia_common.exports import XLSXWriter, MarkdownWriter, ExportFormat

from dessia_common.typings import JsonSerializable
from dessia_common import templates
from dessia_common.checks import CheckList, FailedCheck
from dessia_common.displays import DisplayObject, DisplaySetting
from dessia_common.breakdown import attrmethod_getter, get_in_object_from_path
import dessia_common.utils.helpers as dch
import dessia_common.files as dcf

_FORBIDDEN_ARGNAMES = ['self', 'cls', 'progress_callback', 'return']

_fullargsspec_cache = {}


def deprecated(use_instead=None):
    """
    Our deprecated decorator.
    """
    def decorated(function):
        def wrapper(*args, **kwargs):
            deprecation_warning(function.__name__, 'Function', use_instead)
            print('Traceback : ')
            tb.print_stack(limit=2)
            return function(*args, **kwargs)
        return wrapper
    return decorated


def deprecation_warning(name, object_type, use_instead=None):
    """
    Throw a deprecation warning function.
    """
    warnings.simplefilter('once', DeprecationWarning)
    msg = f"\n\n{object_type} {name} is deprecated.\nIt will be removed in a future version.\n"
    if use_instead is not None:
        msg += f"Use {use_instead} instead.\n"
    warnings.warn(msg, DeprecationWarning)
    return msg


class DessiaObject(SerializableObject):
    """
    Base class for Dessia's platform compatible objects.

    Gathers generic methods and attributes

    :cvar bool _standalone_in_db:
        Indicates wether class objects should be independant in database or not.
        If False, object will only exist inside its parent.

    :cvar bool _eq_is_data_eq:
        Indicates which type of equality check is used: strict equality or equality based on data.
        If False, Python's object __eq__ method is used (ie. strict), else, user custom data_eq is used (ie. data)

    :cvar List[str] _non_serializable_attributes:
        [Advanced] List of instance attributes that should not be part of serialization with to_dict method.
        These will not be displayed in platform object tree, for instance.

    :cvar List[str] _non_data_eq_attributes:
        [Advanced] List of instance attributes that should not be part of equality check with data__eq__ method
        (if _eq_is_data_eq is True).

    :cvar List[str] _non_data_hash_attributes:
        [Advanced] List of instance attributes that should not be part of hash computation with data__hash__ method
        (if _eq_is_data_eq is True).

    :cvar List[str] _ordered_attributes:
        Documentation not available yet.

    :cvar List[str] _titled_attributes:
        Documentation not available yet.

    :cvar List[str] _init_variables:
        Documentation not available yet.

    :cvar List[str] _export_formats:
        List of all available export formats. Class must define a export_[format] for each format in _export_formats

    :cvar List[str] _allowed_methods:
        List of all methods that are runnable from platform.

    :cvar List[str] _whitelist_attributes:
        Documentation not available yet.
    :cvar List[str] _whitelist_attributes: List[str]

    :ivar str name: Name of object.
    :ivar Any kwargs: Additionnal user metadata
    """
    _standalone_in_db = False
    _non_editable_attributes = []
    _non_data_eq_attributes = ['name']
    _non_data_hash_attributes = ['name']
    _ordered_attributes = []
    _titled_attributes = []
    _eq_is_data_eq = True
    _vector_features = None

    _init_variables = None
    _allowed_methods = []
    _whitelist_attributes = []

    def __init__(self, name: str = '', **kwargs):
        """
        Generic init of DessiA Object. Only store name in self. To be overload and call in specific class init.
        """
        self.name = name
        for property_name, property_value in kwargs.items():
            setattr(self, property_name, property_value)

    def base_dict(self):
        """ Base dict of the object, with just its name. """
        dict_ = SerializableObject.base_dict(self)
        dict_['name'] = self.name
        return dict_

    def __hash__(self):
        """ Compute a int from object. """
        if self._eq_is_data_eq:
            return self._data_hash()
        return object.__hash__(self)

    def __eq__(self, other_object):
        """
        Generic equality of two objects.

        Behavior can be controled by class attribute _eq_is_data_eq to tell if we must use python equality (based on
        memory addresses) (_eq_is_data_eq = False) or a data equality (True).
        """
        if self._eq_is_data_eq:
            if self.__class__.__name__ != other_object.__class__.__name__:
                return False
            if self._data_hash() != other_object._data_hash():
                return False
            return self._data_eq(other_object)
        return object.__eq__(self, other_object)

    def _data_eq_dict(self):
        """
        Returns a dict of what to look at for data eq. Keys in non data eq attributes are removed.
        """
        return {k: v for k, v in self._serializable_dict().items()
                if k not in self._non_data_eq_attributes + ['package_version', 'name']}

    def _data_eq(self, other_object) -> bool:
        """
        Returns if the object is equal to the other object in the sense of data contained in the objects.
        """
        return data_eq(self, other_object)

    def _data_hash(self):
        """ Generic computation of hash based on data. """
        hash_ = 0
        forbidden_keys = (self._non_data_eq_attributes + self._non_data_hash_attributes + ['package_version', 'name'])
        for key, value in self._serializable_dict().items():
            if key not in forbidden_keys:
                if is_sequence(value):
                    hash_ += list_hash(value)
                elif isinstance(value, dict):
                    hash_ += dict_hash(value)
                elif isinstance(value, str):
                    hash_ += sum(ord(v) for v in value)
                else:
                    hash_ += hash(value)
        return int(hash_ % 1e5)

    def _data_diff(self, other_object):
        """
        Make a diff between two objects.

        returns: different values, missing keys in other object
        """
        return diff(self, other_object)

    def _get_from_path(self, path: str):
        """ Get object's deep attribute from given path. """
        return get_in_object_from_path(self, path)

    @classmethod
    def base_jsonschema(cls):
        """ Return jsonschema header and base schema. """
        jsonschema = deepcopy(JSONSCHEMA_HEADER)
        jsonschema['properties']['name'] = {
            "type": 'string',
            "title": "Object Name",
            "description": "Object name",
            "editable": True,
            "default_value": "Object Name"
        }
        return jsonschema

    @classmethod
    def jsonschema(cls):
        """ Jsonschema of class: transfer python data structure to web standard. """
        if hasattr(cls, '_jsonschema'):
            _jsonschema = cls._jsonschema
            return _jsonschema

        # Get __init__ method and its annotations
        init = cls.__init__
        if cls._init_variables is None:
            annotations = get_type_hints(init)
        else:
            annotations = cls._init_variables

        # Get ordered variables
        if cls._ordered_attributes:
            ordered_attributes = cls._ordered_attributes
        else:
            ordered_attributes = list(annotations.keys())

        unordered_count = 0

        # Parse docstring
        try:
            docstring = cls.__doc__
            parsed_docstring = parse_docstring(docstring=docstring, annotations=annotations)
        except Exception:
            parsed_docstring = FAILED_DOCSTRING_PARSING
        parsed_attributes = parsed_docstring['attributes']

        # Initialize jsonschema
        _jsonschema = deepcopy(JSONSCHEMA_HEADER)

        required_arguments, default_arguments = inspect_arguments(method=init, merge=False)
        _jsonschema['required'] = required_arguments
        _jsonschema['standalone_in_db'] = cls._standalone_in_db
        _jsonschema['description'] = parsed_docstring['description']
        _jsonschema['python_typing'] = str(cls)

        # Set jsonschema
        for annotation in annotations.items():
            name = annotation[0]
            if name in ordered_attributes:
                order = ordered_attributes.index(name)
            else:
                order = len(ordered_attributes) + unordered_count
                unordered_count += 1
            if name in cls._titled_attributes:
                title = cls._titled_attributes[name]
            else:
                title = None

            if name != 'return':
                editable = name not in cls._non_editable_attributes
                annotation_type = type_from_annotation(annotation[1], cls)
                annotation = (name, annotation_type)
                jss_elt = jsonschema_from_annotation(annotation=annotation, jsonschema_element={}, order=order,
                                                     editable=editable, title=title,
                                                     parsed_attributes=parsed_attributes)
                _jsonschema['properties'].update(jss_elt)
                if name in default_arguments:
                    default = set_default_value(_jsonschema['properties'], name, default_arguments[name])
                    _jsonschema['properties'].update(default)

        _jsonschema['classes'] = [cls.__module__ + '.' + cls.__name__]
        _jsonschema['whitelist_attributes'] = cls._whitelist_attributes
        return _jsonschema

    @property
    def _method_jsonschemas(self):
        """
        Generates dynamic jsonschemas for methods of class.
        """
        jsonschemas = {}
        class_ = self.__class__

        # TOCHECK Backward compatibility. Will need to be changed
        if hasattr(class_, '_dessia_methods'):
            allowed_methods = class_._dessia_methods
        else:
            allowed_methods = class_._allowed_methods

        valid_method_names = [m for m in dir(class_) if not m.startswith('_') and m in allowed_methods]

        for method_name in valid_method_names:
            method = getattr(class_, method_name)

            if not isinstance(method, property):
                required_args, default_args = inspect_arguments(method=method, merge=False)
                annotations = get_type_hints(method)
                if annotations:
                    jsonschemas[method_name] = deepcopy(JSONSCHEMA_HEADER)
                    jsonschemas[method_name]['required'] = []
                    jsonschemas[method_name]['is_method'] = True
                    for i, annotation in enumerate(annotations.items()):
                        # TOCHECK Not actually ordered
                        argname = annotation[0]
                        if argname not in _FORBIDDEN_ARGNAMES:
                            if argname in required_args:
                                jsonschemas[method_name]['required'].append(str(i))
                            jsonschema_element = jsonschema_from_annotation(annotation, {}, i)[argname]

                            jsonschemas[method_name]['properties'][str(i)] = jsonschema_element
                            if argname in default_args:
                                default = set_default_value(jsonschemas[method_name]['properties'],
                                                            str(i),
                                                            default_args[argname])
                                jsonschemas[method_name]['properties'].update(default)
        return jsonschemas

    def method_dict(self, method_name=None, method_jsonschema=None):
        """
        Return a jsonschema of a method arguments.
        """
        if method_name is None and method_jsonschema is None:
            msg = 'No method name nor jsonschema provided'
            raise NotImplementedError(msg)

        if method_name is not None and method_jsonschema is None:
            method_jsonschema = self._method_jsonschemas[method_name]

        dict_ = default_dict(method_jsonschema)
        return dict_

    def dict_to_arguments(self, dict_, method):
        """
        Transform serialized argument of a method to python objects ready to use in method evaluation.
        """
        method_full_name = f'{self.full_classname}.{method}'
        if method_full_name in _fullargsspec_cache:
            args_specs = _fullargsspec_cache[method_full_name]
        else:
            method_object = getattr(self, method)
            args_specs = inspect.getfullargspec(method_object)
            _fullargsspec_cache[method_full_name] = args_specs

        allowed_args = args_specs.args[1:]

        arguments = {}
        for i, arg in enumerate(allowed_args):
            if str(i) in dict_:
                arg_specs = args_specs.annotations[arg]
                value = dict_[str(i)]
                try:
                    deserialized_value = deserialize_argument(arg_specs, value)
                except TypeError as err:
                    msg = 'Error in deserialisation of value: '
                    msg += f'{value} of expected type {arg_specs}'
                    raise TypeError(msg) from err
                arguments[arg] = deserialized_value
        return arguments

    def save_to_file(self, filepath: str, indent: int = 2):
        """
        Save object to a JSON file.

        :param filepath: either a string reprensenting the filepath or a stream
        """
        if not filepath.endswith('.json'):
            filepath += '.json'
            print(f'Changing name to {filepath}')
        with open(filepath, 'w', encoding='utf-8') as file:
            self.save_to_stream(file, indent=indent)

    def save_to_stream(self, stream, indent: int = 2):
        """ Write object to a stream. Default is to_dict, as a text like stream. """
        try:
            dict_ = self.to_dict(use_pointers=True)
        except TypeError:
            dict_ = self.to_dict()

        json.dump(dict_, stream, indent=indent)

    @classmethod
    def load_from_stream(cls, stream):
        """ Build object from stream. Should be consistent with save_to_stream method. """
        dict_ = json.loads(stream.read().decode('utf-8'))
        return cls.dict_to_object(dict_)

    @classmethod
    def load_from_file(cls, filepath: str):
        """
        Load object from a json file.

        :param filepath: either a string reprensenting the filepath or a stream
        """
        with open(filepath, 'r', encoding='utf-8') as file:
            dict_ = json.load(file)

        return cls.dict_to_object(dict_)

    def check_list(self, level: str = 'error', check_platform: bool = True):
        """ Return a list of potential info, warning and issues on the instance, that might be user custom. """
        check_list = CheckList([])

        if check_platform:
            check_list += self._check_platform(level=level)

        # Type checking: not ready yet
        # class_argspec = inspect.getfullargspec(self.__class__)
        # annotations = inspect.signature(self.__init__).parameters

        # for arg in class_argspec.args:
        #     if arg != 'self':
        #         if arg in annotations:
        #             value = self.__dict__[arg]
        #             # print(annotations[arg], type(annotations[arg]))
        #             print(annotations[arg].annotation)
        #             check_list += type_check(value, annotations[arg].annotation.__class__, level=level)

        return check_list

    def is_valid(self, level='error'):
        """
        Return whether the object of valid 'above' given level. Default is error, but warnings can be forbidden.
        """
        return not self.check_list().checks_above_level(level=level)

    def copy(self, deep=True, memo=None):
        """ Return a shallow or deep copy of the object depending of the value of given 'deep' argument. """
        if deep:
            return deepcopy(self, memo=memo)
        return copy(self)

    def __copy__(self):
        """ Generic copy use inits of objects. """
        class_name = self.full_classname
        if class_name in _fullargsspec_cache:
            class_argspec = _fullargsspec_cache[class_name]
        else:
            class_argspec = inspect.getfullargspec(self.__class__)
            _fullargsspec_cache[class_name] = class_argspec

        dict_ = {}
        for arg in class_argspec.args:
            if arg != 'self':
                value = self.__dict__[arg]
                if hasattr(value, '__copy__'):
                    dict_[arg] = value.__copy__()
                else:
                    dict_[arg] = value
        return self.__class__(**dict_)

    def __deepcopy__(self, memo=None):
        """ Generic deep copy use inits of objects. """
        class_name = self.full_classname
        if class_name in _fullargsspec_cache:
            class_argspec = _fullargsspec_cache[class_name]
        else:
            class_argspec = inspect.getfullargspec(self.__class__)
            _fullargsspec_cache[class_name] = class_argspec

        if memo is None:
            memo = {}
        dict_ = {}
        for arg in class_argspec.args:
            if arg != 'self':
                dict_[arg] = deepcopy_value(getattr(self, arg), memo=memo)
        return self.__class__(**dict_)

    def plot_data(self, **kwargs):
        """
        Base plot_data method. Overwrite this to display 2D or graphs on plateforme.

        Should return a list of plot_data's objects.
        """
        return []

    def plot(self, **kwargs):
        """ Generic plot getting plot_data function to plot. """
        if hasattr(self, 'plot_data'):
            import plot_data
            for data in self.plot_data(**kwargs):
                plot_data.plot_canvas(plot_data_object=data,
                                      canvas_id='canvas',
                                      width=1400, height=900,
                                      debug_mode=False)
        else:
            msg = f"Class '{self.__class__.__name__}' does not implement a plot_data method to define what to plot"
            raise NotImplementedError(msg)

    def mpl_plot(self, **kwargs):
        """ Plot with matplotlib using plot_data function. """
        axs = []
        if hasattr(self, 'plot_data'):
            try:
                plot_datas = self.plot_data(**kwargs)
            except TypeError as error:
                raise TypeError(f'{self.__class__.__name__}.{error}') from error
            for data in plot_datas:
                if hasattr(data, 'mpl_plot'):
                    ax = data.mpl_plot()
                    axs.append(ax)
        else:
            msg = f"Class '{self.__class__.__name__}' does not implement a plot_data method to define what to plot"
            raise NotImplementedError(msg)

        return axs

    @staticmethod
    def display_settings() -> List[DisplaySetting]:
        """ Returns a list of json describing how to call subdisplays. """
        return [DisplaySetting('markdown', 'markdown', 'to_markdown', None),
                DisplaySetting('plot_data', 'plot_data', 'plot_data', None, serialize_data=True)]

    def _display_from_selector(self, selector: str, **kwargs) -> DisplayObject:
        """ Generate the display from the selector. """
        reference_path = kwargs.get('reference_path', '')

        display_setting = self._display_settings_from_selector(selector)
        track = ''
        try:
            data = attrmethod_getter(self, display_setting.method)(**display_setting.arguments)
        except:
            data = None
            track = tb.format_exc()

        if display_setting.serialize_data:
            data = serialize(data)
        return DisplayObject(type_=display_setting.type, data=data, reference_path=reference_path, traceback=track)

    def _display_settings_from_selector(self, selector: str):
        """ Get display settings from given selector. """
        for display_setting in self.display_settings():
            if display_setting.selector == selector:
                return display_setting
        raise ValueError(f"No such selector '{selector}' in display of class '{self.__class__.__name__}'")

    def _displays(self, **kwargs) -> List[JsonSerializable]:
        """ Generate displays of the object to be plot in the DessiA Platform. """
        reference_path = kwargs.get('reference_path', '')

        displays = []
        for display_setting in self.display_settings():
            display_ = self._display_from_selector(display_setting.selector, reference_path=reference_path)
            displays.append(display_.to_dict())
        return displays

    def to_markdown(self) -> str:
        """ Render a markdown of the object output type: string. """
        md_writer = MarkdownWriter(print_limit=25, table_limit=None)
        return templates.dessia_object_markdown_template.substitute(name=self.name,
                                                                    class_=self.__class__.__name__,
                                                                    table=md_writer.object_table(self))

    def performance_analysis(self):
        """ Print time of rendering some commons operations (serialization, hash, displays). """
        print(f'### Performance analysis of object {self} ###')
        data_hash_time = time.time()
        self._data_hash()
        data_hash_time = time.time() - data_hash_time
        print(f'\t- data hash time: {round(data_hash_time, 3)} seconds')

        todict_time = time.time()
        dict_ = self.to_dict()
        todict_time = time.time() - todict_time
        print(f'\t- to_dict time: {round(todict_time, 3)} seconds')

        dto_time = time.time()
        self.dict_to_object(dict_)
        dto_time = time.time() - dto_time
        print(f'\t- dict_to_object time: {round(dto_time, 3)} seconds')

        for display_setting in self.display_settings():
            display_time = time.time()
            self._display_from_selector(display_setting.selector)
            display_time = time.time() - display_time
            print(f'\t- generation of display {display_setting.selector} in: {round(display_time, 6)} seconds')
        print('\n')

    def _check_platform(self, level='error'):
        """ Reproduce lifecycle on platform (serialization, display). Raise an error if something is wrong. """
        checks = []
        try:
            dict_ = self.to_dict(use_pointers=True)
        except TypeError:
            dict_ = self.to_dict()
        json_dict = json.dumps(dict_)
        decoded_json = json.loads(json_dict)
        deserialized_object = self.dict_to_object(decoded_json)
        if not deserialized_object._data_eq(self):
            print('data diff: ', self._data_diff(deserialized_object))
            # raise dessia_common.errors.DeserializationError('Object is not equal to itself'
            #                                                 ' after serialization/deserialization')
            checks.append(FailedCheck('Object is not equal to itself after serialization/deserialization'))
        copied_object = self.copy()
        if not copied_object._data_eq(self):
            try:
                print('data diff: ', self._data_diff(copied_object))
            except:
                pass
            checks.append(FailedCheck('Object is not equal to itself after serialization/deserialization'))
            # raise dessia_common.errors.CopyError('Object is not equal to itself after copy')

        valid, hint = is_bson_valid(stringify_dict_keys(dict_))
        if not valid:
            # raise ValueError(hint)
            checks.append(FailedCheck(f'Object is not bson valid {hint}'))

        json.dumps(self._displays())
        json.dumps(self._method_jsonschemas)

        return CheckList(checks)

    def to_xlsx(self, filepath: str):
        """
        Exports the object to an XLSX file given by the filepath.
        """
        if not filepath.endswith('.xlsx'):
            filepath += '.xlsx'
            print(f'Changing name to {filepath}')

        with open(filepath, 'wb') as file:
            self.to_xlsx_stream(file)

    def to_xlsx_stream(self, stream):
        """
        Exports the object to an XLSX to a given stream.
        """
        writer = XLSXWriter(self)
        writer.save_to_stream(stream)

    def _export_formats(self) -> List[ExportFormat]:
        """ Define export formats for base .json and .xlsx exports. """
        formats = [ExportFormat(selector="json", extension="json", method_name="save_to_stream", text=True),
                   ExportFormat(selector="xlsx", extension="xlsx", method_name="to_xlsx_stream", text=False)]
        return formats

<<<<<<< HEAD
    def save_export_to_file(self, selector, filepath):
        """
        Export DessiaObject into specified formats.
        """
=======
    def save_export_to_file(self, selector: str, filepath: str):
        """ Generic export from selector to given filepath. Return real location filepath. """
>>>>>>> 0d5ea4c3
        for export_format in self._export_formats():
            if export_format.selector == selector:
                if not filepath.endswith(f".{export_format.extension}"):
                    filepath += f".{export_format.extension}"
                    print(f'Renaming filepath to {filepath}')
                if export_format.text:
                    with open(filepath, mode="w", encoding="utf-8") as stream:
                        getattr(self, export_format.method_name)(stream, **export_format.args)
                else:
                    with open(filepath, mode="wb") as stream:
                        getattr(self, export_format.method_name)(stream, **export_format.args)
                return filepath
        raise ValueError(f'Export selector not found: {selector}')

    def to_vector(self):
<<<<<<< HEAD
        """
        Get all values of specified attributes into a list of values (vector).
        """
=======
        """ Compute vector from object. """
>>>>>>> 0d5ea4c3
        vectored_objects = []
        for feature in self.vector_features():
            vectored_objects.append(getattr(self, feature.lower()))
            if not hasattr(self, feature.lower()):
                raise NotImplementedError(f"{feature} is not an attribute for {self.__class__.__name__} objects. " +
                                          f"<to_vector> method must be customized in {self.__class__.__name__} to " +
                                          "handle computed values that are not class or instance attributes.")
        return vectored_objects

    @classmethod
    def vector_features(cls):
<<<<<<< HEAD
        """
        Get the list of attributes specified in _vector_features class attribute (in order to build a Dataset).
        """
=======
        """ Get a list of vector features, or generate a default one. """
>>>>>>> 0d5ea4c3
        if cls._vector_features is None:
            return list(set(get_attribute_names(cls)).difference(get_attribute_names(DessiaObject)))
        return cls._vector_features


class PhysicalObject(DessiaObject):
    """Represent an object with CAD capabilities."""

    @staticmethod
    def display_settings():
        """Returns a list of json describing how to call subdisplays."""
        display_settings = DessiaObject.display_settings()
        display_settings.append(DisplaySetting(selector='cad', type_='babylon_data',
                                               method='volmdlr_volume_model().babylon_data', serialize_data=True))
        return display_settings

    def volmdlr_primitives(self):
        """Return a list of volmdlr primitives to build up volume model."""
        return []

    def volmdlr_volume_model(self, **kwargs):
        """Gives the volmdlr VolumeModel."""
        import volmdlr as vm  # !!! Avoid circular imports, is this OK ?
        return vm.core.VolumeModel(self.volmdlr_primitives(**kwargs))

    def to_step(self, filepath: str):
        """
        Exports the CAD of the object to step. Works if the class define a custom volmdlr model.

        :param filepath: a str representing a filepath
        """
        return self.volmdlr_volume_model().to_step(filepath=filepath)

    def to_step_stream(self, stream):
        """
        Exports the CAD of the object to a stream in the STEP format. Works if the class define a custom volmdlr model.
        """
        return self.volmdlr_volume_model().to_step_stream(stream=stream)

    def to_html_stream(self, stream: dcf.StringFile):
        """Exports the CAD of the object to a stream in the html format."""
        model = self.volmdlr_volume_model()
        babylon_data = model.babylon_data()
        script = model.babylonjs_script(babylon_data)
        stream.write(script)

        return stream

    def to_stl_stream(self, stream):
        """
        Exports the CAD of the object to STL to a given stream.
        """
        return self.volmdlr_volume_model().to_stl_stream(stream=stream)

    def to_stl(self, filepath):
        """
        Exports the CAD of the object to STL. Works if the class define a custom volmdlr model.

        :param filepath: a str representing a filepath
        """
        return self.volmdlr_volume_model().to_stl(filepath=filepath)

    # def _displays(self, **kwargs):
    #     """
    #     Compute the list of displays
    #     """
    #     return DessiaObject._displays(self, **kwargs)

    def babylonjs(self, use_cdn=True, debug=False, **kwargs):
        """Show the 3D volmdlr of an object by calling volmdlr_volume_model method and plot in in browser."""
        self.volmdlr_volume_model(**kwargs).babylonjs(use_cdn=use_cdn, debug=debug)

    def save_babylonjs_to_file(self, filename: str = None, use_cdn: bool = True, debug: bool = False, **kwargs):
        """
        Saves the 3D volmdlr of an object in a file.

        :param filename: The file's name. Default value is None
        :type filename: str, optional
        :param use_cdn: Activates the use of a content delivery network.
            Default value is True
        :type use_cdn: bool, optional
        :param debug: Activates the debug mode. Default value is False
        :type debug: bool, optional
        """
        self.volmdlr_volume_model(**kwargs).save_babylonjs_to_file(filename=filename, use_cdn=use_cdn, debug=debug)

    def _export_formats(self) -> List[ExportFormat]:
        formats = DessiaObject._export_formats(self)
        formats3d = [ExportFormat(selector="step", extension="step", method_name="to_step_stream", text=True),
                     ExportFormat(selector="stl", extension="stl", method_name="to_stl_stream", text=False),
                     ExportFormat(selector="html", extension="html", method_name="to_html_stream", text=True)]
        formats.extend(formats3d)
        return formats


class MovingObject(PhysicalObject):
    """ A 3D object which display can move down a path from according to defined steps. """

    def volmdlr_primitives_step_frames(self):
        """ Return a list of volmdlr primitives to build up volume model. """
        raise NotImplementedError('Object inheriting MovingObject should implement volmdlr_primitives_step_frames')

    def volmdlr_volume_model(self, **kwargs):
        """ Volume model of Moving Object. """
        import volmdlr as vm  # !!! Avoid circular imports, is this OK ?
        return vm.core.MovingVolumeModel(self.volmdlr_primitives(**kwargs),
                                         self.volmdlr_primitives_step_frames(**kwargs))


class Parameter(DessiaObject):
    """ A value from a Parameter Set. """

    def __init__(self, lower_bound, upper_bound, periodicity=None, name=''):
        DessiaObject.__init__(self, name=name)
        self.lower_bound = lower_bound
        self.upper_bound = upper_bound
        self.periodicity = periodicity

    def random_value(self):
        """ Sample a value within the bounds. """
        return random.uniform(self.lower_bound, self.upper_bound)

    def are_values_equal(self, value1, value2, tol=1e-2):
        """ Check equality according to given tolerance. """
        if self.periodicity is not None:
            value1 = value1 % self.periodicity
            value2 = value2 % self.periodicity

        return math.isclose(value1, value2, abs_tol=tol)

    def normalize(self, value):
        """ Translate the value to a [0, 1] interval where 0 are the lower and upper bounds. """
        normalized_value = (value - self.lower_bound) / (self.upper_bound - self.lower_bound)
        return normalized_value

    def original_value(self, normalized_value):
        """ Unnormalize value to its original value. """
        value = normalized_value * (self.upper_bound - self.lower_bound) + self.lower_bound
        return value

    def optimizer_bounds(self):
        """ Compute optimize bounds. """
        if self.periodicity is not None:
            return self.lower_bound - 0.5 * self.periodicity, self.upper_bound + 0.5 * self.periodicity
        return None


class ParameterSet(DessiaObject):
    """ Object that can provide utils features around values Dataset. """

    def __init__(self, values, name=''):
        self.values = values

        DessiaObject.__init__(self, name=name)

    @property
    def parameters(self):
        """ Compute parameters from ParameterSet values. """
        parameters = [Parameter(min(v), max(v), name=k) for k, v in self.values.items()]
        return parameters

    @property
    def means(self):
        """ Compute means on all parameters defined in Set. """
        means = {k: sum(v) / len(v) for k, v in self.values.items()}
        return means


class DessiaFilter(DessiaObject):
    """
    Base class for filters working on lists of DessiaObjects (List[DessiaObject]).

    :param attribute:
        Name of attribute on which to filter
    :type attribute: str

    :param comparison_operator:
        Comparison operator
    :type comparison_operator: str

    :param bound:
        The bound value to compare `'attribute'` of DessiaObjects of a list with `'comparison_operator'`
    :type bound: float

    :param name:
        Name of filter
    :type name: `str`, `optional`, defaults to `''`

    :Comparison operators:
        * greater than: >=, gte, ge
        * greater: >, gt
        * lower than: <=, lte, le
        * lower: <, lt
        * equal: ==, eq
        * different: !=, ne
    """
    _REAL_OPERATORS = {'>': operator.gt, '<': operator.lt, '>=': operator.ge, '<=': operator.le, '==': operator.eq,
                       '!=': operator.ne, 'gt': operator.gt, 'lt': operator.lt, 'ge': operator.ge, 'le': operator.le,
                       'eq': operator.eq, 'ne': operator.ne, 'gte': operator.ge, 'lte': operator.le}

    def __init__(self, attribute: str, comparison_operator: str, bound: float, name: str = ''):
        self.attribute = attribute
        self.comparison_operator = comparison_operator
        self.bound = bound
        DessiaObject.__init__(self, name=name)

    def __str__(self, offset_attr: int = 10, offset_boun: int = 0):
        offset_oper = 0
        if offset_boun == 0:
            offset_boun = len(str(self.bound)) + 2
        string_operator = {'>': '>', '<': '<', '>=': '>=', '<=': '<=', '==': '==', '!=': '!=', 'gt': '>', 'lt': '<',
                           'ge': '>=', 'le': '<=', 'eq': '==', 'ne': '!=', 'gte': '>=', 'lte': '<='}
        printed_operator = string_operator[self.comparison_operator]
        return (self.attribute + " " * (offset_attr - len(self.attribute)) +
                printed_operator + " " * (offset_oper - len(printed_operator)) +
                " " * (offset_boun - len(str(self.bound))) + str(self.bound))

    def __hash__(self):
        hash_ = len(self.attribute)
        hash_ += hash(self.comparison_operator)
        hash_ += hash(self.bound)
        return int(hash_)

    def __eq__(self, other: 'DessiaFilter'):
        same_attr = self.attribute == other.attribute
        same_op = self.comparison_operator == other.comparison_operator
        same_bound = self.bound == other.bound
        return same_attr and same_op and same_bound

    def _comparison_operator(self):
        return self._REAL_OPERATORS[self.comparison_operator]

    def _to_lambda(self):
        return lambda x: (self._comparison_operator()(get_in_object_from_path(value, f'#/{self.attribute}'), self.bound)
                          for value in x)

    def get_booleans_index(self, values: List[DessiaObject]):
        """
        Get the boolean indexing of a filtered list.

        :param values:
            List of DessiaObjects to filter
        :type values: List[DessiaObject]

        :return: `list of length `len(values)` where elements are `True` if kept by the filter, otherwise `False`.
        :rtype: List[bool]

        :Examples:
        >>> from dessia_common.core import DessiaFilter
        >>> from dessia_common.models import all_cars_no_feat
        >>> values = all_cars_no_feat[:5]
        >>> filter_ = DessiaFilter('weight', '<=', 3500.)
        >>> filter_.get_booleans_index(values)
        [False, False, True, True, True]
        """
        return list(self._to_lambda()(values))

    @staticmethod
    def booleanlist_to_indexlist(booleans_list: List[int]):  # TODO: Should it exist ?
        """
        Transform a boolean list to an index list.

        :param booleans_list:
            list of length `len(values)` where elements are `True` if kept, otherwise `False`.
        :type booleans_list: List[int]

        :return: list of kept indexes
        :rtype: List[int]

        :Examples:
        >>> from dessia_common.core import DessiaFilter
        >>> from dessia_common.models import all_cars_no_feat
        >>> values = all_cars_no_feat[:5]
        >>> filter_ = DessiaFilter('weight', '<=', 3500.)
        >>> booleans_list = filter_.get_booleans_index(values)
        [False, False, True, True, True]
        >>> DessiaFilter.booleanlist_to_indexlist(booleans_list)
        [2, 3, 4]
        """
        return list(itertools.compress(range(len(booleans_list)), booleans_list))

    @staticmethod
    def apply(values: List[DessiaObject], booleans_list: List[List[bool]]):
        """
        Apply a Dessia Filter on a list of DessiaObjects.

        :param values:
            List of DessiaObjects to filter
        :type values: List[DessiaObject]

        :param booleans_list:
            list of length `len(values)` where elements are `True` if kept, otherwise `False`.
        :type booleans_list: List[List[bool]]

        :return: List of filtered values
        :rtype: List[DessiaObject]

        :Examples:
        >>> from dessia_common.core import DessiaFilter
        >>> from dessia_common.models import all_cars_no_feat
        >>> values = all_cars_no_feat[:5]
        >>> filter_ = DessiaFilter('weight', '<=', 3500.)
        >>> booleans_list = filter_.get_booleans_index(values)
        [False, False, True, True, True]
        >>> for car in DessiaFilter.apply(values, booleans_list): print(car.weight)
        3436.0, 3433.0, 3449.0
        """
        return list(itertools.compress(values, booleans_list))


class FiltersList(DessiaObject):
    """
    Combine several filters stored as a list of DessiaFilters with a logical operator.

    :param filters:
        List of DessiaFilters to combine
    :type filters: List[DessiaFilter]

    :param logical_operator:
        Logical operator to combine filters
    :type logical_operator: str

    :param name:
        Name of FiltersList
    :type name: `str`, `optional`, defaults to `''`

    :Logical operators: `'and'`, `'or'`, `'xor'`
    """
    _standalone_in_db = True

    def __init__(self, filters: List[DessiaFilter], logical_operator: str = 'and', name: str = ''):
        self.filters = filters
        self.logical_operator = logical_operator
        DessiaObject.__init__(self, name=name)

    def __len__(self):
        return len(self.filters)

    def __str__(self):
        print_lim = 15
        len_attr = max(map(len, [filter_.attribute for filter_ in self.filters]))
        len_numb = max(map(len, [str(filter_.bound) for filter_ in self.filters]))
        prefix = f"{self.__class__.__name__} {self.name if self.name != '' else hex(id(self))}: "
        prefix += f"{len(self)} filters combined with '" + self.logical_operator + "' operator :\n"
        string = ""
        for filter_ in self.filters[:print_lim]:
            string += " " * 3 + "- "
            string += filter_.__str__(len_attr + 2, len_numb + 2)
            string += "\n"
        return prefix + string

    @classmethod
    def from_filters_list(cls, filters: List[DessiaFilter], logical_operator: str = 'and', name: str = ''):
        """
        Compute a FilersList from a pre-built list of DessiaFilter.

        :param filters:
            List of DessiaFilters to combine
        :type filters: List[DessiaFilter]

        :param logical_operator:
            Logical operator to combine filters (`'and'`, `'or'` or `'xor'`)
        :type logical_operator: `str`, `optional`, defaults to `'and'`

        :param name:
            Name of FiltersList
        :type name: `str`, `optional`, defaults to `''`

        :return: A new instantiated list of DessiaFilter
        :rtype: FiltersList

        :Examples:
        >>> from dessia_common.core import DessiaFilter, FiltersList
        >>> filters = [DessiaFilter('weight', '<=', 3500.), DessiaFilter('mpg', '<=', 40.)]
        >>> filters_list = FiltersList(filters, logical_operator="or", name="example")
        >>> print(filters_list)
        FiltersList example: 2 filters combined with 'or' operator :
           - weight  <=  3500.0
           - mpg     <=    40.0
        """
        return cls(filters=filters, logical_operator=logical_operator, name=name)

    @staticmethod
    def combine_booleans_lists(booleans_lists: List[List[bool]], logical_operator: str = "and"):
        """
        Combine a list of `n` booleans indexes with the logical operator into a simple booleans index.

        :param booleans_lists:
            List of `n` booleans indexes
        :type booleans_lists: List[List[bool]]

        :param logical_operator:
            Logical operator to combine filters (`'or'`, `'and'` or `'xor'`)
        :type logical_operator: `str`, `optional`, defaults to 'and'

        :raises NotImplementedError: If logical_operator is not one of `'and'`, `'or'`, `'xor'`, raises an error

        :return: Booleans index of the filtered data
        :rtype: List[bool]

        :Examples:
        >>> from dessia_common.core import FiltersList
        >>> booleans_lists = [[True, True, False, False], [False, True, True, False]]
        >>> FiltersList.combine_booleans_lists(booleans_lists, logical_operator="xor")
        [True, False, True, False]
        """
        if logical_operator == 'and':
            return [all(booleans_tuple) for booleans_tuple in zip(*booleans_lists)]
        if logical_operator == 'or':
            return [any(booleans_tuple) for booleans_tuple in zip(*booleans_lists)]
        if logical_operator == 'xor':
            return [True if sum(booleans_tuple) == 1 else False for booleans_tuple in zip(*booleans_lists)]
        raise NotImplementedError(f"'{logical_operator}' str for 'logical_operator' attribute is not a use case")

    def get_booleans_index(self, dobjects_list: List[DessiaObject]):
        """
        Compute all the filters of `self.filters` on `dobjects_list` and returns a booleans index of `dobjects_list`.

        :param dobject_list: List of data to filter
        :type dobject_list: List[DessiaObject]

        :return: A `booleans index` of `dobjects_list` of the list of data to filter (`dobjects_list`)
        :rtype: List[bool]

        :Examples:
        >>> from dessia_common.core import FiltersList
        >>> from dessia_common.models import all_cars_no_feat
        >>> dobjects_list = all_cars_no_feat[:5]
        >>> filters = [DessiaFilter('weight', '<=', 4000.), DessiaFilter('mpg', '>=', 30.)]
        >>> filters_list = FiltersList(filters, logical_operator="xor", name="example")
        >>> filters_list.get_booleans_index(dobjects_list)
        [True, True, True, True, True]
        """
        booleans_index = []
        for filter_ in self.filters:
            booleans_index.append(filter_.get_booleans_index(dobjects_list))
        return self.__class__.combine_booleans_lists(booleans_index, self.logical_operator)

    def apply(self, dobjects_list: List[DessiaObject]):
        """
        Apply a FiltersList on a list of DessiaObjects.

        :param dobjects_list:
            List of DessiaObjects to filter
        :type dobjects_list: List[DessiaObject]

        :return:
            List of filtered values
        :rtype: List[DessiaObject]

        :Examples:
        >>> from dessia_common.core import FiltersList
        >>> from dessia_common.datatools.dataset import Dataset
        >>> from dessia_common.models import all_cars_wi_feat
        >>> filters = [DessiaFilter('weight', '<=', 1650.), DessiaFilter('mpg', '>=', 45.)]
        >>> filters_list = FiltersList(filters, logical_operator="xor", name="example")
        >>> filtered_cars = filters_list.apply(all_cars_wi_feat)
        >>> print(Dataset(filtered_cars, name="example"))
        Dataset example: 3 samples, 5 features
        |         Mpg         |    Displacement    |     Horsepower     |       Weight       |    Acceleration    |
        -----------------------------------------------------------------------------------------------------------
        |               35.0  |             0.072  |              69.0  |            1613.0  |              18.0  |
        |               31.0  |             0.076  |              52.0  |            1649.0  |              16.5  |
        |               46.6  |             0.086  |              65.0  |            2110.0  |              17.9  |
        """
        booleans_index = self.get_booleans_index(dobjects_list)
        return DessiaFilter.apply(dobjects_list, booleans_index)


def dict_merge(old_dct, merge_dct, add_keys=True, extend_lists=True):
    """
    Recursive dict merge.

    Inspired by :meth:``dict.update()``, instead of updating only top-level keys, dict_merge recurses down into dicts
    nested to an arbitrary depth, updating keys. The ``merge_dct`` is merged into ``dct``.

    This version will return a copy of the dictionary and leave the original
    arguments untouched.

    The optional argument ``add_keys``, determines whether keys which are
    present in ``merge_dct`` but not ``dct`` should be included in the
    new dict.

    :param old_dct: Onto which the merge is executed
    :type old_dct: Dict
    :param merge_dct: Dct merged into dct
    :type merge_dct: Dict
    :param add_keys: Whether to add new keys. Default value is True
    :type add_keys: bool, optional
    :param extend_lists: Whether to extend lists if keys are updated and
        value is a list. Default value is True
    :type extend_lists: bool, optional
    :return: Updated dict
    :rtype: Dict
    """
    dct = deepcopy(old_dct)
    if not add_keys:
        merge_dct = {k: merge_dct[k] for k in set(dct).intersection(set(merge_dct))}

    for key, value in merge_dct.items():
        if isinstance(dct.get(key), dict) and isinstance(value, collections.abc.Mapping):
            dct[key] = dict_merge(dct[key], merge_dct[key], add_keys=add_keys, extend_lists=extend_lists)
        elif isinstance(dct.get(key), list) and extend_lists:
            dct[key].extend(value)
        else:
            dct[key] = value

    return dct


def stringify_dict_keys(obj):
    """ Stringify dict keys. """
    if isinstance(obj, (list, tuple)):
        new_obj = []
        for elt in obj:
            new_obj.append(stringify_dict_keys(elt))

    elif isinstance(obj, dict):
        new_obj = {}
        for key, value in obj.items():
            new_obj[str(key)] = stringify_dict_keys(value)
    else:
        return obj
    return new_obj


def getdeepattr(obj, attr):
    """ Get deep attribute of object. """
    return reduce(getattr, [obj] + attr.split('.'))


def enhanced_deep_attr(obj, sequence):
    """
    Deprecated. Use get_in_from_path from dessia_common.breakdown.py instead.

    Get deep attribute where Objects, Dicts and Lists can be found in recursion.

    :param obj: Parent object in which recursively find attribute represented by sequence
    :param sequence: List of strings and integers that represents path to deep attribute.

    :return: Value of deep attribute
    """
    warnings.warn("enhanced_deep_attr is deprecated. Use get_in_from_path from dessia_common.breakdown.py instead")
    if isinstance(sequence, str):
        path = f"#/{sequence}"
    else:
        path = f"#/{'/'.join(sequence)}"
    return get_in_object_from_path(object_=obj, path=path)

    # # Sequence is a string and not a sequence of deep attributes
    # if '/' in sequence:
    #     # Is deep attribute reference
    #     sequence = sequence.split('/')
    #     return enhanced_deep_attr(obj=obj, sequence=sequence)
    # # Is direct attribute
    # return enhanced_get_attr(obj=obj, attr=sequence)
    #
    # # Get direct attribute
    # subobj = enhanced_get_attr(obj=obj, attr=sequence[0])
    # if len(sequence) > 1:
    #     # Recursively get deep attributes
    #     subobj = enhanced_deep_attr(obj=subobj, sequence=sequence[1:])
    # return subobj


def enhanced_get_attr(obj, attr):
    """
    Safely get attribute in obj. Obj can be of Object, Dict, or List type.

    :param obj: Parent object in which find given attribute
    :param attr: String or integer that represents name or index of attribute
    :return: Value of attribute
    """
    try:
        return getattr(obj, attr)
    except (TypeError, AttributeError):
        classname = obj.__class__.__name__
        track = tb.format_exc()
        try:
            return obj[attr]
        except KeyError:
            try:
                attr = literal_eval(attr)
                return obj[attr]
            except KeyError:
                track += tb.format_exc()
                msg = f"'{classname}' object has no attribute '{attr}'."
        except TypeError:
            track += tb.format_exc()
            msg = f"Object of type '{classname}' is not subscriptable. Failed to deeply get '{attr}' from it"
    raise dessia_common.errors.DeepAttributeError(message=msg, traceback_=track)


def concatenate_attributes(prefix, suffix, type_: str = 'str'):
    """ Concatenate sequence of attributes to a string. """
    wrong_prefix_format = "Attribute prefix is wrongly formatted. Is of type {}. Should be str or list."
    if type_ == 'str':
        if isinstance(prefix, str):
            return prefix + '/' + str(suffix)
        if is_sequence(prefix):
            return sequence_to_deepattr(prefix) + '/' + str(suffix)
        raise TypeError(wrong_prefix_format.format(type(prefix)))

    if type_ == 'sequence':
        if isinstance(prefix, str):
            return [prefix, suffix]
        if is_sequence(prefix):
            return prefix + [suffix]
        raise TypeError(wrong_prefix_format.format(type(prefix)))
    raise ValueError(f"Type {type_} for concatenation is not supported. Should be 'str' or 'sequence'")


def sequence_to_deepattr(sequence):
    """ Convert a list to the corresponding string pointing to deep_attribute. """
    healed_sequence = [str(attr) if isinstance(attr, int) else attr for attr in sequence]
    return '/'.join(healed_sequence)


def type_from_annotation(type_, module):
    """ Clean up a proposed type if there are stringified. """
    if isinstance(type_, str):
        # Evaluating types
        type_ = TYPES_FROM_STRING.get(type_, default=getattr(import_module(module), type_))
    return type_


def prettyname(namestr):
    """ Create a pretty name from as str. """
    warnings.warn("prettyname function has been moved to 'helpers' module. Use it instead", DeprecationWarning)
    return dch.prettyname(namestr)


def inspect_arguments(method, merge=False):
    """ Get method arguments and default arguments as sequences while removing forbidden ones (self, cls...)."""
    # Find default value and required arguments of class construction
    method_full_name = f'{method.__module__}.{method.__qualname__}'
    if method_full_name in _fullargsspec_cache:
        argspecs = _fullargsspec_cache[method_full_name]
    else:
        argspecs = inspect.getfullargspec(method)
        _fullargsspec_cache[method_full_name] = argspecs

    nargs, ndefault_args = split_argspecs(argspecs)

    default_arguments = {}
    arguments = []
    for iargument, argument in enumerate(argspecs.args[1:]):
        if argument not in _FORBIDDEN_ARGNAMES:
            if iargument >= nargs - ndefault_args:
                default_value = argspecs.defaults[ndefault_args - nargs + iargument]
                if merge:
                    arguments.append((argument, default_value))
                else:
                    default_arguments[argument] = default_value
            else:
                arguments.append(argument)
    return arguments, default_arguments


def split_argspecs(argspecs) -> Tuple[int, int]:
    """ Get number of regular arguments as well as arguments with default values. """
    nargs = len(argspecs.args) - 1

    if argspecs.defaults is not None:
        ndefault_args = len(argspecs.defaults)
    else:
        ndefault_args = 0
    return nargs, ndefault_args


def get_attribute_names(object_class):
    """
    Get all attributes of a class which are present in __init__ method or numeric attributes and not in parent class.
    """
    attributes = [attribute[0] for attribute in inspect.getmembers(object_class, lambda x: not inspect.isroutine(x))
                  if not attribute[0].startswith('__')
                  and not attribute[0].endswith('__')
                  and isinstance(attribute[1], (float, int, complex, bool))]
    subclass_attributes = {name: param for name, param in inspect.signature(object_class.__init__).parameters.items()
                           if type in inspect.getmro(param.annotation.__class__)}
    subclass_numeric_attributes = [name for name, param in subclass_attributes.items()
                                   if any(item in inspect.getmro(param.annotation)
                                          for item in [float, int, bool, complex])]
    attributes += [attribute for attribute in subclass_numeric_attributes
                   if attribute not in _FORBIDDEN_ARGNAMES]
    return attributes<|MERGE_RESOLUTION|>--- conflicted
+++ resolved
@@ -653,15 +653,8 @@
                    ExportFormat(selector="xlsx", extension="xlsx", method_name="to_xlsx_stream", text=False)]
         return formats
 
-<<<<<<< HEAD
-    def save_export_to_file(self, selector, filepath):
-        """
-        Export DessiaObject into specified formats.
-        """
-=======
     def save_export_to_file(self, selector: str, filepath: str):
         """ Generic export from selector to given filepath. Return real location filepath. """
->>>>>>> 0d5ea4c3
         for export_format in self._export_formats():
             if export_format.selector == selector:
                 if not filepath.endswith(f".{export_format.extension}"):
@@ -677,13 +670,7 @@
         raise ValueError(f'Export selector not found: {selector}')
 
     def to_vector(self):
-<<<<<<< HEAD
-        """
-        Get all values of specified attributes into a list of values (vector).
-        """
-=======
-        """ Compute vector from object. """
->>>>>>> 0d5ea4c3
+        """ Get all values of specified attributes into a list of values (vector). """
         vectored_objects = []
         for feature in self.vector_features():
             vectored_objects.append(getattr(self, feature.lower()))
@@ -695,13 +682,7 @@
 
     @classmethod
     def vector_features(cls):
-<<<<<<< HEAD
-        """
-        Get the list of attributes specified in _vector_features class attribute (in order to build a Dataset).
-        """
-=======
-        """ Get a list of vector features, or generate a default one. """
->>>>>>> 0d5ea4c3
+        """ Get the list of attributes specified in _vector_features attribute (in order to build a Dataset). """
         if cls._vector_features is None:
             return list(set(get_attribute_names(cls)).difference(get_attribute_names(DessiaObject)))
         return cls._vector_features
