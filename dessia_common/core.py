#!/usr/bin/env python3
# -*- coding: utf-8 -*-
"""
dessia_common

"""

import time
import sys
import warnings
import operator
import math
import random
import itertools

from functools import reduce
import collections
from copy import deepcopy, copy
import inspect
import json

from typing import List, Dict, Any, Tuple, get_type_hints
import traceback as tb

from importlib import import_module
from ast import literal_eval

import numpy as npy

import dessia_common.errors
from dessia_common.utils.diff import data_eq, diff, dict_hash, list_hash
from dessia_common.utils.serialization import dict_to_object, serialize_dict_with_pointers,\
    serialize_dict, deserialize_argument, serialize
from dessia_common.utils.types import full_classname, is_sequence, is_bson_valid, TYPES_FROM_STRING
from dessia_common.utils.copy import deepcopy_value
from dessia_common.utils.jsonschema import default_dict, jsonschema_from_annotation,\
    JSONSCHEMA_HEADER, set_default_value
from dessia_common.utils.docstrings import parse_docstring, FAILED_DOCSTRING_PARSING
from dessia_common.exports import XLSXWriter
from dessia_common.typings import JsonSerializable
from dessia_common import templates
from dessia_common.displays import DisplayObject, DisplaySetting
from dessia_common.breakdown import attrmethod_getter, get_in_object_from_path

_FORBIDDEN_ARGNAMES = ['self', 'cls', 'progress_callback', 'return']


def deprecated(use_instead=None):
    def decorated(function):
        def wrapper(*args, **kwargs):
            deprecation_warning(function.__name__, 'Function', use_instead)
            print('Traceback : ')
            tb.print_stack(limit=2)
            return function(*args, **kwargs)

        return wrapper

    return decorated


def deprecation_warning(name, object_type, use_instead=None):
    warnings.simplefilter('once', DeprecationWarning)
    msg = f"\n\n{object_type} {name} is deprecated.\n"
    msg += "It will be removed in a future version.\n"
    if use_instead is not None:
        msg += f"Use {use_instead} instead.\n"
    warnings.warn(msg, DeprecationWarning)
    return msg


class DessiaObject:
    """
    Base class for Dessia's platform compatible objects.
    Gathers generic methods and attributes

    :cvar bool _standalone_in_db:
        Indicates wether class objects should be independant in database or not.
        If False, object will only exist inside its parent.
    :cvar bool _eq_is_data_eq:
        Indicates which type of equality check is used: strict equality or equality based on data.
        If False, Python's object __eq__ method is used (ie. strict), else, user custom data_eq is used (ie. data)
    :cvar List[str] _non_serializable_attributes:
        [Advanced] List of instance attributes that should not be part of serialization with to_dict method.
        These will not be displayed in platform object tree, for instance.
    :cvar List[str] _non_data_eq_attributes:
        [Advanced] List of instance attributes that should not be part of equality check with data__eq__ method
        (if _eq_is_data_eq is True).
    :cvar List[str] _non_data_hash_attributes:
        [Advanced] List of instance attributes that should not be part of hash computation with data__hash__ method
        (if _eq_is_data_eq is True).
    :cvar List[str] _ordered_attributes:
        Documentation not available yet.
    :cvar List[str] _titled_attributes:
        Documentation not available yet.
    :cvar List[str] _init_variables:
        Documentation not available yet.
    :cvar List[str] _export_formats:
        List of all available export formats. Class must define a export_[format] for each format in _export_formats
    :cvar List[str] _allowed_methods:
        List of all methods that are runnable from platform.
    :cvar List[str] _whitelist_attributes:
        Documentation not available yet.
    :cvar List[str] _whitelist_attributes: List[str]


    :ivar str name: Name of object.
    :ivar Any kwargs: Additionnal user metadata
    """
    _standalone_in_db = False
    _non_serializable_attributes = []
    _non_editable_attributes = []
    _non_data_eq_attributes = ['name']
    _non_data_hash_attributes = ['name']
    _ordered_attributes = []
    _titled_attributes = []
    _eq_is_data_eq = True
    _vector_features = None

    _init_variables = None
    _allowed_methods = []
    _whitelist_attributes = []

    def __init__(self, name: str = '', **kwargs):
        """
        Generic init of DessiA Object. Only store name in self. To be overload and call in specific class init
        """
        self.name = name
        for property_name, property_value in kwargs.items():
            setattr(self, property_name, property_value)

    def __hash__(self):
        """
        Compute a int from object
        """
        if self._eq_is_data_eq:
            return self._data_hash()
        return object.__hash__(self)

    def __eq__(self, other_object):
        """
        Generic equality of two objects. behavior can be controled by class attribute _eq_is_data_eq to tell
        if we must use python equality (based on memory addresses) (_eq_is_data_eq = False) or a data equality (True)
        """
        if self._eq_is_data_eq:
            if self.__class__.__name__ != other_object.__class__.__name__:
                return False
            if self._data_hash() != other_object._data_hash():
                return False
            return self._data_eq(other_object)
        return object.__eq__(self, other_object)

    def _data_eq(self, other_object):
        return data_eq(self, other_object)

    def _data_hash(self):
        hash_ = 0
        forbidden_keys = (self._non_data_eq_attributes + self._non_data_hash_attributes + ['package_version', 'name'])
        for key, value in self._serializable_dict().items():
            if key not in forbidden_keys:
                if is_sequence(value):
                    hash_ += list_hash(value)
                elif isinstance(value, dict):
                    hash_ += dict_hash(value)
                elif isinstance(value, str):
                    hash_ += sum(ord(v) for v in value)
                else:
                    hash_ += hash(value)
        return int(hash_ % 1e5)

    def _data_diff(self, other_object):
        """
        Make a diff between two objects
        returns: different values, missing keys in other object
        """
        # return diff(self, other_object)
        return diff(self, other_object)

    def _get_from_path(self, path: str):
        return get_in_object_from_path(self, path)

    @property
    def full_classname(self):
        """
        Full classname of class like: package.module.submodule.classname
        """
        return full_classname(self)

    def base_dict(self):
        """
        A base dict for to_dict: put name, object class and version in a dict
        """
        package_name = self.__module__.split('.', maxsplit=1)[0]
        if package_name in sys.modules:
            package = sys.modules[package_name]
            if hasattr(package, '__version__'):
                package_version = package.__version__
            else:
                package_version = None
        else:
            package_version = None

        object_class = self.__module__ + '.' + self.__class__.__name__
        dict_ = {'name': self.name, 'object_class': object_class}
        if package_version:
            dict_['package_version'] = package_version
        return dict_

    def _serializable_dict(self):
        """
        Returns a dict of attribute_name, values (still python, not serialized)
        Keys are filtered with non serializable attributes controls
        """

        dict_ = {k: v for k, v in self.__dict__.items()
                 if k not in self._non_serializable_attributes and not k.startswith('_')}
        return dict_

    def to_dict(self, use_pointers: bool = True, memo=None, path: str = '#') -> JsonSerializable:
        """
        Generic to_dict method
        """
        if memo is None:
            memo = {}

        # Default to dict
        serialized_dict = self.base_dict()
        dict_ = self._serializable_dict()
        if use_pointers:
            serialized_dict.update(serialize_dict_with_pointers(dict_, memo, path)[0])
        else:
            serialized_dict.update(serialize_dict(dict_))

        return serialized_dict

    @classmethod
    def dict_to_object(cls, dict_: JsonSerializable, force_generic: bool = False, global_dict=None,
                       pointers_memo: Dict[str, Any] = None, path: str = '#') -> 'DessiaObject':
        """
        Generic dict_to_object method
        """

        if cls is not DessiaObject:
            obj = dict_to_object(dict_=dict_, class_=cls, force_generic=force_generic, global_dict=global_dict,
                                 pointers_memo=pointers_memo, path=path)
            return obj

        if 'object_class' in dict_:
            obj = dict_to_object(dict_=dict_, force_generic=force_generic, global_dict=global_dict,
                                 pointers_memo=pointers_memo, path=path)
            return obj

        raise NotImplementedError('No object_class in dict')

    @classmethod
    def base_jsonschema(cls):
        jsonschema = deepcopy(JSONSCHEMA_HEADER)
        jsonschema['properties']['name'] = {
            "type": 'string',
            "title": "Object Name",
            "description": "Object name",
            "editable": True,
            "default_value": "Object Name"
        }
        return jsonschema

    @classmethod
    def jsonschema(cls):
        """
        Jsonschema of class: transfer python data structure to web standard
        """
        if hasattr(cls, '_jsonschema'):
            _jsonschema = cls._jsonschema
            return _jsonschema

        # Get __init__ method and its annotations
        init = cls.__init__
        if cls._init_variables is None:
            annotations = get_type_hints(init)
        else:
            annotations = cls._init_variables

        # Get ordered variables
        if cls._ordered_attributes:
            ordered_attributes = cls._ordered_attributes
        else:
            ordered_attributes = list(annotations.keys())

        unordered_count = 0

        # Parse docstring
        try:
            docstring = cls.__doc__
            parsed_docstring = parse_docstring(docstring=docstring, annotations=annotations)
        except Exception:
            parsed_docstring = FAILED_DOCSTRING_PARSING
        parsed_attributes = parsed_docstring['attributes']

        # Initialize jsonschema
        _jsonschema = deepcopy(JSONSCHEMA_HEADER)

        required_arguments, default_arguments = inspect_arguments(method=init, merge=False)
        _jsonschema['required'] = required_arguments
        _jsonschema['standalone_in_db'] = cls._standalone_in_db
        _jsonschema['description'] = parsed_docstring['description']
        _jsonschema['python_typing'] = str(cls)

        # Set jsonschema
        for annotation in annotations.items():
            name = annotation[0]
            if name in ordered_attributes:
                order = ordered_attributes.index(name)
            else:
                order = len(ordered_attributes) + unordered_count
                unordered_count += 1
            if name in cls._titled_attributes:
                title = cls._titled_attributes[name]
            else:
                title = None

            if name != 'return':
                editable = name not in cls._non_editable_attributes
                annotation_type = type_from_annotation(annotation[1], cls)
                annotation = (name, annotation_type)
                jss_elt = jsonschema_from_annotation(annotation=annotation, jsonschema_element={}, order=order,
                                                     editable=editable, title=title,
                                                     parsed_attributes=parsed_attributes)
                _jsonschema['properties'].update(jss_elt)
                if name in default_arguments:
                    default = set_default_value(_jsonschema['properties'], name, default_arguments[name])
                    _jsonschema['properties'].update(default)

        _jsonschema['classes'] = [cls.__module__ + '.' + cls.__name__]
        _jsonschema['whitelist_attributes'] = cls._whitelist_attributes
        return _jsonschema

    @property
    def _method_jsonschemas(self):
        """
        Generates dynamic jsonschemas for methods of class
        """
        jsonschemas = {}
        class_ = self.__class__

        # TOCHECK Backward compatibility. Will need to be changed
        if hasattr(class_, '_dessia_methods'):
            allowed_methods = class_._dessia_methods
        else:
            allowed_methods = class_._allowed_methods

        valid_method_names = [m for m in dir(class_) if not m.startswith('_') and m in allowed_methods]

        for method_name in valid_method_names:
            method = getattr(class_, method_name)

            if not isinstance(method, property):
                required_args, default_args = inspect_arguments(method=method, merge=False)
                annotations = get_type_hints(method)
                if annotations:
                    jsonschemas[method_name] = deepcopy(JSONSCHEMA_HEADER)
                    jsonschemas[method_name]['required'] = []
                    jsonschemas[method_name]['method'] = True
                    for i, annotation in enumerate(annotations.items()):
                        # TOCHECK Not actually ordered
                        argname = annotation[0]
                        if argname not in _FORBIDDEN_ARGNAMES:
                            if argname in required_args:
                                jsonschemas[method_name]['required'].append(str(i))
                            jsonschema_element = jsonschema_from_annotation(annotation, {}, i)[argname]

                            jsonschemas[method_name]['properties'][str(i)] = jsonschema_element
                            if argname in default_args:
                                default = set_default_value(jsonschemas[method_name]['properties'],
                                                            str(i),
                                                            default_args[argname])
                                jsonschemas[method_name]['properties'].update(default)
        return jsonschemas

    def method_dict(self, method_name=None, method_jsonschema=None):
        """
        Return a jsonschema of a method arguments
        """
        if method_name is None and method_jsonschema is None:
            msg = 'No method name nor jsonschema provided'
            raise NotImplementedError(msg)

        if method_name is not None and method_jsonschema is None:
            method_jsonschema = self._method_jsonschemas[method_name]

        dict_ = default_dict(method_jsonschema)
        return dict_

    def dict_to_arguments(self, dict_, method):
        """
        Transform serialized argument of a method to python objects ready to use in method evaluation
        """
        method_object = getattr(self, method)
        args_specs = inspect.getfullargspec(method_object)
        allowed_args = args_specs.args[1:]

        arguments = {}
        for i, arg in enumerate(allowed_args):
            if str(i) in dict_:
                arg_specs = args_specs.annotations[arg]
                value = dict_[str(i)]
                try:
                    deserialized_value = deserialize_argument(arg_specs, value)
                except TypeError as err:
                    msg = 'Error in deserialisation of value: '
                    msg += f'{value} of expected type {arg_specs}'
                    raise TypeError(msg) from err
                arguments[arg] = deserialized_value
        return arguments

    def save_to_file(self, filepath: str, indent: int = 2):
        """
        Save object to a JSON file
        :param filepath: either a string reprensenting the filepath or a stream
        """
        if not filepath.endswith('.json'):
            filepath += '.json'
            print(f'Changing name to {filepath}')
        with open(filepath, 'w', encoding='utf-8') as file:
            self.save_to_stream(file, indent=indent)

    def save_to_stream(self, stream, indent: int = 2):
        try:
            dict_ = self.to_dict(use_pointers=True)
        except TypeError:
            dict_ = self.to_dict()

        json.dump(dict_, stream, indent=indent)

    @classmethod
    def load_from_stream(cls, stream):
        dict_ = json.loads(stream.read().decode('utf-8'))
        return cls.dict_to_object(dict_)

    @classmethod
    def load_from_file(cls, filepath: str):
        """
        Load object from a json file
        :param filepath: either a string reprensenting the filepath or a stream
        """
        with open(filepath, 'r', encoding='utf-8') as file:
            dict_ = json.load(file)

        return cls.dict_to_object(dict_)

    def is_valid(self):
        return True

    def copy(self, deep=True, memo=None):
        if deep:
            return deepcopy(self, memo=memo)
        return copy(self)

    def __copy__(self):
        """
        Generic copy use inits of objects
        """
        class_argspec = inspect.getfullargspec(self.__class__)
        dict_ = {}
        for arg in class_argspec.args:
            if arg != 'self':
                value = self.__dict__[arg]
                if hasattr(value, '__copy__'):
                    dict_[arg] = value.__copy__()
                else:
                    dict_[arg] = value
        return self.__class__(**dict_)

    def __deepcopy__(self, memo=None):
        """
        Generic deep copy use inits of objects
        """
        class_argspec = inspect.getfullargspec(self.__class__)
        if memo is None:
            memo = {}
        dict_ = {}
        for arg in class_argspec.args:
            if arg != 'self':
                dict_[arg] = deepcopy_value(getattr(self, arg), memo=memo)
        return self.__class__(**dict_)

    def plot_data(self):  # TODO: Should it have a **kwargs argument ?
        return []

    def plot(self, **kwargs):
        """
        Generic plot getting plot_data function to plot
        """
        if hasattr(self, 'plot_data'):
            import plot_data
            for data in self.plot_data(**kwargs):  # TODO solve inconsistence with the plot_data method just above
                plot_data.plot_canvas(plot_data_object=data,
                                      canvas_id='canvas',
                                      width=1400, height=900,
                                      debug_mode=False)
        else:
            msg = 'Class {} does not implement a plot_data method to define what to plot'
            raise NotImplementedError(msg.format(self.__class__.__name__))

    def mpl_plot(self, **kwargs):
        """
        Plot with matplotlib using plot_data function
        """
        axs = []
        if hasattr(self, 'plot_data'):
            try:
                plot_datas = self.plot_data(**kwargs)
            except TypeError as error:
                raise TypeError(f'{self.__class__.__name__}.{error}') from error
            for data in plot_datas:
                if hasattr(data, 'mpl_plot'):
                    ax = data.mpl_plot()
                    axs.append(ax)
        else:
            msg = 'Class {} does not implement a plot_data method to define what to plot'
            raise NotImplementedError(msg.format(self.__class__.__name__))

        return axs

    @staticmethod
    def display_settings() -> List[DisplaySetting]:
        """
        Returns a list of json describing how to call subdisplays
        """
        return [DisplaySetting('markdown', 'markdown', 'to_markdown', None),
                DisplaySetting('plot_data', 'plot_data', 'plot_data', None, serialize_data=True)]

    def _display_from_selector(self, selector: str, **kwargs) -> DisplayObject:
        """
        Generate the display from the selector
        """
        reference_path = kwargs.get('reference_path', '')

        display_setting = self._display_settings_from_selector(selector)
        track = ''
        try:
            data = attrmethod_getter(self, display_setting.method)(**display_setting.arguments)
        except:
            data = None
            track = tb.format_exc()

        if display_setting.serialize_data:
            data = serialize(data)
        return DisplayObject(type_=display_setting.type, data=data, reference_path=reference_path, traceback=track)

    def _display_settings_from_selector(self, selector: str):
        for display_setting in self.display_settings():
            if display_setting.selector == selector:
                return display_setting
        raise ValueError(f"No such selector '{selector}' in display of class '{self.__class__.__name__}'")

    def _displays(self, **kwargs) -> List[JsonSerializable]:
        """
        Generate displays of the object to be plot in the DessiA Platform
        """
        reference_path = kwargs.get('reference_path', '')

        displays = []
        for display_setting in self.display_settings():
            display_ = self._display_from_selector(display_setting.selector, reference_path=reference_path)
            displays.append(display_.to_dict())
        return displays

    def to_markdown(self) -> str:
        """
        Render a markdown of the object output type: string
        """
        return templates.dessia_object_markdown_template.substitute(name=self.name, class_=self.__class__.__name__)

    def _performance_analysis(self):
        """
        Prints time of rendering some commons operations (serialization, hash, displays)
        """
        data_hash_time = time.time()
        self._data_hash()
        data_hash_time = time.time() - data_hash_time
        print(f'Data hash time: {round(data_hash_time, 3)} seconds')

        todict_time = time.time()
        dict_ = self.to_dict()
        todict_time = time.time() - todict_time
        print(f'to_dict time: {round(todict_time, 3)} seconds')

        dto_time = time.time()
        self.dict_to_object(dict_)
        dto_time = time.time() - dto_time
        print(f'dict_to_object time: {round(dto_time, 3)} seconds')

        for display_setting in self.display_settings():
            display_time = time.time()
            self._display_from_selector(display_setting.selector)
            display_time = time.time() - display_time
            print(f'Generation of display {display_setting.selector} in: {round(display_time, 6)} seconds')

    def _check_platform(self):
        """
        Reproduce lifecycle on platform (serialization, display)
        raise an error if something is wrong
        """
        try:
            dict_ = self.to_dict(use_pointers=True)
        except TypeError:
            dict_ = self.to_dict()
        json_dict = json.dumps(dict_)
        decoded_json = json.loads(json_dict)
        deserialized_object = self.dict_to_object(decoded_json)
        if not deserialized_object._data_eq(self):
            print('data diff: ', self._data_diff(deserialized_object))
            raise dessia_common.errors.DeserializationError('Object is not equal to itself'
                                                            ' after serialization/deserialization')
        copied_object = self.copy()
        if not copied_object._data_eq(self):
            print('data diff: ', self._data_diff(copied_object))
            raise dessia_common.errors.CopyError('Object is not equal to itself after copy')

        valid, hint = is_bson_valid(stringify_dict_keys(dict_))
        if not valid:
            raise ValueError(hint)
        json.dumps(self._displays())
        json.dumps(self._method_jsonschemas)

    def to_xlsx(self, filepath: str):
        """
        Exports the object to an XLSX file given by the filepath
        """
        with open(filepath, 'wb') as file:
            self.to_xlsx_stream(file)

    def to_xlsx_stream(self, stream):
        """
        Exports the object to an XLSX to a given stream
        """
        writer = XLSXWriter(self)
        writer.save_to_stream(stream)

    def _export_formats(self):
        formats = [{"extension": "json", "method_name": "save_to_stream", "text": True, "args": {}},
                   {"extension": "xlsx", "method_name": "to_xlsx_stream", "text": False, "args": {}}]
        return formats

    def to_vector(self):
        list_vectored_objects = []
        for feature in self.vector_features():
            list_vectored_objects.append(getattr(self, feature.lower()))
            if not hasattr(self, feature.lower()):
                raise NotImplementedError(f"{feature} is not an attribute for {self.__class__.__name__} objects. " +
                                          f"<to_vector> method must be customized in {self.__class__.__name__} to " +
                                          "handle computed values that are not class or instance attributes.")
        return list_vectored_objects

    @classmethod
    def vector_features(cls):
        if cls._vector_features is None:
            return list(set(get_attribute_names(cls)).difference(get_attribute_names(DessiaObject)))
        return cls._vector_features


class PhysicalObject(DessiaObject):
    """
    Represent an object with CAD capabilities
    """

    @staticmethod
    def display_settings():
        """
        Returns a list of json describing how to call subdisplays
        """
        display_settings = DessiaObject.display_settings()
        display_settings.append(DisplaySetting(selector='cad', type_='babylon_data',
                                               method='volmdlr_volume_model().babylon_data',
                                               serialize_data=True))
        return display_settings

    def volmdlr_primitives(self):
        """
        Return a list of volmdlr primitives to build up volume model
        """
        return []

    def volmdlr_volume_model(self, **kwargs):
        """
        Gives the volmdlr VolumeModel
        """
        import volmdlr as vm  # !!! Avoid circular imports, is this OK ?
        return vm.core.VolumeModel(self.volmdlr_primitives(**kwargs))

    def to_step(self, filepath: str):
        """
        Exports the CAD of the object to step. Works if the class define a custom volmdlr model
        :param filepath: a str representing a filepath
        """
        self.volmdlr_volume_model().to_step(filepath=filepath)
        return self.volmdlr_volume_model().to_step(filepath=filepath)

    def to_step_stream(self, stream):
        """
        Exports the CAD of the object to a stream in the STEP format. Works if the class define a custom volmdlr model
        """
        return self.volmdlr_volume_model().to_step_stream(stream=stream)

    def to_stl_stream(self, stream):
        """
        Exports the CAD of the object to STL to a given stream
        """
        return self.volmdlr_volume_model().to_stl_stream(stream=stream)

    def to_stl(self, filepath):
        """
        Exports the CAD of the object to STL. Works if the class define a custom volmdlr model
        :param filepath: a str representing a filepath
        """
        return self.volmdlr_volume_model().to_stl(filepath=filepath)

    # def _displays(self, **kwargs):
    #     """
    #     Compute the list of displays
    #     """
    #     return DessiaObject._displays(self, **kwargs)

    def babylonjs(self, use_cdn=True, debug=False, **kwargs):
        """
        Show the 3D volmdlr of an object by calling volmdlr_volume_model method
        and plot in in browser
        """
        self.volmdlr_volume_model(**kwargs).babylonjs(use_cdn=use_cdn, debug=debug)

    def save_babylonjs_to_file(self, filename: str = None, use_cdn: bool = True, debug: bool = False, **kwargs):
        self.volmdlr_volume_model(**kwargs).save_babylonjs_to_file(filename=filename, use_cdn=use_cdn, debug=debug)

    def _export_formats(self):
        formats = DessiaObject._export_formats(self)
        formats3d = [{"extension": "step", "method_name": "to_step_stream", "text": True, "args": {}},
                     {"extension": "stl", "method_name": "to_stl_stream", "text": False, "args": {}}]
        formats.extend(formats3d)
        return formats


class MovingObject(PhysicalObject):

    def volmdlr_primitives_step_frames(self):
        """
        Return a list of volmdlr primitives to build up volume model
        """
        raise NotImplementedError('Object inheriting MovingObject should implement volmdlr_primitives_step_frames')

    def volmdlr_volume_model(self, **kwargs):
        import volmdlr as vm  # !!! Avoid circular imports, is this OK ?
        return vm.core.MovingVolumeModel(self.volmdlr_primitives(**kwargs),
                                         self.volmdlr_primitives_step_frames(**kwargs))

# class Catalog(DessiaObject):
#     def __init__(self, objects: List[DessiaObject], name: str = ''):
#         self.objects = objects
#         DessiaObject.__init__(self, name=name)


class Parameter(DessiaObject):
    def __init__(self, lower_bound, upper_bound, periodicity=None, name=''):
        DessiaObject.__init__(self, name=name)
        self.lower_bound = lower_bound
        self.upper_bound = upper_bound
        self.periodicity = periodicity

    def random_value(self):
        """
        Sample a value within the bounds
        """
        return random.uniform(self.lower_bound, self.upper_bound)

    def are_values_equal(self, value1, value2, tol=1e-2):
        if self.periodicity is not None:
            value1 = value1 % self.periodicity
            value2 = value2 % self.periodicity

        return math.isclose(value1, value2, abs_tol=tol)

    def normalize(self, value):
        normalized_value = (value - self.lower_bound) / (self.upper_bound - self.lower_bound)
        return normalized_value

    def original_value(self, normalized_value):
        value = normalized_value * (self.upper_bound - self.lower_bound) + self.lower_bound
        return value

    def optimizer_bounds(self):
        if self.periodicity is not None:
            return (self.lower_bound - 0.5 * self.periodicity, self.upper_bound + 0.5 * self.periodicity)
        return None


class ParameterSet(DessiaObject):
    def __init__(self, values, name=''):
        self.values = values

        DessiaObject.__init__(self, name=name)

    @property
    def parameters(self):
        parameters = [Parameter(min(v), max(v), name=k) for k, v in self.values.items()]
        return parameters

    @property
    def means(self):
        means = {k: sum(v) / len(v) for k, v in self.values.items()}
        return means


class DessiaFilter(DessiaObject):
    """
    Base class for filters working on lists of DessiaObjects (List[DessiaObject]).

    :param attribute:
        --------
        Name of attribute on which to filter
    :type attribute: str

    :param comparison_operator:
        --------
        Comparison operator
    :type comparison_operator: str

    :param bound:
        --------
        The bound value to compare `'attribute'` of DessiaObjects of a list with `'comparison_operator'`
    :type bound: float

    :param name:
        --------
        Name of filter
    :type name: `str`, `optional`, defaults to `''`

    :Comparison operators:
        * greater than: >=, gte, ge
        * greater: >, gt
        * lower than: <=, lte, le
        * lower: <, lt
        * equal: ==, eq
        * different: !=, ne
    """

    _REAL_OPERATORS = {'>': operator.gt, '<': operator.lt, '>=': operator.ge, '<=': operator.le, '==': operator.eq,
                       '!=': operator.ne, 'gt': operator.gt, 'lt': operator.lt, 'ge': operator.ge, 'le': operator.le,
                       'eq': operator.eq, 'ne': operator.ne, 'gte': operator.ge, 'lte': operator.le}

    def __init__(self, attribute: str, comparison_operator: str, bound: float, name: str = ''):
        self.attribute = attribute
        self.comparison_operator = comparison_operator
        self.bound = bound
        DessiaObject.__init__(self, name=name)

    def __str__(self, offset_attr: int=10, offset_boun: int=0):
        offset_oper = 0
        if offset_boun == 0:
            offset_boun = len(str(self.bound)) + 2
        string_operator = {'>':'>','<':'<','>=':'>=','<=':'<=','==':'==','!=':'!=','gt':'>','lt':'<','ge':'>=',
                           'le':'<=','eq':'==','ne':'!=','gte':'>=','lte':'<='}
        printed_operator = string_operator[self.comparison_operator]
        return (self.attribute + " "*(offset_attr - len(self.attribute)) +
                printed_operator + " "*(offset_oper - len(printed_operator)) +
                " "*(offset_boun - len(str(self.bound))) +str(self.bound))

    def __hash__(self):
        hash_ = len(self.attribute)
        hash_ += hash(self.comparison_operator)
        hash_ += hash(self.bound)
        return int(hash_)

    def __eq__(self, other: 'DessiaFilter'):
        same_attr = self.attribute == other.attribute
        same_op = self.comparison_operator == other.comparison_operator
        same_bound = self.bound == other.bound
        return same_attr and same_op and same_bound

    def _comparison_operator(self):
        return self._REAL_OPERATORS[self.comparison_operator]

    # TODO: Chronophage operation is self._to_lambda(values)(values)
    def _to_lambda(self, values: List[DessiaObject]):
        return lambda x: (self._comparison_operator()(enhanced_deep_attr(value, self.attribute), self.bound)
                          for value in values)

    def get_booleans_index(self, values: List[DessiaObject]):
        """
        Get the boolean indexing of a filtered list

        :param values:
            List of DessiaObjects to filter
        :type values: List[DessiaObject]

        :return: `list of length `len(values)` where elements are `True` if kept by the filter, otherwise `False`.
        :rtype: `List[bool]`

        Examples
        --------
        >>> from dessia_common.core import DessiaFilter
        >>> from dessia_common.models import all_cars_no_feat
        >>> values = all_cars_no_feat[:5]
        >>> filter_ = DessiaFilter('weight', '<=', 3500.)
        >>> filter_.get_booleans_index(values)
        [False, False, True, True, True]
        """

        return list(self._to_lambda(values)(values))

    @staticmethod
    def booleanlist_to_indexlist(booleans_list: List[int]): # TODO: Should it exist ?
        """
        Transform a boolean list to an index list

        :param booleans_list:
            list of length `len(values)` where elements are `True` if kept, otherwise `False`.
        :type booleans_list: List[int]

        :return: list of kept indexes
        :rtype: List[int]

        Examples
        --------
        >>> from dessia_common.core import DessiaFilter
        >>> from dessia_common.models import all_cars_no_feat
        >>> values = all_cars_no_feat[:5]
        >>> filter_ = DessiaFilter('weight', '<=', 3500.)
        >>> booleans_list = filter_.get_booleans_index(values)
        [False, False, True, True, True]
        >>> DessiaFilter.booleanlist_to_indexlist(booleans_list)
        [2, 3, 4]
        """
        return list(itertools.compress(range(len(booleans_list)), booleans_list))

    @staticmethod
    def apply(values: List[DessiaObject], booleans_list: List[List[bool]]):
        """
        Apply a Dessia Filter on a list of DessiaObjects

        :param values:
            --------
            List of DessiaObjects to filter
        :type values: List[DessiaObject]

        :param booleans_list:
            --------
            list of length `len(values)` where elements are `True` if kept, otherwise `False`.
        :type booleans_list: List[List[bool]]

        :return: List of filtered values
        :rtype: List[DessiaObject]

        Examples
        --------
        >>> from dessia_common.core import DessiaFilter
        >>> from dessia_common.models import all_cars_no_feat
        >>> values = all_cars_no_feat[:5]
        >>> filter_ = DessiaFilter('weight', '<=', 3500.)
        >>> booleans_list = filter_.get_booleans_index(values)
        [False, False, True, True, True]
        >>> for car in DessiaFilter.apply(values, booleans_list): print(car.weight)
        3436.0, 3433.0, 3449.0
        """
        return list(itertools.compress(values, booleans_list))


class FiltersList(DessiaObject):
    """
    Combine several filters stored as a list of DessiaFilters with a logical operator.

    :param filters:
        --------
        List of DessiaFilters to combine
    :type filters: List[DessiaFilter]

    :param logical_operator:
        --------
        Logical operator to combine filters
    :type logical_operator: str

    :param name:
        ---------
        Name of FiltersList
    :type name: `str`, `optional`, defaults to `''`

    :Logical operators: `'and'`, `'or'`, `'xor'`
    """
    _standalone_in_db = True

    def __init__(self, filters: List[DessiaFilter], logical_operator: str = 'and', name: str = ''):
        self.filters = filters
        self.logical_operator = logical_operator
        DessiaObject.__init__(self, name=name)

    def __len__(self):
        return len(self.filters)

    def __str__(self):
        print_lim = 15
        len_attr = max(map(len, [filter_.attribute for filter_ in self.filters]))
        len_numb = max(map(len, [str(filter_.bound) for filter_ in self.filters]))
        prefix = f"{self.__class__.__name__} {self.name if self.name != '' else hex(id(self))}: "
        prefix += f"{len(self)} filters combined with '" + self.logical_operator + "' operator :\n"
        string = ""
        for filter_ in self.filters[:print_lim]:
            string += " "*3 + "- "
            string += filter_.__str__(len_attr + 2, len_numb + 2)
            string += "\n"
        return prefix + string

    @classmethod
    def from_filters_list(cls, filters: List[DessiaFilter], logical_operator: str = 'and', name: str = ''):
        """
        Compute a FilersList from a pre-built list of DessiaFilter

        :param filters:
            --------
            List of DessiaFilters to combine
        :type filters: List[DessiaFilter]

        :param logical_operator:
            --------
            Logical operator to combine filters (`'and'`, `'or'` or `'xor'`)
        :type logical_operator: `str`, `optional`, defaults to `'and'`

        :param name:
            --------
            Name of FiltersList
        :type name: `str`, `optional`, defaults to `''`

        :return: A new instantiated list of DessiaFilter
        :rtype: FiltersList

        Examples
        --------
        >>> from dessia_common.core import DessiaFilter, FiltersList
        >>> filters = [DessiaFilter('weight', '<=', 3500.), DessiaFilter('mpg', '<=', 40.)]
        >>> filters_list = FiltersList(filters, logical_operator="or", name="example")
        >>> print(filters_list)
        FiltersList example: 2 filters combined with 'or' operator :
           - weight  <=  3500.0
           - mpg     <=    40.0
        """
        return cls(filters=filters, logical_operator=logical_operator, name=name)

    @staticmethod
    def combine_booleans_lists(booleans_lists: List[List[bool]], logical_operator: str = "and"):
        """
        Combine a list of `n` booleans indexes with the logical operator into a simple booleans index.

        :param booleans_lists:
            --------
            List of `n` booleans indexes
        :type booleans_lists: List[List[bool]]

        :param logical_operator:
            --------
            Logical operator to combine filters (`'or'`, `'and'` or `'xor'`)
        :type logical_operator: `str`, `optional`, defaults to 'and'

        :raises NotImplementedError: If logical_operator is not one of `'and'`, `'or'`, `'xor'`, raises an error

        :return: Booleans index of the filtered data
        :rtype: List[bool]

        Examples
        --------
        >>> from dessia_common.core import FiltersList
        >>> booleans_lists = [[True, True, False, False], [False, True, True, False]]
        >>> FiltersList.combine_booleans_lists(booleans_lists, logical_operator="xor")
        [True, False, True, False]
        """
        if logical_operator == "and":
            return [all(booleans_tuple) for booleans_tuple in zip(*booleans_lists)]
        if logical_operator == "or":
            return [any(booleans_tuple) for booleans_tuple in zip(*booleans_lists)]
        if logical_operator == "xor":
            return [True if sum(booleans_tuple) == 1 else False for booleans_tuple in zip(*booleans_lists)]
        raise NotImplementedError(f"'{logical_operator}' str for 'logical_operator' attribute is not a use case")

    def get_booleans_index(self, dobjects_list: List[DessiaObject]):
        """
        Compute all the filters of `self.filters` on `dobjects_list` and returns a booleans index of `dobjects_list`

        :param dobject_list: List of data to filter
        :type dobject_list: List[DessiaObject]

        :return: A `booleans index` of `dobjects_list` of the list of data to filter (`dobjects_list`)
        :rtype: List[bool]

        Examples
        --------
        >>> from dessia_common.core import FiltersList
        >>> from dessia_common.models import all_cars_no_feat
        >>> dobjects_list = all_cars_no_feat[:5]
        >>> filters = [DessiaFilter('weight', '<=', 4000.), DessiaFilter('mpg', '>=', 30.)]
        >>> filters_list = FiltersList(filters, logical_operator="xor", name="example")
        >>> filters_list.get_booleans_index(dobjects_list)
        [True, True, True, True, True]
        """
        booleans_index = []
        for filter_ in self.filters:
            booleans_index.append(filter_.get_booleans_index(dobjects_list))
        return self.__class__.combine_booleans_lists(booleans_index, self.logical_operator)

    def apply(self, dobjects_list: List[DessiaObject]):
        """
        Apply a FiltersList on a list of DessiaObjects

        :param dobjects_list: List of DessiaObjects to filter
        :type dobjects_list: List[DessiaObject]

        :return: List of filtered values
        :rtype: List[DessiaObject]

        Examples
        --------
        >>> from dessia_common.core import HeterogeneousList, FiltersList
        >>> from dessia_common.models import all_cars_wi_feat
        >>> filters = [DessiaFilter('weight', '<=', 1650.), DessiaFilter('mpg', '>=', 45.)]
        >>> filters_list = FiltersList(filters, logical_operator="xor", name="example")
        >>> filtered_cars = filters_list.apply(all_cars_wi_feat)
        >>> print(HeterogeneousList(filtered_cars, name="example"))
        HeterogeneousList example: 3 samples, 5 features
        |         Mpg         |    Displacement    |     Horsepower     |       Weight       |    Acceleration    |
        -----------------------------------------------------------------------------------------------------------
        |               35.0  |             0.072  |              69.0  |            1613.0  |              18.0  |
        |               31.0  |             0.076  |              52.0  |            1649.0  |              16.5  |
        |               46.6  |             0.086  |              65.0  |            2110.0  |              17.9  |
        """
        booleans_index = self.get_booleans_index(dobjects_list)
        return DessiaFilter.apply(dobjects_list, booleans_index)


class HeterogeneousList(DessiaObject):
    """
    Base object for handling a list of DessiaObjects.

    :param dessia_objects:
        --------
        List of DessiaObjects to store in HeterogeneousList
    :type dessia_objects: `List[DessiaObject]`, `optional`, defaults to `None`

    :param name:
        --------
        Name of HeterogeneousList
    :type name: `str`, `optional`, defaults to `''`

    :Properties:
        * **common_attributes:** (`List[str]`)
            --------
            Common attributes of DessiaObjects contained in the current `HeterogeneousList`

        * **matrix:** (`List[List[float]]`, `n_samples x n_features`)
            --------
            Matrix of data computed by calling the `to_vector` method of all `dessia_objects`

    **Built-in methods**:
        * __init__
            >>> from dessia_common.core import HeterogeneousList
            >>> from dessia_common.models import all_cars_wi_feat
            >>> hlist = HeterogeneousList(all_cars_wi_feat, name="init")

        * __str__
            >>> print(HeterogeneousList(all_cars_wi_feat[:3], name='printed'))
            HeterogeneousList printed: 3 samples, 5 features
            |         Mpg         |    Displacement    |     Horsepower     |       Weight       |    Acceleration    |
            -----------------------------------------------------------------------------------------------------------
            |               18.0  |             0.307  |             130.0  |            3504.0  |              12.0  |
            |               15.0  |              0.35  |             165.0  |            3693.0  |              11.5  |
            |               18.0  |             0.318  |             150.0  |            3436.0  |              11.0  |

        * __len__
            >>> len(HeterogeneousList(all_cars_wi_feat))
            returns len(all_cars_wi_feat)

        * __get_item__
            >>> HeterogeneousList(all_cars_wi_feat)[0]
            returns <dessia_common.tests.CarWithFeatures object at 'memory_address'>
            >>> HeterogeneousList(all_cars_wi_feat)[0:2]
            returns HeterogeneousList(all_cars_wi_feat[0:2])
            >>> HeterogeneousList(all_cars_wi_feat)[[0,5,6]]
            returns HeterogeneousList([all_cars_wi_feat[idx] for idx in [0,5,6]])
            >>> booleans_list = [True, False,..., True] of length len(all_cars_wi_feat)
            >>> HeterogeneousList(all_cars_wi_feat)[booleans_list]
            returns HeterogeneousList([car for car, boolean in zip(all_cars_wi_feat, booleans_list) if boolean])

        * __add__
            >>> HeterogeneousList(all_cars_wi_feat) + HeterogeneousList(all_cars_wi_feat)
            HeterogeneousList(all_cars_wi_feat + all_cars_wi_feat)
            >>> HeterogeneousList(all_cars_wi_feat) + HeterogeneousList()
            HeterogeneousList(all_cars_wi_feat)
            >>> HeterogeneousList(all_cars_wi_feat).extend(HeterogeneousList(all_cars_wi_feat))
            HeterogeneousList(all_cars_wi_feat + all_cars_wi_feat)
    """
    _standalone_in_db = True
    _vector_features = ["name", "common_attributes"]

    def __init__(self, dessia_objects: List[DessiaObject] = None, name: str = ''):
        if dessia_objects is None:
            dessia_objects = []
        self.dessia_objects = dessia_objects
        self._common_attributes = None
        self._matrix = None
        DessiaObject.__init__(self, name=name)

    def _procreate(self):
        new_hlist = self.__class__()
        new_hlist._common_attributes = self._common_attributes
        new_hlist.name = self.name
        for attr in self.__dict__:
            if not isinstance(getattr(self, attr), (list, dict, tuple)):
                setattr(new_hlist, attr, getattr(self, attr))
        return new_hlist

    def __getitem__(self, key: Any):
        if len(self.dessia_objects) == 0:
            return []
        if isinstance(key, int):
            return self._pick_from_int(key)
        if isinstance(key, slice):
            return self._pick_from_slice(key)
        if isinstance(key, list):
            if len(key) == 0:
                return self.__class__()
            if isinstance(key[0], bool):
                if len(key) == self.__len__():
                    return self._pick_from_boolist(key)
                raise ValueError(f"Cannot index {self.__class__.__name__} object of len {self.__len__()} with a " +
                                 f"list of boolean of len {len(key)}")
            if isinstance(key[0], int):
                return self._pick_from_boolist(self._indexlist_to_booleanlist(key))

        raise NotImplementedError(f"key of type {type(key)} with {type(key[0])} elements not implemented for " +
                                  "indexing HeterogeneousLists")

    def __add__(self, other: 'HeterogeneousList'):
        sum_hlist = self._procreate()
<<<<<<< HEAD
        for attr in self.__dict__:
            if attr in b.__dict__ and isinstance(getattr(self, attr), (list, dict, tuple)) and \
                None not in [getattr(self, attr), getattr(b, attr)] and attr not in ['name', '_common_attributes']:
                setattr(sum_hlist, attr, getattr(self, attr) + getattr(b, attr))
        return sum_hlist

    def extend(self, b: 'HeterogeneousList'):
        """
        Update a HeterogeneousList by adding b values to it

        :param b: HeterogeneousList to add to the current HeterogeneousList
        :type b: HeterogeneousList

        :return: None

        Examples
        --------
        >>> from dessia_common.core import HeterogeneousList
        >>> from dessia_common.models import all_cars_wi_feat
        >>> HeterogeneousList(all_cars_wi_feat).extend(HeterogeneousList(all_cars_wi_feat))
        HeterogeneousList(all_cars_wi_feat + all_cars_wi_feat)
        """
        self.__dict__.update((self + b).__dict__)
=======
        sum_hlist.dessia_objects = self.dessia_objects + other.dessia_objects
        for attr in self.__dict__:
            if attr in other.__dict__ and isinstance(getattr(self, attr), (list, dict, tuple)) and \
                None not in [getattr(self, attr), getattr(other, attr)]:
                setattr(sum_hlist, attr, getattr(self, attr) + getattr(other, attr))
        return sum_hlist

    def extend(self, other: 'HeterogeneousList'):
        self.__dict__.update((self + other).__dict__)
>>>>>>> b902ae49

    def _pick_from_int(self, idx: int):
        return self.dessia_objects[idx]

    def _pick_from_slice(self, key: slice):
        new_hlist = self._procreate()
        for attr in self.__dict__:
            if isinstance(getattr(self, attr), (list, dict, tuple)) and attr not in ["name", "_common_attributes"]:
                setattr(new_hlist, attr, getattr(self, attr)[key])
        # new_hlist.name += f"_{key.start if key.start is not None else 0}_{key.stop}")
        return new_hlist

    def _indexlist_to_booleanlist(self, index_list: List[int]):
        boolean_list = [False]*len(self)
        for idx in index_list:
            boolean_list[idx] = True
        return boolean_list

    def _pick_from_boolist(self, key: List[bool]):
        new_hlist = self._procreate()
        for attr in self.__dict__:
            if isinstance(getattr(self, attr), (list, dict, tuple)) and attr not in ["name", "_common_attributes"]:
                setattr(new_hlist, attr, DessiaFilter.apply(getattr(self, attr), key))
        # new_hlist.name += "_list")
        return new_hlist

    def __str__(self):
        print_lim = 15
        attr_name_len = []
        attr_space = []
        prefix = f"{self.__class__.__name__} {self.name if self.name != '' else hex(id(self))}: "
        prefix += f"{len(self.dessia_objects)} samples, {len(self.common_attributes)} features"

        if self.__len__() == 0:
            return prefix

        string = ""
        string += self._print_titles(attr_space, attr_name_len)

        string += "\n" + "-"*len(string)
        for dessia_object in self.dessia_objects[:print_lim]:
            string += "\n"
            string += self._print_objects(dessia_object, attr_space, attr_name_len)

        return prefix + "\n" + string + "\n"

    def _print_titles(self, attr_space: int, attr_name_len: int):
        string = ""
        for idx, attr in enumerate(self.common_attributes):
            end_bar = ""
            if idx == len(self.common_attributes) - 1:
                end_bar = "|"
            # attribute
            attr_space.append(len(attr) + 6)
            name_attr = " "*3 + f"{attr.capitalize()}" + " "*3
            attr_name_len.append(len(name_attr))
            string += "|" + name_attr + end_bar
        return string

    def _print_objects(self, dessia_object: DessiaObject, attr_space: int, attr_name_len: int):
        string = ""
        for idx, attr in enumerate(self.common_attributes):
            end_bar = ""
            if idx == len(self.common_attributes) - 1:
                end_bar = "|"

            # attribute
            string += "|" + " "*(attr_space[idx] - len(str(getattr(dessia_object, attr))) - 1)
            string += f"{getattr(dessia_object, attr)}"[:attr_name_len[idx] - 3]
            if len(str(getattr(dessia_object, attr))) > attr_name_len[idx] - 3:
                string += "..."
            else:
                string += " "
            string += end_bar
        return string

    def __len__(self):
        return len(self.dessia_objects)

    def get_attribute_values(self, attribute: str):
        """
        Get a list of all values of dessia_objects of an attribute given by name

        :param attribute: Attribute to get all values
        :type attribute: str

        :return: A list of all values of the specified attribute of dessia_objects
        :rtype: List[Any]

        Examples
        --------
        >>> from dessia_common.core import HeterogeneousList
        >>> from dessia_common.models import all_cars_wi_feat
        >>> HeterogeneousList(all_cars_wi_feat[:10]).get_attribute_values("weight")
        [3504.0, 3693.0, 3436.0, 3433.0, 3449.0, 4341.0, 4354.0, 4312.0, 4425.0, 3850.0]
        """
        return [getattr(dessia_object, attribute) for dessia_object in self.dessia_objects]

    def get_column_values(self, index: int):
        """
        Get a list of all values of dessia_objects for an attribute given by its index common_attributes

        :param index: Index in common_attributes to get all values of dessia_objects
        :type index: int

        :return: A list of all values of the specified attribute of dessia_objects
        :rtype: List[float]

        Examples
        --------
        >>> from dessia_common.core import HeterogeneousList
        >>> from dessia_common.models import all_cars_wi_feat
        >>> HeterogeneousList(all_cars_wi_feat[:10]).get_column_values(2)
        [130.0, 165.0, 150.0, 150.0, 140.0, 198.0, 220.0, 215.0, 225.0, 190.0]
        """
        return [row[index] for row in self.matrix]

    def sort(self, key: Any, ascend: bool = True):  # TODO : Replace numpy with faster algorithms
        """
        Sort the current HeterogeneousList along the given key.

        :param key:
            --------
            The parameter on which to sort the HeterogeneousList. Can be an attribute or its index in \
                `common_attributes`
        :type key: `int` or `str`

        :param ascend:
            --------
            Whether to sort the HeterogeneousList in ascending (`True`) or descending (`False`) order
        :type key: `bool`, defaults to `True`

        :return: None

        Examples
        --------
        >>> from dessia_common.core import HeterogeneousList
        >>> from dessia_common.models import all_cars_wi_feat
        >>> example_list = HeterogeneousList(all_cars_wi_feat[:3], "sort_example")
        >>> example_list.sort("mpg", False)
        >>> print(example_list)
        HeterogeneousList sort_example: 3 samples, 5 features
        |         Mpg         |    Displacement    |     Horsepower     |       Weight       |    Acceleration    |
        -----------------------------------------------------------------------------------------------------------
        |               18.0  |             0.318  |             150.0  |            3436.0  |              11.0  |
        |               18.0  |             0.307  |             130.0  |            3504.0  |              12.0  |
        |               15.0  |              0.35  |             165.0  |            3693.0  |              11.5  |
        >>> example_list.sort(2, True)
        >>> print(example_list)
        HeterogeneousList sort_example: 3 samples, 5 features
        |         Mpg         |    Displacement    |     Horsepower     |       Weight       |    Acceleration    |
        -----------------------------------------------------------------------------------------------------------
        |               18.0  |             0.307  |             130.0  |            3504.0  |              12.0  |
        |               18.0  |             0.318  |             150.0  |            3436.0  |              11.0  |
        |               15.0  |              0.35  |             165.0  |            3693.0  |              11.5  |
        """
        if self.__len__() != 0:
            if isinstance(key, int):
                sort_indexes = npy.argsort(self.get_column_values(key))
            elif isinstance(key, str):
                sort_indexes = npy.argsort(self.get_attribute_values(key))
            self.dessia_objects = [self.dessia_objects[idx] for idx in (sort_indexes if ascend else sort_indexes[::-1])]
            if self._matrix is not None:
                self._matrix = [self._matrix[idx] for idx in (sort_indexes if ascend else sort_indexes[::-1])]

    @property
    def common_attributes(self):
        if self._common_attributes is None:
            if len(self.dessia_objects) == 0:
                return []
            all_class = list(set(dessia_object.__class__ for dessia_object in self.dessia_objects))

            if len(all_class) == 1 and isinstance(self.dessia_objects[0], HeterogeneousList):
                return self.vector_features()

            common_attributes = set(all_class[0].vector_features())
            for klass in all_class[1:]:
                common_attributes = common_attributes.intersection(set(klass.vector_features()))

            # attributes' order kept this way, not with set or sorted(set)
            self._common_attributes = list(attr for attr in get_attribute_names(all_class[0])
                                           if attr in common_attributes)
        return self._common_attributes

    @property
    def matrix(self):
        if self._matrix is None:
            matrix = []
            for dessia_object in self.dessia_objects:
                temp_row = dessia_object.to_vector()
                vector_features = dessia_object.vector_features()
                matrix.append(list(temp_row[vector_features.index(attr)] for attr in self.common_attributes))
            self._matrix = matrix
        return self._matrix

    def filtering(self, filters: List[DessiaFilter], logical_operator: str = "and"):
        """
        Filter a HeterogeneousList given a list of DessiaFilters.
        Method filtering first compute a FiltersList then apply it to the current HeterogeneousList.

        :param filters:
            ---------
            List of filters to apply on current HeterogeneousList
        :type filters: List[DessiaFilter]

        :param logical_operator:
            ---------
            Logical operator to combine filters (`'or'`, `'and'` or `'xor'`)
        :type logical_operator: `str`, `optional`, defaults to `'and'`

        :return: The filtered HeterogeneousList
        :rtype: HeterogeneousList

        Examples
        --------
        >>> from dessia_common.core import HeterogeneousList, DessiaFilter
        >>> from dessia_common.models import all_cars_wi_feat
        >>> filters = [DessiaFilter('weight', '<=', 1650.), DessiaFilter('mpg', '>=', 45.)]
        >>> example_list = HeterogeneousList(all_cars_wi_feat, name="example")
        >>> filtered_list = example_list.filtering(filters, "xor")
        >>> print(filtered_list)
        HeterogeneousList example: 3 samples, 5 features
        |         Mpg         |    Displacement    |     Horsepower     |       Weight       |    Acceleration    |
        -----------------------------------------------------------------------------------------------------------
        |               35.0  |             0.072  |              69.0  |            1613.0  |              18.0  |
        |               31.0  |             0.076  |              52.0  |            1649.0  |              16.5  |
        |               46.6  |             0.086  |              65.0  |            2110.0  |              17.9  |
        """
        filters_list = FiltersList(filters, logical_operator)
        booleans_index = filters_list.get_booleans_index(self.dessia_objects)
        return self[booleans_index]

    def singular_values(self):
        """
        Computes the Singular Values Decomposition (SVD) of self.matrix.
        SVD factorizes self.matrix into two unitary matrices `U` and `Vh`, and a 1-D array `s` of singular values \
            (real, non-negative) such that ``a = U @ S @ Vh``, where S is diagonal such as `s1 > s2 >...> sn`.

        SVD gives indications on the dimensionality of a given matrix thanks to the normalized singular values: they \
            are stored in descending order and their sum is equal to 1. Thus, one can set a threshold value, e.g. \
                `0.95`, and keep only the `r` first normalized singular values which sum is greater than the threshold.

        `r` is the rank of the matrix and gives a good indication on the real dimensionality of the data contained in \
            the current HeterogeneousList. `r` is often much smaller than the current dimension of the studied data.
        This indicates that the used features can be combined into less new features, which do not necessarily \
            make sense for engineers.

        More informations: https://en.wikipedia.org/wiki/Singular_value_decomposition

        :return:
            **normalized_singular_values**: list of normalized singular values
            **singular_points**: list of points to plot in dimensionality plot. Does not add any information.
        :rtype: Tuple[List[float], List[Dict[str, float]]]

        """

        _, singular_values, _ = npy.linalg.svd(npy.array(self.matrix) - npy.mean(self.matrix, axis = 0),
                                               full_matrices=False)
        normalized_singular_values = singular_values / npy.sum(singular_values)
        singular_points = []
        for idx, value in enumerate(normalized_singular_values):
            singular_points.append({'Index of reduced basis vector': idx + 1, 'Singular value': value})
        return normalized_singular_values, singular_points

    def plot_data(self):
        """
        Plot data method.

        Plot a standard scatter matrix of all attributes in common_attributes and a dimensionality plot.

        .. figure:: images/dimensionality_plot_hlist.png
        .. figure:: images/scatter_matrix_docstring_hlist.png

        """
        # Plot a correlation matrix : To develop
        # correlation_matrix = []

        # Dimensionality plot
        dimensionality_plot = self._plot_dimensionality()

        # Scattermatrix
        scatter_matrix = self._build_multiplot(self._plot_data_list(),
                                               self._tooltip_attributes(),
                                               axis=dimensionality_plot.axis,
                                               point_style=dimensionality_plot.point_style)

        return [scatter_matrix, dimensionality_plot]

    def _build_multiplot(self, data_list: List[Dict[str, float]], tooltip: List[str], **kwargs: Dict[str, Any]):
        import plot_data
        subplots = []
        for line_attr in self.common_attributes:
            for col_attr in self.common_attributes:
                if line_attr == col_attr:
                    subplots.append(plot_data.Histogram(x_variable=line_attr, elements=data_list))
                else:
                    subplots.append(plot_data.Scatter(x_variable=line_attr,
                                                      y_variable=col_attr,
                                                      elements=data_list,
                                                      tooltip=plot_data.Tooltip(tooltip),
                                                      **kwargs))
        scatter_matrix = plot_data.MultiplePlots(plots=subplots,
                                                 elements=data_list,
                                                 point_families=self._point_families(),
                                                 initial_view_on=True)
        return scatter_matrix

    def _tooltip_attributes(self):
        return self.common_attributes

    def _plot_data_list(self):
        plot_data_list = []
        for row, _ in enumerate(self.dessia_objects):
            plot_data_list.append({attr: self.matrix[row][col] for col, attr in enumerate(self.common_attributes)})
        return plot_data_list

    def _point_families(self):
        from plot_data.colors import BLUE
        from plot_data.core import PointFamily
        return [PointFamily(BLUE, list(range(self.__len__())))]

    def _plot_dimensionality(self):
        import plot_data
        _, singular_points = self.singular_values()

        axis_style = plot_data.EdgeStyle(line_width=0.5, color_stroke=plot_data.colors.GREY)
        axis = plot_data.Axis(nb_points_x=len(singular_points), nb_points_y=len(singular_points),
                              axis_style=axis_style)
        point_style = plot_data.PointStyle(color_fill=plot_data.colors.BLUE,
                                           color_stroke=plot_data.colors.BLUE,
                                           stroke_width=0.1,
                                           size=2,
                                           shape='circle')

        dimensionality_plot = plot_data.Scatter(elements=singular_points,
                                                x_variable='Index of reduced basis vector',
                                                y_variable='Singular value',
                                                log_scale_y=True,
                                                axis=axis,
                                                point_style=point_style)
        return dimensionality_plot

    def to_markdown(self):  # TODO: Custom this markdown
        """
        Render a markdown of the object output type: string
        """
        return templates.heterogeneouslist_markdown_template.substitute(name=self.name, class_=self.__class__.__name__)

    @staticmethod
    def _pareto_indexes(costs, tol):
        """
        Find the pareto-efficient points

        :return: A (n_points, ) boolean list, indicating whether each point is Pareto efficient
        """
        array_costs = npy.array(costs)
        is_efficient = npy.ones(array_costs.shape[0], dtype=bool)
        scaled_costs = (array_costs - npy.mean(array_costs, axis=0)) / npy.std(array_costs, axis=0)
        for index, cost in enumerate(scaled_costs):
            if is_efficient[index]:
                # Keep any point with a lower cost
                is_efficient[is_efficient] = npy.any(scaled_costs[is_efficient] < cost + tol, axis=1)
                # And keep self
                is_efficient[index] = True
        return is_efficient.tolist()

    def pareto_points(self, costs, tol):
        """
        Find the pareto-efficient points

        :param costs:
            -----------
            costs on which the pareto points are computed
        :type costs: `List[List[float]]`, `n_samples x n_features`

        :param tol:
            -----------
            tolerance for selecting more or less points in pareto points. Must be positive and near `0` (e.g. `0.1`)
        :type tol: `float`

        :return: a HeterogeneousList containing the selected points
        :rtype: HeterogeneousList
        """
        return self[self.__class__._pareto_indexes(costs, tol)]

    @staticmethod
    def pareto_frontiers(costs, tol: float = 0.):
        # Experimental
        import matplotlib.pyplot as plt
        pareto_points = HeterogeneousList._pareto_indexes(costs, tol)
        pareto_costs = npy.array(list(itertools.compress(costs.tolist(), pareto_points)))
        pareto_frontiers = []

        plt.figure()
        plt.plot(costs[:, 0], costs[:, 1], linestyle ='None', marker='o', color = 'b')
        plt.plot(pareto_costs[:, 0], pareto_costs[:, 1], linestyle ='None', marker='o', color = 'r')
        plt.show()

        super_mini = npy.min(costs, axis=0)

        for x_dim in range(pareto_costs.shape[1]):
            pareto_frontiers = []
            for y_dim in range(pareto_costs.shape[1]):
                if x_dim != y_dim:
                    minidx = npy.argmin(pareto_costs[:, y_dim])
                    X = pareto_costs[minidx, x_dim]
                    Y = pareto_costs[minidx, y_dim]

                    new_pareto = pareto_costs[X - pareto_costs[:, x_dim] != 0., :]
                    dir_coeffs = (Y - new_pareto[:, y_dim]) / (X - new_pareto[:, x_dim])

                    dir_coeffs[X == new_pareto[:, x_dim]] = npy.max(dir_coeffs[X != new_pareto[:, x_dim]])
                    offsets = Y - dir_coeffs * X
                    approx_super_mini = dir_coeffs * super_mini[x_dim] + offsets
                    chosen_line = npy.argmin(npy.absolute(approx_super_mini-super_mini[y_dim]))

                    vector = npy.array([[super_mini[x_dim], npy.max(costs[:, x_dim])],
                                        [approx_super_mini[chosen_line], npy.max(costs[:, x_dim])*dir_coeffs[chosen_line] + offsets[chosen_line]]]).T
                    pareto_frontiers.append(vector)
                    plt.plot(vector[:, x_dim], vector[:, y_dim], color='g')

        plt.plot(super_mini[0], super_mini[1], linestyle='None', marker='o', color='k')

        return vector

# class HomogeneousList(HeterogeneousList):

#     def __init__(self, dessia_objects: List[DessiaObject] = None, name: str = ''):
#         HeterogeneousList.__init__(
#             self, dessia_objects=dessia_objects, name=name)

#     def matrix(self):
#         matrix = []
#         for dessia_object in self.dessia_objects:
#             matrix.append(dessia_object.to_vector())
#         return matrix


# class Evolution(DessiaObject):
#     """
#     Defines a generic evolution

#     :param evolution: float list
#     :type evolution: list
#     """
#     _non_data_eq_attributes = ['name']
#     _non_data_hash_attributes = ['name']
#     _generic_eq = True

#     def __init__(self, evolution: List[float] = None, name: str = ''):
#         if evolution is None:
#             evolution = []
#         self.evolution = evolution

#         DessiaObject.__init__(self, name=name)

#     def _displays(self):
#         displays = [{'angular_component': 'app-evolution1d',
#                      'table_show': False,
#                      'evolution': [self.evolution],
#                      'label_y': ['evolution']}]
#         return displays

#     def update(self, evolution):
#         """
#         Update the evolution list
#         """
#         self.evolution = evolution


# class CombinationEvolution(DessiaObject):
#     _non_data_eq_attributes = ['name']
#     _non_data_hash_attributes = ['name']
#     _generic_eq = True

#     def __init__(self, evolution1: List[Evolution],
#                  evolution2: List[Evolution], title1: str = 'x',
#                  title2: str = 'y', name: str = ''):

#         self.evolution1 = evolution1
#         self.evolution2 = evolution2

#         self.x_, self.y_ = self.genere_xy()

#         self.title1 = title1
#         self.title2 = title2

#         DessiaObject.__init__(self, name=name)

#     def _displays(self):
#         displays = [{
#             'angular_component': 'app-evolution2d-combination-evolution',
#             'table_show': False,
#             'evolution_x': [self.x_], 'label_x': ['title1'],
#             'evolution_y': [self.y_], 'label_y': ['title2']
#         }]
#         return displays

#     def update(self, evol1, evol2):
#         """
#         Update the CombinationEvolution object

#         :param evol1: list
#         :param evol2: list
#         """
#         for evolution, ev1 in zip(self.evolution1, evol1):
#             evolution.update(ev1)
#         for evolution, ev2 in zip(self.evolution2, evol2):
#             evolution.update(ev2)
#         self.x_, self.y_ = self.genere_xy()

#     def genere_xy(self):
#         x, y = [], []
#         for evol in self.evolution1:
#             x = x + evol.evolution
#         for evol in self.evolution2:
#             y = y + evol.evolution
#         return x, y


def dict_merge(old_dct, merge_dct, add_keys=True, extend_lists=True):
    """ Recursive dict merge. Inspired by :meth:``dict.update()``, instead of
    updating only top-level keys, dict_merge recurses down into dicts nested
    to an arbitrary depth, updating keys. The ``merge_dct`` is merged into
    ``dct``.

    This version will return a copy of the dictionary and leave the original
    arguments untouched.

    The optional argument ``add_keys``, determines whether keys which are
    present in ``merge_dct`` but not ``dct`` should be included in the
    new dict.

    Args:
        old_dct (dict) onto which the merge is executed
        merge_dct (dict): dct merged into dct
        add_keys (bool): whether to add new keys
        extend_lists (bool) : wether to extend lists if keys are updated
                              and value is a list

    Returns:
        dict: updated dict
    """
    dct = deepcopy(old_dct)
    if not add_keys:
        merge_dct = {k: merge_dct[k] for k in set(dct).intersection(set(merge_dct))}

    for key, value in merge_dct.items():
        if isinstance(dct.get(key), dict) and isinstance(value, collections.Mapping):
            dct[key] = dict_merge(dct[key], merge_dct[key], add_keys=add_keys, extend_lists=extend_lists)
        elif isinstance(dct.get(key), list) and extend_lists:
            dct[key].extend(value)
        else:
            dct[key] = value

    return dct


def stringify_dict_keys(obj):
    if isinstance(obj, (list, tuple)):
        new_obj = []
        for elt in obj:
            new_obj.append(stringify_dict_keys(elt))

    elif isinstance(obj, dict):
        new_obj = {}
        for key, value in obj.items():
            new_obj[str(key)] = stringify_dict_keys(value)
    else:
        return obj
    return new_obj


def getdeepattr(obj, attr):
    return reduce(getattr, [obj] + attr.split('.'))


def enhanced_deep_attr(obj, sequence):
    """
    Get deep attribute where Objects, Dicts and Lists can be found in recursion.

    :param obj: Parent object in which recursively find attribute represented by sequence
    :param sequence: List of strings and integers that represents path to deep attribute.
    :return: Value of deep attribute
    """
    if isinstance(sequence, str):
        # Sequence is a string and not a sequence of deep attributes
        if '/' in sequence:
            # Is deep attribute reference
            sequence = deepattr_to_sequence(sequence)
            return enhanced_deep_attr(obj=obj, sequence=sequence)
        # Is direct attribute
        return enhanced_get_attr(obj=obj, attr=sequence)

    # Get direct attribute
    subobj = enhanced_get_attr(obj=obj, attr=sequence[0])
    if len(sequence) > 1:
        # Recursively get deep attributes
        subobj = enhanced_deep_attr(obj=subobj, sequence=sequence[1:])
    return subobj


def enhanced_get_attr(obj, attr):
    """
    Safely get attribute in obj. Obj can be of Object, Dict, or List type

    :param obj: Parent object in which find given attribute
    :param attr: String or integer that represents name or index of attribute
    :return: Value of attribute
    """
    try:
        return getattr(obj, attr)
    except (TypeError, AttributeError):
        classname = obj.__class__.__name__
        track = tb.format_exc()
        try:
            return obj[attr]
        except KeyError:
            try:
                attr = literal_eval(attr)
                return obj[attr]
            except KeyError:
                track += tb.format_exc()
                msg = f"'{classname}' object has no attribute '{attr}'."
        except TypeError:
            track += tb.format_exc()
            msg = f"Object of type '{classname}' is not subscriptable. Failed to deeply get '{attr}' from it"
    raise dessia_common.errors.DeepAttributeError(
        message=msg, traceback_=track)


def concatenate_attributes(prefix, suffix, type_: str = 'str'):
    wrong_prefix_format = 'Attribute prefix is wrongly formatted.'
    wrong_prefix_format += 'Is of type {}. Should be str or list'
    if type_ == 'str':
        if isinstance(prefix, str):
            return prefix + '/' + str(suffix)
        if is_sequence(prefix):
            return sequence_to_deepattr(prefix) + '/' + str(suffix)
        raise TypeError(wrong_prefix_format.format(type(prefix)))

    if type_ == 'sequence':
        if isinstance(prefix, str):
            return [prefix, suffix]
        if is_sequence(prefix):
            return prefix + [suffix]
        raise TypeError(wrong_prefix_format.format(type(prefix)))

    wrong_concat_type = 'Type {} for concatenation is not supported.'
    wrong_concat_type += 'Should be "str" or "sequence"'
    raise ValueError(wrong_concat_type.format(type_))


def deepattr_to_sequence(deepattr: str):
    sequence = deepattr.split('/')
    healed_sequence = []
    for attribute in sequence:
        try:
            healed_sequence.append(int(attribute))
        except ValueError:
            healed_sequence.append(attribute)
    return healed_sequence


def sequence_to_deepattr(sequence):
    healed_sequence = [str(attr) if isinstance(attr, int) else attr for attr in sequence]
    return '/'.join(healed_sequence)


def is_bounded(filter_: DessiaFilter, value: float):
    bounded = True
    comparison_operator = filter_.comparison_operator
    bound = filter_.bound

    if comparison_operator == 'lte' and value > bound:
        bounded = False
    if comparison_operator == 'gte' and value < bound:
        bounded = False

    if comparison_operator == 'lt' and value >= bound:
        bounded = False
    if comparison_operator == 'gt' and value <= bound:
        bounded = False

    if comparison_operator == 'eq' and value != bound:
        bounded = False
    return bounded


def type_from_annotation(type_, module):
    """
    Clean up a proposed type if there are stringified
    """
    if isinstance(type_, str):
        # Evaluating types
        type_ = TYPES_FROM_STRING.get(type_, default=getattr(import_module(module), type_))
    return type_


def prettyname(namestr):
    """
    Creates a pretty name from as str
    """
    pretty_name = ''
    if namestr:
        strings = namestr.split('_')
        for i, string in enumerate(strings):
            if len(string) > 1:
                pretty_name += string[0].upper() + string[1:]
            else:
                pretty_name += string
            if i < len(strings) - 1:
                pretty_name += ' '
    return pretty_name


def inspect_arguments(method, merge=False):
    # Find default value and required arguments of class construction
    argspecs = inspect.getfullargspec(method)
    nargs, ndefault_args = split_argspecs(argspecs)

    default_arguments = {}
    arguments = []
    for iargument, argument in enumerate(argspecs.args[1:]):
        if argument not in _FORBIDDEN_ARGNAMES:
            if iargument >= nargs - ndefault_args:
                default_value = argspecs.defaults[ndefault_args - nargs + iargument]
                if merge:
                    arguments.append((argument, default_value))
                else:
                    default_arguments[argument] = default_value
            else:
                arguments.append(argument)
    return arguments, default_arguments


def split_argspecs(argspecs) -> Tuple[int, int]:
    nargs = len(argspecs.args) - 1

    if argspecs.defaults is not None:
        ndefault_args = len(argspecs.defaults)
    else:
        ndefault_args = 0
    return nargs, ndefault_args


def get_attribute_names(object_class):
    attributes = [attribute[0] for attribute in inspect.getmembers(object_class, lambda x:not inspect.isroutine(x))
                  if not attribute[0].startswith('__')
                  and not attribute[0].endswith('__')
                  and isinstance(attribute[1], (float, int, complex, bool))]
    subclass_attributes = {name: param for name, param in inspect.signature(object_class.__init__).parameters.items()
                           if type in inspect.getmro(param.annotation.__class__)}
    subclass_numeric_attributes = [name for name, param in subclass_attributes.items()
                                   if any(item in inspect.getmro(param.annotation)
                                          for item in [float, int, bool, complex])]
    attributes += [attribute for attribute in subclass_numeric_attributes
                   if attribute not in _FORBIDDEN_ARGNAMES]
    return attributes<|MERGE_RESOLUTION|>--- conflicted
+++ resolved
@@ -1234,14 +1234,14 @@
 
     def __add__(self, other: 'HeterogeneousList'):
         sum_hlist = self._procreate()
-<<<<<<< HEAD
+        sum_hlist.dessia_objects = self.dessia_objects + other.dessia_objects
         for attr in self.__dict__:
-            if attr in b.__dict__ and isinstance(getattr(self, attr), (list, dict, tuple)) and \
-                None not in [getattr(self, attr), getattr(b, attr)] and attr not in ['name', '_common_attributes']:
-                setattr(sum_hlist, attr, getattr(self, attr) + getattr(b, attr))
+            if attr in other.__dict__ and isinstance(getattr(self, attr), (list, dict, tuple)) and \
+                None not in [getattr(self, attr), getattr(other, attr)]:
+                setattr(sum_hlist, attr, getattr(self, attr) + getattr(other, attr))
         return sum_hlist
 
-    def extend(self, b: 'HeterogeneousList'):
+    def extend(self, other: 'HeterogeneousList'):
         """
         Update a HeterogeneousList by adding b values to it
 
@@ -1257,18 +1257,7 @@
         >>> HeterogeneousList(all_cars_wi_feat).extend(HeterogeneousList(all_cars_wi_feat))
         HeterogeneousList(all_cars_wi_feat + all_cars_wi_feat)
         """
-        self.__dict__.update((self + b).__dict__)
-=======
-        sum_hlist.dessia_objects = self.dessia_objects + other.dessia_objects
-        for attr in self.__dict__:
-            if attr in other.__dict__ and isinstance(getattr(self, attr), (list, dict, tuple)) and \
-                None not in [getattr(self, attr), getattr(other, attr)]:
-                setattr(sum_hlist, attr, getattr(self, attr) + getattr(other, attr))
-        return sum_hlist
-
-    def extend(self, other: 'HeterogeneousList'):
         self.__dict__.update((self + other).__dict__)
->>>>>>> b902ae49
 
     def _pick_from_int(self, idx: int):
         return self.dessia_objects[idx]
