#!/usr/bin/env python3
# -*- coding: utf-8 -*-
"""

"""
import sys
import warnings
import math
import random
import copy
from functools import reduce
import collections
from copy import deepcopy
import inspect
import json
from typing import List, Union
try:
    from typing import TypedDict  # >=3.8
except ImportError:
    from mypy_extensions import TypedDict  # <=3.7
import traceback as tb
import dessia_common.typings as dt

from importlib import import_module


JSONSCHEMA_HEADER = {"definitions": {},
                     "$schema": "http://json-schema.org/draft-07/schema#",
                     "type": "object",
                     "required": [],
                     "properties": {}}

TYPING_EQUIVALENCES = {int: 'number', float: 'number',
                       bool: 'boolean', str: 'string'}

TYPES_STRINGS = {int: 'int', float: 'float', bool: 'boolean', str: 'str',
                 list: 'list', tuple: 'tuple', dict: 'dict'}

SEQUENCE_TYPINGS = ['List', 'Sequence', 'Iterable']

_FORBIDDEN_ARGNAMES = ['self', 'cls', 'progress_callback', 'return']

TYPES_FROM_STRING = {'unicode': str, 'str': str, 'float': float,
                     'int': int, 'bool': bool}


class ExceptionWithTraceback(Exception):
    def __init__(self, message, traceback_=''):
        self.message = message
        self.traceback = traceback_

    def __str__(self):
        return '{}\nTraceback:\n{}'.format(self.message, self.traceback)


class DeepAttributeError(ExceptionWithTraceback, AttributeError):
    pass


class ModelError(Exception):
    pass


class ConsistencyError(Exception):
    pass


class SerializationError(Exception):
    pass


class DeserializationError(Exception):
    pass


# DEPRECATED_ATTRIBUTES = {'_editable_variss' : '_allowed_methods'}
def deprecated(use_instead=None):
    def decorated(function):
        def wrapper(*args, **kwargs):
            deprecation_warning(function.__name__, 'Function', use_instead)
            print('Traceback : ')
            tb.print_stack(limit=2)
            return function(*args, **kwargs)

        return wrapper

    return decorated


def deprecation_warning(name, object_type, use_instead=None):
    warnings.simplefilter('once', DeprecationWarning)
    msg = "\n\n{} {} is deprecated.\n".format(object_type, name)
    msg += "It will be removed in a future version.\n"
    if use_instead is not None:
        msg += "Use {} instead.\n".format(use_instead)
    warnings.warn(msg, DeprecationWarning)
    return msg


class DessiaObject:
    """
    Base class for Dessia's platform compatible objects.
    Gathers generic methods and attributes

    :cvar bool _standalone_in_db:
        Indicates wether class objects should be independant
        in database or not.
        If False, object will only exist inside its parent.
    :cvar bool _eq_is_data_eq:
        Indicates which type of equality check is used:
        strict equality or equality based on data. If False, Python's
        object __eq__ method is used (ie. strict),
        else, user custom data_eq is used (ie. data)
    :cvar List[str] _non_serializable_attributes:
        [Advanced] List of instance attributes that should not
        be part of serialization with to_dict method. These will not
        be displayed in platform object tree, for instance.
    :cvar List[str] _non_data_eq_attributes:
        [Advanced] List of instance attributes that should not
        be part of equality check with data__eq__ method
        (if _eq_is_data_eq is True).
    :cvar List[str] _non_data_hash_attributes:
        [Advanced] List of instance attributes that should not
        be part of hash computation with data__hash__ method
        (if _eq_is_data_eq is True).
    :cvar List[str] _ordered_attributes:
        Documentation not available yet.
    :cvar List[str] _titled_attributes:
        Documentation not available yet.
    :cvar List[str] _init_variables:
        Documentation not available yet.
    :cvar List[str] _export_formats:
        List of all available export formats. Class must define a
        export_[format] for each format in _export_formats
    :cvar List[str] _allowed_methods:
        List of all methods that are runnable from platform.
    :cvar List[str] _whitelist_attributes:
        Documentation not available yet.
    :cvar List[str] _whitelist_attributes: List[str]


    :ivar str name: Name of object.
    :ivar Any **kwargs: Additionnal user metadata
    """
    _standalone_in_db = False
    _non_serializable_attributes = []
    _non_editable_attributes = []
    _non_data_eq_attributes = ['name']
    _non_data_hash_attributes = ['name']
    _ordered_attributes = []
    _titled_attributes = []
    _eq_is_data_eq = True
    
    _init_variables = None
    _export_formats = None
    _allowed_methods = []
    _whitelist_attributes = []

    def __init__(self, name: str = '', **kwargs):
        self.name = name
        for property_name, property_value in kwargs.items():
            setattr(self, property_name, property_value)

    def __hash__(self):
        if self._eq_is_data_eq:
            return self._data_hash()
        else:
            return object.__hash__(self)

    def __eq__(self, other_object):
        if self._eq_is_data_eq:
            if self.__class__.__name__ != other_object.__class__.__name__:
                return False
            if self._data_hash() != other_object._data_hash():
                return False
            return self._data_eq(other_object)
        return object.__eq__(self, other_object)

    def _data_eq(self, other_object):
        if full_classname(self) != full_classname(other_object):
            return False

        eq_dict = {k: v for k, v in self.to_dict().items()
                   if (k not in ['package_version', 'name'])\
                       and (k not in self._non_data_eq_attributes)}
        other_eq_dict = other_object.to_dict()
        

        for key, value in eq_dict.items():
            other_value = other_eq_dict[key]
            if value != other_value:
                return False
        return True

    def _data_hash(self):
        hash_ = 0
        forbidden_keys = (self._non_data_eq_attributes
                          + self._non_data_hash_attributes
                          + ['package_version', 'name'])
        for key, value in self.to_dict().items():
            if key not in forbidden_keys:
                if isinstance(value, list):
                    hash_ += list_hash(value)
                elif isinstance(value, dict):
                    hash_ += dict_hash(value)
                elif isinstance(value, str):
                    hash_ += sum([ord(v) for v in value])
                else:
                    hash_ += hash(value)
        return int(hash_ % 1e5)

    def _data_diff(self, other_object):
        """
        Make a diff between two objects
        returns: different values, missing keys in other object
        """
        missing_keys_in_other_object = []
        diff_values = {}
        
        eq_dict = {k: v for k, v in self.to_dict().items()
<<<<<<< HEAD
                   if k not in self._non_data_eq_attributes}
        other_eq_dict = {k: v for k, v in other_object.to_dict().items()
                         if k not in self._non_data_eq_attributes}
=======
                   if (k not in ['package_version', 'name'])\
                       and (k not in self._non_data_eq_attributes)}
        other_eq_dict = other_object.to_dict()
>>>>>>> 11c61d25

        for key, value in eq_dict.items():
            if not key in other_eq_dict:
                missing_keys_in_other_object.append(key)
            else:                
                other_value = other_eq_dict[key]
                if value != other_value:
                    diff_values[key] = (value, other_value)
                
        return diff_values, missing_keys_in_other_object


    @property
    def full_classname(self):
        return full_classname(self)

    def base_dict(self):
        package_name = self.__module__.split('.')[0]
        if package_name in sys.modules:
            package = sys.modules[package_name]
            if hasattr(package, '__version__'):
                package_version = package.__version__
            else:
                package_version = None
        else:
            package_version = None

        dict_ = {'name': self.name,
                 'object_class': self.__module__ + '.' + self.__class__.__name__}
        if package_version:
            dict_['package_version'] = package_version
        return dict_

    def __getstate__(self):
        dict_ = {k: v for k, v in self.__dict__.items()
                 if (k not in self._non_serializable_attributes)\
                     and (not k.startswith('_'))}
        return dict_

    def to_dict(self):
        """
        Generic to_dict method
        """
        dict_ = self.__getstate__()
        if hasattr(self, 'Dict'):
            # !!! This prevent us to call DessiaObject.to_dict()
            # from an inheriting object which implement a Dict method,
            # because of the infinite recursion it creates.
            # TODO Change Dict methods to to_dict everywhere
            deprecation_warning(name='Dict', object_type='Function',
                                use_instead='to_dict')
            serialized_dict = self.Dict()
        else:
            # Default to dict
            serialized_dict = self.base_dict()
            serialized_dict.update(serialize_dict(dict_))
        # serialized_dict['hash'] = self.__hash__()
        return serialized_dict

    @classmethod
    def dict_to_object(cls, dict_):
        """
        Generic dict_to_object method
        """
        if hasattr(cls, 'DictToObject'):
            deprecation_warning(name='DictToObject', object_type='Function',
                                use_instead='dict_to_object')
            return cls.DictToObject(dict_)

        if cls is not DessiaObject:
            obj = dict_to_object(dict_, cls)
            return obj
        elif 'object_class' in dict_:
            obj = dict_to_object(dict_)
            return obj
        else:
            # Using default
            # TODO: use jsonschema
            raise NotImplementedError('No object_class in dict')

    @classmethod
    def base_jsonschema(cls):
        jsonschema = deepcopy(JSONSCHEMA_HEADER)
        jsonschema['properties']['name'] = {
            'type': 'string',
            "title": "Object Name",
            "description": "Object name",
            "editable": True,
            "default_value": "Object Name"
        }
        return jsonschema

    @classmethod
    def jsonschema(cls):
        if hasattr(cls, '_jsonschema'):
            _jsonschema = cls._jsonschema
            return _jsonschema

        # Get __init__ method and its annotations
        init = cls.__init__
        if cls._init_variables is None:
            annotations = init.__annotations__
        else:
            annotations = cls._init_variables

        # Get ordered variables
        if cls._ordered_attributes:
            ordered_attributes = cls._ordered_attributes
        else:
            ordered_attributes = list(annotations.keys())

        unordered_count = 0

        # Initialize jsonschema
        _jsonschema = deepcopy(JSONSCHEMA_HEADER)

        required_arguments, default_arguments = inspect_arguments(method=init,
                                                                  merge=False)
        _jsonschema['required'] = required_arguments

        # Set jsonschema
        for annotation in annotations.items():
            name = annotation[0]
            if name in ordered_attributes:
                order = ordered_attributes.index(name)
            else:
                order = len(ordered_attributes) + unordered_count
                unordered_count += 1
            if name in cls._titled_attributes:
                title = cls._titled_attributes[name]
            else:
                title = None

            if name != 'return':
                editable = name not in cls._non_editable_attributes
                annotation_type = type_from_annotation(annotation[1], cls)
                annotation = (annotation[0], annotation_type)
                jss_elt = jsonschema_from_annotation(annotation=annotation,
                                                     jsonschema_element={},
                                                     order=order,
                                                     editable=editable,
                                                     title=title)
                _jsonschema['properties'].update(jss_elt)
                if name in default_arguments.keys():
                    default = set_default_value(_jsonschema['properties'],
                                                name,
                                                default_arguments[name])
                    _jsonschema['properties'].update(default)
                _jsonschema['classes'] = [cls.__module__ + '.' + cls.__name__]
                _jsonschema['whitelist_attributes'] = cls._whitelist_attributes
        return _jsonschema

    @property
    def _method_jsonschemas(self):
        """
        Generates dynamic jsonschemas for methods of class
        """
        jsonschemas = {}
        class_ = self.__class__

        # TOCHECK Backward compatibility. Will need to be changed
        if hasattr(class_, '_dessia_methods'):
            allowed_methods = class_._dessia_methods
        else:
            allowed_methods = class_._allowed_methods

        valid_method_names = [m for m in dir(class_)
                              if not m.startswith('_')
                              and m in allowed_methods]

        for method_name in valid_method_names:
            method = getattr(class_, method_name)

            if not isinstance(method, property):
                required_args, default_args = inspect_arguments(method=method,
                                                                merge=False)

                if method.__annotations__:
                    jsonschemas[method_name] = deepcopy(JSONSCHEMA_HEADER)
                    jsonschemas[method_name]['required'] = []
                    for i, annotation in enumerate(method.__annotations__.items()):  # TOCHECK Not actually ordered
                        argname = annotation[0]
                        if argname not in _FORBIDDEN_ARGNAMES:
                            if argname in required_args:
                                jsonschemas[method_name]['required'].append(
                                    str(i))
                            jsonschema_element = \
                                jsonschema_from_annotation(annotation, {}, i)[
                                    argname]

                            jsonschemas[method_name]['properties'][
                                str(i)] = jsonschema_element
                            if argname in default_args.keys():
                                default = set_default_value(
                                    jsonschemas[method_name]['properties'],
                                    str(i),
                                    default_args[argname])
                                jsonschemas[method_name]['properties'].update(
                                    default)
        return jsonschemas

    def method_dict(self, method_name=None, method_jsonschema=None):
        if method_name is None and method_jsonschema is None:
            msg = 'No method name not jsonschema provided'
            raise NotImplementedError(msg)

        if method_name is not None and method_jsonschema is None:
            method_jsonschema = self._method_jsonschemas[method_name]

        dict_ = default_dict(method_jsonschema)
        return dict_

    def dict_to_arguments(self, dict_, method):
        method_object = getattr(self, method)
        args_specs = inspect.getfullargspec(method_object)
        allowed_args = args_specs.args[1:]

        arguments = {}
        for i, arg in enumerate(allowed_args):
            if str(i) in dict_:
                arg_specs = args_specs.annotations[arg]
                value = dict_[str(i)]
                try:
                    deserialized_value = deserialize_argument(arg_specs, value)
                except TypeError:
                    msg = 'Error in deserialisation of value: '
                    msg += '{} of expected type {}'.format(value, arg_specs)
                    raise TypeError(msg)
                arguments[arg] = deserialized_value
        return arguments

    def save_to_file(self, filepath, indent=0):
        with open(filepath + '.json', 'w') as file:
            json.dump(self.to_dict(), file, indent=indent)

    @classmethod
    def load_from_file(cls, filepath):
        if isinstance(filepath, str):
            with open(filepath, 'r') as file:
                dict_ = json.load(file)
        else:
            dict_ = json.loads(filepath.read().decode('utf-8'))
        return cls.dict_to_object(dict_)

    def is_valid(self):
        return True

    def copy(self, deep=True):
        if deep:
            return self.__deepcopy__()
        else:
            return self.__copy__()

    def __copy__(self):
        """
        Generic copy use inits of objects
        """
        class_argspec = inspect.getfullargspec(self.__class__)
        dict_ = {}
        for arg in class_argspec.args:
            if arg != 'self':
                value = self.__dict__[arg]

                if hasattr(value, '__copy__'):
                    dict_[arg] = value.__copy__()
                else:
                    dict_[arg] = value
        return self.__class__(**dict_)

    def __deepcopy__(self, memo=None):
        """
        Generic deep copy use inits of objects
        """
        class_argspec = inspect.getfullargspec(self.__class__)
        if memo is None:
            memo = {}
        dict_ = {}
        for arg in class_argspec.args:
            if arg != 'self':
                dict_[arg] = deepcopy_value(getattr(self, arg), memo=memo)
        return self.__class__(**dict_)

    def volmdlr_volume_model(self, frame=None):
        if hasattr(self, 'volmdlr_primitives'):
            import volmdlr as vm  # !!! Avoid circular imports, is this OK ?
            if hasattr(self, 'volmdlr_primitives_step_frames'):
                return vm.MovingVolumeModel(self.volmdlr_primitives(),
                                            self.volmdlr_primitives_step_frames())
            else:
                if frame is None:
                    frame = vm.OXYZ
            try:
                return vm.core.VolumeModel(self.volmdlr_primitives(frame=frame))
            except TypeError:
                return vm.core.VolumeModel(self.volmdlr_primitives())
        msg = 'Object of type {} does not implement volmdlr_primitives'.format(self.__class__.__name__)
        raise NotImplementedError(msg)


    def cad_export(self,
                   fcstd_filepath=None,
                   istep=0,
                   python_path='python3',
                   freecad_lib_path='/usr/lib/freecad/lib',
                   export_types=['fcstd']):
        """
        Generic CAD export method
        """
        if fcstd_filepath is None:
            fcstd_filepath = 'An unnamed {}'.format(self.__class__.__name__)

        if hasattr(self, 'volmdlr_primitives'):
            model = self.volmdlr_volume_model()
            if model.__class__.__name__ == 'MovingVolumeModel':
                model = model.step_volume_model(istep)
            model.freecad_export(fcstd_filepath, python_path=python_path,
                                freecad_lib_path=freecad_lib_path, export_types=export_types)
        else:
            raise NotImplementedError

    def babylonjs(self, use_cdn=True, debug=False):
        self.volmdlr_volume_model().babylonjs(use_cdn=use_cdn, debug=debug)

    def _display_angular(self):
        display = []
        if hasattr(self, 'babylon_data'):
            display.append({'angular_component': 'cad_viewer',
                            'data': self.babylon_data()})
        elif hasattr(self, 'volmdlr_primitives')\
                or (self.__class__.volmdlr_volume_model
                    is not DessiaObject.volmdlr_volume_model):
            model = self.volmdlr_volume_model()
            display.append({'angular_component': 'cad_viewer',
                            'data': model.babylon_data()})
        if hasattr(self, 'plot_data'):
            plot_data = self.plot_data()
            if is_sequence(plot_data):
                for plot in plot_data:
                    display.append({'angular_component': 'plot_data',
                                    'data': plot.to_dict()})
            else:
                plot = self.plot_data()
                display.append({'angular_component': 'plot_data',
                                'data': plot.to_dict()})
        if hasattr(self, 'to_markdown'):
            display.append({'angular_component': 'markdown',
                            'data': self.to_markdown()})
        return display


class Parameter(DessiaObject):
    def __init__(self, lower_bound, upper_bound, periodicity=None, name=''):
        DessiaObject.__init__(self, name=name,
                              lower_bound=lower_bound,
                              upper_bound=upper_bound,
                              periodicity=periodicity)

    def random_value(self):
        return random.uniform(self.lower_bound, self.upper_bound)

    def are_values_equal(self, value1, value2, tol=1e-2):
        if self.periodicity is not None:
            value1 = value1 % self.periodicity
            value2 = value2 % self.periodicity

        return math.isclose(value1, value2, abs_tol=tol)

    def normalize(self, value):
        normalized_value = (value - self.lower_bound) / (self.upper_bound - self.lower_bound)
        return normalized_value

    def original_value(self, normalized_value):
        value = normalized_value * (self.upper_bound - self.lower_bound) + self.lower_bound
        return value

    def optimizer_bounds(self):
        if self.periodicity is not None:
            return (self.lower_bound - 0.5 * self.periodicity,
                    self.upper_bound + 0.5 * self.periodicity)


class ParameterSet(DessiaObject):
    def __init__(self, values, name=''):
        self.values = values

        DessiaObject.__init__(self, name=name)

    @property
    def parameters(self):
        parameters = [Parameter(min(v), max(v), name=k)
                      for k, v in self.values.items()]
        return parameters

    @property
    def means(self):
        means = {k: sum(v)/len(v) for k, v in self.values.items()}
        return means


class Filter(TypedDict):
    attribute: str
    operator: str
    bound: float


class Evolution(DessiaObject):
    """
    Defines a generic evolution

    :param evolution: float list
    :type evolution: list
    """
    _non_data_eq_attributes = ['name']
    _non_data_hash_attributes = ['name']
    _generic_eq = True

    def __init__(self, evolution: List[float] = None, name: str = ''):
        if evolution is None:
            evolution = []
        self.evolution = evolution

        DessiaObject.__init__(self, name=name)

    def _display_angular(self):
        displays = [{'angular_component': 'app-evolution1d',
                     'table_show': False,
                     'evolution': [self.evolution],
                     'label_y': ['evolution']}]
        return displays

    def update(self, evolution):
        """
        Update the evolution list
        """
        self.evolution = evolution


class CombinationEvolution(DessiaObject):
    _non_data_eq_attributes = ['name']
    _non_data_hash_attributes = ['name']
    _generic_eq = True

    def __init__(self, evolution1: List[Evolution], evolution2: List[Evolution],
                 title1: str = 'x', title2: str = 'y', name: str = ''):

        self.evolution1 = evolution1
        self.evolution2 = evolution2

        self.x_, self.y_ = self.genere_xy()

        self.title1 = title1
        self.title2 = title2

        DessiaObject.__init__(self, name=name)

    def _display_angular(self):
        displays = [{'angular_component': 'app-evolution2d-combination-evolution',
                     'table_show': False,
                     'evolution_x': [self.x_], 'label_x': ['title1'],
                     'evolution_y': [self.y_], 'label_y': ['title2']}]
        return displays

    def update(self, evol1, evol2):
        """
        Update the CombinationEvolution object

        :param evol1: list
        :param evol2: list
        """
        for evolution, ev1 in zip(self.evolution1, evol1):
            evolution.update(ev1)
        for evolution, ev2 in zip(self.evolution2, evol2):
            evolution.update(ev2)
        self.x_, self.y_ = self.genere_xy()

    def genere_xy(self):
        x, y = [], []
        for evol in self.evolution1:
            x = x + evol.evolution
        for evol in self.evolution2:
            y = y + evol.evolution
        return x, y


def number2factor(number):
    """
    Temporary function : Add to some tools package
    Finds all the ways to combine elements
    """
    factor_range = range(1, int(number ** 0.5) + 1)

    if number:
        factors = list(set(reduce(list.__add__, ([i, number // i]
                                                 for i in factor_range
                                                 if number % i == 0))))

        grids = [(factor_x, int(number / factor_x))
                 for factor_x in factors
                 if (number / factor_x).is_integer()]
    else:
        grids = []
    return grids


def number3factor(number, complete=True):
    """
    Temporary function : Add to some tools package
    Finds all the ways to combine elements
    """
    factor_range = range(1, int(number ** 0.5) + 1)

    if number:
        factors = list(set(reduce(list.__add__, ([i, number // i]
                                                 for i in factor_range
                                                 if number % i == 0))))
        if not complete:
            grids = get_incomplete_factors(number, factors)

        else:
            grids = [(factor_x, factor_y, int(number / (factor_x * factor_y)))
                     for factor_x in factors
                     for factor_y in factors
                     if (number / (factor_x * factor_y)).is_integer()]
        return grids
    return []


def get_incomplete_factors(number, factors):
    """
    TODO
    """
    grids = []
    sets = []
    for factor_x in factors:
        for factor_y in factors:
            value = number / (factor_x * factor_y)
            if value.is_integer():
                grid = (factor_x, factor_y, int(value))
                if set(grid) not in sets:
                    sets.append(set(grid))
                    grids.append(grid)
    return grids


def dict_merge(old_dct, merge_dct, add_keys=True, extend_lists=True):
    """ Recursive dict merge. Inspired by :meth:``dict.update()``, instead of
    updating only top-level keys, dict_merge recurses down into dicts nested
    to an arbitrary depth, updating keys. The ``merge_dct`` is merged into
    ``dct``.

    This version will return a copy of the dictionary and leave the original
    arguments untouched.

    The optional argument ``add_keys``, determines whether keys which are
    present in ``merge_dct`` but not ``dct`` should be included in the
    new dict.

    Args:
        old_dct (dict) onto which the merge is executed
        merge_dct (dict): dct merged into dct
        add_keys (bool): whether to add new keys
        extend_lists (bool) : wether to extend lists if keys are updated
                              and value is a list

    Returns:
        dict: updated dict
    """
    dct = deepcopy(old_dct)
    if not add_keys:
        merge_dct = {k: merge_dct[k]
                     for k in set(dct).intersection(set(merge_dct))}

    for key, value in merge_dct.items():
        if isinstance(dct.get(key), dict)\
                and isinstance(value, collections.Mapping):
            dct[key] = dict_merge(dct[key],
                                  merge_dct[key],
                                  add_keys=add_keys,
                                  extend_lists=extend_lists)
        elif isinstance(dct.get(key), list) and extend_lists:
            dct[key].extend(value)
        else:
            dct[key] = value

    return dct


def is_jsonable(x):
    try:
        json.dumps(x)
        return True
    except:
        return False


def stringify_dict_keys(obj):
    if isinstance(obj, (list, tuple)):
        new_obj = []
        for elt in obj:
            new_obj.append(stringify_dict_keys(elt))

    elif isinstance(obj, dict):
        new_obj = {}
        for key, value in obj.items():
            new_obj[str(key)] = stringify_dict_keys(value)
    else:
        return obj
    return new_obj


def serialize_dict(dict_):
    serialized_dict = {}
    for key, value in dict_.items():
        if hasattr(value, 'to_dict'):
            serialized_value = value.to_dict()
        elif isinstance(value, dict):
            serialized_value = serialize_dict(value)
        elif isinstance(value, (list, tuple)):
            serialized_value = serialize_sequence(value)
        else:
            if not is_jsonable(value):
                msg = 'Attribute {} of value {} is not json serializable'
                raise SerializationError(msg.format(key, value))
            serialized_value = value
        serialized_dict[key] = serialized_value
    return serialized_dict


def serialize_sequence(seq):
    serialized_sequence = []
    for value in seq:
        if hasattr(value, 'to_dict'):
            serialized_sequence.append(value.to_dict())
        elif isinstance(value, dict):
            serialized_sequence.append(serialize_dict(value))
        elif isinstance(value, (list, tuple)):
            serialized_sequence.append(serialize_sequence(value))
        else:
            serialized_sequence.append(value)
    return serialized_sequence


def get_python_class_from_class_name(full_class_name):
    module_name, class_name = full_class_name.rsplit('.', 1)
    module = import_module(module_name)
    class_ = getattr(module, class_name)
    return class_


def dict_to_object(dict_, class_=None):
    working_dict = dict_.copy()
    if class_ is None and 'object_class' in working_dict:
        class_ = get_python_class_from_class_name(working_dict['object_class'])

    if class_ is not None:
        if hasattr(class_, 'dict_to_object') \
                and (class_.dict_to_object.__func__
                     is not DessiaObject.dict_to_object.__func__):
            obj = class_.dict_to_object(dict_)
            return obj
        if class_._init_variables is None:
            class_argspec = inspect.getfullargspec(class_)
            init_dict = {k: v for k, v in working_dict.items()
                         if k in class_argspec.args}
        else:
            init_dict = {k: v for k, v in working_dict.items()
                         if k in class_._init_variables}
        # TOCHECK Class method to generate init_dict ??
    else:
        init_dict = working_dict

    subobjects = {}
    for key, value in init_dict.items():
        if isinstance(value, dict):
            subobjects[key] = dict_to_object(value)
        elif isinstance(value, (list, tuple)):
            subobjects[key] = sequence_to_objects(value)
        else:
            subobjects[key] = value

    if class_ is not None:
        obj = class_(**subobjects)
    else:
        obj = subobjects
    return obj


def list_hash(list_):
    hash_ = 0
    for element in list_:
        if isinstance(element, list):
            hash_ += list_hash(element)
        elif isinstance(element, dict):
            hash_ += dict_hash(element)
        elif isinstance(element, str):
            hash_ += sum([ord(e) for e in element])
        else:
            hash_ += hash(element)
    return hash_


def dict_hash(dict_):
    hash_ = 0
    for key, value in dict_.items():
        if isinstance(value, list):
            hash_ += list_hash(value)
        elif isinstance(value, dict):
            hash_ += dict_hash(value)
        else:
            hash_ += hash(key) + hash(value)
    return hash_


def sequence_to_objects(sequence):
    # TODO: rename to deserialize sequence? Or is this a duplicate ?
    deserialized_sequence = []
    for element in sequence:
        if isinstance(element, dict):
            deserialized_sequence.append(dict_to_object(element))
        elif isinstance(element, (list, tuple)):
            deserialized_sequence.append(sequence_to_objects(element))
        else:
            deserialized_sequence.append(element)
    return deserialized_sequence


def getdeepattr(obj, attr):
    return reduce(getattr, [obj] + attr.split('.'))


def full_classname(object_):
    return object_.__class__.__module__ + '.' + object_.__class__.__name__


def serialization_test(obj):
    # TODO: debug infinite recursion? Should we remove thhis ?
    d = obj.to_dict()
    obj2 = obj.dict_to_object(d)
    if obj != obj2:
        msg = 'Object in no more equal to himself '
        msg += 'after serialization/deserialization!'
        raise ModelError(msg)


def deepcopy_value(value, memo):
    # Escaping unhashable types (list) that would be handled after
    try:
        if value in memo:
            return memo[value]
    except TypeError:
        pass

    if isinstance(value, type):  # For class
        return value
    elif hasattr(value, '__deepcopy__'):
        try:
            copied_value = value.__deepcopy__(memo)
        except TypeError:
            copied_value = value.__deepcopy__()
        memo[value] = copied_value
        return copied_value
    else:
        if isinstance(value, list):
            copied_list = []
            for v in value:
                cv = deepcopy_value(v, memo=memo)
                try:
                    memo[v] = cv
                except TypeError:
                    pass
                copied_list.append(cv)
            return copied_list
        elif isinstance(value, dict):
            copied_dict = {}
            for k, v in value.items():
                copied_k = deepcopy_value(k, memo=memo)
                copied_v = deepcopy_value(v, memo=memo)
                try:
                    memo[k] = copied_k
                except TypeError:
                    pass
                try:
                    memo[v] = copied_v
                except TypeError:
                    pass
                copied_dict[copied_k] = copied_v
            return copied_dict
        else:
            new_value = copy.deepcopy(value, memo=memo)
            memo[value] = new_value
            return new_value


def serialize_typing(typing_):
    if hasattr(typing_, '__origin__') and typing_.__origin__ == list:
        arg = typing_.__args__[0]
        if arg.__module__ == 'builtins':
            full_argname = '__builtins__.' + arg.__name__
        else:
            full_argname = arg.__module__ + '.' + arg.__name__
        return 'List[' + full_argname + ']'
    if isinstance(typing_, type):
        return typing_.__module__ + '.' + typing_.__name__
    raise NotImplementedError('{} of type {}'.format(typing_, type(typing_)))


def deserialize_typing(serialized_typing):
    if isinstance(serialized_typing, str):
        if serialized_typing == 'float'\
                or serialized_typing == 'builtins.float':
            return float

        splitted_type = serialized_typing.split('[')
        if splitted_type[0] == 'List':
            full_argname = splitted_type[1].split(']')[0]
            splitted_argname = full_argname.rsplit('.', 1)
            if splitted_argname[0] != '__builtins__':
                exec('import ' + splitted_argname[0])
                type_ = eval(full_argname)
            else:
                type_ = eval(splitted_argname[1])
            return List[type_]
    raise NotImplementedError('{}'.format(serialized_typing))


def serialize(deserialized_element):
    if isinstance(deserialized_element, DessiaObject):
        serialized = deserialized_element.to_dict()
    elif isinstance(deserialized_element, dict):
        serialized = serialize_dict(deserialized_element)
    elif is_sequence(deserialized_element):
        serialized = serialize_sequence(deserialized_element)
    else:
        serialized = deserialized_element
    return serialized


def deserialize(serialized_element):
    if isinstance(serialized_element, dict):
        element = dict_to_object(serialized_element)
    elif is_sequence(serialized_element):
        element = sequence_to_objects(serialized_element)
    else:
        element = serialized_element
    return element


def enhanced_deep_attr(obj, sequence):
    """
    Get deep attribute where Objects, Dicts and Lists
    can be found in recursion.

    :param obj: Parent object in which recursively find attribute
                represented by sequence
    :param sequence: List of strings and integers that represents
                     path to deep attribute.
    :return: Value of deep attribute
    """
    if isinstance(sequence, str):
        # Sequence is a string and not a sequence of deep attributes
        if '/' in sequence:
            # Is deep attribute reference
            sequence = deepattr_to_sequence(sequence)
            return enhanced_deep_attr(obj=obj, sequence=sequence)
        # Is direct attribute
        return enhanced_get_attr(obj=obj, attr=sequence)

    # Get direct attrivute
    subobj = enhanced_get_attr(obj=obj, attr=sequence[0])
    if len(sequence) > 1:
        # Recursively get deep attributes
        subobj = enhanced_deep_attr(obj=subobj, sequence=sequence[1:])
    return subobj


def enhanced_get_attr(obj, attr):
    """
    Safely get attribute in obj.
    Obj can be of Object, Dict, or List type

    :param obj: Parent object in which find given attribute
    :param attr: String or integer that represents
                      name or index of attribute
    :return: Value of attribute
    """
    try:
        return getattr(obj, attr)
    except (TypeError, AttributeError):
        try:
            return obj[attr]
        except TypeError:
            classname = obj.__class__.__name__
            msg = "'{}' object has no attribute '{}'.".format(classname, attr)
            track = tb.format_exc()
            raise DeepAttributeError(message=msg, traceback_=track)


def concatenate_attributes(prefix, suffix, type_: str = 'str'):
    wrong_prefix_format = 'Attribute prefix is wrongly formatted.'
    wrong_prefix_format += 'Is of type {}. Should be str or list'
    if type_ == 'str':
        if isinstance(prefix, str):
            return prefix + '/' + str(suffix)
        elif is_sequence(prefix):
            return sequence_to_deepattr(prefix) + '/' + str(suffix)
        else:
            raise TypeError(wrong_prefix_format.format(type(prefix)))
    elif type_ == 'sequence':
        if isinstance(prefix, str):
            return [prefix, suffix]
        elif is_sequence(prefix):
            return prefix + [suffix]
        else:
            raise TypeError(wrong_prefix_format.format(type(prefix)))
    else:
        wrong_concat_type = 'Type {} for concatenation is not supported.'
        wrong_concat_type += 'Should be "str" or "sequence"'
        raise ValueError(wrong_concat_type.format(type_))


def deepattr_to_sequence(deepattr: str):
    sequence = deepattr.split('/')
    healed_sequence = []
    for i, attribute in enumerate(sequence):
        try:
            healed_sequence.append(int(attribute))
        except ValueError:
            healed_sequence.append(attribute)
    return healed_sequence


def sequence_to_deepattr(sequence):
    healed_sequence = [str(attr) if isinstance(attr, int) else attr
                       for attr in sequence]
    return '/'.join(healed_sequence)


def is_bounded(filter_: Filter, value: float):
    bounded = True
    operator = filter_['operator']
    bound = filter_['bound']

    if operator == 'lte' and value > bound:
        bounded = False
    if operator == 'gte' and value < bound:
        bounded = False

    if operator == 'lt' and value >= bound:
        bounded = False
    if operator == 'gt' and value <= bound:
        bounded = False

    if operator == 'eq' and value != bound:
        bounded = False
    return bounded


def is_sequence(obj):
    """
    :param obj: Object to check
    :return: bool. True if object is a sequence but not a string.
                   False otherwise
    """
    return isinstance(obj, collections.abc.Sequence)\
        and not isinstance(obj, str)


def type_from_annotation(type_, module):
    """
    Clean up a proposed type if there are stringified
    """
    if isinstance(type_, str):
        # Evaluating types
        if type_ in TYPES_FROM_STRING:
            type_ = TYPES_FROM_STRING[type_]
        else:
            # Evaluating
            type_ = getattr(import_module(module), type_)
    return type_


def jsonschema_from_annotation(annotation, jsonschema_element,
                               order, editable=None, title=None):
    key, value = annotation
    if isinstance(value, str):
        raise ValueError

    if title is None:
        title = prettyname(key)
    if editable is None:
        editable = key not in ['return']

    if value in TYPING_EQUIVALENCES.keys():
        # Python Built-in type
        jsonschema_element[key] = {'type': TYPING_EQUIVALENCES[value],
                                   'title': title, 'editable': editable,
                                   'order': order}
    elif hasattr(value, '__origin__') and value.__origin__ == Union:
        # Types union
        classnames = [a.__module__ + '.' + a.__name__ for a in value.__args__]
        jsonschema_element[key] = {'type': 'object', 'classes': classnames,
                                   'title': title, 'editable': editable,
                                   'order': order}
    elif hasattr(value, '__origin__') and value.__origin__ == list:
        # Homogenous sequences
        jsonschema_element[key] = jsonschema_sequence_recursion(
            value=value, order=order, title=title, editable=editable
        )
    elif hasattr(value, '__origin__') and value.__origin__ == tuple:
        # Heterogenous sequences (tuples)
        items = []
        for type_ in value.__args__:
            items.append({'type': TYPING_EQUIVALENCES[type_]})
        jsonschema_element[key] = {'additionalItems': False,
                                   'type': 'array', 'items': items}
    elif hasattr(value, '__origin__') and value.__origin__ == dict:
        # Dynamially created dict structure
        key_type, value_type = value.__args__
        if key_type != str:
            # !!! Should we support other types ? Numeric ?
            raise NotImplementedError('Non strings keys not supported')
        jsonschema_element[key] = {
            'type': 'object',
            'order': order,
            'editable': editable,
            'title': title,
            'patternProperties': {
                '.*': {
                    'type': TYPING_EQUIVALENCES[value_type]
                }
            }
        }
    elif hasattr(value, '__origin__') and value.__origin__ == dt.Subclass:
        # Several possible classes that are subclass of another one
        class_ = value.__args__[0]
        classname = class_.__module__ + '.' + class_.__name__
        jsonschema_element[key] = {'type': 'object', 'subclass_of': classname,
                                   'title': title, 'editable': editable,
                                   'order': order}
    else:
        classname = value.__module__ + '.' + value.__name__
        if issubclass(value, DessiaObject):
            # Dessia custom classes
            jsonschema_element[key] = {'type': 'object'}
        else:
            # Statically created dict structure
            jsonschema_element[key] = static_dict_jsonschema(value)
        jsonschema_element[key].update({'title': title, 'order': order,
                                        'editable': editable,
                                        'classes': [classname]})
    return jsonschema_element


def jsonschema_sequence_recursion(value, order: int, title: str = None,
                                  editable: bool = False):
    if title is None:
        title = 'Items'
    jsonschema_element = {'type': 'array', 'order': order,
                          'editable': editable, 'title': title}

    items_type = value.__args__[0]
    if hasattr(items_type, '__origin__') and items_type.__origin__ == list:
        jss = jsonschema_sequence_recursion(value=items_type, order=0,
                                            title=title, editable=editable)
        jsonschema_element['items'] = jss
    else:
        annotation = ('items', items_type)
        jss = jsonschema_from_annotation(annotation=annotation,
                                         jsonschema_element=jsonschema_element,
                                         order=0, title=title)
        jsonschema_element.update(jss)
    return jsonschema_element


def prettyname(namestr):
    pretty_name = ''
    if namestr:
        strings = namestr.split('_')
        for i, string in enumerate(strings):
            if len(string) > 1:
                pretty_name += string[0].upper() + string[1:]
            else:
                pretty_name += string
            if i < len(strings) - 1:
                pretty_name += ' '
    return pretty_name


def static_dict_jsonschema(typed_dict, title=None):
    jsonschema_element = deepcopy(JSONSCHEMA_HEADER)
    jss_properties = jsonschema_element['properties']

    # Every value is required in a StaticDict
    jsonschema_element['required'] = list(typed_dict.__annotations__.keys())

    # TOCHECK : Not actually ordered !
    for i, ann in enumerate(typed_dict.__annotations__.items()):
        jss = jsonschema_from_annotation(annotation=ann,
                                         jsonschema_element=jss_properties,
                                         order=i, title=title)
        jss_properties.update(jss)
    return jsonschema_element


def set_default_value(jsonschema_element, key, default_value):
    if isinstance(default_value, tuple(TYPING_EQUIVALENCES.keys())) \
            or default_value is None:
        jsonschema_element[key]['default_value'] = default_value
    elif is_sequence(default_value):
        # TODO : Tuple should be considered OK for default_value
        msg = 'Object {} of type {} is not supported as default value'
        type_ = type(default_value)
        raise NotImplementedError(msg.format(default_value, type_))
    else:
        object_dict = default_value.to_dict()
        jsonschema_element[key]['default_value'] = object_dict
    return jsonschema_element


def inspect_arguments(method, merge=False):
    # Find default value and required arguments of class construction
    args_specs = inspect.getfullargspec(method)
    nargs = len(args_specs.args) - 1

    if args_specs.defaults is not None:
        ndefault_args = len(args_specs.defaults)
    else:
        ndefault_args = 0

    default_arguments = {}
    arguments = []
    for iargument, argument in enumerate(args_specs.args[1:]):
        if argument not in _FORBIDDEN_ARGNAMES:
            if iargument >= nargs - ndefault_args:
                default_value = args_specs.defaults[ndefault_args - nargs
                                                    + iargument]
                if merge:
                    arguments.append((argument, default_value))
                else:
                    default_arguments[argument] = default_value
            else:
                arguments.append(argument)
    return arguments, default_arguments


def deserialize_argument(type_, argument):
    if hasattr(type_, '__origin__') and type_.__origin__ == Union:
        # Type union
        classes = list(type_.__args__)
        instantiated = False
        while instantiated is False:
            # Find the last class in the hierarchy
            hierarchy_lengths = [len(cls.mro()) for cls in classes]
            children_class_index = hierarchy_lengths.index(
                max(hierarchy_lengths))
            children_class = classes[children_class_index]
            try:
                # Try to deserialize
                # Throws KeyError if we try to put wrong dict into
                # dict_to_object. This means we try to instantiate
                # a children class with a parent dict_to_object
                deserialized_argument = children_class.dict_to_object(argument)

                # If it succeeds we have the right
                # class and instantiated object
                instantiated = True
            except KeyError:
                # This is not the right class, we should go see the parent
                classes.remove(children_class)
    elif hasattr(type_, '__origin__') and type_.__origin__ == list:
        # Homogenous sequences (lists)
        sequence_subtype = type_.__args__[0]
        deserialized_argument = [deserialize_argument(sequence_subtype, arg)
                                 for arg in argument]
    elif hasattr(type_, '__origin__') and type_.__origin__ == 'Tuple':
        # Heterogenous sequences (tuples)
        deserialized_argument = tuple([deserialize_argument(t, arg)
                                       for t, arg in zip(type_.__args__,
                                                         argument)])
    elif hasattr(type_, '__origin__') and type_.__origin__ == 'Dict':
        # Dynamic dict
        deserialized_argument = argument
    else:
        if type_ in TYPING_EQUIVALENCES.keys():
            if isinstance(argument, type_):
                deserialized_argument = argument
            else:
                if isinstance(argument, int) and type_ == float:
                    # Explicit conversion in this case
                    deserialized_argument = float(argument)
                else:
                    msg = 'Given built-in type and argument are incompatible: '
                    msg += '{} and {} in {}'.format(type(argument),
                                                    type_, argument)
                    raise TypeError(msg)
        elif issubclass(type_, DessiaObject):
            # Custom classes
            deserialized_argument = type_.dict_to_object(argument)
        else:
            # Static Dict
            deserialized_argument = argument
    return deserialized_argument


# TODO recursive_type and recursive_type functions look weird
def recursive_type(obj):
    if isinstance(obj, tuple(list(TYPING_EQUIVALENCES.keys()) + [dict])):
        type_ = TYPES_STRINGS[type(obj)]
    elif isinstance(obj, DessiaObject):
        type_ = obj.__module__ + '.' + obj.__class__.__name__
    elif isinstance(obj, (list, tuple)):
        type_ = []
        for element in obj:
            type_.append(recursive_type(element))
    elif obj is None:
        type_ = None
    else:
        raise NotImplementedError(obj)
    return type_


def recursive_instantiation(type_, value):
    if type_ in TYPES_STRINGS.values():
        return eval(type_)(value)
    elif isinstance(type_, str):
        class_ = get_python_class_from_class_name(type_)
        if inspect.isclass(class_):
            return class_.dict_to_object(value)
        else:
            raise NotImplementedError
    elif isinstance(type_, (list, tuple)):
        return [recursive_instantiation(t, v) for t, v in zip(type_, value)]
    elif type_ is None:
        return value
    else:
        raise NotImplementedError(type_)


def choose_default(jsonschema):
    if jsonschema['type'] == 'object':
        default_value = default_dict(jsonschema)
    elif jsonschema['type'] == 'array':
        default_value = default_sequence(jsonschema)
    elif jsonschema['type'] == 'string':
        default_value = ''
    else:
        default_value = None
    return default_value


def default_dict(jsonschema):
    dict_ = {}
    if 'properties' in jsonschema:
        for property_, value in jsonschema['properties'].items():
            if property_ in jsonschema['required']:
                dict_[property_] = choose_default(value)
            else:
                default_value = value['default_value']
                if value['type'] == 'array':
                    dict_[property_] = []
                elif value['type'] == 'object' and default_value is None:
                    dict_[property_] = {}
                else:
                    dict_[property_] = default_value
    return dict_


def default_sequence(array_jsonschema):
    if 'minItems' in array_jsonschema and 'maxItems' in array_jsonschema \
            and array_jsonschema['minItems'] == array_jsonschema['maxItems']:
        number = array_jsonschema['minItems']
    elif 'minItems' in array_jsonschema:
        number = array_jsonschema['minItems']
    elif 'maxItems' in array_jsonschema:
        number = array_jsonschema['maxItems']
    else:
        number = 1

    if type(array_jsonschema['items']) == list:
        # Tuple jsonschema
        return [default_dict(v) for v in array_jsonschema['items']]

    elif array_jsonschema['items']['type'] == 'object':
        if 'classes' in array_jsonschema['items']:
            # TOCHECK classes[0]
            classname = array_jsonschema['items']['classes'][0]
            class_ = get_python_class_from_class_name(classname)
            if issubclass(class_, DessiaObject):
                if class_._standalone_in_db:  # Standalone object
                    return []
                # Embedded object
                default_subdict = default_dict(class_.jsonschema())
                return [default_subdict] * number
            # Static Dict
            dict_jsonschema = static_dict_jsonschema(class_)
            default_subdict = default_dict(dict_jsonschema)
            return [default_subdict] * number
        # Subclasses
        return [choose_default(array_jsonschema['items'])] * number
    return [choose_default(array_jsonschema['items'])] * number<|MERGE_RESOLUTION|>--- conflicted
+++ resolved
@@ -218,15 +218,9 @@
         diff_values = {}
         
         eq_dict = {k: v for k, v in self.to_dict().items()
-<<<<<<< HEAD
-                   if k not in self._non_data_eq_attributes}
-        other_eq_dict = {k: v for k, v in other_object.to_dict().items()
-                         if k not in self._non_data_eq_attributes}
-=======
                    if (k not in ['package_version', 'name'])\
                        and (k not in self._non_data_eq_attributes)}
         other_eq_dict = other_object.to_dict()
->>>>>>> 11c61d25
 
         for key, value in eq_dict.items():
             if not key in other_eq_dict:
