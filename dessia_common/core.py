--- conflicted
+++ resolved
@@ -632,7 +632,6 @@
             displays.append(display_.to_dict())
         return displays
 
-<<<<<<< HEAD
     def _check_platform(self):
         """
         Reproduce lifecycle on platform (serialization, display)
@@ -640,7 +639,7 @@
         self.dict_to_object(json.loads(json.dumps(self.to_dict())))
         bson.BSON.encode(self.to_dict())
         json.dumps(self._displays())
-=======
+
     def to_step(self, filepath):
         """
         filepath can be a str or an io.StringIO
@@ -652,7 +651,6 @@
         if hasattr(self, 'volmdlr_primitives'):
             formats.append(('step', 'to_step'))
         return formats
->>>>>>> 16edff40
 
 
 class Catalog(DessiaObject):
