#!/usr/bin/env python3
# -*- coding: utf-8 -*-
"""
dessia_common

"""

import time
import sys
import warnings
import operator
import math
import random
import itertools

from functools import reduce
import collections
from copy import deepcopy, copy
import inspect
import json

from typing import List, Dict, Any, Tuple, get_type_hints
import traceback as tb

from importlib import import_module
from ast import literal_eval

import numpy as npy
from sklearn import preprocessing

import dessia_common.errors
from dessia_common.utils.diff import data_eq, diff, dict_hash, list_hash
from dessia_common.utils.serialization import dict_to_object, serialize_dict_with_pointers,\
    serialize_dict, deserialize_argument, serialize
from dessia_common.utils.types import full_classname, is_sequence, is_bson_valid, TYPES_FROM_STRING
from dessia_common.utils.copy import deepcopy_value
from dessia_common.utils.jsonschema import default_dict, jsonschema_from_annotation,\
    JSONSCHEMA_HEADER, set_default_value
from dessia_common.utils.docstrings import parse_docstring, FAILED_DOCSTRING_PARSING
from dessia_common.exports import XLSXWriter
from dessia_common.typings import JsonSerializable
from dessia_common import templates
from dessia_common.displays import DisplayObject, DisplaySetting
from dessia_common.breakdown import attrmethod_getter, get_in_object_from_path

_FORBIDDEN_ARGNAMES = ['self', 'cls', 'progress_callback', 'return']


def deprecated(use_instead=None):
    def decorated(function):
        def wrapper(*args, **kwargs):
            deprecation_warning(function.__name__, 'Function', use_instead)
            print('Traceback : ')
            tb.print_stack(limit=2)
            return function(*args, **kwargs)

        return wrapper

    return decorated


def deprecation_warning(name, object_type, use_instead=None):
    warnings.simplefilter('once', DeprecationWarning)
    msg = f"\n\n{object_type} {name} is deprecated.\n"
    msg += "It will be removed in a future version.\n"
    if use_instead is not None:
        msg += f"Use {use_instead} instead.\n"
    warnings.warn(msg, DeprecationWarning)
    return msg


class DessiaObject:
    """
    Base class for Dessia's platform compatible objects.
    Gathers generic methods and attributes

    :cvar bool _standalone_in_db:
        Indicates wether class objects should be independant in database or not.
        If False, object will only exist inside its parent.
    :cvar bool _eq_is_data_eq:
        Indicates which type of equality check is used: strict equality or equality based on data.
        If False, Python's object __eq__ method is used (ie. strict), else, user custom data_eq is used (ie. data)
    :cvar List[str] _non_serializable_attributes:
        [Advanced] List of instance attributes that should not be part of serialization with to_dict method.
        These will not be displayed in platform object tree, for instance.
    :cvar List[str] _non_data_eq_attributes:
        [Advanced] List of instance attributes that should not be part of equality check with data__eq__ method
        (if _eq_is_data_eq is True).
    :cvar List[str] _non_data_hash_attributes:
        [Advanced] List of instance attributes that should not be part of hash computation with data__hash__ method
        (if _eq_is_data_eq is True).
    :cvar List[str] _ordered_attributes:
        Documentation not available yet.
    :cvar List[str] _titled_attributes:
        Documentation not available yet.
    :cvar List[str] _init_variables:
        Documentation not available yet.
    :cvar List[str] _export_formats:
        List of all available export formats. Class must define a export_[format] for each format in _export_formats
    :cvar List[str] _allowed_methods:
        List of all methods that are runnable from platform.
    :cvar List[str] _whitelist_attributes:
        Documentation not available yet.
    :cvar List[str] _whitelist_attributes: List[str]


    :ivar str name: Name of object.
    :ivar Any kwargs: Additionnal user metadata
    """
    _standalone_in_db = False
    _non_serializable_attributes = []
    _non_editable_attributes = []
    _non_data_eq_attributes = ['name']
    _non_data_hash_attributes = ['name']
    _ordered_attributes = []
    _titled_attributes = []
    _eq_is_data_eq = True
    _vector_features = None

    _init_variables = None
    _allowed_methods = []
    _whitelist_attributes = []

    def __init__(self, name: str = '', **kwargs):
        """
        Generic init of DessiA Object. Only store name in self. To be overload and call in specific class init
        """
        self.name = name
        for property_name, property_value in kwargs.items():
            setattr(self, property_name, property_value)

    def __hash__(self):
        """
        Compute a int from object
        """
        if self._eq_is_data_eq:
            return self._data_hash()
        return object.__hash__(self)

    def __eq__(self, other_object):
        """
        Generic equality of two objects. behavior can be controled by class attribute _eq_is_data_eq to tell
        if we must use python equality (based on memory addresses) (_eq_is_data_eq = False) or a data equality (True)
        """
        if self._eq_is_data_eq:
            if self.__class__.__name__ != other_object.__class__.__name__:
                return False
            if self._data_hash() != other_object._data_hash():
                return False
            return self._data_eq(other_object)
        return object.__eq__(self, other_object)

    def _data_eq(self, other_object):
        return data_eq(self, other_object)

    def _data_hash(self):
        hash_ = 0
        forbidden_keys = (self._non_data_eq_attributes + self._non_data_hash_attributes + ['package_version', 'name'])
        for key, value in self._serializable_dict().items():
            if key not in forbidden_keys:
                if is_sequence(value):
                    hash_ += list_hash(value)
                elif isinstance(value, dict):
                    hash_ += dict_hash(value)
                elif isinstance(value, str):
                    hash_ += sum(ord(v) for v in value)
                else:
                    hash_ += hash(value)
        return int(hash_ % 1e5)

    def _data_diff(self, other_object):
        """
        Make a diff between two objects
        returns: different values, missing keys in other object
        """
        # return diff(self, other_object)
        return diff(self, other_object)

    def _get_from_path(self, path: str):
        return get_in_object_from_path(self, path)

    @property
    def full_classname(self):
        """
        Full classname of class like: package.module.submodule.classname
        """
        return full_classname(self)

    def base_dict(self):
        """
        A base dict for to_dict: put name, object class and version in a dict
        """
        package_name = self.__module__.split('.', maxsplit=1)[0]
        if package_name in sys.modules:
            package = sys.modules[package_name]
            if hasattr(package, '__version__'):
                package_version = package.__version__
            else:
                package_version = None
        else:
            package_version = None

        object_class = self.__module__ + '.' + self.__class__.__name__
        dict_ = {'name': self.name, 'object_class': object_class}
        if package_version:
            dict_['package_version'] = package_version
        return dict_

    def _serializable_dict(self):
        """
        Returns a dict of attribute_name, values (still python, not serialized)
        Keys are filtered with non serializable attributes controls
        """

        dict_ = {k: v for k, v in self.__dict__.items()
                 if k not in self._non_serializable_attributes and not k.startswith('_')}
        return dict_

    def to_dict(self, use_pointers: bool = True, memo=None, path: str = '#') -> JsonSerializable:
        """
        Generic to_dict method
        """
        if memo is None:
            memo = {}

        # Default to dict
        serialized_dict = self.base_dict()
        dict_ = self._serializable_dict()
        if use_pointers:
            serialized_dict.update(serialize_dict_with_pointers(dict_, memo, path)[0])
        else:
            serialized_dict.update(serialize_dict(dict_))

        return serialized_dict

    @classmethod
    def dict_to_object(cls, dict_: JsonSerializable, force_generic: bool = False, global_dict=None,
                       pointers_memo: Dict[str, Any] = None, path: str = '#') -> 'DessiaObject':
        """
        Generic dict_to_object method
        """

        if cls is not DessiaObject:
            obj = dict_to_object(dict_=dict_, class_=cls, force_generic=force_generic, global_dict=global_dict,
                                 pointers_memo=pointers_memo, path=path)
            return obj

        if 'object_class' in dict_:
            obj = dict_to_object(dict_=dict_, force_generic=force_generic, global_dict=global_dict,
                                 pointers_memo=pointers_memo, path=path)
            return obj

        raise NotImplementedError('No object_class in dict')

    @classmethod
    def base_jsonschema(cls):
        jsonschema = deepcopy(JSONSCHEMA_HEADER)
        jsonschema['properties']['name'] = {
            "type": 'string',
            "title": "Object Name",
            "description": "Object name",
            "editable": True,
            "default_value": "Object Name"
        }
        return jsonschema

    @classmethod
    def jsonschema(cls):
        """
        Jsonschema of class: transfer python data structure to web standard
        """
        if hasattr(cls, '_jsonschema'):
            _jsonschema = cls._jsonschema
            return _jsonschema

        # Get __init__ method and its annotations
        init = cls.__init__
        if cls._init_variables is None:
            annotations = get_type_hints(init)
        else:
            annotations = cls._init_variables

        # Get ordered variables
        if cls._ordered_attributes:
            ordered_attributes = cls._ordered_attributes
        else:
            ordered_attributes = list(annotations.keys())

        unordered_count = 0

        # Parse docstring
        try:
            docstring = cls.__doc__
            parsed_docstring = parse_docstring(docstring=docstring, annotations=annotations)
        except Exception:
            parsed_docstring = FAILED_DOCSTRING_PARSING
        parsed_attributes = parsed_docstring['attributes']

        # Initialize jsonschema
        _jsonschema = deepcopy(JSONSCHEMA_HEADER)

        required_arguments, default_arguments = inspect_arguments(method=init, merge=False)
        _jsonschema['required'] = required_arguments
        _jsonschema['standalone_in_db'] = cls._standalone_in_db
        _jsonschema['description'] = parsed_docstring['description']
        _jsonschema['python_typing'] = str(cls)

        # Set jsonschema
        for annotation in annotations.items():
            name = annotation[0]
            if name in ordered_attributes:
                order = ordered_attributes.index(name)
            else:
                order = len(ordered_attributes) + unordered_count
                unordered_count += 1
            if name in cls._titled_attributes:
                title = cls._titled_attributes[name]
            else:
                title = None

            if name != 'return':
                editable = name not in cls._non_editable_attributes
                annotation_type = type_from_annotation(annotation[1], cls)
                annotation = (name, annotation_type)
                jss_elt = jsonschema_from_annotation(annotation=annotation, jsonschema_element={}, order=order,
                                                     editable=editable, title=title,
                                                     parsed_attributes=parsed_attributes)
                _jsonschema['properties'].update(jss_elt)
                if name in default_arguments:
                    default = set_default_value(_jsonschema['properties'], name, default_arguments[name])
                    _jsonschema['properties'].update(default)

        _jsonschema['classes'] = [cls.__module__ + '.' + cls.__name__]
        _jsonschema['whitelist_attributes'] = cls._whitelist_attributes
        return _jsonschema

    @property
    def _method_jsonschemas(self):
        """
        Generates dynamic jsonschemas for methods of class
        """
        jsonschemas = {}
        class_ = self.__class__

        # TOCHECK Backward compatibility. Will need to be changed
        if hasattr(class_, '_dessia_methods'):
            allowed_methods = class_._dessia_methods
        else:
            allowed_methods = class_._allowed_methods

        valid_method_names = [m for m in dir(class_) if not m.startswith('_') and m in allowed_methods]

        for method_name in valid_method_names:
            method = getattr(class_, method_name)

            if not isinstance(method, property):
                required_args, default_args = inspect_arguments(method=method, merge=False)
                annotations = get_type_hints(method)
                if annotations:
                    jsonschemas[method_name] = deepcopy(JSONSCHEMA_HEADER)
                    jsonschemas[method_name]['required'] = []
                    jsonschemas[method_name]['method'] = True
                    for i, annotation in enumerate(annotations.items()):
                        # TOCHECK Not actually ordered
                        argname = annotation[0]
                        if argname not in _FORBIDDEN_ARGNAMES:
                            if argname in required_args:
                                jsonschemas[method_name]['required'].append(str(i))
                            jsonschema_element = jsonschema_from_annotation(annotation, {}, i)[argname]

                            jsonschemas[method_name]['properties'][str(i)] = jsonschema_element
                            if argname in default_args:
                                default = set_default_value(jsonschemas[method_name]['properties'],
                                                            str(i),
                                                            default_args[argname])
                                jsonschemas[method_name]['properties'].update(default)
        return jsonschemas

    def method_dict(self, method_name=None, method_jsonschema=None):
        """
        Return a jsonschema of a method arguments
        """
        if method_name is None and method_jsonschema is None:
            msg = 'No method name nor jsonschema provided'
            raise NotImplementedError(msg)

        if method_name is not None and method_jsonschema is None:
            method_jsonschema = self._method_jsonschemas[method_name]

        dict_ = default_dict(method_jsonschema)
        return dict_

    def dict_to_arguments(self, dict_, method):
        """
        Transform serialized argument of a method to python objects ready to use in method evaluation
        """
        method_object = getattr(self, method)
        args_specs = inspect.getfullargspec(method_object)
        allowed_args = args_specs.args[1:]

        arguments = {}
        for i, arg in enumerate(allowed_args):
            if str(i) in dict_:
                arg_specs = args_specs.annotations[arg]
                value = dict_[str(i)]
                try:
                    deserialized_value = deserialize_argument(arg_specs, value)
                except TypeError as err:
                    msg = 'Error in deserialisation of value: '
                    msg += f'{value} of expected type {arg_specs}'
                    raise TypeError(msg) from err
                arguments[arg] = deserialized_value
        return arguments

    def save_to_file(self, filepath: str, indent: int = 2):
        """
        Save object to a JSON file
        :param filepath: either a string reprensenting the filepath or a stream
        """
        if not filepath.endswith('.json'):
            filepath += '.json'
            print(f'Changing name to {filepath}')
        with open(filepath, 'w', encoding='utf-8') as file:
            self.save_to_stream(file, indent=indent)

    def save_to_stream(self, stream, indent: int = 2):
        try:
            dict_ = self.to_dict(use_pointers=True)
        except TypeError:
            dict_ = self.to_dict()

        json.dump(dict_, stream, indent=indent)

    @classmethod
    def load_from_stream(cls, stream):
        dict_ = json.loads(stream.read().decode('utf-8'))
        return cls.dict_to_object(dict_)

    @classmethod
    def load_from_file(cls, filepath: str):
        """
        Load object from a json file
        :param filepath: either a string reprensenting the filepath or a stream
        """
        with open(filepath, 'r', encoding='utf-8') as file:
            dict_ = json.load(file)

        return cls.dict_to_object(dict_)

    def is_valid(self):
        return True

    def copy(self, deep=True, memo=None):
        if deep:
            return deepcopy(self, memo=memo)
        return copy(self)

    def __copy__(self):
        """
        Generic copy use inits of objects
        """
        class_argspec = inspect.getfullargspec(self.__class__)
        dict_ = {}
        for arg in class_argspec.args:
            if arg != 'self':
                value = self.__dict__[arg]
                if hasattr(value, '__copy__'):
                    dict_[arg] = value.__copy__()
                else:
                    dict_[arg] = value
        return self.__class__(**dict_)

    def __deepcopy__(self, memo=None):
        """
        Generic deep copy use inits of objects
        """
        class_argspec = inspect.getfullargspec(self.__class__)
        if memo is None:
            memo = {}
        dict_ = {}
        for arg in class_argspec.args:
            if arg != 'self':
                dict_[arg] = deepcopy_value(getattr(self, arg), memo=memo)
        return self.__class__(**dict_)

    def plot_data(self):  # TODO: Should it have a **kwargs argument ?
        return []

    def plot(self, **kwargs):
        """
        Generic plot getting plot_data function to plot
        """
        if hasattr(self, 'plot_data'):
            import plot_data
            for data in self.plot_data(**kwargs):  # TODO solve inconsistence with the plot_data method just above
                plot_data.plot_canvas(plot_data_object=data,
                                      canvas_id='canvas',
                                      width=1400, height=900,
                                      debug_mode=False)
        else:
            msg = 'Class {} does not implement a plot_data method to define what to plot'
            raise NotImplementedError(msg.format(self.__class__.__name__))

    def mpl_plot(self, **kwargs):
        """
        Plot with matplotlib using plot_data function
        """
        axs = []
        if hasattr(self, 'plot_data'):
            try:
                plot_datas = self.plot_data(**kwargs)
            except TypeError as error:
                raise TypeError(f'{self.__class__.__name__}.{error}') from error
            for data in plot_datas:
                if hasattr(data, 'mpl_plot'):
                    ax = data.mpl_plot()
                    axs.append(ax)
        else:
            msg = 'Class {} does not implement a plot_data method to define what to plot'
            raise NotImplementedError(msg.format(self.__class__.__name__))

        return axs

    @staticmethod
    def display_settings() -> List[DisplaySetting]:
        """
        Returns a list of json describing how to call subdisplays
        """
        return [DisplaySetting('markdown', 'markdown', 'to_markdown', None),
                DisplaySetting('plot_data', 'plot_data', 'plot_data', None, serialize_data=True)]

    def _display_from_selector(self, selector: str, **kwargs) -> DisplayObject:
        """
        Generate the display from the selector
        """
        reference_path = kwargs.get('reference_path', '')

        display_setting = self._display_settings_from_selector(selector)
        track = ''
        try:
            data = attrmethod_getter(self, display_setting.method)(**display_setting.arguments)
        except:
            data = None
            track = tb.format_exc()

        if display_setting.serialize_data:
            data = serialize(data)
        return DisplayObject(type_=display_setting.type, data=data, reference_path=reference_path, traceback=track)

    def _display_settings_from_selector(self, selector: str):
        for display_setting in self.display_settings():
            if display_setting.selector == selector:
                return display_setting
        raise ValueError(f"No such selector '{selector}' in display of class '{self.__class__.__name__}'")

    def _displays(self, **kwargs) -> List[JsonSerializable]:
        """
        Generate displays of the object to be plot in the DessiA Platform
        """
        reference_path = kwargs.get('reference_path', '')

        displays = []
        for display_setting in self.display_settings():
            display_ = self._display_from_selector(display_setting.selector, reference_path=reference_path)
            displays.append(display_.to_dict())
        return displays

    def to_markdown(self) -> str:
        """
        Render a markdown of the object output type: string
        """
        return templates.dessia_object_markdown_template.substitute(name=self.name, class_=self.__class__.__name__)

    def _performance_analysis(self):
        """
        Prints time of rendering some commons operations (serialization, hash, displays)
        """
        data_hash_time = time.time()
        self._data_hash()
        data_hash_time = time.time() - data_hash_time
        print(f'Data hash time: {round(data_hash_time, 3)} seconds')

        todict_time = time.time()
        dict_ = self.to_dict()
        todict_time = time.time() - todict_time
        print(f'to_dict time: {round(todict_time, 3)} seconds')

        dto_time = time.time()
        self.dict_to_object(dict_)
        dto_time = time.time() - dto_time
        print(f'dict_to_object time: {round(dto_time, 3)} seconds')

        for display_setting in self.display_settings():
            display_time = time.time()
            self._display_from_selector(display_setting.selector)
            display_time = time.time() - display_time
            print(f'Generation of display {display_setting.selector} in: {round(display_time, 6)} seconds')

    def _check_platform(self):
        """
        Reproduce lifecycle on platform (serialization, display)
        raise an error if something is wrong
        """
        try:
            dict_ = self.to_dict(use_pointers=True)
        except TypeError:
            dict_ = self.to_dict()
        json_dict = json.dumps(dict_)
        decoded_json = json.loads(json_dict)
        deserialized_object = self.dict_to_object(decoded_json)
        if not deserialized_object._data_eq(self):
            print('data diff: ', self._data_diff(deserialized_object))
            raise dessia_common.errors.DeserializationError('Object is not equal to itself'
                                                            ' after serialization/deserialization')
        copied_object = self.copy()
        if not copied_object._data_eq(self):
            print('data diff: ', self._data_diff(copied_object))
            raise dessia_common.errors.CopyError('Object is not equal to itself after copy')

        valid, hint = is_bson_valid(stringify_dict_keys(dict_))
        if not valid:
            raise ValueError(hint)
        json.dumps(self._displays())
        json.dumps(self._method_jsonschemas)

    def to_xlsx(self, filepath: str):
        """
        Exports the object to an XLSX file given by the filepath
        """
        with open(filepath, 'wb') as file:
            self.to_xlsx_stream(file)

    def to_xlsx_stream(self, stream):
        """
        Exports the object to an XLSX to a given stream
        """
        writer = XLSXWriter(self)
        writer.save_to_stream(stream)

    def _export_formats(self):
        formats = [{"extension": "json", "method_name": "save_to_stream", "text": True, "args": {}},
                   {"extension": "xlsx", "method_name": "to_xlsx_stream", "text": False, "args": {}}]
        return formats

    def to_vector(self):
        list_vectored_objects = []
        for feature in self.vector_features():
            list_vectored_objects.append(getattr(self, feature.lower()))
            if not hasattr(self, feature.lower()):
                raise NotImplementedError(f"{feature} is not an attribute for {self.__class__.__name__} objects. " +
                                          f"<to_vector> method must be customized in {self.__class__.__name__} to " +
                                          "handle computed values that are not class or instance attributes.")
        return list_vectored_objects

    @classmethod
    def vector_features(cls):
        if cls._vector_features is None:
            return list(set(get_attribute_names(cls)).difference(get_attribute_names(DessiaObject)))
        return cls._vector_features


class PhysicalObject(DessiaObject):
    """
    Represent an object with CAD capabilities
    """

    @staticmethod
    def display_settings():
        """
        Returns a list of json describing how to call subdisplays
        """
        display_settings = DessiaObject.display_settings()
        display_settings.append(DisplaySetting(selector='cad', type_='babylon_data',
                                               method='volmdlr_volume_model().babylon_data',
                                               serialize_data=True))
        return display_settings

    def volmdlr_primitives(self):
        """
        Return a list of volmdlr primitives to build up volume model
        """
        return []

    def volmdlr_volume_model(self, **kwargs):
        """
        Gives the volmdlr VolumeModel
        """
        import volmdlr as vm  # !!! Avoid circular imports, is this OK ?
        return vm.core.VolumeModel(self.volmdlr_primitives(**kwargs))

    def to_step(self, filepath: str):
        """
        Exports the CAD of the object to step. Works if the class define a custom volmdlr model
        :param filepath: a str representing a filepath
        """
        self.volmdlr_volume_model().to_step(filepath=filepath)
        return self.volmdlr_volume_model().to_step(filepath=filepath)

    def to_step_stream(self, stream):
        """
        Exports the CAD of the object to a stream in the STEP format. Works if the class define a custom volmdlr model
        """
        return self.volmdlr_volume_model().to_step_stream(stream=stream)

    def to_stl_stream(self, stream):
        """
        Exports the CAD of the object to STL to a given stream
        """
        return self.volmdlr_volume_model().to_stl_stream(stream=stream)

    def to_stl(self, filepath):
        """
        Exports the CAD of the object to STL. Works if the class define a custom volmdlr model
        :param filepath: a str representing a filepath
        """
        return self.volmdlr_volume_model().to_stl(filepath=filepath)

    # def _displays(self, **kwargs):
    #     """
    #     Compute the list of displays
    #     """
    #     return DessiaObject._displays(self, **kwargs)

    def babylonjs(self, use_cdn=True, debug=False, **kwargs):
        """
        Show the 3D volmdlr of an object by calling volmdlr_volume_model method
        and plot in in browser
        """
        self.volmdlr_volume_model(**kwargs).babylonjs(use_cdn=use_cdn, debug=debug)

    def save_babylonjs_to_file(self, filename: str = None, use_cdn: bool = True, debug: bool = False, **kwargs):
        self.volmdlr_volume_model(**kwargs).save_babylonjs_to_file(filename=filename, use_cdn=use_cdn, debug=debug)

    def _export_formats(self):
        formats = DessiaObject._export_formats(self)
        formats3d = [{"extension": "step", "method_name": "to_step_stream", "text": True, "args": {}},
                     {"extension": "stl", "method_name": "to_stl_stream", "text": False, "args": {}}]
        formats.extend(formats3d)
        return formats


class MovingObject(PhysicalObject):

    def volmdlr_primitives_step_frames(self):
        """
        Return a list of volmdlr primitives to build up volume model
        """
        raise NotImplementedError('Object inheriting MovingObject should implement volmdlr_primitives_step_frames')

    def volmdlr_volume_model(self, **kwargs):
        import volmdlr as vm  # !!! Avoid circular imports, is this OK ?
        return vm.core.MovingVolumeModel(self.volmdlr_primitives(**kwargs),
                                         self.volmdlr_primitives_step_frames(**kwargs))

# class Catalog(DessiaObject):
#     def __init__(self, objects: List[DessiaObject], name: str = ''):
#         self.objects = objects
#         DessiaObject.__init__(self, name=name)


class Parameter(DessiaObject):
    def __init__(self, lower_bound, upper_bound, periodicity=None, name=''):
        DessiaObject.__init__(self, name=name)
        self.lower_bound = lower_bound
        self.upper_bound = upper_bound
        self.periodicity = periodicity

    def random_value(self):
        """
        Sample a value within the bounds
        """
        return random.uniform(self.lower_bound, self.upper_bound)

    def are_values_equal(self, value1, value2, tol=1e-2):
        if self.periodicity is not None:
            value1 = value1 % self.periodicity
            value2 = value2 % self.periodicity

        return math.isclose(value1, value2, abs_tol=tol)

    def normalize(self, value):
        normalized_value = (value - self.lower_bound) / (self.upper_bound - self.lower_bound)
        return normalized_value

    def original_value(self, normalized_value):
        value = normalized_value * (self.upper_bound - self.lower_bound) + self.lower_bound
        return value

    def optimizer_bounds(self):
        if self.periodicity is not None:
            return (self.lower_bound - 0.5 * self.periodicity, self.upper_bound + 0.5 * self.periodicity)
        return None


class ParameterSet(DessiaObject):
    def __init__(self, values, name=''):
        self.values = values

        DessiaObject.__init__(self, name=name)

    @property
    def parameters(self):
        parameters = [Parameter(min(v), max(v), name=k) for k, v in self.values.items()]
        return parameters

    @property
    def means(self):
        means = {k: sum(v) / len(v) for k, v in self.values.items()}
        return means


class DessiaFilter(DessiaObject):
    """
    Base class for filters working on lists of DessiaObjects (List[DessiaObject]).

    :param attribute:
        --------
        Name of attribute on which to filter
    :type attribute: str

    :param comparison_operator:
        --------
        Comparison operator
    :type comparison_operator: str

    :param bound:
        --------
        The bound value to compare `'attribute'` of DessiaObjects of a list with `'comparison_operator'`
    :type bound: float

    :param name:
        --------
        Name of filter
    :type name: `str`, `optional`, defaults to `''`

    :Comparison operators:
        * greater than: >=, gte, ge
        * greater: >, gt
        * lower than: <=, lte, le
        * lower: <, lt
        * equal: ==, eq
        * different: !=, ne
    """

    _REAL_OPERATORS = {'>': operator.gt, '<': operator.lt, '>=': operator.ge, '<=': operator.le, '==': operator.eq,
                       '!=': operator.ne, 'gt': operator.gt, 'lt': operator.lt, 'ge': operator.ge, 'le': operator.le,
                       'eq': operator.eq, 'ne': operator.ne, 'gte': operator.ge, 'lte': operator.le}

    def __init__(self, attribute: str, comparison_operator: str, bound: float, name: str = ''):
        self.attribute = attribute
        self.comparison_operator = comparison_operator
        self.bound = bound
        DessiaObject.__init__(self, name=name)

    def __str__(self, offset_attr: int=10, offset_boun: int=0):
        offset_oper = 0
        if offset_boun == 0:
            offset_boun = len(str(self.bound)) + 2
        string_operator = {'>':'>','<':'<','>=':'>=','<=':'<=','==':'==','!=':'!=','gt':'>','lt':'<','ge':'>=',
                           'le':'<=','eq':'==','ne':'!=','gte':'>=','lte':'<='}
        printed_operator = string_operator[self.comparison_operator]
        return (self.attribute + " "*(offset_attr - len(self.attribute)) +
                printed_operator + " "*(offset_oper - len(printed_operator)) +
                " "*(offset_boun - len(str(self.bound))) +str(self.bound))

    def __hash__(self):
        hash_ = len(self.attribute)
        hash_ += hash(self.comparison_operator)
        hash_ += hash(self.bound)
        return int(hash_)

    def __eq__(self, other: 'DessiaFilter'):
        same_attr = self.attribute == other.attribute
        same_op = self.comparison_operator == other.comparison_operator
        same_bound = self.bound == other.bound
        return same_attr and same_op and same_bound

    def _comparison_operator(self):
        return self._REAL_OPERATORS[self.comparison_operator]

    # TODO: Chronophage operation is self._to_lambda(values)(values)
    def _to_lambda(self, values: List[DessiaObject]):
        return lambda x: (self._comparison_operator()(enhanced_deep_attr(value, self.attribute), self.bound)
                          for value in values)

    def get_booleans_index(self, values: List[DessiaObject]):
        """
        Get the boolean indexing of a filtered list

        :param values:
            List of DessiaObjects to filter
        :type values: List[DessiaObject]

        :return: `list of length `len(values)` where elements are `True` if kept by the filter, otherwise `False`.
        :rtype: `List[bool]`

        Examples
        --------
        >>> from dessia_common.core import DessiaFilter
        >>> from dessia_common.models import all_cars_no_feat
        >>> values = all_cars_no_feat[:5]
        >>> filter_ = DessiaFilter('weight', '<=', 3500.)
        >>> filter_.get_booleans_index(values)
        [False, False, True, True, True]
        """

        return list(self._to_lambda(values)(values))

    @staticmethod
    def booleanlist_to_indexlist(booleans_list: List[int]): # TODO: Should it exist ?
        """
        Transform a boolean list to an index list

        :param booleans_list:
            list of length `len(values)` where elements are `True` if kept, otherwise `False`.
        :type booleans_list: List[int]

        :return: list of kept indexes
        :rtype: List[int]

        Examples
        --------
        >>> from dessia_common.core import DessiaFilter
        >>> from dessia_common.models import all_cars_no_feat
        >>> values = all_cars_no_feat[:5]
        >>> filter_ = DessiaFilter('weight', '<=', 3500.)
        >>> booleans_list = filter_.get_booleans_index(values)
        [False, False, True, True, True]
        >>> DessiaFilter.booleanlist_to_indexlist(booleans_list)
        [2, 3, 4]
        """
        return list(itertools.compress(range(len(booleans_list)), booleans_list))

    @staticmethod
    def apply(values: List[DessiaObject], booleans_list: List[List[bool]]):
        """
        Apply a Dessia Filter on a list of DessiaObjects

        :param values:
            --------
            List of DessiaObjects to filter
        :type values: List[DessiaObject]

        :param booleans_list:
            --------
            list of length `len(values)` where elements are `True` if kept, otherwise `False`.
        :type booleans_list: List[List[bool]]

        :return: List of filtered values
        :rtype: List[DessiaObject]

        Examples
        --------
        >>> from dessia_common.core import DessiaFilter
        >>> from dessia_common.models import all_cars_no_feat
        >>> values = all_cars_no_feat[:5]
        >>> filter_ = DessiaFilter('weight', '<=', 3500.)
        >>> booleans_list = filter_.get_booleans_index(values)
        [False, False, True, True, True]
        >>> for car in DessiaFilter.apply(values, booleans_list): print(car.weight)
        3436.0, 3433.0, 3449.0
        """
        return list(itertools.compress(values, booleans_list))


class FiltersList(DessiaObject):
    """
    Combine several filters stored as a list of DessiaFilters with a logical operator.

    :param filters:
        --------
        List of DessiaFilters to combine
    :type filters: List[DessiaFilter]

    :param logical_operator:
        --------
        Logical operator to combine filters
    :type logical_operator: str

    :param name:
        ---------
        Name of FiltersList
    :type name: `str`, `optional`, defaults to `''`

    :Logical operators: `'and'`, `'or'`, `'xor'`
    """
    _standalone_in_db = True

    def __init__(self, filters: List[DessiaFilter], logical_operator: str = 'and', name: str = ''):
        self.filters = filters
        self.logical_operator = logical_operator
        DessiaObject.__init__(self, name=name)

    def __len__(self):
        return len(self.filters)

    def __str__(self):
        print_lim = 15
        len_attr = max(map(len, [filter_.attribute for filter_ in self.filters]))
        len_numb = max(map(len, [str(filter_.bound) for filter_ in self.filters]))
        prefix = f"{self.__class__.__name__} {self.name if self.name != '' else hex(id(self))}: "
        prefix += f"{len(self)} filters combined with '" + self.logical_operator + "' operator :\n"
        string = ""
        for filter_ in self.filters[:print_lim]:
            string += " "*3 + "- "
            string += filter_.__str__(len_attr + 2, len_numb + 2)
            string += "\n"
        return prefix + string

    @classmethod
    def from_filters_list(cls, filters: List[DessiaFilter], logical_operator: str = 'and', name: str = ''):
        """
        Compute a FilersList from a pre-built list of DessiaFilter

        :param filters:
            --------
            List of DessiaFilters to combine
        :type filters: List[DessiaFilter]

        :param logical_operator:
            --------
            Logical operator to combine filters (`'and'`, `'or'` or `'xor'`)
        :type logical_operator: `str`, `optional`, defaults to `'and'`

        :param name:
            --------
            Name of FiltersList
        :type name: `str`, `optional`, defaults to `''`

        :return: A new instantiated list of DessiaFilter
        :rtype: FiltersList

        Examples
        --------
        >>> from dessia_common.core import DessiaFilter, FiltersList
        >>> filters = [DessiaFilter('weight', '<=', 3500.), DessiaFilter('mpg', '<=', 40.)]
        >>> filters_list = FiltersList(filters, logical_operator="or", name="example")
        >>> print(filters_list)
        FiltersList example: 2 filters combined with 'or' operator :
           - weight  <=  3500.0
           - mpg     <=    40.0
        """
        return cls(filters=filters, logical_operator=logical_operator, name=name)

    @staticmethod
    def combine_booleans_lists(booleans_lists: List[List[bool]], logical_operator: str = "and"):
        """
        Combine a list of `n` booleans indexes with the logical operator into a simple booleans index.

        :param booleans_lists:
            --------
            List of `n` booleans indexes
        :type booleans_lists: List[List[bool]]

        :param logical_operator:
            --------
            Logical operator to combine filters (`'or'`, `'and'` or `'xor'`)
        :type logical_operator: `str`, `optional`, defaults to 'and'

        :raises NotImplementedError: If logical_operator is not one of `'and'`, `'or'`, `'xor'`, raises an error

        :return: Booleans index of the filtered data
        :rtype: List[bool]

        Examples
        --------
        >>> from dessia_common.core import FiltersList
        >>> booleans_lists = [[True, True, False, False], [False, True, True, False]]
        >>> FiltersList.combine_booleans_lists(booleans_lists, logical_operator="xor")
        [True, False, True, False]
        """
        if logical_operator == "and":
            return [all(booleans_tuple) for booleans_tuple in zip(*booleans_lists)]
        if logical_operator == "or":
            return [any(booleans_tuple) for booleans_tuple in zip(*booleans_lists)]
        if logical_operator == "xor":
            return [True if sum(booleans_tuple) == 1 else False for booleans_tuple in zip(*booleans_lists)]
        raise NotImplementedError(f"'{logical_operator}' str for 'logical_operator' attribute is not a use case")

    def get_booleans_index(self, dobjects_list: List[DessiaObject]):
        """
        Compute all the filters of `self.filters` on `dobjects_list` and returns a booleans index of `dobjects_list`

        :param dobject_list: List of data to filter
        :type dobject_list: List[DessiaObject]

        :return: A `booleans index` of `dobjects_list` of the list of data to filter (`dobjects_list`)
        :rtype: List[bool]

        Examples
        --------
        >>> from dessia_common.core import FiltersList
        >>> from dessia_common.models import all_cars_no_feat
        >>> dobjects_list = all_cars_no_feat[:5]
        >>> filters = [DessiaFilter('weight', '<=', 4000.), DessiaFilter('mpg', '>=', 30.)]
        >>> filters_list = FiltersList(filters, logical_operator="xor", name="example")
        >>> filters_list.get_booleans_index(dobjects_list)
        [True, True, True, True, True]
        """
        booleans_index = []
        for filter_ in self.filters:
            booleans_index.append(filter_.get_booleans_index(dobjects_list))
        return self.__class__.combine_booleans_lists(booleans_index, self.logical_operator)

    def apply(self, dobjects_list: List[DessiaObject]):
        """
        Apply a FiltersList on a list of DessiaObjects

        :param dobjects_list: List of DessiaObjects to filter
        :type dobjects_list: List[DessiaObject]

        :return: List of filtered values
        :rtype: List[DessiaObject]

        Examples
        --------
        >>> from dessia_common.core import HeterogeneousList, FiltersList
        >>> from dessia_common.models import all_cars_wi_feat
        >>> filters = [DessiaFilter('weight', '<=', 1650.), DessiaFilter('mpg', '>=', 45.)]
        >>> filters_list = FiltersList(filters, logical_operator="xor", name="example")
        >>> filtered_cars = filters_list.apply(all_cars_wi_feat)
        >>> print(HeterogeneousList(filtered_cars, name="example"))
        HeterogeneousList example: 3 samples, 5 features
        |         Mpg         |    Displacement    |     Horsepower     |       Weight       |    Acceleration    |
        -----------------------------------------------------------------------------------------------------------
        |               35.0  |             0.072  |              69.0  |            1613.0  |              18.0  |
        |               31.0  |             0.076  |              52.0  |            1649.0  |              16.5  |
        |               46.6  |             0.086  |              65.0  |            2110.0  |              17.9  |
        """
        booleans_index = self.get_booleans_index(dobjects_list)
        return DessiaFilter.apply(dobjects_list, booleans_index)


class HeterogeneousList(DessiaObject):
    """
    Base object for handling a list of DessiaObjects.

    :param dessia_objects:
        --------
        List of DessiaObjects to store in HeterogeneousList
    :type dessia_objects: `List[DessiaObject]`, `optional`, defaults to `None`

    :param name:
        --------
        Name of HeterogeneousList
    :type name: `str`, `optional`, defaults to `''`

    :Properties:
        * **common_attributes:** (`List[str]`)
            --------
            Common attributes of DessiaObjects contained in the current `HeterogeneousList`

        * **matrix:** (`List[List[float]]`, `n_samples x n_features`)
            --------
            Matrix of data computed by calling the `to_vector` method of all `dessia_objects`

    **Built-in methods**:
        * __init__
            >>> from dessia_common.core import HeterogeneousList
            >>> from dessia_common.models import all_cars_wi_feat
            >>> hlist = HeterogeneousList(all_cars_wi_feat, name="init")

        * __str__
            >>> print(HeterogeneousList(all_cars_wi_feat[:3], name='printed'))
            HeterogeneousList printed: 3 samples, 5 features
            |         Mpg         |    Displacement    |     Horsepower     |       Weight       |    Acceleration    |
            -----------------------------------------------------------------------------------------------------------
            |               18.0  |             0.307  |             130.0  |            3504.0  |              12.0  |
            |               15.0  |              0.35  |             165.0  |            3693.0  |              11.5  |
            |               18.0  |             0.318  |             150.0  |            3436.0  |              11.0  |

        * __len__
            >>> len(HeterogeneousList(all_cars_wi_feat))
            returns len(all_cars_wi_feat)

        * __get_item__
            >>> HeterogeneousList(all_cars_wi_feat)[0]
            returns <dessia_common.tests.CarWithFeatures object at 'memory_address'>
            >>> HeterogeneousList(all_cars_wi_feat)[0:2]
            returns HeterogeneousList(all_cars_wi_feat[0:2])
            >>> HeterogeneousList(all_cars_wi_feat)[[0,5,6]]
            returns HeterogeneousList([all_cars_wi_feat[idx] for idx in [0,5,6]])
            >>> booleans_list = [True, False,..., True] of length len(all_cars_wi_feat)
            >>> HeterogeneousList(all_cars_wi_feat)[booleans_list]
            returns HeterogeneousList([car for car, boolean in zip(all_cars_wi_feat, booleans_list) if boolean])

        * __add__
            >>> HeterogeneousList(all_cars_wi_feat) + HeterogeneousList(all_cars_wi_feat)
            HeterogeneousList(all_cars_wi_feat + all_cars_wi_feat)
            >>> HeterogeneousList(all_cars_wi_feat) + HeterogeneousList()
            HeterogeneousList(all_cars_wi_feat)
            >>> HeterogeneousList(all_cars_wi_feat).extend(HeterogeneousList(all_cars_wi_feat))
            HeterogeneousList(all_cars_wi_feat + all_cars_wi_feat)
    """
    _standalone_in_db = True
    _vector_features = ["name", "common_attributes"]

    def __init__(self, dessia_objects: List[DessiaObject] = None, name: str = ''):
        if dessia_objects is None:
            dessia_objects = []
        self.dessia_objects = dessia_objects
        self._common_attributes = None
        self._matrix = None
        DessiaObject.__init__(self, name=name)

    def _procreate(self):
        new_hlist = self.__class__()
        new_hlist._common_attributes = self._common_attributes
        new_hlist.name = self.name
        for attr in self.__dict__:
            if not isinstance(getattr(self, attr), (list, dict, tuple)):
                setattr(new_hlist, attr, getattr(self, attr))
        return new_hlist

    def __getitem__(self, key: Any):
        if len(self.dessia_objects) == 0:
            return []
        if isinstance(key, int):
            return self._pick_from_int(key)
        if isinstance(key, slice):
            return self._pick_from_slice(key)
        if isinstance(key, list):
            if len(key) == 0:
                return self.__class__()
            if isinstance(key[0], bool):
                if len(key) == self.__len__():
                    return self._pick_from_boolist(key)
                raise ValueError(f"Cannot index {self.__class__.__name__} object of len {self.__len__()} with a " +
                                 f"list of boolean of len {len(key)}")
            if isinstance(key[0], int):
                return self._pick_from_boolist(self._indexlist_to_booleanlist(key))

        raise NotImplementedError(f"key of type {type(key)} with {type(key[0])} elements not implemented for " +
                                  "indexing HeterogeneousLists")

    def __add__(self, other: 'HeterogeneousList'):
        sum_hlist = self._procreate()
        sum_hlist.dessia_objects = self.dessia_objects + other.dessia_objects
        for attr in self.__dict__:
            if attr in other.__dict__ and isinstance(getattr(self, attr), (list, dict, tuple)) and \
                None not in [getattr(self, attr), getattr(other, attr)]:
                setattr(sum_hlist, attr, getattr(self, attr) + getattr(other, attr))
        return sum_hlist

    def extend(self, other: 'HeterogeneousList'):
        """
        Update a HeterogeneousList by adding b values to it

        :param b: HeterogeneousList to add to the current HeterogeneousList
        :type b: HeterogeneousList

        :return: None

        Examples
        --------
        >>> from dessia_common.core import HeterogeneousList
        >>> from dessia_common.models import all_cars_wi_feat
        >>> HeterogeneousList(all_cars_wi_feat).extend(HeterogeneousList(all_cars_wi_feat))
        HeterogeneousList(all_cars_wi_feat + all_cars_wi_feat)
        """
        self.__dict__.update((self + other).__dict__)

    def _pick_from_int(self, idx: int):
        return self.dessia_objects[idx]

    def _pick_from_slice(self, key: slice):
        new_hlist = self._procreate()
        for attr in self.__dict__:
            if isinstance(getattr(self, attr), (list, dict, tuple)) and attr not in ["name", "_common_attributes"]:
                setattr(new_hlist, attr, getattr(self, attr)[key])
        # new_hlist.name += f"_{key.start if key.start is not None else 0}_{key.stop}")
        return new_hlist

    def _indexlist_to_booleanlist(self, index_list: List[int]):
        boolean_list = [False]*len(self)
        for idx in index_list:
            boolean_list[idx] = True
        return boolean_list

    def _pick_from_boolist(self, key: List[bool]):
        new_hlist = self._procreate()
        for attr in self.__dict__:
            if isinstance(getattr(self, attr), (list, dict, tuple)) and attr not in ["name", "_common_attributes"]:
                setattr(new_hlist, attr, DessiaFilter.apply(getattr(self, attr), key))
        # new_hlist.name += "_list")
        return new_hlist

    def __str__(self):
        print_lim = 15
        attr_name_len = []
        attr_space = []
        prefix = f"{self.__class__.__name__} {self.name if self.name != '' else hex(id(self))}: "
        prefix += f"{len(self.dessia_objects)} samples, {len(self.common_attributes)} features"

        if self.__len__() == 0:
            return prefix

        string = ""
        string += self._print_titles(attr_space, attr_name_len)

        string += "\n" + "-"*len(string)
        for dessia_object in self.dessia_objects[:print_lim]:
            string += "\n"
            string += self._print_objects(dessia_object, attr_space, attr_name_len)

        return prefix + "\n" + string + "\n"

    def _print_titles(self, attr_space: int, attr_name_len: int):
        string = ""
        for idx, attr in enumerate(self.common_attributes):
            end_bar = ""
            if idx == len(self.common_attributes) - 1:
                end_bar = "|"
            # attribute
            attr_space.append(len(attr) + 6)
            name_attr = " "*3 + f"{attr.capitalize()}" + " "*3
            attr_name_len.append(len(name_attr))
            string += "|" + name_attr + end_bar
        return string

    def _print_objects(self, dessia_object: DessiaObject, attr_space: int, attr_name_len: int):
        string = ""
        for idx, attr in enumerate(self.common_attributes):
            end_bar = ""
            if idx == len(self.common_attributes) - 1:
                end_bar = "|"

            # attribute
            string += "|" + " "*(attr_space[idx] - len(str(getattr(dessia_object, attr))) - 1)
            string += f"{getattr(dessia_object, attr)}"[:attr_name_len[idx] - 3]
            if len(str(getattr(dessia_object, attr))) > attr_name_len[idx] - 3:
                string += "..."
            else:
                string += " "
            string += end_bar
        return string

    def __len__(self):
        return len(self.dessia_objects)

    def get_attribute_values(self, attribute: str):
        """
        Get a list of all values of dessia_objects of an attribute given by name

        :param attribute: Attribute to get all values
        :type attribute: str

        :return: A list of all values of the specified attribute of dessia_objects
        :rtype: List[Any]

        Examples
        --------
        >>> from dessia_common.core import HeterogeneousList
        >>> from dessia_common.models import all_cars_wi_feat
        >>> HeterogeneousList(all_cars_wi_feat[:10]).get_attribute_values("weight")
        [3504.0, 3693.0, 3436.0, 3433.0, 3449.0, 4341.0, 4354.0, 4312.0, 4425.0, 3850.0]
        """
        return [getattr(dessia_object, attribute) for dessia_object in self.dessia_objects]

    def get_column_values(self, index: int):
        """
        Get a list of all values of dessia_objects for an attribute given by its index common_attributes

        :param index: Index in common_attributes to get all values of dessia_objects
        :type index: int

        :return: A list of all values of the specified attribute of dessia_objects
        :rtype: List[float]

        Examples
        --------
        >>> from dessia_common.core import HeterogeneousList
        >>> from dessia_common.models import all_cars_wi_feat
        >>> HeterogeneousList(all_cars_wi_feat[:10]).get_column_values(2)
        [130.0, 165.0, 150.0, 150.0, 140.0, 198.0, 220.0, 215.0, 225.0, 190.0]
        """
        return [row[index] for row in self.matrix]

    def sort(self, key: Any, ascend: bool = True):  # TODO : Replace numpy with faster algorithms
        """
        Sort the current HeterogeneousList along the given key.

        :param key:
            --------
            The parameter on which to sort the HeterogeneousList. Can be an attribute or its index in \
                `common_attributes`
        :type key: `int` or `str`

        :param ascend:
            --------
            Whether to sort the HeterogeneousList in ascending (`True`) or descending (`False`) order
        :type key: `bool`, defaults to `True`

        :return: None

        Examples
        --------
        >>> from dessia_common.core import HeterogeneousList
        >>> from dessia_common.models import all_cars_wi_feat
        >>> example_list = HeterogeneousList(all_cars_wi_feat[:3], "sort_example")
        >>> example_list.sort("mpg", False)
        >>> print(example_list)
        HeterogeneousList sort_example: 3 samples, 5 features
        |         Mpg         |    Displacement    |     Horsepower     |       Weight       |    Acceleration    |
        -----------------------------------------------------------------------------------------------------------
        |               18.0  |             0.318  |             150.0  |            3436.0  |              11.0  |
        |               18.0  |             0.307  |             130.0  |            3504.0  |              12.0  |
        |               15.0  |              0.35  |             165.0  |            3693.0  |              11.5  |
        >>> example_list.sort(2, True)
        >>> print(example_list)
        HeterogeneousList sort_example: 3 samples, 5 features
        |         Mpg         |    Displacement    |     Horsepower     |       Weight       |    Acceleration    |
        -----------------------------------------------------------------------------------------------------------
        |               18.0  |             0.307  |             130.0  |            3504.0  |              12.0  |
        |               18.0  |             0.318  |             150.0  |            3436.0  |              11.0  |
        |               15.0  |              0.35  |             165.0  |            3693.0  |              11.5  |
        """
        if self.__len__() != 0:
            if isinstance(key, int):
                sort_indexes = npy.argsort(self.get_column_values(key))
            elif isinstance(key, str):
                sort_indexes = npy.argsort(self.get_attribute_values(key))
            self.dessia_objects = [self.dessia_objects[idx] for idx in (sort_indexes if ascend else sort_indexes[::-1])]
            if self._matrix is not None:
                self._matrix = [self._matrix[idx] for idx in (sort_indexes if ascend else sort_indexes[::-1])]

    @property
    def common_attributes(self):
        if self._common_attributes is None:
            if len(self.dessia_objects) == 0:
                return []
            all_class = list(set(dessia_object.__class__ for dessia_object in self.dessia_objects))

            if len(all_class) == 1 and isinstance(self.dessia_objects[0], HeterogeneousList):
                return self.vector_features()

            common_attributes = set(all_class[0].vector_features())
            for klass in all_class[1:]:
                common_attributes = common_attributes.intersection(set(klass.vector_features()))

            # attributes' order kept this way, not with set or sorted(set)
            self._common_attributes = list(attr for attr in get_attribute_names(all_class[0])
                                           if attr in common_attributes)
        return self._common_attributes

    @property
    def matrix(self):
        if self._matrix is None:
            matrix = []
            for dessia_object in self.dessia_objects:
                temp_row = dessia_object.to_vector()
                vector_features = dessia_object.vector_features()
                matrix.append(list(temp_row[vector_features.index(attr)] for attr in self.common_attributes))
            self._matrix = matrix
        return self._matrix

    def filtering(self, filters: List[DessiaFilter], logical_operator: str = "and"):
        """
        Filter a HeterogeneousList given a list of DessiaFilters.
        Method filtering first compute a FiltersList then apply it to the current HeterogeneousList.

        :param filters:
            ---------
            List of filters to apply on current HeterogeneousList
        :type filters: List[DessiaFilter]

        :param logical_operator:
            ---------
            Logical operator to combine filters (`'or'`, `'and'` or `'xor'`)
        :type logical_operator: `str`, `optional`, defaults to `'and'`

        :return: The filtered HeterogeneousList
        :rtype: HeterogeneousList

        Examples
        --------
        >>> from dessia_common.core import HeterogeneousList, DessiaFilter
        >>> from dessia_common.models import all_cars_wi_feat
        >>> filters = [DessiaFilter('weight', '<=', 1650.), DessiaFilter('mpg', '>=', 45.)]
        >>> example_list = HeterogeneousList(all_cars_wi_feat, name="example")
        >>> filtered_list = example_list.filtering(filters, "xor")
        >>> print(filtered_list)
        HeterogeneousList example: 3 samples, 5 features
        |         Mpg         |    Displacement    |     Horsepower     |       Weight       |    Acceleration    |
        -----------------------------------------------------------------------------------------------------------
        |               35.0  |             0.072  |              69.0  |            1613.0  |              18.0  |
        |               31.0  |             0.076  |              52.0  |            1649.0  |              16.5  |
        |               46.6  |             0.086  |              65.0  |            2110.0  |              17.9  |
        """
        filters_list = FiltersList(filters, logical_operator)
        booleans_index = filters_list.get_booleans_index(self.dessia_objects)
        return self[booleans_index]

    def singular_values(self):
<<<<<<< HEAD
        """
        Computes the Singular Values Decomposition (SVD) of self.matrix.
        SVD factorizes self.matrix into two unitary matrices `U` and `Vh`, and a 1-D array `s` of singular values \
            (real, non-negative) such that ``a = U @ S @ Vh``, where S is diagonal such as `s1 > s2 >...> sn`.

        SVD gives indications on the dimensionality of a given matrix thanks to the normalized singular values: they \
            are stored in descending order and their sum is equal to 1. Thus, one can set a threshold value, e.g. \
                `0.95`, and keep only the `r` first normalized singular values which sum is greater than the threshold.

        `r` is the rank of the matrix and gives a good indication on the real dimensionality of the data contained in \
            the current HeterogeneousList. `r` is often much smaller than the current dimension of the studied data.
        This indicates that the used features can be combined into less new features, which do not necessarily \
            make sense for engineers.

        More informations: https://en.wikipedia.org/wiki/Singular_value_decomposition

        :return:
            **normalized_singular_values**: list of normalized singular values
            **singular_points**: list of points to plot in dimensionality plot. Does not add any information.
        :rtype: Tuple[List[float], List[Dict[str, float]]]

        """

        _, singular_values, _ = npy.linalg.svd(npy.array(self.matrix) - npy.mean(self.matrix, axis = 0),
                                               full_matrices=False)
        normalized_singular_values = singular_values / npy.sum(singular_values)
=======
        scaled_data = HeterogeneousList.scale_data(npy.array(self.matrix) - npy.mean(self.matrix, axis = 0))
        _, singular_values, _ = npy.linalg.svd(npy.array(scaled_data).T, full_matrices=False)
        normed_singular_values = singular_values / npy.sum(singular_values)

>>>>>>> fef6b239
        singular_points = []
        for idx, value in enumerate(normalized_singular_values):
            singular_points.append({'Index of reduced basis vector': idx + 1, 'Singular value': value})
        return normalized_singular_values, singular_points

    @staticmethod
    def scale_data(data_matrix: List[List[float]]):
        scaled_matrix = preprocessing.StandardScaler().fit_transform(data_matrix)
        return [list(map(float, row.tolist())) for row in scaled_matrix]


    def plot_data(self):
        """
        Plot data method.

        Plot a standard scatter matrix of all attributes in common_attributes and a dimensionality plot.

        .. figure:: images/dimensionality_plot_hlist.png
        .. figure:: images/scatter_matrix_docstring_hlist.png

        """
        # Plot a correlation matrix : To develop
        # correlation_matrix = []

        # Dimensionality plot
        dimensionality_plot = self._plot_dimensionality()

        # Scattermatrix
        scatter_matrix = self._build_multiplot(self._plot_data_list(),
                                               self._tooltip_attributes(),
                                               axis=dimensionality_plot.axis,
                                               point_style=dimensionality_plot.point_style)

        return [scatter_matrix, dimensionality_plot]

    def _build_multiplot(self, data_list: List[Dict[str, float]], tooltip: List[str], **kwargs: Dict[str, Any]):
        import plot_data
        subplots = []
        for line_attr in self.common_attributes:
            for col_attr in self.common_attributes:
                if line_attr == col_attr:
                    subplots.append(plot_data.Histogram(x_variable=line_attr, elements=data_list))
                else:
                    subplots.append(plot_data.Scatter(x_variable=line_attr,
                                                      y_variable=col_attr,
                                                      elements=data_list,
                                                      tooltip=plot_data.Tooltip(tooltip),
                                                      **kwargs))
        scatter_matrix = plot_data.MultiplePlots(plots=subplots,
                                                 elements=data_list,
                                                 point_families=self._point_families(),
                                                 initial_view_on=True)
        return scatter_matrix

    def _tooltip_attributes(self):
        return self.common_attributes

    def _plot_data_list(self):
        plot_data_list = []
        for row, _ in enumerate(self.dessia_objects):
            plot_data_list.append({attr: self.matrix[row][col] for col, attr in enumerate(self.common_attributes)})
        return plot_data_list

    def _point_families(self):
        from plot_data.colors import BLUE
        from plot_data.core import PointFamily
        return [PointFamily(BLUE, list(range(self.__len__())))]

    def _plot_dimensionality(self):
        import plot_data
        _, singular_points = self.singular_values()

        axis_style = plot_data.EdgeStyle(line_width=0.5, color_stroke=plot_data.colors.GREY)
        axis = plot_data.Axis(nb_points_x=len(singular_points), nb_points_y=len(singular_points),
                              axis_style=axis_style)
        point_style = plot_data.PointStyle(color_fill=plot_data.colors.BLUE,
                                           color_stroke=plot_data.colors.BLUE,
                                           stroke_width=0.1,
                                           size=2,
                                           shape='circle')

        dimensionality_plot = plot_data.Scatter(elements=singular_points,
                                                x_variable='Index of reduced basis vector',
                                                y_variable='Singular value',
                                                log_scale_y=True,
                                                axis=axis,
                                                point_style=point_style)
        return dimensionality_plot

    def to_markdown(self):  # TODO: Custom this markdown
        """
        Render a markdown of the object output type: string
        """
        return templates.heterogeneouslist_markdown_template.substitute(name=self.name, class_=self.__class__.__name__)

    @staticmethod
    def _pareto_indexes(costs, tol):
        """
        Find the pareto-efficient points

        :return: A (n_points, ) boolean list, indicating whether each point is Pareto efficient
        """
        array_costs = npy.array(costs)
        is_efficient = npy.ones(array_costs.shape[0], dtype=bool)
        scaled_costs = (array_costs - npy.mean(array_costs, axis=0)) / npy.std(array_costs, axis=0)
        for index, cost in enumerate(scaled_costs):
            if is_efficient[index]:
                # Keep any point with a lower cost
                is_efficient[is_efficient] = npy.any(scaled_costs[is_efficient] < cost + tol, axis=1)
                # And keep self
                is_efficient[index] = True
        return is_efficient.tolist()

    def pareto_points(self, costs, tol):
        """
        Find the pareto-efficient points

        :param costs:
            -----------
            costs on which the pareto points are computed
        :type costs: `List[List[float]]`, `n_samples x n_features`

        :param tol:
            -----------
            tolerance for selecting more or less points in pareto points. Must be positive and near `0` (e.g. `0.1`)
        :type tol: `float`

        :return: a HeterogeneousList containing the selected points
        :rtype: HeterogeneousList
        """
        return self[self.__class__._pareto_indexes(costs, tol)]

    @staticmethod
    def pareto_frontiers(costs, tol: float = 0.):
        # Experimental
        import matplotlib.pyplot as plt
        pareto_points = HeterogeneousList._pareto_indexes(costs, tol)
        pareto_costs = npy.array(list(itertools.compress(costs.tolist(), pareto_points)))
        pareto_frontiers = []

        plt.figure()
        plt.plot(costs[:, 0], costs[:, 1], linestyle ='None', marker='o', color = 'b')
        plt.plot(pareto_costs[:, 0], pareto_costs[:, 1], linestyle ='None', marker='o', color = 'r')
        plt.show()

        super_mini = npy.min(costs, axis=0)

        for x_dim in range(pareto_costs.shape[1]):
            pareto_frontiers = []
            for y_dim in range(pareto_costs.shape[1]):
                if x_dim != y_dim:
                    minidx = npy.argmin(pareto_costs[:, y_dim])
                    X = pareto_costs[minidx, x_dim]
                    Y = pareto_costs[minidx, y_dim]

                    new_pareto = pareto_costs[X - pareto_costs[:, x_dim] != 0., :]
                    dir_coeffs = (Y - new_pareto[:, y_dim]) / (X - new_pareto[:, x_dim])

                    dir_coeffs[X == new_pareto[:, x_dim]] = npy.max(dir_coeffs[X != new_pareto[:, x_dim]])
                    offsets = Y - dir_coeffs * X
                    approx_super_mini = dir_coeffs * super_mini[x_dim] + offsets
                    chosen_line = npy.argmin(npy.absolute(approx_super_mini-super_mini[y_dim]))

                    vector = npy.array([[super_mini[x_dim], npy.max(costs[:, x_dim])],
                                        [approx_super_mini[chosen_line], npy.max(costs[:, x_dim])*dir_coeffs[chosen_line] + offsets[chosen_line]]]).T
                    pareto_frontiers.append(vector)
                    plt.plot(vector[:, x_dim], vector[:, y_dim], color='g')

        plt.plot(super_mini[0], super_mini[1], linestyle='None', marker='o', color='k')

        return vector

# class HomogeneousList(HeterogeneousList):

#     def __init__(self, dessia_objects: List[DessiaObject] = None, name: str = ''):
#         HeterogeneousList.__init__(
#             self, dessia_objects=dessia_objects, name=name)

#     def matrix(self):
#         matrix = []
#         for dessia_object in self.dessia_objects:
#             matrix.append(dessia_object.to_vector())
#         return matrix


# class Evolution(DessiaObject):
#     """
#     Defines a generic evolution

#     :param evolution: float list
#     :type evolution: list
#     """
#     _non_data_eq_attributes = ['name']
#     _non_data_hash_attributes = ['name']
#     _generic_eq = True

#     def __init__(self, evolution: List[float] = None, name: str = ''):
#         if evolution is None:
#             evolution = []
#         self.evolution = evolution

#         DessiaObject.__init__(self, name=name)

#     def _displays(self):
#         displays = [{'angular_component': 'app-evolution1d',
#                      'table_show': False,
#                      'evolution': [self.evolution],
#                      'label_y': ['evolution']}]
#         return displays

#     def update(self, evolution):
#         """
#         Update the evolution list
#         """
#         self.evolution = evolution


# class CombinationEvolution(DessiaObject):
#     _non_data_eq_attributes = ['name']
#     _non_data_hash_attributes = ['name']
#     _generic_eq = True

#     def __init__(self, evolution1: List[Evolution],
#                  evolution2: List[Evolution], title1: str = 'x',
#                  title2: str = 'y', name: str = ''):

#         self.evolution1 = evolution1
#         self.evolution2 = evolution2

#         self.x_, self.y_ = self.genere_xy()

#         self.title1 = title1
#         self.title2 = title2

#         DessiaObject.__init__(self, name=name)

#     def _displays(self):
#         displays = [{
#             'angular_component': 'app-evolution2d-combination-evolution',
#             'table_show': False,
#             'evolution_x': [self.x_], 'label_x': ['title1'],
#             'evolution_y': [self.y_], 'label_y': ['title2']
#         }]
#         return displays

#     def update(self, evol1, evol2):
#         """
#         Update the CombinationEvolution object

#         :param evol1: list
#         :param evol2: list
#         """
#         for evolution, ev1 in zip(self.evolution1, evol1):
#             evolution.update(ev1)
#         for evolution, ev2 in zip(self.evolution2, evol2):
#             evolution.update(ev2)
#         self.x_, self.y_ = self.genere_xy()

#     def genere_xy(self):
#         x, y = [], []
#         for evol in self.evolution1:
#             x = x + evol.evolution
#         for evol in self.evolution2:
#             y = y + evol.evolution
#         return x, y


def dict_merge(old_dct, merge_dct, add_keys=True, extend_lists=True):
    """ Recursive dict merge. Inspired by :meth:``dict.update()``, instead of
    updating only top-level keys, dict_merge recurses down into dicts nested
    to an arbitrary depth, updating keys. The ``merge_dct`` is merged into
    ``dct``.

    This version will return a copy of the dictionary and leave the original
    arguments untouched.

    The optional argument ``add_keys``, determines whether keys which are
    present in ``merge_dct`` but not ``dct`` should be included in the
    new dict.

    Args:
        old_dct (dict) onto which the merge is executed
        merge_dct (dict): dct merged into dct
        add_keys (bool): whether to add new keys
        extend_lists (bool) : wether to extend lists if keys are updated
                              and value is a list

    Returns:
        dict: updated dict
    """
    dct = deepcopy(old_dct)
    if not add_keys:
        merge_dct = {k: merge_dct[k] for k in set(dct).intersection(set(merge_dct))}

    for key, value in merge_dct.items():
        if isinstance(dct.get(key), dict) and isinstance(value, collections.Mapping):
            dct[key] = dict_merge(dct[key], merge_dct[key], add_keys=add_keys, extend_lists=extend_lists)
        elif isinstance(dct.get(key), list) and extend_lists:
            dct[key].extend(value)
        else:
            dct[key] = value

    return dct


def stringify_dict_keys(obj):
    if isinstance(obj, (list, tuple)):
        new_obj = []
        for elt in obj:
            new_obj.append(stringify_dict_keys(elt))

    elif isinstance(obj, dict):
        new_obj = {}
        for key, value in obj.items():
            new_obj[str(key)] = stringify_dict_keys(value)
    else:
        return obj
    return new_obj


def getdeepattr(obj, attr):
    return reduce(getattr, [obj] + attr.split('.'))


def enhanced_deep_attr(obj, sequence):
    """
    Get deep attribute where Objects, Dicts and Lists can be found in recursion.

    :param obj: Parent object in which recursively find attribute represented by sequence
    :param sequence: List of strings and integers that represents path to deep attribute.
    :return: Value of deep attribute
    """
    if isinstance(sequence, str):
        # Sequence is a string and not a sequence of deep attributes
        if '/' in sequence:
            # Is deep attribute reference
            sequence = deepattr_to_sequence(sequence)
            return enhanced_deep_attr(obj=obj, sequence=sequence)
        # Is direct attribute
        return enhanced_get_attr(obj=obj, attr=sequence)

    # Get direct attribute
    subobj = enhanced_get_attr(obj=obj, attr=sequence[0])
    if len(sequence) > 1:
        # Recursively get deep attributes
        subobj = enhanced_deep_attr(obj=subobj, sequence=sequence[1:])
    return subobj


def enhanced_get_attr(obj, attr):
    """
    Safely get attribute in obj. Obj can be of Object, Dict, or List type

    :param obj: Parent object in which find given attribute
    :param attr: String or integer that represents name or index of attribute
    :return: Value of attribute
    """
    try:
        return getattr(obj, attr)
    except (TypeError, AttributeError):
        classname = obj.__class__.__name__
        track = tb.format_exc()
        try:
            return obj[attr]
        except KeyError:
            try:
                attr = literal_eval(attr)
                return obj[attr]
            except KeyError:
                track += tb.format_exc()
                msg = f"'{classname}' object has no attribute '{attr}'."
        except TypeError:
            track += tb.format_exc()
            msg = f"Object of type '{classname}' is not subscriptable. Failed to deeply get '{attr}' from it"
    raise dessia_common.errors.DeepAttributeError(
        message=msg, traceback_=track)


def concatenate_attributes(prefix, suffix, type_: str = 'str'):
    wrong_prefix_format = 'Attribute prefix is wrongly formatted.'
    wrong_prefix_format += 'Is of type {}. Should be str or list'
    if type_ == 'str':
        if isinstance(prefix, str):
            return prefix + '/' + str(suffix)
        if is_sequence(prefix):
            return sequence_to_deepattr(prefix) + '/' + str(suffix)
        raise TypeError(wrong_prefix_format.format(type(prefix)))

    if type_ == 'sequence':
        if isinstance(prefix, str):
            return [prefix, suffix]
        if is_sequence(prefix):
            return prefix + [suffix]
        raise TypeError(wrong_prefix_format.format(type(prefix)))

    wrong_concat_type = 'Type {} for concatenation is not supported.'
    wrong_concat_type += 'Should be "str" or "sequence"'
    raise ValueError(wrong_concat_type.format(type_))


def deepattr_to_sequence(deepattr: str):
    sequence = deepattr.split('/')
    healed_sequence = []
    for attribute in sequence:
        try:
            healed_sequence.append(int(attribute))
        except ValueError:
            healed_sequence.append(attribute)
    return healed_sequence


def sequence_to_deepattr(sequence):
    healed_sequence = [str(attr) if isinstance(attr, int) else attr for attr in sequence]
    return '/'.join(healed_sequence)


def is_bounded(filter_: DessiaFilter, value: float):
    bounded = True
    comparison_operator = filter_.comparison_operator
    bound = filter_.bound

    if comparison_operator == 'lte' and value > bound:
        bounded = False
    if comparison_operator == 'gte' and value < bound:
        bounded = False

    if comparison_operator == 'lt' and value >= bound:
        bounded = False
    if comparison_operator == 'gt' and value <= bound:
        bounded = False

    if comparison_operator == 'eq' and value != bound:
        bounded = False
    return bounded


def type_from_annotation(type_, module):
    """
    Clean up a proposed type if there are stringified
    """
    if isinstance(type_, str):
        # Evaluating types
        type_ = TYPES_FROM_STRING.get(type_, default=getattr(import_module(module), type_))
    return type_


def prettyname(namestr):
    """
    Creates a pretty name from as str
    """
    pretty_name = ''
    if namestr:
        strings = namestr.split('_')
        for i, string in enumerate(strings):
            if len(string) > 1:
                pretty_name += string[0].upper() + string[1:]
            else:
                pretty_name += string
            if i < len(strings) - 1:
                pretty_name += ' '
    return pretty_name


def inspect_arguments(method, merge=False):
    # Find default value and required arguments of class construction
    argspecs = inspect.getfullargspec(method)
    nargs, ndefault_args = split_argspecs(argspecs)

    default_arguments = {}
    arguments = []
    for iargument, argument in enumerate(argspecs.args[1:]):
        if argument not in _FORBIDDEN_ARGNAMES:
            if iargument >= nargs - ndefault_args:
                default_value = argspecs.defaults[ndefault_args - nargs + iargument]
                if merge:
                    arguments.append((argument, default_value))
                else:
                    default_arguments[argument] = default_value
            else:
                arguments.append(argument)
    return arguments, default_arguments


def split_argspecs(argspecs) -> Tuple[int, int]:
    nargs = len(argspecs.args) - 1

    if argspecs.defaults is not None:
        ndefault_args = len(argspecs.defaults)
    else:
        ndefault_args = 0
    return nargs, ndefault_args


def get_attribute_names(object_class):
    attributes = [attribute[0] for attribute in inspect.getmembers(object_class, lambda x:not inspect.isroutine(x))
                  if not attribute[0].startswith('__')
                  and not attribute[0].endswith('__')
                  and isinstance(attribute[1], (float, int, complex, bool))]
    subclass_attributes = {name: param for name, param in inspect.signature(object_class.__init__).parameters.items()
                           if type in inspect.getmro(param.annotation.__class__)}
    subclass_numeric_attributes = [name for name, param in subclass_attributes.items()
                                   if any(item in inspect.getmro(param.annotation)
                                          for item in [float, int, bool, complex])]
    attributes += [attribute for attribute in subclass_numeric_attributes
                   if attribute not in _FORBIDDEN_ARGNAMES]
    return attributes<|MERGE_RESOLUTION|>--- conflicted
+++ resolved
@@ -1492,7 +1492,6 @@
         return self[booleans_index]
 
     def singular_values(self):
-<<<<<<< HEAD
         """
         Computes the Singular Values Decomposition (SVD) of self.matrix.
         SVD factorizes self.matrix into two unitary matrices `U` and `Vh`, and a 1-D array `s` of singular values \
@@ -1515,16 +1514,10 @@
         :rtype: Tuple[List[float], List[Dict[str, float]]]
 
         """
-
-        _, singular_values, _ = npy.linalg.svd(npy.array(self.matrix) - npy.mean(self.matrix, axis = 0),
-                                               full_matrices=False)
-        normalized_singular_values = singular_values / npy.sum(singular_values)
-=======
         scaled_data = HeterogeneousList.scale_data(npy.array(self.matrix) - npy.mean(self.matrix, axis = 0))
         _, singular_values, _ = npy.linalg.svd(npy.array(scaled_data).T, full_matrices=False)
-        normed_singular_values = singular_values / npy.sum(singular_values)
-
->>>>>>> fef6b239
+        normalized_singular_values = singular_values / npy.sum(singular_values)
+
         singular_points = []
         for idx, value in enumerate(normalized_singular_values):
             singular_points.append({'Index of reduced basis vector': idx + 1, 'Singular value': value})
