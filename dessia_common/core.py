--- conflicted
+++ resolved
@@ -148,12 +148,7 @@
 
     def __hash__(self):
         """
-<<<<<<< HEAD
-        Compute an int from object
-=======
-        Compute a int from object.
-
->>>>>>> 8fecc6d9
+        Computes an int from object
         """
         if self._eq_is_data_eq:
             return self._data_hash()
@@ -785,13 +780,8 @@
 
     def babylonjs(self, use_cdn=True, debug=False, **kwargs):
         """
-<<<<<<< HEAD
         Show the 3D volmdlr of an object by calling volmdlr_volume_model method
-        and plot in browser
-=======
-        Show the 3D volmdlr of an object by calling volmdlr_volume_model method and plot in in browser.
-
->>>>>>> 8fecc6d9
+        and plot in browser.
         """
         self.volmdlr_volume_model(**kwargs).babylonjs(use_cdn=use_cdn, debug=debug)
 
@@ -1197,17 +1187,10 @@
 
 def dict_merge(old_dct, merge_dct, add_keys=True, extend_lists=True):
     """
-<<<<<<< HEAD
-    Recursive dict merge. Inspired by :meth:``dict.update()``, instead of
-    updating only top-level keys, dict_merge recurses down into dicts nested
-    to an arbitrary depth, updating keys. The ``merge_dct`` is merged into
-    ``dct``.
-=======
     Recursive dict merge.
 
     Inspired by :meth:``dict.update()``, instead of updating only top-level keys, dict_merge recurses down into dicts
     nested to an arbitrary depth, updating keys. The ``merge_dct`` is merged into ``dct``.
->>>>>>> 8fecc6d9
 
     This version will return a copy of the dictionary and leave the original
     arguments untouched.
@@ -1216,7 +1199,6 @@
     present in ``merge_dct`` but not ``dct`` should be included in the
     new dict.
 
-<<<<<<< HEAD
     :param old_dct: Onto which the merge is executed
     :type old_dct: Dict
     :param merge_dct: Dct merged into dct
@@ -1228,26 +1210,6 @@
     :type extend_lists: bool, optional
     :return: Updated dict
     :rtype: Dict
-=======
-    :param old_dct:
-        Onto which the merge is executed
-    :type old_dct: dict
-
-    :param merge_dct:
-        dict merged into dict
-    :type merge_dct: dict
-
-    :param add_keys:
-        whether to add new keys
-    :type add_keys: bool, `optional`, defaults to True
-
-    :param extend_lists:
-        wether to extend lists if keys are updated and value is a list
-    :type extend_lists: bool, `optional`, defaults to True
-
-    :return: updated dict
-
->>>>>>> 8fecc6d9
     """
     dct = deepcopy(old_dct)
     if not add_keys:
