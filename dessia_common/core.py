#!/usr/bin/env python3
# -*- coding: utf-8 -*-
""" Module to handle serialization for engineering objects. """

import time
import warnings
import operator
import math
import random
import itertools

from functools import reduce
from copy import deepcopy, copy
import inspect
import json

from typing import List, Tuple, get_type_hints
import traceback as tb

from importlib import import_module
from ast import literal_eval

import dessia_common.errors
from dessia_common.utils.diff import data_eq, diff, choose_hash
from dessia_common.utils.types import is_sequence, is_bson_valid
from dessia_common.utils.copy import deepcopy_value
from dessia_common.utils.jsonschema import default_dict, jsonschema_from_annotation, JSONSCHEMA_HEADER,\
    set_default_value
import dessia_common.schemas.core as dcs
from dessia_common.serialization import SerializableObject, deserialize_argument, serialize
from dessia_common.exports import XLSXWriter, MarkdownWriter, ExportFormat
from dessia_common.typings import JsonSerializable
from dessia_common import templates
import dessia_common.checks as dcc
from dessia_common.displays import DisplayObject, DisplaySetting
from dessia_common.breakdown import attrmethod_getter, get_in_object_from_path
import dessia_common.utils.helpers as dch
import dessia_common.files as dcf


def __getattr__(name):
    if name == "_FORBIDDEN_ARGNAMES":
        warnings.warn("Attribute '_FORBIDDEN_ARGNAMES' is deprecated. Use schemas.RESERVED_ARGNAMES instead",
                      DeprecationWarning)
        return dcs.RESERVED_ARGNAMES
    raise AttributeError(f"module '{__name__}' has no attribute '{name}'")


_fullargsspec_cache = {}


class DessiaObject(SerializableObject):
    """
    Base class for Dessia's platform compatible objects.

    Gathers generic methods and attributes

    :cvar bool _standalone_in_db: Indicates whether class objects should be independent in database or not.
        If False, object will only exist inside its parent.

    :cvar bool _eq_is_data_eq:
        Indicates which type of equality check is used: strict equality or equality based on data.
        If False, Python's object __eq__ method is used (strict), else, user custom data_eq is used (data)

    :cvar List[str] _non_serializable_attributes:
        [Advanced] List of instance attributes that should not be part of serialization with to_dict method.
        These will not be displayed in platform object tree, for instance.

    :cvar List[str] _non_data_eq_attributes:
        [Advanced] List of instance attributes that should not be part of equality check with data__eq__ method
        (if _eq_is_data_eq is True).

    :cvar List[str] _non_data_hash_attributes:
        [Advanced] List of instance attributes that should not be part of hash computation with data__hash__ method
        (if _eq_is_data_eq is True).

    :cvar List[str] _ordered_attributes: Documentation not available yet.

    :cvar List[str] _titled_attributes: Documentation not available yet.

    :cvar List[str] _init_variables: Documentation not available yet.

    :cvar List[str] _export_formats:
        List of all available export formats. Class must define a export_[format] for each format in _export_formats

    :cvar List[str] _allowed_methods: List of all methods that are runnable from platform.

    :cvar List[str] _whitelist_attributes: Documentation not available yet.
    :cvar List[str] _whitelist_attributes: List[str]

    :ivar str name: Name of object.
    :ivar Any kwargs: Additional user metadata
    """

    _non_editable_attributes = []
    _non_data_eq_attributes = ['name']
    _non_data_hash_attributes = ['name']
    _ordered_attributes = []
    _titled_attributes = []
    _eq_is_data_eq = True
    _vector_features = None

    _init_variables = None
    _allowed_methods = []
    _whitelist_attributes = []

    def __init__(self, name: str = '', **kwargs):
        self.name = name
        if kwargs:
            warnings.warn(('Providing attributes to DessiaObject __init__ to be stored in self is deprecated\n'
                           + 'Please store your attributes by yourself in your init'),
                          DeprecationWarning)

        # The code below has shown to be inefficient and should be remove in future version (0.16?)
        for property_name, property_value in kwargs.items():
            setattr(self, property_name, property_value)

    def base_dict(self):
        """ Base dict of the object, with just its name. """
        dict_ = SerializableObject.base_dict(self)
        dict_['name'] = self.name
        return dict_

    def __hash__(self):
        """ Compute a int from object. """
        if self._eq_is_data_eq:
            return self._data_hash()
        return object.__hash__(self)

    def __eq__(self, other_object):
        """
        Generic equality of two objects.

        Behavior can be controlled by class attribute _eq_is_data_eq to tell if we must use python equality (based on
        memory addresses) (_eq_is_data_eq = False) or a data equality (True).
        """
        if hash(self) != hash(other_object):
            return False
        if self._eq_is_data_eq:
            if self.__class__.__name__ != other_object.__class__.__name__:
                return False
            return self._data_eq(other_object)
        return object.__eq__(self, other_object)

    def _data_eq_dict(self):
        """ Returns a dict of what to look at for data eq. Keys in non data eq attributes are removed. """
        return {k: v for k, v in self._serializable_dict().items()
                if k not in self._non_data_eq_attributes + ['package_version', 'name']}

    def _data_eq(self, other_object) -> bool:
        """ Returns if the object is equal to the other object in the sense of data contained in the objects. """
        return data_eq(self, other_object)

    def _data_hash(self):
        """ Generic computation of hash based on data. """
        forbidden_keys = (self._non_data_eq_attributes + self._non_data_hash_attributes + ['package_version', 'name'])
        hash_ = sum(choose_hash(v) for k, v in self._serializable_dict().items() if k not in forbidden_keys)
        return int(hash_ % 1e5)

    def _data_diff(self, other_object):
        """
        Make a diff between two objects.

        returns: different values, missing keys in other object
        """
        return diff(self, other_object)

    def _get_from_path(self, path: str):
        """ Get object's deep attribute from given path. """
        return get_in_object_from_path(self, path)

    @classmethod
    def base_jsonschema(cls):
        """ Return jsonschema header and base schema. """
        warnings.warn("base_jsonschema method is deprecated and will be removed in a future version",
                      DeprecationWarning)
        schema = deepcopy(dcs.SCHEMA_HEADER)
        schema['properties']['name'] = {"type": 'string', "title": "Object Name", "description": "Object name",
                                        "editable": True, "default_value": "Object Name"}
        return schema

    @classmethod
    def schema(cls):
        """ Schema of class: transfer python data structure to web standard. """
        if hasattr(cls, '_jsonschema'):
            warnings.warn("Jsonschema is fully deprecated and you may want to use the new generic schema feature."
                          "Please consider so", DeprecationWarning)
            return cls._jsonschema
        schema = dcs.ClassSchema(cls)
        return schema

    @classmethod
    def jsonschema(cls):
        """ Jsonschema of class: transfer python data structure to web standard. """
        warnings.warn("base_jsonschema method is deprecated. Use schema instead", DeprecationWarning)
        if hasattr(cls, '_jsonschema'):
            _jsonschema = cls._jsonschema
            return _jsonschema

        # Get __init__ method and its annotations
        init = cls.__init__
        if cls._init_variables is None:
            annotations = get_type_hints(init)
        else:
            annotations = cls._init_variables

        # Get ordered variables
        if cls._ordered_attributes:
            ordered_attributes = cls._ordered_attributes
        else:
            ordered_attributes = list(annotations.keys())

        unordered_count = 0

        # Parse docstring
        try:
            docstring = cls.__doc__
            parsed_docstring = dcs.parse_docstring(docstring=docstring, annotations=annotations)
        except Exception:
            parsed_docstring = dcs.FAILED_DOCSTRING_PARSING
        parsed_attributes = parsed_docstring['attributes']

        # Initialize jsonschema
        _jsonschema = deepcopy(JSONSCHEMA_HEADER)

        required_arguments, default_arguments = dcs.inspect_arguments(method=init, merge=False)
        _jsonschema['required'] = required_arguments
        _jsonschema['standalone_in_db'] = cls._standalone_in_db
        _jsonschema['description'] = parsed_docstring['description']
        _jsonschema['python_typing'] = str(cls)

        # Set jsonschema
        for annotation in annotations.items():
            name = annotation[0]
            if name in ordered_attributes:
                order = ordered_attributes.index(name)
            else:
                order = len(ordered_attributes) + unordered_count
                unordered_count += 1
            if name in cls._titled_attributes:
                title = cls._titled_attributes[name]
            else:
                title = None

            if name != 'return':
                editable = name not in cls._non_editable_attributes
                annotation_type = type_from_annotation(annotation[1], cls)
                annotation = (name, annotation_type)
                jss_elt = jsonschema_from_annotation(annotation=annotation, jsonschema_element={}, order=order,
                                                     editable=editable, title=title,
                                                     parsed_attributes=parsed_attributes)
                _jsonschema['properties'].update(jss_elt)
                if name in default_arguments:
                    default = set_default_value(_jsonschema["properties"], name, default_arguments[name])
                    _jsonschema['properties'].update(default)

        _jsonschema['classes'] = [cls.__module__ + '.' + cls.__name__]
        _jsonschema['whitelist_attributes'] = cls._whitelist_attributes
        return _jsonschema

    @property
    def method_schemas(self):  # TODO This should be a classmethod, but is a property to avoid collision with workflow.
        """ Generate dynamic schemas for methods of class. """
        cls = self.__class__
        valid_method_names = [m for m in dir(cls) if not m.startswith('_') and m in cls._allowed_methods]
        schemas = {}
        for method_name in valid_method_names:
            method = getattr(cls, method_name)
            schema = dcs.MethodSchema(method)
            schemas[method_name] = schema.to_dict()
        return schemas

    @property
    def _method_jsonschemas(self):
        """ Generates dynamic 'jsonschemas' for methods of class. """
        warnings.warn("method_jsonschema method is deprecated. Use method_schema instead", DeprecationWarning)
        jsonschemas = {}
        class_ = self.__class__

        # TOCHECK Backward compatibility. Will need to be changed
        if hasattr(class_, '_dessia_methods'):
            allowed_methods = class_._dessia_methods
        else:
            allowed_methods = class_._allowed_methods

        valid_method_names = [m for m in dir(class_) if not m.startswith('_') and m in allowed_methods]

        for method_name in valid_method_names:
            method = getattr(class_, method_name)

            if not isinstance(method, property):
                required_args, default_args = dcs.inspect_arguments(method=method, merge=False)
                annotations = get_type_hints(method)
                if annotations:
                    jsonschemas[method_name] = deepcopy(JSONSCHEMA_HEADER)
                    jsonschemas[method_name]['required'] = []
                    jsonschemas[method_name]['is_method'] = True
                    for i, annotation in enumerate(annotations.items()):
                        # TOCHECK Not actually ordered
                        argname = annotation[0]
                        if argname not in dcs.RESERVED_ARGNAMES:
                            if argname in required_args:
                                jsonschemas[method_name]['required'].append(str(i))
                            jsonschema_element = jsonschema_from_annotation(annotation, {}, i)[argname]

                            jsonschemas[method_name]['properties'][str(i)] = jsonschema_element
                            if argname in default_args:
                                default = set_default_value(jsonschemas[method_name]['properties'], str(i),
                                                            default_args[argname])
                                jsonschemas[method_name]['properties'].update(default)
        return jsonschemas

    def method_dict(self, method_name=None, method_jsonschema=None):
        """ Return a jsonschema of a method arguments. """
        if method_name is None and method_jsonschema is None:
            msg = 'No method name nor jsonschema provided'
            raise NotImplementedError(msg)

        if method_name is not None and method_jsonschema is None:
            method_jsonschema = self._method_jsonschemas[method_name]

        dict_ = default_dict(method_jsonschema)
        return dict_

    def dict_to_arguments(self, dict_, method):
        """ Transform serialized argument of a method to python objects ready to use in method evaluation. """
        method_full_name = f'{self.full_classname}.{method}'
        if method_full_name in _fullargsspec_cache:
            args_specs = _fullargsspec_cache[method_full_name]
        else:
            method_object = getattr(self, method)
            args_specs = inspect.getfullargspec(method_object)
            _fullargsspec_cache[method_full_name] = args_specs

        allowed_args = args_specs.args[1:]

        arguments = {}
        for i, arg in enumerate(allowed_args):
            if str(i) in dict_:
                arg_specs = args_specs.annotations[arg]
                value = dict_[str(i)]
                try:
                    deserialized_value = deserialize_argument(arg_specs, value)
                except TypeError as err:
                    msg = 'Error in deserialisation of value: '
                    msg += f'{value} of expected type {arg_specs}'
                    raise TypeError(msg) from err
                arguments[arg] = deserialized_value
        return arguments

    def save_to_file(self, filepath: str, indent: int = 2):
        """
        Save object to a JSON file.

        :param filepath: either a string representing the filepath or a stream
        """
        if not filepath.endswith('.json'):
            filepath += '.json'
            print(f'Changing name to {filepath}')
        with open(filepath, 'w', encoding='utf-8') as file:
            self.save_to_stream(file, indent=indent)

    def save_to_stream(self, stream, indent: int = 2):
        """ Write object to a stream. Default is to_dict, as a text like stream. """
        try:
            dict_ = self.to_dict(use_pointers=True)
        except TypeError:
            dict_ = self.to_dict()

        json.dump(dict_, stream, indent=indent)

    @classmethod
    def load_from_stream(cls, stream: dcf.JsonFile):
        """
        Generate object from stream using utf-8 encoding.

        Should be consistent with save_to_stream method.
        """
        dict_ = json.loads(stream.read().decode('utf-8'))
        return cls.dict_to_object(dict_)

    @classmethod
    def load_from_file(cls, filepath: str):
        """
        Load object from a JSON file.

        :param filepath: either a string representing the filepath or a stream
        """
        with open(filepath, 'r', encoding='utf-8') as file:
            dict_ = json.load(file)

        return cls.dict_to_object(dict_)

    def check_list(self, level: str = 'error', check_platform: bool = True) -> dcc.CheckList:
        """ Return a list of potential info, warning and issues on the instance, that might be user custom. """
        check_list = dcc.CheckList([])

        if check_platform:
            check_list += self.check_platform()
        return check_list

    def is_valid(self, level: str = 'error') -> bool:
        """
        Return whether the object of valid 'above' given level.

        Default is error, but warnings can be forbidden.
        """
        return not self.check_list().checks_above_level(level=level)

    def copy(self, deep: bool = True, memo=None):
        """
        Copy object.

        :param deep: If False, perform a shallow copy. If True, perform a deep copy.
        :param memo: A dict that keep track of references.
        """
        if deep:
            return deepcopy(self, memo=memo)
        return copy(self)

    def __copy__(self):
        """ Generic copy use init of objects. """
        class_name = self.full_classname
        if class_name in _fullargsspec_cache:
            class_argspec = _fullargsspec_cache[class_name]
        else:
            class_argspec = inspect.getfullargspec(self.__class__)
            _fullargsspec_cache[class_name] = class_argspec

        dict_ = {}
        for arg in class_argspec.args:
            if arg != 'self':
                value = self.__dict__[arg]
                if hasattr(value, '__copy__'):
                    dict_[arg] = value.__copy__()
                else:
                    dict_[arg] = value
        return self.__class__(**dict_)

    def __deepcopy__(self, memo=None):
        """ Generic deep copy use inits of objects. """
        class_name = self.full_classname
        if class_name in _fullargsspec_cache:
            class_argspec = _fullargsspec_cache[class_name]
        else:
            class_argspec = inspect.getfullargspec(self.__class__)
            _fullargsspec_cache[class_name] = class_argspec

        if memo is None:
            memo = {}
        dict_ = {}
        for arg in class_argspec.args:
            if arg != 'self':
                dict_[arg] = deepcopy_value(getattr(self, arg), memo=memo)
        return self.__class__(**dict_)

    def plot_data(self, reference_path: str = "#", **kwargs):
        """
        Base plot_data method. Overwrite this to display 2D or graphs on platform.

        Should return a list of plot_data's objects.
        """
        return []

    def plot(self, reference_path: str = "#", **kwargs):
        """ Generic plot getting plot_data function to plot. """
        if hasattr(self, 'plot_data'):
            import plot_data
            for data in self.plot_data(reference_path, **kwargs):
                plot_data.plot_canvas(plot_data_object=data,
                                      canvas_id='canvas',
                                      width=1400, height=900,
                                      debug_mode=False)
        else:
            msg = f"Class '{self.__class__.__name__}' does not implement a plot_data method to define what to plot"
            raise NotImplementedError(msg)

    def mpl_plot(self, **kwargs):
        """ Plot with matplotlib using plot_data function. """
        axs = []
        if hasattr(self, 'plot_data'):
            try:
                plot_datas = self.plot_data(**kwargs)
            except TypeError as error:
                raise TypeError(f'{self.__class__.__name__}.{error}') from error
            for data in plot_datas:
                if hasattr(data, 'mpl_plot'):
                    ax = data.mpl_plot()
                    axs.append(ax)
        else:
            msg = f"Class '{self.__class__.__name__}' does not implement a plot_data method to define what to plot"
            raise NotImplementedError(msg)
        return axs

    @staticmethod
    def display_settings() -> List[DisplaySetting]:
        """ Return a list of objects describing how to call object displays. """
        return [DisplaySetting(selector="markdown", type_="markdown", method="to_markdown", load_by_default=True),
                DisplaySetting(selector="plot_data", type_="plot_data", method="plot_data", serialize_data=True)]

    def _display_from_selector(self, selector: str) -> DisplayObject:
        """ Generate the display from the selector. """
        display_setting = self._display_settings_from_selector(selector)
        track = ""
        try:
            data = attrmethod_getter(self, display_setting.method)(**display_setting.arguments)
        except:
            data = None
            track = tb.format_exc()

        if display_setting.serialize_data:
            data = serialize(data)
        reference_path = display_setting.reference_path  # Trying this
        return DisplayObject(type_=display_setting.type, data=data, reference_path=reference_path, traceback=track)

    def _display_settings_from_selector(self, selector: str):
        """ Get display settings from given selector. """
        for display_setting in self.display_settings():
            if display_setting.selector == selector:
                return display_setting
        raise ValueError(f"No such selector '{selector}' in display of class '{self.__class__.__name__}'")

    def _displays(self) -> List[JsonSerializable]:
        """ Generate displays of the object to be plot in the DessiA Platform. """
        displays = []
        for display_setting in self.display_settings():
            display_ = self._display_from_selector(display_setting.selector)
            displays.append(display_.to_dict())
        return displays

    def to_markdown(self) -> str:
        """ Render a markdown of the object output type: string. """
        writer = MarkdownWriter(print_limit=25, table_limit=None)
        template = templates.dessia_object_markdown_template
        return template.substitute(name=self.name, class_=self.__class__.__name__, table=writer.object_table(self))

    def performance_analysis(self):
        """ Print time of rendering some commons operations (serialization, hash, displays). """
        print(f'### Performance analysis of object {self} ###')
        data_hash_time = time.time()
        self._data_hash()
        data_hash_time = time.time() - data_hash_time
        print(f'\t- data hash time: {round(data_hash_time, 3)} seconds')

        todict_time = time.time()
        dict_ = self.to_dict()
        todict_time = time.time() - todict_time
        print(f'\t- to_dict time: {round(todict_time, 3)} seconds')

        dto_time = time.time()
        self.dict_to_object(dict_)
        dto_time = time.time() - dto_time
        print(f'\t- dict_to_object time: {round(dto_time, 3)} seconds')

        for display_setting in self.display_settings():
            display_time = time.time()
            self._display_from_selector(display_setting.selector)
            display_time = time.time() - display_time
            print(f'\t- generation of display {display_setting.selector} in: {round(display_time, 6)} seconds')
        print('\n')

    def _check_platform(self, level='error'):
        return self.check_platform().raise_if_above_level(level=level)

    def check_platform(self):
        """ Reproduce life-cycle on platform (serialization, display). Raise an error if something is wrong. """
        serializable_results = dcc.check_serialization_process(object_=self, use_pointers=True)
        dict_ = serializable_results.pop("dict_")

        copy_results = dcc.check_copy(self)

        # Not refactoring this due to dependencies and cyclic imports
        print("Checking BSON validity...")
        start = time.time()
        valid, hint = is_bson_valid(stringify_dict_keys(dict_))
        if not valid:
            print("Failed.\n")
            check = dcc.FailedCheck(f"Object is not BSON valid {hint}")
        else:
            print("Object is BSON valid.")
            check = dcc.PassedCheck("Object is BSON valid")
        duration = time.time() - start
        print(f"Checked BSON validity in {duration}s.\n")
        bson_results = {"check": check, "duration": duration}

        display_results = dcc.check_displays(self)
        schemas_results = dcc.check_schemas(self)

        results = [serializable_results, copy_results, bson_results, display_results, schemas_results]
        duration = sum(r["duration"] for r in results)
        print(f"\nCompleted Platform Check in {duration}s.\n")
        return dcc.CheckList([r["check"] for r in results])

    def to_xlsx(self, filepath: str):
        """ Export the object to an XLSX file given by the filepath. """
        if not filepath.endswith('.xlsx'):
            filepath += '.xlsx'
            print(f'Changing name to {filepath}')

        with open(filepath, 'wb') as file:
            self.to_xlsx_stream(file)

    def to_xlsx_stream(self, stream):
        """ Export the object to an XLSX to a given stream. """
        writer = XLSXWriter(self)
        writer.save_to_stream(stream)

    def _export_formats(self) -> List[ExportFormat]:
        """ Return a list of objects describing how to call generic exports (.json, .xlsx). """
        formats = [ExportFormat(selector="json", extension="json", method_name="save_to_stream", text=True),
                   ExportFormat(selector="xlsx", extension="xlsx", method_name="to_xlsx_stream", text=False)]
        return formats

    def save_export_to_file(self, selector: str, filepath: str):
        """ Generic export from selector to given filepath. Return real location filepath. """
        for export_format in self._export_formats():
            if export_format.selector == selector:
                if not filepath.endswith(f".{export_format.extension}"):
                    filepath += f".{export_format.extension}"
                    print(f'Renaming filepath to {filepath}')
                if export_format.text:
                    with open(filepath, mode="w", encoding="utf-8") as stream:
                        getattr(self, export_format.method_name)(stream, **export_format.args)
                else:
                    with open(filepath, mode="wb") as stream:
                        getattr(self, export_format.method_name)(stream, **export_format.args)
                return filepath
        raise ValueError(f'Export selector not found: {selector}')

    def to_vector(self):
        """ Get all values of specified attributes into a list of values (vector). """
        vectored_objects = []
        for feature in self.vector_features():
            vectored_objects.append(getattr(self, feature.lower()))
            if not hasattr(self, feature.lower()):
                raise NotImplementedError(f"{feature} is not an attribute for {self.__class__.__name__} objects. " +
                                          f"<to_vector> method must be customized in {self.__class__.__name__} to " +
                                          "handle computed values that are not class or instance attributes.")
        return vectored_objects

    @classmethod
    def vector_features(cls):
        """ Get the list of attributes specified in _vector_features attribute (in order to build a Dataset). """
        if cls._vector_features is None:
            return list(set(get_attribute_names(cls)).difference(get_attribute_names(DessiaObject)))
        return cls._vector_features


class PhysicalObject(DessiaObject):
    """ Represent an object with CAD capabilities. """

    @staticmethod
    def display_settings():
        """ Returns a list of DisplaySettings objects describing how to call sub-displays. """
        display_settings = DessiaObject.display_settings()
        display_settings.append(DisplaySetting(selector='cad', type_='babylon_data',
                                               method='volmdlr_volume_model().babylon_data', serialize_data=True))
        return display_settings

    def volmdlr_primitives(self, **kwargs):
        """ Return a list of volmdlr primitives to build up volume model. """
        return []

    def volmdlr_volume_model(self, **kwargs):
        """ Gives the volmdlr VolumeModel. """
        import volmdlr as vm  # !!! Avoid circular imports, is this OK ?
        return vm.core.VolumeModel(self.volmdlr_primitives(**kwargs))

    def to_step(self, filepath: str):
        """
        Exports the CAD of the object to step. Works if the class define a custom volmdlr model.

        :param filepath: a str representing a filepath
        """
        return self.volmdlr_volume_model().to_step(filepath=filepath)

    def to_step_stream(self, stream):
        """
        Export object CAD to given stream in STEP format.

        Works if the class define a custom volmdlr model.
        """
        return self.volmdlr_volume_model().to_step_stream(stream=stream)

    def to_html_stream(self, stream: dcf.StringFile):
        """ Exports Object CAD to given stream as HTML. """
        model = self.volmdlr_volume_model()
        babylon_data = model.babylon_data()
        script = model.babylonjs_script(babylon_data)
        stream.write(script)

        return stream

    def to_stl_stream(self, stream):
        """ Export Object CAD to given stream as STL. """
        return self.volmdlr_volume_model().to_stl_stream(stream=stream)

    def to_stl(self, filepath):
        """
        Exports the CAD of the object to STL. Works if the class define a custom volmdlr model.

        :param filepath: a str representing a filepath
        """
        return self.volmdlr_volume_model().to_stl(filepath=filepath)

    def babylonjs(self, use_cdn=True, debug=False, **kwargs):
        """ Show the 3D volmdlr of an object by calling volmdlr_volume_model method and plot in in browser. """
        self.volmdlr_volume_model(**kwargs).babylonjs(use_cdn=use_cdn, debug=debug)

    def save_babylonjs_to_file(self, filename: str = None, use_cdn: bool = True, debug: bool = False, **kwargs):
        """
        Saves the 3D volmdlr of an object in a file.

        :param filename: The file's name. Default value is None
        :type filename: str, optional
        :param use_cdn: Activates the use of a content delivery network. Default value is True
        :type use_cdn: bool, optional
        :param debug: Activates the debug mode. Default value is False
        :type debug: bool, optional
        """
        self.volmdlr_volume_model(**kwargs).save_babylonjs_to_file(filename=filename, use_cdn=use_cdn, debug=debug)

    def _export_formats(self) -> List[ExportFormat]:
        """ Return a list of objects describing how to call 3D exports. """
        formats = DessiaObject._export_formats(self)
        formats3d = [ExportFormat(selector="step", extension="step", method_name="to_step_stream", text=True),
                     ExportFormat(selector="stl", extension="stl", method_name="to_stl_stream", text=False),
                     ExportFormat(selector="html", extension="html", method_name="to_html_stream", text=True)]
        formats.extend(formats3d)
        return formats


class MovingObject(PhysicalObject):
    """ A 3D object which display can move down a path from according to defined steps. """

    def volmdlr_primitives_step_frames(self):
        """ Return a list of volmdlr primitives to build up volume model. """
        raise NotImplementedError('Object inheriting MovingObject should implement volmdlr_primitives_step_frames')

    def volmdlr_volume_model(self, **kwargs):
        """ Volume model of Moving Object. """
        import volmdlr as vm  # !!! Avoid circular imports, is this OK ?
        return vm.core.MovingVolumeModel(self.volmdlr_primitives(**kwargs), self.volmdlr_primitives_step_frames())


class Parameter(DessiaObject):
    """ A value from a Parameter Set. """

    def __init__(self, lower_bound, upper_bound, periodicity=None, name=''):
        DessiaObject.__init__(self, name=name)
        self.lower_bound = lower_bound
        self.upper_bound = upper_bound
        self.periodicity = periodicity

    def random_value(self):
        """ Sample a value within the bounds. """
        return random.uniform(self.lower_bound, self.upper_bound)

    def are_values_equal(self, value1, value2, tol=1e-2):
        """ Check equality according to given tolerance. """
        if self.periodicity is not None:
            value1 = value1 % self.periodicity
            value2 = value2 % self.periodicity

        return math.isclose(value1, value2, abs_tol=tol)

    def normalize(self, value):
        """ Translate the value to a [0, 1] interval where 0 are the lower and upper bounds. """
        normalized_value = (value - self.lower_bound) / (self.upper_bound - self.lower_bound)
        return normalized_value

    def original_value(self, normalized_value):
        """ Unnormalize value to its original value. """
        value = normalized_value * (self.upper_bound - self.lower_bound) + self.lower_bound
        return value

    def optimizer_bounds(self):
        """ Compute optimize bounds. """
        if self.periodicity is not None:
            return self.lower_bound - 0.5 * self.periodicity, self.upper_bound + 0.5 * self.periodicity
        return None


class ParameterSet(DessiaObject):
    """ Object that can provide miscellaneous features around values Dataset. """

    def __init__(self, values, name=''):
        self.values = values

        DessiaObject.__init__(self, name=name)

    @property
    def parameters(self):
        """ Compute parameters from ParameterSet values. """
        parameters = [Parameter(min(v), max(v), name=k) for k, v in self.values.items()]
        return parameters

    @property
    def means(self):
        """ Compute means on all parameters defined in Set. """
        means = {k: sum(v) / len(v) for k, v in self.values.items()}
        return means


class DessiaFilter(DessiaObject):
    """
    Base class for filters working on lists of DessiaObjects (List[DessiaObject]).

    :param attribute: Name of attribute on which to filter
    :type attribute: str

    :param comparison_operator: Comparison operator
    :type comparison_operator: str

    :param bound: The bound value to compare `'attribute'` of DessiaObjects of a list with `'comparison_operator'`
    :type bound: float

    :param name: Name of filter
    :type name: `str`, `optional`, defaults to `''`

    :Comparison operators:
        * greater than: >=, gte, ge
        * greater: >, gt
        * lower than: <=, lte, le
        * lower: <, lt
        * equal: ==, eq
        * different: !=, ne
    """

    _REAL_OPERATORS = {'>': operator.gt, '<': operator.lt, '>=': operator.ge, '<=': operator.le, '==': operator.eq,
                       '!=': operator.ne, 'gt': operator.gt, 'lt': operator.lt, 'ge': operator.ge, 'le': operator.le,
                       'eq': operator.eq, 'ne': operator.ne, 'gte': operator.ge, 'lte': operator.le}

    def __init__(self, attribute: str, comparison_operator: str, bound: float, name: str = ''):
        self.attribute = attribute
        self.comparison_operator = comparison_operator
        self.bound = bound
        DessiaObject.__init__(self, name=name)

    def __str__(self, offset_attr: int = 10, offset_boun: int = 0):
        offset_oper = 0
        if offset_boun == 0:
            offset_boun = len(str(self.bound)) + 2
        string_operator = {'>': '>', '<': '<', '>=': '>=', '<=': '<=', '==': '==', '!=': '!=', 'gt': '>', 'lt': '<',
                           'ge': '>=', 'le': '<=', 'eq': '==', 'ne': '!=', 'gte': '>=', 'lte': '<='}
        printed_operator = string_operator[self.comparison_operator]
        return (self.attribute + " " * (offset_attr - len(self.attribute)) +
                printed_operator + " " * (offset_oper - len(printed_operator)) +
                " " * (offset_boun - len(str(self.bound))) + str(self.bound))

    def __hash__(self):
        hash_ = len(self.attribute)
        hash_ += hash(self.comparison_operator)
        hash_ += hash(self.bound)
        return int(hash_)

    def __eq__(self, other: 'DessiaFilter'):
        same_attr = self.attribute == other.attribute
        same_op = self.comparison_operator == other.comparison_operator
        same_bound = self.bound == other.bound
        return same_attr and same_op and same_bound

    def _comparison_operator(self):
        return self._REAL_OPERATORS[self.comparison_operator]

    def _to_lambda(self):
        return lambda x: (self._comparison_operator()(get_in_object_from_path(value, f'#/{self.attribute}'),
                                                      self.bound) for value in x)

    def get_booleans_index(self, values: List[DessiaObject]):
        """
        Get the boolean indexing of a filtered list.

        :param values: List of DessiaObjects to filter
        :type values: List[DessiaObject]

        :return: `list of length `len(values)` where the elements are `True` if kept by the filter, otherwise `False`.
        :rtype: List[bool]

        :Examples:
        >>> from dessia_common.core import DessiaFilter
        >>> from dessia_common.models import all_cars_no_feat
        >>> values = all_cars_no_feat[:5]
        >>> filter_ = DessiaFilter('weight', '<=', 3500.)
        >>> filter_.get_booleans_index(values)
        [False, False, True, True, True]
        """
        return list(self._to_lambda()(values))

    @staticmethod
    def booleanlist_to_indexlist(booleans_list: List[int]):  # TODO: Should it exist ?
        """
        Transform a Boolean list to an index list.

        :param booleans_list: list of length `len(values)` where elements are `True` if kept, otherwise `False`.
        :type booleans_list: List[int]

        :return: list of kept indexes
        :rtype: List[int]

        :Examples:
        >>> from dessia_common.core import DessiaFilter
        >>> from dessia_common.models import all_cars_no_feat
        >>> values = all_cars_no_feat[:5]
        >>> filter_ = DessiaFilter('weight', '<=', 3500.)
        >>> booleans_list = filter_.get_booleans_index(values)
        [False, False, True, True, True]
        >>> DessiaFilter.booleanlist_to_indexlist(booleans_list)
        [2, 3, 4]
        """
        return list(itertools.compress(range(len(booleans_list)), booleans_list))

    @staticmethod
    def apply(values: List[DessiaObject], booleans_list: List[List[bool]]):
        """
        Apply a Dessia Filter on a list of DessiaObjects.

        :param values: List of DessiaObjects to filter
        :type values: List[DessiaObject]

        :param booleans_list: list of length `len(values)` where elements are `True` if kept, otherwise `False`.
        :type booleans_list: List[List[bool]]

        :return: List of filtered values
        :rtype: List[DessiaObject]

        :Examples:
        >>> from dessia_common.core import DessiaFilter
        >>> from dessia_common.models import all_cars_no_feat
        >>> values = all_cars_no_feat[:5]
        >>> filter_ = DessiaFilter('weight', '<=', 3500.)
        >>> booleans_list = filter_.get_booleans_index(values)
        [False, False, True, True, True]
        >>> for car in DessiaFilter.apply(values, booleans_list): print(car.weight)
        3436.0, 3433.0, 3449.0
        """
        return list(itertools.compress(values, booleans_list))


class FiltersList(DessiaObject):
    """
    Combine several filters stored as a list of DessiaFilters with a logical operator.

    :param filters: List of DessiaFilters to combine
    :type filters: List[DessiaFilter]

    :param logical_operator: Logical operator to combine filters
    :type logical_operator: str

    :param name: Name of FiltersList
    :type name: `str`, `optional`, defaults to `''`

    :Logical operators: `'and'`, `'or'`, `'xor'`
    """

    _standalone_in_db = True

    def __init__(self, filters: List[DessiaFilter], logical_operator: str = 'and', name: str = ''):
        self.filters = filters
        self.logical_operator = logical_operator
        DessiaObject.__init__(self, name=name)

    def __len__(self):
        return len(self.filters)

    def __str__(self):
        print_lim = 15
        len_attr = max(map(len, [filter_.attribute for filter_ in self.filters]))
        len_numb = max(map(len, [str(filter_.bound) for filter_ in self.filters]))
        prefix = f"{self.__class__.__name__} {self.name if self.name != '' else hex(id(self))}: "
        prefix += f"{len(self)} filters combined with '" + self.logical_operator + "' operator :\n"
        string = ""
        for filter_ in self.filters[:print_lim]:
            string += " " * 3 + "- "
            string += filter_.__str__(len_attr + 2, len_numb + 2)
            string += "\n"
        return prefix + string

    @classmethod
    def from_filters_list(cls, filters: List[DessiaFilter], logical_operator: str = 'and', name: str = ''):
        """
        Compute a FilersList from an already built list of DessiaFilter.

        :param filters: List of DessiaFilters to combine
        :type filters: List[DessiaFilter]

        :param logical_operator: Logical operator to combine filters (`'and'`, `'or'` or `'xor'`)
        :type logical_operator: `str`, `optional`, defaults to `'and'`

        :param name: Name of FiltersList
        :type name: `str`, `optional`, defaults to `''`

        :return: A new instantiated list of DessiaFilter
        :rtype: FiltersList

        :Examples:
        >>> from dessia_common.core import DessiaFilter, FiltersList
        >>> filters = [DessiaFilter('weight', '<=', 3500.), DessiaFilter('mpg', '<=', 40.)]
        >>> filters_list = FiltersList(filters, logical_operator="or", name="example")
        >>> print(filters_list)
        FiltersList example: 2 filters combined with 'or' operator :
           - weight  <=  3500.0
           - mpg     <=    40.0
        """
        return cls(filters=filters, logical_operator=logical_operator, name=name)

    @staticmethod
    def combine_booleans_lists(booleans_lists: List[List[bool]], logical_operator: str = "and"):
        """
        Combine a list of `n` boolean indexes with the logical operator into a simple boolean index.

        :param booleans_lists: List of `n` boolean indexes
        :type booleans_lists: List[List[bool]]

        :param logical_operator: Logical operator to combine filters (`'or'`, `'and'` or `'xor'`)
        :type logical_operator: `str`, `optional`, defaults to 'and'

        :raises NotImplementedError: If logical_operator is not one of `'and'`, `'or'`, `'xor'`, raises an error

        :return: Boolean indices of the filtered data
        :rtype: List[bool]

        :Examples:
        >>> from dessia_common.core import FiltersList
        >>> booleans_lists = [[True, True, False, False], [False, True, True, False]]
        >>> FiltersList.combine_booleans_lists(booleans_lists, logical_operator="xor")
        [True, False, True, False]
        """
        if logical_operator == 'and':
            return [all(booleans_tuple) for booleans_tuple in zip(*booleans_lists)]
        if logical_operator == 'or':
            return [any(booleans_tuple) for booleans_tuple in zip(*booleans_lists)]
        if logical_operator == 'xor':
            return [bool(sum(booleans_tuple)) for booleans_tuple in zip(*booleans_lists)]
        raise NotImplementedError(f"'{logical_operator}' str for 'logical_operator' attribute is not a use case")

    def get_booleans_index(self, dobjects_list: List[DessiaObject]):
        """
<<<<<<< HEAD
        Compute all the filters of `self.filters` on `dobjects_list` and returns a boolean index of `dobjects_list`.
=======
        Compute all the filters of `self.filters` on `dobjects_list` and return boolean indices of `dobjects_list`.
>>>>>>> f7e2405f

        :param dobject_list: List of data to filter
        :type dobject_list: List[DessiaObject]

        :return: A boolean index of `dobjects_list` of the list of data to filter (`dobjects_list`)
        :rtype: List[bool]

        :Examples:
        >>> from dessia_common.core import FiltersList
        >>> from dessia_common.models import all_cars_no_feat
        >>> dobjects_list = all_cars_no_feat[:5]
        >>> filters = [DessiaFilter('weight', '<=', 4000.), DessiaFilter('mpg', '>=', 30.)]
        >>> filters_list = FiltersList(filters, logical_operator="xor", name="example")
        >>> filters_list.get_booleans_index(dobjects_list)
        [True, True, True, True, True]
        """
        booleans_index = []
        for filter_ in self.filters:
            booleans_index.append(filter_.get_booleans_index(dobjects_list))
        return self.__class__.combine_booleans_lists(booleans_index, self.logical_operator)

    def apply(self, dobjects_list: List[DessiaObject]):
        """
        Apply a FiltersList on a list of DessiaObjects.

        :param dobjects_list: List of DessiaObjects to filter
        :type dobjects_list: List[DessiaObject]

        :return: List of filtered values
        :rtype: List[DessiaObject]

        :Examples:
        >>> from dessia_common.core import FiltersList
        >>> from dessia_common.datatools.dataset import Dataset
        >>> from dessia_common.models import all_cars_wi_feat
        >>> filters = [DessiaFilter('weight', '<=', 1650.), DessiaFilter('mpg', '>=', 45.)]
        >>> filters_list = FiltersList(filters, logical_operator="xor", name="example")
        >>> filtered_cars = filters_list.apply(all_cars_wi_feat)
        >>> print(Dataset(filtered_cars, name="example"))
        Dataset example: 3 samples, 5 features
        |         Mpg         |    Displacement    |     Horsepower     |       Weight       |    Acceleration    |
        -----------------------------------------------------------------------------------------------------------
        |               35.0  |             0.072  |              69.0  |            1613.0  |              18.0  |
        |               31.0  |             0.076  |              52.0  |            1649.0  |              16.5  |
        |               46.6  |             0.086  |              65.0  |            2110.0  |              17.9  |
        """
        booleans_index = self.get_booleans_index(dobjects_list)
        return DessiaFilter.apply(dobjects_list, booleans_index)


def stringify_dict_keys(obj):
    """ Stringify dict keys. """
    if isinstance(obj, (list, tuple)):
        new_obj = []
        for elt in obj:
            new_obj.append(stringify_dict_keys(elt))

    elif isinstance(obj, dict):
        new_obj = {}
        for key, value in obj.items():
            new_obj[str(key)] = stringify_dict_keys(value)
    else:
        return obj
    return new_obj


def getdeepattr(obj, attr):
    """ Get deep attribute of object. """
    return reduce(getattr, [obj] + attr.split('.'))


def enhanced_deep_attr(obj, sequence):
    """
    Deprecated. Use get_in_from_path from dessia_common.breakdown.py instead.

    Get deep attribute where Objects, Dicts and Lists can be found in recursion.

    :param obj: Parent object in which recursively find attribute represented by sequence
    :param sequence: List of strings and integers that represents path to deep attribute.

    :return: Value of deep attribute
    """
    warnings.warn("enhanced_deep_attr is deprecated. Use get_in_from_path from dessia_common.breakdown.py instead")
    if isinstance(sequence, str):
        path = f"#/{sequence}"
    else:
        path = f"#/{'/'.join(sequence)}"
    return get_in_object_from_path(object_=obj, path=path)


def enhanced_get_attr(obj, attr):
    """
    Safely get attribute in obj. Obj can be of Object, Dict, or List type.

    :param obj: Parent object in which find given attribute
    :param attr: String or integer that represents name or index of attribute
    :return: Value of attribute
    """
    try:
        return getattr(obj, attr)
    except (TypeError, AttributeError):
        classname = obj.__class__.__name__
        track = tb.format_exc()
        try:
            return obj[attr]
        except KeyError:
            try:
                attr = literal_eval(attr)
                return obj[attr]
            except KeyError:
                track += tb.format_exc()
                msg = f"'{classname}' object has no attribute '{attr}'."
        except TypeError:
            track += tb.format_exc()
            msg = f"Object of type '{classname}' is not subscriptable. Failed to deeply get '{attr}' from it"
    raise dessia_common.errors.DeepAttributeError(message=msg, traceback_=track)


def concatenate_attributes(prefix, suffix, type_: str = 'str'):
    """ Concatenate sequence of attributes to a string. """
    wrong_prefix_format = "Attribute prefix is wrongly formatted. Is of type {}. Should be str or list."
    if type_ == 'str':
        if isinstance(prefix, str):
            return prefix + '/' + str(suffix)
        if is_sequence(prefix):
            return sequence_to_deepattr(prefix) + '/' + str(suffix)
        raise TypeError(wrong_prefix_format.format(type(prefix)))

    if type_ == 'sequence':
        if isinstance(prefix, str):
            return [prefix, suffix]
        if is_sequence(prefix):
            return prefix + [suffix]
        raise TypeError(wrong_prefix_format.format(type(prefix)))
    raise ValueError(f"Type {type_} for concatenation is not supported. Should be 'str' or 'sequence'")


def sequence_to_deepattr(sequence):
    """ Convert a list to the corresponding string pointing to deep_attribute. """
    healed_sequence = [str(attr) if isinstance(attr, int) else attr for attr in sequence]
    return '/'.join(healed_sequence)


def type_from_annotation(type_, module):
    """ Clean up a proposed type if there are stringified. """
    if isinstance(type_, str):
        # Evaluating types
        type_ = dcs.TYPES_FROM_STRING.get(type_, default=getattr(import_module(module), type_))
    return type_


def prettyname(namestr):
    """ Create a pretty name from as str. """
    warnings.warn("prettyname function has been moved to 'helpers' module. Use it instead", DeprecationWarning)
    return dch.prettyname(namestr)


def inspect_arguments(method, merge=False):
    """
    Find default value and required arguments of class construction.

    Get method arguments and default arguments as sequences while removing forbidden ones (self, cls...).
    """
    warnings.warn("Method 'inspect_arguments' have been moved to dessia_common/schemas."
                  "Use it instead instead", DeprecationWarning)
    return dcs.inspect_arguments(method=method, merge=merge)


def split_default_args(argspecs, merge: bool = False):
    """
    Find default value and required arguments of class construction.

    Get method arguments and default arguments as sequences while removing forbidden ones (self, cls...).
    """
    warnings.warn("Method 'split_default_args' have been moved to dessia_common/schemas."
                  "Use it instead instead", DeprecationWarning)
    return dcs.split_default_args(argspecs=argspecs, merge=merge)


def split_argspecs(argspecs) -> Tuple[int, int]:
    """ Get number of regular arguments as well as arguments with default values. """
    warnings.warn("Method 'split_argspecs' have been moved to dessia_common/schemas."
                  "Use it instead instead", DeprecationWarning)
    return dcs.split_argspecs(argspecs=argspecs)


def get_attribute_names(object_class):
    """ Get all attributes of a class which are present in __init__ or numeric attributes and not in parent class. """
    attributes = [attribute[0] for attribute in inspect.getmembers(object_class, lambda x: not inspect.isroutine(x))
                  if not attribute[0].startswith('__')
                  and not attribute[0].endswith('__')
                  and isinstance(attribute[1], (float, int, complex, bool))]
    subclass_attributes = {name: param for name, param in inspect.signature(object_class.__init__).parameters.items()
                           if type in inspect.getmro(param.annotation.__class__)}
    subclass_numeric_attributes = [name for name, param in subclass_attributes.items()
                                   if any(item in inspect.getmro(param.annotation)
                                          for item in [float, int, bool, complex])]
    attributes += [a for a in subclass_numeric_attributes if a not in dcs.RESERVED_ARGNAMES]
    return attributes<|MERGE_RESOLUTION|>--- conflicted
+++ resolved
@@ -1036,11 +1036,7 @@
 
     def get_booleans_index(self, dobjects_list: List[DessiaObject]):
         """
-<<<<<<< HEAD
-        Compute all the filters of `self.filters` on `dobjects_list` and returns a boolean index of `dobjects_list`.
-=======
         Compute all the filters of `self.filters` on `dobjects_list` and return boolean indices of `dobjects_list`.
->>>>>>> f7e2405f
 
         :param dobject_list: List of data to filter
         :type dobject_list: List[DessiaObject]
