--- conflicted
+++ resolved
@@ -420,17 +420,12 @@
 
         return check_list
 
-<<<<<<< HEAD
     def is_valid(self, level: str = 'error') -> bool:
         """
         Return whether the object of valid 'above' given level.
 
         Default is error, but warnings can be forbidden.
         """
-=======
-    def is_valid(self, level='error'):
-        """ Return whether the object of valid 'above' given level. Default is error, but warning can be forbidden. """
->>>>>>> f9bdd971
         return not self.check_list().checks_above_level(level=level)
 
     def copy(self, deep: bool = True, memo=None):
