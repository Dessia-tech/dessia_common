#!/usr/bin/env python3
# -*- coding: utf-8 -*-
"""

"""
import warnings
import math
import random
import copy
from functools import reduce
import collections
from copy import deepcopy
import inspect
import json
from typing import List
import traceback as tb

from importlib import import_module

try:
    _open_source = False
    import dessia_common.core_protected as protected_module
    from dessia_common.core_protected import inspect_arguments, recursive_instantiation, \
        recursive_type, JSONSCHEMA_HEADER, \
        jsonschema_from_annotation, prettyname, \
        set_default_value, TYPING_EQUIVALENCES, \
        deserialize_argument
except (ModuleNotFoundError, ImportError) as _:
    _open_source = True


class ModelError(Exception):
    pass


class ConsistencyError(Exception):
    pass


class SerializationError(Exception):
    pass


class DeserializationError(Exception):
    pass


# DEPRECATED_ATTRIBUTES = {'_editable_variss' : '_allowed_methods'}
def deprecated(use_instead=None):
    def decorated(function):
        def wrapper(*args, **kwargs):
            deprecation_warning(function.__name__, 'Function', use_instead)
            print('Traceback : ')
            tb.print_stack(limit=2)
            return function(*args, **kwargs)

        return wrapper

    return decorated


def deprecation_warning(name, object_type, use_instead=None):
    warnings.simplefilter('always', DeprecationWarning)
    msg = "\n\n{} {} is deprecated.\n".format(object_type, name)
    msg += "It will be removed in a future version.\n"
    if use_instead is not None:
        msg += "Use {} instead.\n".format(use_instead)
    warnings.warn(msg, DeprecationWarning)
    return msg


class DessiaObject(protected_module.DessiaObject if not _open_source else object):
    """
    Base abstract class for Dessia's object.
    Gathers generic methods and attributes
    """
    _standalone_in_db = False
    _non_serializable_attributes = []
    _non_editable_attributes = []
    _non_eq_attributes = ['name']
    _non_hash_attributes = ['name']
    _generic_eq = False
    _init_variables = None
    _export_formats = None
    _allowed_methods = []

    def __init__(self, name: str = '', **kwargs):
        implements_eq = (hasattr(self, '__eq__') and hasattr(self, '__hash__')
                         and self.__class__.__eq__ is not object.__eq__
                         and self.__class__.__hash__ is not object.__hash__)
        if self._standalone_in_db and not self._generic_eq and not implements_eq:
            raise ValueError('Standalone in database classes must define their custom __hash__ and __eq__')

        self.name = name
        for property_name, property_value in kwargs.items():
            setattr(self, property_name, property_value)

    def __eq__(self, other_object):
        if not self._generic_eq:
            return object.__eq__(self, other_object)
        if full_classname(self) != full_classname(other_object) \
                or self.__dict__.keys() != other_object.__dict__.keys():  # TODO : Check this line. Keys not ordered and/or just need to test used keys
            return False

        dict_ = {k: v for k, v in self.__dict__.items()
                 if k not in self._non_eq_attributes}
        other_dict = {k: v for k, v in other_object.__dict__.items()
                      if k not in self._non_eq_attributes}

        for key, value in dict_.items():
            other_value = other_dict[key]
            if value != other_value:
                return False
        return True
    

    def __hash__(self):
        if not self._generic_eq:
            return object.__hash__(self)
        hash_ = 0
        for key, value in self.__dict__.items():
            if key not in set(self._non_eq_attributes + self._non_hash_attributes):
                if isinstance(value, list):
                    hash_ += list_hash(value)
                elif isinstance(value, dict):
                    hash_ += dict_hash(value)
                elif isinstance(value, str):
                    hash_ += sum([ord(v) for v in value])
                else:
                    hash_ += hash(value)
        return int(hash_ % 1e5)

    # def __getattribute__(self, name):
    #     if name in DEPRECATED_ATTRIBUTES:
    #         deprecation_warning(name, 'Attribute', DEPRECATED_ATTRIBUTES[name])
    #     return object.__getattribute__(self, name)

    # def __setattribute__(self, name, value):
    #     if name in DEPRECATED_ATTRIBUTES:
    #         deprecation_warning(name, 'Attribute', DEPRECATED_ATTRIBUTES[name])
    #     return object.__setattribute__(self, name, value)

    @property
    def full_classname(self):
        return full_classname(self)

    def base_dict(self):
        if hasattr(self.__class__.__module__, '__version__'):
            pkg_version = self.__class__.__module__.__version__
        else:
            pkg_version = None
        dict_ = {'name': self.name,
                 'package_version': pkg_version,
                 'object_class': self.__module__ + '.' + self.__class__.__name__}
        return dict_

    def __getstate__(self):
        dict_ = {k: v for k, v in self.__dict__.items()
                 if k not in self._non_serializable_attributes}
        return dict_

    def to_dict(self):
        """
        Generic to_dict method
        """
        dict_ = self.__getstate__()
        if hasattr(self, 'Dict'):
            # !!! This prevent us to call DessiaObject.to_dict() from an inheriting object
            # which implement a Dict method, because of the infinite recursion it creates.
            # TODO Change Dict methods to to_dict everywhere
            return self.Dict()

        # Default to dict
        serialized_dict = self.base_dict()
        serialized_dict.update(serialize_dict(dict_))

        return serialized_dict

    @classmethod
    def dict_to_object(cls, dict_):
        """
        Generic dict_to_object method
        """
        if hasattr(cls, 'DictToObject'):
            return cls.DictToObject(dict_)

        if cls is not DessiaObject:
            obj = dict_to_object(dict_, cls)
            return obj
        elif 'object_class' in dict_:
            obj = dict_to_object(dict_)
            return obj
        # Using default
        # TODO: use jsonschema
        return obj

    def save_to_file(self, filepath, indent=0):
        with open(filepath + '.json', 'w') as file:
            json.dump(self.to_dict(), file, indent=indent)

    @classmethod
    def load_from_file(cls, filepath):
        if type(filepath) is str:
            with open(filepath, 'r') as file:
                dict_ = json.load(file)
        else:
            dict_ = json.loads(filepath.read().decode('utf-8'))
        return cls.dict_to_object(dict_)

    def is_valid(self):
        return True

    def copy(self, deep=True):
        if deep:
            return self.__deepcopy__()
        else:
            return self.__copy__()

    def __copy__(self):
        """
        Generic copy use inits of objects
        """
        class_argspec = inspect.getfullargspec(self.__class__)
        dict_ = {}
        for arg in class_argspec.args:
            if arg != 'self':
                value = self.__dict__[arg]

                if hasattr(value, '__copy__'):
                    dict_[arg] = value.__copy__()
                else:
                    dict_[arg] = value
        return self.__class__(**dict_)

    def __deepcopy__(self, memo=None):
        """
        Generic deep copy use inits of objects
        """
        class_argspec = inspect.getfullargspec(self.__class__)
        if memo is None:
            memo = {}
        dict_ = {}
        for arg in class_argspec.args:
            if arg != 'self':
                dict_[arg] = deepcopy_value(getattr(self, arg), memo=memo)
        return self.__class__(**dict_)

    def volmdlr_volume_model(self, frame=None):

        if hasattr(self, 'volmdlr_primitives'):
            import volmdlr as vm  # !!! Avoid circular imports, is this OK ?
            if hasattr(self, 'volmdlr_primitives_step_frames'):
                return vm.MovingVolumeModel(self.volmdlr_primitives(),
                                            self.volmdlr_primitives_step_frames())
            else:
                if frame is None:
                    frame = vm.OXYZ
            try:
                return vm.VolumeModel(self.volmdlr_primitives(frame=frame))
            except TypeError:
                return vm.VolumeModel(self.volmdlr_primitives())

        raise NotImplementedError(
            'object of type {} does not implement volmdlr_primitives'.format(self.__class__.__name__))

    def cad_export(self,
                   fcstd_filepath=None,
                   istep=0,
                   python_path='python',
                   freecad_lib_path='/usr/lib/freecad/lib',
                   export_types=['fcstd']):
        """
        Generic CAD export method
        """
        if fcstd_filepath is None:
            fcstd_filepath = 'An unnamed {}'.format(self.__class__.__name__)

        if hasattr(self, 'volmdlr_primitives'):
            model = self.volmdlr_volume_model()
            if model.__class__.__name__ == 'MovingVolumeModel':
                model = model.step_volume_model(istep)
            model.FreeCADExport(fcstd_filepath, python_path=python_path,
                                freecad_lib_path=freecad_lib_path, export_types=export_types)
        else:
            raise NotImplementedError

    def babylonjs(self, use_cdn=True, debug=False):
        self.volmdlr_volume_model().babylonjs(use_cdn=use_cdn, debug=debug)

    def _display_angular(self):
        display = []
        # if hasattr(self, 'CADExport')\
        # or hasattr(self, 'FreeCADExport'):
        #     display.append({'angular_component': 'app-cad-viewer'})

        if hasattr(self, 'babylon_data'):
            display.append({'angular_component': 'app-step-viewer',
                            'data': self.babylon_data()})
        elif hasattr(self, 'volmdlr_primitives') \
                or (self.__class__.volmdlr_volume_model is not DessiaObject.volmdlr_volume_model):
            model = self.volmdlr_volume_model()
            display.append({'angular_component': 'app-step-viewer',
                            'data': model.babylon_data()})

        if hasattr(self, 'plot_data'):
            display.append({'angular_component': 'app-d3-plot-data',
                            'data': self.plot_data()})
        return display


class Parameter(DessiaObject):
    def __init__(self, lower_bound, upper_bound, periodicity=None, name=''):
        DessiaObject.__init__(self, name=name,
                              lower_bound=lower_bound,
                              upper_bound=upper_bound,
                              periodicity=periodicity)

    def random_value(self):
        return random.uniform(self.lower_bound, self.upper_bound)

    def are_values_equal(self, value1, value2, tol=1e-2):
        if self.periodicity is not None:
            value1 = value1 % self.periodicity
            value2 = value2 % self.periodicity

        return math.isclose(value1, value2, abs_tol=tol)

    def normalize(self, value):
        normalized_value = (value - self.lower_bound) / (self.upper_bound - self.lower_bound)
        return normalized_value

    def original_value(self, normalized_value):
        value = normalized_value * (self.upper_bound - self.lower_bound) + self.lower_bound
        return value

    def optimizer_bounds(self):
        if self.periodicity is not None:
            return (self.lower_bound - 0.5 * self.periodicity,
                    self.upper_bound + 0.5 * self.periodicity)


class ParameterSet(DessiaObject):
    def __init__(self, values):
        self.values = values

    @property
    def parameters(self):
        parameters = [Parameter(min(v), max(v), name=k) for k, v in self.values.items()]
        return parameters

    @property
    def means(self):
        means = {k: sum(v)/len(v) for k, v in self.values.items()}
        return means


class Evolution(DessiaObject):
    """
    Defines a generic evolution

    :param evolution: float list
    :type evolution: list
    """
    _non_eq_attributes = ['name']
    _non_hash_attributes = ['name']
    _generic_eq = True

    def __init__(self, evolution: List[float] = None, name: str = ''):
        if evolution is None:
            evolution = []
        self.evolution = evolution

        DessiaObject.__init__(self, name=name)

    def _display_angular(self):
        displays = [{'angular_component': 'app-evolution1d',
                     'table_show': False,
                     'evolution': [self.evolution],
                     'label_y': ['evolution']}]
        return displays

    def update(self, evolution):
        """
        Update the evolution list
        """
        self.evolution = evolution


class CombinationEvolution(DessiaObject):
    _non_eq_attributes = ['name']
    _non_hash_attributes = ['name']
    _generic_eq = True

    def __init__(self, evolution1: List[Evolution], evolution2: List[Evolution],
                 title1: str = 'x', title2: str = 'y', name: str = ''):

        self.evolution1 = evolution1
        self.evolution2 = evolution2

        self.x_, self.y_ = self.genere_xy()

        self.title1 = title1
        self.title2 = title2

        DessiaObject.__init__(self, name=name)

    def _display_angular(self):
        displays = [{'angular_component': 'app-evolution2d-combination-evolution',
                     'table_show': False,
                     'evolution_x': [self.x_], 'label_x': ['title1'],
                     'evolution_y': [self.y_], 'label_y': ['title2']}]
        return displays

    def update(self, evol1, evol2):
        """
        Update the CombinationEvolution object

        :param evol1: list
        :param evol2: list
        """
        for evolution, ev1 in zip(self.evolution1, evol1):
            evolution.update(ev1)
        for evolution, ev2 in zip(self.evolution2, evol2):
            evolution.update(ev2)
        self.x_, self.y_ = self.genere_xy()

    def genere_xy(self):
        x, y = [], []
        for evol in self.evolution1:
            x = x + evol.evolution
        for evol in self.evolution2:
            y = y + evol.evolution
        return x, y


def number2factor(number):
    """
    Temporary function : Add to some tools package
    Finds all the ways to combine elements
    """
    factor_range = range(1, int(number ** 0.5) + 1)

    if number:
        factors = list(set(reduce(list.__add__,
                                  ([i, number // i] for i in factor_range if number % i == 0))))

        grids = [(factor_x, int(number / factor_x))
                 for factor_x in factors
                 if (number / factor_x).is_integer()]
    else:
        grids = []
    return grids


def number3factor(number, complete=True):
    """
    Temporary function : Add to some tools package
    Finds all the ways to combine elements
    """
    factor_range = range(1, int(number ** 0.5) + 1)

    if number:
        factors = list(set(reduce(list.__add__,
                                  ([i, number // i] for i in factor_range if number % i == 0))))
        if not complete:
            grids = get_incomplete_factors(number, factors)

        else:
            grids = [(factor_x, factor_y, int(number / (factor_x * factor_y)))
                     for factor_x in factors
                     for factor_y in factors
                     if (number / (factor_x * factor_y)).is_integer()]
        return grids
    return []


def get_incomplete_factors(number, factors):
    """
    TODO
    """
    grids = []
    sets = []
    for factor_x in factors:
        for factor_y in factors:
            value = number / (factor_x * factor_y)
            if value.is_integer():
                grid = (factor_x, factor_y, int(value))
                if set(grid) not in sets:
                    sets.append(set(grid))
                    grids.append(grid)
    return grids


def dict_merge(old_dct, merge_dct, add_keys=True, extend_lists=True):
    """ Recursive dict merge. Inspired by :meth:``dict.update()``, instead of
    updating only top-level keys, dict_merge recurses down into dicts nested
    to an arbitrary depth, updating keys. The ``merge_dct`` is merged into
    ``dct``.

    This version will return a copy of the dictionary and leave the original
    arguments untouched.

    The optional argument ``add_keys``, determines whether keys which are
    present in ``merge_dct`` but not ``dct`` should be included in the
    new dict.

    Args:
        old_dct (dict) onto which the merge is executed
        merge_dct (dict): dct merged into dct
        add_keys (bool): whether to add new keys
        extend_lists (bool) : wether to extend lists if keys are updated and value is a list

    Returns:
        dict: updated dict
    """
    dct = deepcopy(old_dct)
    if not add_keys:
        merge_dct = {k: merge_dct[k]
                     for k in set(dct).intersection(set(merge_dct))}

    for key, value in merge_dct.items():
        if (isinstance(dct.get(key), dict) and isinstance(value, collections.Mapping)):
            dct[key] = dict_merge(dct[key],
                                  merge_dct[key],
                                  add_keys=add_keys,
                                  extend_lists=extend_lists)
        elif isinstance(dct.get(key), list) and extend_lists:
            dct[key].extend(value)
        else:
            dct[key] = value

    return dct


def is_jsonable(x):
    try:
        json.dumps(x)
        return True
    except:
        return False


def stringify_dict_keys(obj):
    if isinstance(obj, (list, tuple)):
        new_obj = []
        for elt in obj:
            new_obj.append(stringify_dict_keys(elt))

    elif isinstance(obj, dict):
        new_obj = {}
        for key, value in obj.items():
            new_obj[str(key)] = stringify_dict_keys(value)
    else:
        return obj
    return new_obj


def serialize_dict(dict_):
    serialized_dict = {}
    for key, value in dict_.items():
        if hasattr(value, 'to_dict'):
            serialized_value = value.to_dict()
        elif isinstance(value, dict):
            serialized_value = serialize_dict(value)
        elif isinstance(value, (list, tuple)):
            serialized_value = serialize_sequence(value)
        else:
            if not is_jsonable(value):
                raise SerializationError('Value {} {} is not json serializable'.format(key, value))
            serialized_value = value
        serialized_dict[key] = serialized_value
    return serialized_dict


def serialize_sequence(seq):
    serialized_sequence = []
    for value in seq:
        if hasattr(value, 'to_dict'):
            serialized_sequence.append(value.to_dict())
        elif isinstance(value, dict):
            serialized_sequence.append(serialize_dict(value))
        elif isinstance(value, (list, tuple)):
            serialized_sequence.append(serialize_sequence(value))
        else:
            serialized_sequence.append(value)
    return serialized_sequence


def get_python_class_from_class_name(class_name):
    # TODO: add protection because this is arbitratry code evaluation!
    module = class_name.rsplit('.', 1)[0]
    exec('import ' + module)
    return eval(class_name)


def dict_to_object(dict_, class_=None):
    working_dict = dict_.copy()
    if class_ is None and 'object_class' in working_dict:
        # object_class = working_dict['object_class']
        # module = object_class.rsplit('.', 1)[0]
        # exec('import ' + module)
        # class_ = eval(object_class)
        class_ = get_python_class_from_class_name(working_dict['object_class'])

    if class_ is not None:
        if hasattr(class_, 'dict_to_object') \
                and class_.dict_to_object.__func__ is not DessiaObject.dict_to_object.__func__:
            obj = class_.dict_to_object(dict_)
            return obj
        if class_._init_variables is None:
            class_argspec = inspect.getfullargspec(class_)
            init_dict = {k: v for k, v in working_dict.items() if k in class_argspec.args}
        else:
            init_dict = {k: v for k, v in working_dict.items() if k in class_._init_variables}
        # !!! Class method to generate init_dict ??
    else:
        init_dict = working_dict

    subobjects = {}
    for key, value in init_dict.items():
        if isinstance(value, dict):
            subobjects[key] = dict_to_object(value)
        elif isinstance(value, (list, tuple)):
            subobjects[key] = sequence_to_objects(value)
        else:
            subobjects[key] = value

    if class_ is not None:
        obj = class_(**subobjects)
    else:
        obj = subobjects
    return obj


def list_hash(list_):
    hash_ = 0
    for element in list_:
        if isinstance(element, list):
            hash_ += list_hash(element)
        elif isinstance(element, dict):
            hash_ += dict_hash(element)
        else:
            hash_ += hash(element)
    return hash_


def dict_hash(dict_):
    hash_ = 0
    for key, value in dict_.items():
        if isinstance(value, list):
            hash_ += list_hash(value)
        elif isinstance(value, dict):
            hash_ += dict_hash(value)
        else:
            hash_ += hash(key) + hash(value)
    return hash_


def sequence_to_objects(sequence):  # TODO: rename to deserialize sequence?
    deserialized_sequence = []
    for element in sequence:
        if isinstance(element, dict):
            deserialized_sequence.append(dict_to_object(element))
        elif isinstance(element, (list, tuple)):
            deserialized_sequence.append(sequence_to_objects(element))
        else:
            deserialized_sequence.append(element)
    return deserialized_sequence


def getdeepattr(obj, attr):
    return reduce(getattr, [obj] + attr.split('.'))


def full_classname(object_):
    return object_.__class__.__module__ + '.' + object_.__class__.__name__


def serialization_test(obj):
    # TODO: debug infinite recursion?
    d = obj.to_dict()
    obj2 = obj.dict_to_object(d)
    if obj != obj2:
        raise ModelError('object in no more equal to himself after serialization/deserialization!')


def deepcopy_value(value, memo):
    # Escaping unhashable types (list) that would be handled after
    try:
        if value in memo:
            return memo[value]
    except TypeError:
        pass

    if type(value) == type:  # For class
        return value
    elif hasattr(value, '__deepcopy__'):
        try:
            copied_value = value.__deepcopy__(memo)
        except TypeError:
            copied_value = value.__deepcopy__()
        memo[value] = copied_value
        return copied_value
    else:
        if type(value) == list:
            copied_list = []
            for v in value:
                cv = deepcopy_value(v, memo=memo)
                memo[v] = cv
                copied_list.append(cv)
            return copied_list
        else:
            new_value = copy.deepcopy(value, memo=memo)
            memo[value] = new_value
            return new_value


def serialize_typing(typing_):
    if hasattr(typing_, '_name') and typing_._name == 'List':
        arg = typing_.__args__[0]
        if arg.__module__ == 'builtins':
            full_argname = '__builtins__.' + arg.__name__
        else:
            full_argname = arg.__module__ + '.' + arg.__name__
        return 'List[' + full_argname + ']'

    if type(typing_) == type:
        return typing_.__module__ + '.' + typing_.__name__

    raise NotImplementedError('{} of type {}'.format(typing_, type(typing_)))


def deserialize_typing(serialized_typing):
    if isinstance(serialized_typing, str):
        if serialized_typing == 'float' or serialized_typing == 'builtins.float':
            return float

        splitted_type = serialized_typing.split('[')
        if splitted_type[0] == 'List':
            full_argname = splitted_type[1].split(']')[0]
            splitted_argname = full_argname.rsplit('.', 1)
            if splitted_argname[0] != '__builtins__':
                exec('import ' + splitted_argname[0])
                type_ = eval(full_argname)
            else:
                type_ = eval(splitted_argname[1])
            return List[type_]

    raise NotImplementedError('{}'.format(serialized_typing))


def deserialize(serialized_element):
    if isinstance(serialized_element, dict):
        element = dict_to_object(serialized_element)
    elif isinstance(serialized_element, (list, tuple)):
        element = sequence_to_objects(serialized_element)
    else:
        element = serialized_element

    return element


TYPES_FROM_STRING = {'unicode': str,
                     'str': str,
                     'float': float,
                     'int': int,
                     'bool': bool}


def type_from_annotation(type_, module):
    """
    Clean up a proposed type if there are stringified
    """
    if type(type_) == str:
        # Evaluating types
        if type_ in TYPES_FROM_STRING:
            type_ = TYPES_FROM_STRING[type_]
        else:
            # Evaluating
<<<<<<< HEAD
            type_ = getattr(import_module(module), type_)
=======
            type_ = getattr(import_module(module), type_)   
>>>>>>> 6c8c1df7
    return type_<|MERGE_RESOLUTION|>--- conflicted
+++ resolved
@@ -777,9 +777,5 @@
             type_ = TYPES_FROM_STRING[type_]
         else:
             # Evaluating
-<<<<<<< HEAD
-            type_ = getattr(import_module(module), type_)
-=======
             type_ = getattr(import_module(module), type_)   
->>>>>>> 6c8c1df7
     return type_