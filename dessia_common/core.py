#!/usr/bin/env python3
# -*- coding: utf-8 -*-
"""
dessia_common

"""

import time
import sys
import warnings
import operator
import math
import random
import itertools

from functools import reduce
import collections
from copy import deepcopy, copy
import inspect
import json

from typing import List, Dict, Any, Tuple, get_type_hints
import traceback as tb

from importlib import import_module
from ast import literal_eval

import numpy as npy
from sklearn import preprocessing

import dessia_common.errors
from dessia_common.utils.diff import data_eq, diff, dict_hash, list_hash
from dessia_common.utils.serialization import dict_to_object, serialize_dict_with_pointers, serialize_dict,\
    deserialize_argument, serialize
from dessia_common.utils.types import full_classname, is_sequence, is_bson_valid, TYPES_FROM_STRING
from dessia_common.utils.copy import deepcopy_value
from dessia_common.utils.jsonschema import default_dict, jsonschema_from_annotation, JSONSCHEMA_HEADER,\
    set_default_value
from dessia_common.utils.docstrings import parse_docstring, FAILED_DOCSTRING_PARSING
from dessia_common.exports import XLSXWriter
from dessia_common.typings import JsonSerializable
from dessia_common import templates
from dessia_common.displays import DisplayObject, DisplaySetting
from dessia_common.breakdown import attrmethod_getter, get_in_object_from_path

_FORBIDDEN_ARGNAMES = ['self', 'cls', 'progress_callback', 'return']


def deprecated(use_instead=None):
    def decorated(function):
        def wrapper(*args, **kwargs):
            deprecation_warning(function.__name__, 'Function', use_instead)
            print('Traceback : ')
            tb.print_stack(limit=2)
            return function(*args, **kwargs)

        return wrapper

    return decorated


def deprecation_warning(name, object_type, use_instead=None):
    warnings.simplefilter('once', DeprecationWarning)
    msg = f"\n\n{object_type} {name} is deprecated.\n"
    msg += "It will be removed in a future version.\n"
    if use_instead is not None:
        msg += f"Use {use_instead} instead.\n"
    warnings.warn(msg, DeprecationWarning)
    return msg


class DessiaObject:
    """
    Base class for Dessia's platform compatible objects.
    Gathers generic methods and attributes

    :cvar bool _standalone_in_db:
        Indicates wether class objects should be independant in database or not.
        If False, object will only exist inside its parent.
    :cvar bool _eq_is_data_eq:
        Indicates which type of equality check is used: strict equality or equality based on data.
        If False, Python's object __eq__ method is used (ie. strict), else, user custom data_eq is used (ie. data)
    :cvar List[str] _non_serializable_attributes:
        [Advanced] List of instance attributes that should not be part of serialization with to_dict method.
        These will not be displayed in platform object tree, for instance.
    :cvar List[str] _non_data_eq_attributes:
        [Advanced] List of instance attributes that should not be part of equality check with data__eq__ method
        (if _eq_is_data_eq is True).
    :cvar List[str] _non_data_hash_attributes:
        [Advanced] List of instance attributes that should not be part of hash computation with data__hash__ method
        (if _eq_is_data_eq is True).
    :cvar List[str] _ordered_attributes:
        Documentation not available yet.
    :cvar List[str] _titled_attributes:
        Documentation not available yet.
    :cvar List[str] _init_variables:
        Documentation not available yet.
    :cvar List[str] _export_formats:
        List of all available export formats. Class must define a export_[format] for each format in _export_formats
    :cvar List[str] _allowed_methods:
        List of all methods that are runnable from platform.
    :cvar List[str] _whitelist_attributes:
        Documentation not available yet.
    :cvar List[str] _whitelist_attributes: List[str]


    :ivar str name: Name of object.
    :ivar Any kwargs: Additionnal user metadata
    """
    _standalone_in_db = False
    _non_serializable_attributes = []
    _non_editable_attributes = []
    _non_data_eq_attributes = ['name']
    _non_data_hash_attributes = ['name']
    _ordered_attributes = []
    _titled_attributes = []
    _eq_is_data_eq = True
    _vector_features = None

    _init_variables = None
    _allowed_methods = []
    _whitelist_attributes = []

    def __init__(self, name: str = '', **kwargs):
        """
        Generic init of DessiA Object. Only store name in self. To be overload and call in specific class init
        """
        self.name = name
        for property_name, property_value in kwargs.items():
            setattr(self, property_name, property_value)

    def __hash__(self):
        """
        Compute a int from object
        """
        if self._eq_is_data_eq:
            return self._data_hash()
        return object.__hash__(self)

    def __eq__(self, other_object):
        """
        Generic equality of two objects. behavior can be controled by class attribute _eq_is_data_eq to tell
        if we must use python equality (based on memory addresses) (_eq_is_data_eq = False) or a data equality (True)
        """
        if self._eq_is_data_eq:
            if self.__class__.__name__ != other_object.__class__.__name__:
                return False
            if self._data_hash() != other_object._data_hash():
                return False
            return self._data_eq(other_object)
        return object.__eq__(self, other_object)

    def _data_eq(self, other_object):
        return data_eq(self, other_object)

    def _data_hash(self):
        hash_ = 0
        forbidden_keys = (self._non_data_eq_attributes + self._non_data_hash_attributes + ['package_version', 'name'])
        for key, value in self._serializable_dict().items():
            if key not in forbidden_keys:
                if is_sequence(value):
                    hash_ += list_hash(value)
                elif isinstance(value, dict):
                    hash_ += dict_hash(value)
                elif isinstance(value, str):
                    hash_ += sum(ord(v) for v in value)
                else:
                    hash_ += hash(value)
        return int(hash_ % 1e5)

    def _data_diff(self, other_object):
        """
        Make a diff between two objects
        returns: different values, missing keys in other object
        """
        # return diff(self, other_object)
        return diff(self, other_object)

    def _get_from_path(self, path: str):
        return get_in_object_from_path(self, path)

    @property
    def full_classname(self):
        """
        Full classname of class like: package.module.submodule.classname
        """
        return full_classname(self)

    def base_dict(self):
        """
        A base dict for to_dict: put name, object class and version in a dict
        """
        package_name = self.__module__.split('.', maxsplit=1)[0]
        if package_name in sys.modules:
            package = sys.modules[package_name]
            if hasattr(package, '__version__'):
                package_version = package.__version__
            else:
                package_version = None
        else:
            package_version = None

        object_class = self.__module__ + '.' + self.__class__.__name__
        dict_ = {'name': self.name, 'object_class': object_class}
        if package_version:
            dict_['package_version'] = package_version
        return dict_

    def _serializable_dict(self):
        """
        Returns a dict of attribute_name, values (still python, not serialized)
        Keys are filtered with non serializable attributes controls
        """

        dict_ = {k: v for k, v in self.__dict__.items()
                 if k not in self._non_serializable_attributes and not k.startswith('_')}
        return dict_

    def to_dict(self, use_pointers: bool = True, memo=None, path: str = '#') -> JsonSerializable:
        """
        Generic to_dict method
        """
        if memo is None:
            memo = {}

        # Default to dict
        serialized_dict = self.base_dict()
        dict_ = self._serializable_dict()
        if use_pointers:
            serialized_dict.update(serialize_dict_with_pointers(dict_, memo, path)[0])
        else:
            serialized_dict.update(serialize_dict(dict_))

        return serialized_dict

    @classmethod
    def dict_to_object(cls, dict_: JsonSerializable, force_generic: bool = False, global_dict=None,
                       pointers_memo: Dict[str, Any] = None, path: str = '#') -> 'DessiaObject':
        """
        Generic dict_to_object method
        """

        if cls is not DessiaObject:
            obj = dict_to_object(dict_=dict_, class_=cls, force_generic=force_generic, global_dict=global_dict,
                                 pointers_memo=pointers_memo, path=path)
            return obj

        if 'object_class' in dict_:
            obj = dict_to_object(dict_=dict_, force_generic=force_generic, global_dict=global_dict,
                                 pointers_memo=pointers_memo, path=path)
            return obj

        raise NotImplementedError('No object_class in dict')

    @classmethod
    def base_jsonschema(cls):
        jsonschema = deepcopy(JSONSCHEMA_HEADER)
        jsonschema['properties']['name'] = {
            "type": 'string',
            "title": "Object Name",
            "description": "Object name",
            "editable": True,
            "default_value": "Object Name"
        }
        return jsonschema

    @classmethod
    def jsonschema(cls):
        """
        Jsonschema of class: transfer python data structure to web standard
        """
        if hasattr(cls, '_jsonschema'):
            _jsonschema = cls._jsonschema
            return _jsonschema

        # Get __init__ method and its annotations
        init = cls.__init__
        if cls._init_variables is None:
            annotations = get_type_hints(init)
        else:
            annotations = cls._init_variables

        # Get ordered variables
        if cls._ordered_attributes:
            ordered_attributes = cls._ordered_attributes
        else:
            ordered_attributes = list(annotations.keys())

        unordered_count = 0

        # Parse docstring
        try:
            docstring = cls.__doc__
            parsed_docstring = parse_docstring(docstring=docstring, annotations=annotations)
        except Exception:
            parsed_docstring = FAILED_DOCSTRING_PARSING
        parsed_attributes = parsed_docstring['attributes']

        # Initialize jsonschema
        _jsonschema = deepcopy(JSONSCHEMA_HEADER)

        required_arguments, default_arguments = inspect_arguments(method=init, merge=False)
        _jsonschema['required'] = required_arguments
        _jsonschema['standalone_in_db'] = cls._standalone_in_db
        _jsonschema['description'] = parsed_docstring['description']
        _jsonschema['python_typing'] = str(cls)

        # Set jsonschema
        for annotation in annotations.items():
            name = annotation[0]
            if name in ordered_attributes:
                order = ordered_attributes.index(name)
            else:
                order = len(ordered_attributes) + unordered_count
                unordered_count += 1
            if name in cls._titled_attributes:
                title = cls._titled_attributes[name]
            else:
                title = None

            if name != 'return':
                editable = name not in cls._non_editable_attributes
                annotation_type = type_from_annotation(annotation[1], cls)
                annotation = (name, annotation_type)
                jss_elt = jsonschema_from_annotation(annotation=annotation, jsonschema_element={}, order=order,
                                                     editable=editable, title=title,
                                                     parsed_attributes=parsed_attributes)
                _jsonschema['properties'].update(jss_elt)
                if name in default_arguments:
                    default = set_default_value(_jsonschema['properties'], name, default_arguments[name])
                    _jsonschema['properties'].update(default)

        _jsonschema['classes'] = [cls.__module__ + '.' + cls.__name__]
        _jsonschema['whitelist_attributes'] = cls._whitelist_attributes
        return _jsonschema

    @property
    def _method_jsonschemas(self):
        """
        Generates dynamic jsonschemas for methods of class
        """
        jsonschemas = {}
        class_ = self.__class__

        # TOCHECK Backward compatibility. Will need to be changed
        if hasattr(class_, '_dessia_methods'):
            allowed_methods = class_._dessia_methods
        else:
            allowed_methods = class_._allowed_methods

        valid_method_names = [m for m in dir(class_) if not m.startswith('_') and m in allowed_methods]

        for method_name in valid_method_names:
            method = getattr(class_, method_name)

            if not isinstance(method, property):
                required_args, default_args = inspect_arguments(method=method, merge=False)
                annotations = get_type_hints(method)
                if annotations:
                    jsonschemas[method_name] = deepcopy(JSONSCHEMA_HEADER)
                    jsonschemas[method_name]['required'] = []
                    jsonschemas[method_name]['method'] = True
                    for i, annotation in enumerate(annotations.items()):
                        # TOCHECK Not actually ordered
                        argname = annotation[0]
                        if argname not in _FORBIDDEN_ARGNAMES:
                            if argname in required_args:
                                jsonschemas[method_name]['required'].append(str(i))
                            jsonschema_element = jsonschema_from_annotation(annotation, {}, i)[argname]

                            jsonschemas[method_name]['properties'][str(i)] = jsonschema_element
                            if argname in default_args:
                                default = set_default_value(jsonschemas[method_name]['properties'],
                                                            str(i),
                                                            default_args[argname])
                                jsonschemas[method_name]['properties'].update(default)
        return jsonschemas

    def method_dict(self, method_name=None, method_jsonschema=None):
        """
        Return a jsonschema of a method arguments
        """
        if method_name is None and method_jsonschema is None:
            msg = 'No method name nor jsonschema provided'
            raise NotImplementedError(msg)

        if method_name is not None and method_jsonschema is None:
            method_jsonschema = self._method_jsonschemas[method_name]

        dict_ = default_dict(method_jsonschema)
        return dict_

    def dict_to_arguments(self, dict_, method):
        """
        Transform serialized argument of a method to python objects ready to use in method evaluation
        """
        method_object = getattr(self, method)
        args_specs = inspect.getfullargspec(method_object)
        allowed_args = args_specs.args[1:]

        arguments = {}
        for i, arg in enumerate(allowed_args):
            if str(i) in dict_:
                arg_specs = args_specs.annotations[arg]
                value = dict_[str(i)]
                try:
                    deserialized_value = deserialize_argument(arg_specs, value)
                except TypeError as err:
                    msg = 'Error in deserialisation of value: '
                    msg += f'{value} of expected type {arg_specs}'
                    raise TypeError(msg) from err
                arguments[arg] = deserialized_value
        return arguments

    def save_to_file(self, filepath: str, indent: int = 2):
        """
        Save object to a JSON file
        :param filepath: either a string reprensenting the filepath or a stream
        """
        if not filepath.endswith('.json'):
            filepath += '.json'
            print(f'Changing name to {filepath}')
        with open(filepath, 'w', encoding='utf-8') as file:
            self.save_to_stream(file, indent=indent)

    def save_to_stream(self, stream, indent: int = 2):
        try:
            dict_ = self.to_dict(use_pointers=True)
        except TypeError:
            dict_ = self.to_dict()

        json.dump(dict_, stream, indent=indent)

    @classmethod
    def load_from_stream(cls, stream):
        dict_ = json.loads(stream.read().decode('utf-8'))
        return cls.dict_to_object(dict_)

    @classmethod
    def load_from_file(cls, filepath: str):
        """
        Load object from a json file
        :param filepath: either a string reprensenting the filepath or a stream
        """
        with open(filepath, 'r', encoding='utf-8') as file:
            dict_ = json.load(file)

        return cls.dict_to_object(dict_)

    def is_valid(self):
        return True

    def copy(self, deep=True, memo=None):
        if deep:
            return deepcopy(self, memo=memo)
        return copy(self)

    def __copy__(self):
        """
        Generic copy use inits of objects
        """
        class_argspec = inspect.getfullargspec(self.__class__)
        dict_ = {}
        for arg in class_argspec.args:
            if arg != 'self':
                value = self.__dict__[arg]
                if hasattr(value, '__copy__'):
                    dict_[arg] = value.__copy__()
                else:
                    dict_[arg] = value
        return self.__class__(**dict_)

    def __deepcopy__(self, memo=None):
        """
        Generic deep copy use inits of objects
        """
        class_argspec = inspect.getfullargspec(self.__class__)
        if memo is None:
            memo = {}
        dict_ = {}
        for arg in class_argspec.args:
            if arg != 'self':
                dict_[arg] = deepcopy_value(getattr(self, arg), memo=memo)
        return self.__class__(**dict_)

    def plot_data(self): # TODO: Should it have a **kwargs argument ?
        return []

    def plot(self, **kwargs):
        """
        Generic plot getting plot_data function to plot
        """
        if hasattr(self, 'plot_data'):
            import plot_data
            for data in self.plot_data(**kwargs): #TODO solve inconsistence with the plot_data method just above
                plot_data.plot_canvas(plot_data_object=data,
                                      canvas_id='canvas',
                                      width=1400, height=900,
                                      debug_mode=False)
        else:
            msg = 'Class {} does not implement a plot_data method to define what to plot'
            raise NotImplementedError(msg.format(self.__class__.__name__))

    def mpl_plot(self, **kwargs):
        """
        Plot with matplotlib using plot_data function
        """
        axs = []
        if hasattr(self, 'plot_data'):
            try:
                plot_datas = self.plot_data(**kwargs)
            except TypeError as error:
                raise TypeError(f'{self.__class__.__name__}.{error}') from error
            for data in plot_datas:
                if hasattr(data, 'mpl_plot'):
                    ax = data.mpl_plot()
                    axs.append(ax)
        else:
            msg = 'Class {} does not implement a plot_data method to define what to plot'
            raise NotImplementedError(msg.format(self.__class__.__name__))

        return axs

    @staticmethod
    def display_settings() -> List[DisplaySetting]:
        """
        Returns a list of json describing how to call subdisplays
        """
        return [DisplaySetting('markdown', 'markdown', 'to_markdown', None),
                DisplaySetting('plot_data', 'plot_data', 'plot_data', None, serialize_data=True)]

    def _display_from_selector(self, selector: str, **kwargs) -> DisplayObject:
        """
        Generate the display from the selector
        """
        reference_path = kwargs.get('reference_path', '')

        display_setting = self._display_settings_from_selector(selector)
        track = ''
        try:
            data = attrmethod_getter(self, display_setting.method)(**display_setting.arguments)
        except:
            data = None
            track = tb.format_exc()

        if display_setting.serialize_data:
            data = serialize(data)
        return DisplayObject(type_=display_setting.type, data=data, reference_path=reference_path, traceback=track)

    def _display_settings_from_selector(self, selector: str):
        for display_setting in self.display_settings():
            if display_setting.selector == selector:
                return display_setting
        raise ValueError(f"No such selector '{selector}' in display of class '{self.__class__.__name__}'")

    def _displays(self, **kwargs) -> List[JsonSerializable]:
        """
        Generate displays of the object to be plot in the DessiA Platform
        """
        reference_path = kwargs.get('reference_path', '')

        displays = []
        for display_setting in self.display_settings():
            display_ = self._display_from_selector(display_setting.selector, reference_path=reference_path)
            displays.append(display_.to_dict())
        return displays

    def to_markdown(self) -> str:
        """
        Render a markdown of the object output type: string
        """
        return templates.dessia_object_markdown_template.substitute(name=self.name, class_=self.__class__.__name__)

    def _performance_analysis(self):
        """
        Prints time of rendering some commons operations (serialization, hash, displays)
        """
        data_hash_time = time.time()
        self._data_hash()
        data_hash_time = time.time() - data_hash_time
        print(f'Data hash time: {round(data_hash_time, 3)} seconds')

        todict_time = time.time()
        dict_ = self.to_dict()
        todict_time = time.time() - todict_time
        print(f'to_dict time: {round(todict_time, 3)} seconds')

        dto_time = time.time()
        self.dict_to_object(dict_)
        dto_time = time.time() - dto_time
        print(f'dict_to_object time: {round(dto_time, 3)} seconds')

        for display_setting in self.display_settings():
            display_time = time.time()
            self._display_from_selector(display_setting.selector)
            display_time = time.time() - display_time
            print(f'Generation of display {display_setting.selector} in: {round(display_time, 6)} seconds')

    def _check_platform(self):
        """
        Reproduce lifecycle on platform (serialization, display)
        raise an error if something is wrong
        """
        try:
            dict_ = self.to_dict(use_pointers=True)
        except TypeError:
            dict_ = self.to_dict()
        json_dict = json.dumps(dict_)
        decoded_json = json.loads(json_dict)
        deserialized_object = self.dict_to_object(decoded_json)
        if not deserialized_object._data_eq(self):
            print('data diff: ', self._data_diff(deserialized_object))
            raise dessia_common.errors.DeserializationError('Object is not equal to itself'
                                                            ' after serialization/deserialization')
        copied_object = self.copy()
        if not copied_object._data_eq(self):
            print('data diff: ', self._data_diff(copied_object))
            raise dessia_common.errors.CopyError('Object is not equal to itself after copy')

        valid, hint = is_bson_valid(stringify_dict_keys(dict_))
        if not valid:
            raise ValueError(hint)
        json.dumps(self._displays())
        json.dumps(self._method_jsonschemas)

    def to_xlsx(self, filepath: str):
        """
        Exports the object to an XLSX file given by the filepath
        """
        with open(filepath, 'wb') as file:
            self.to_xlsx_stream(file)

    def to_xlsx_stream(self, stream):
        """
        Exports the object to an XLSX to a given stream
        """
        writer = XLSXWriter(self)
        writer.save_to_stream(stream)

    def _export_formats(self):
        formats = [{"extension": "json", "method_name": "save_to_stream", "text": True, "args": {}},
                   {"extension": "xlsx", "method_name": "to_xlsx_stream", "text": False, "args": {}}]
        return formats

    def to_vector(self):
        vectored_objects = []
        for feature in self.vector_features():
            vectored_objects.append(getattr(self, feature.lower()))
            if not hasattr(self, feature.lower()):
                raise NotImplementedError(f"{feature} is not an attribute for {self.__class__.__name__} objects. " +
                                          f"<to_vector> method must be customized in {self.__class__.__name__} to " +
                                          "handle computed values that are not class or instance attributes.")
        return vectored_objects

    @classmethod
    def vector_features(cls):
        if cls._vector_features is None:
            return list(set(get_attribute_names(cls)).difference(get_attribute_names(DessiaObject)))
        return cls._vector_features


class PhysicalObject(DessiaObject):
    """
    Represent an object with CAD capabilities
    """

    @staticmethod
    def display_settings():
        """
        Returns a list of json describing how to call subdisplays
        """
        display_settings = DessiaObject.display_settings()
        display_settings.append(DisplaySetting(selector='cad', type_='babylon_data',
                                               method='volmdlr_volume_model().babylon_data',
                                               serialize_data=True))
        return display_settings

    def volmdlr_primitives(self):
        """
        Return a list of volmdlr primitives to build up volume model
        """
        return []

    def volmdlr_volume_model(self, **kwargs):
        """
        Gives the volmdlr VolumeModel
        """
        import volmdlr as vm  # !!! Avoid circular imports, is this OK ?
        return vm.core.VolumeModel(self.volmdlr_primitives(**kwargs))

    def to_step(self, filepath: str):
        """
        Exports the CAD of the object to step. Works if the class define a custom volmdlr model
        :param filepath: a str representing a filepath
        """
        self.volmdlr_volume_model().to_step(filepath=filepath)
        return self.volmdlr_volume_model().to_step(filepath=filepath)

    def to_step_stream(self, stream):
        """
        Exports the CAD of the object to a stream in the STEP format. Works if the class define a custom volmdlr model
        """
        return self.volmdlr_volume_model().to_step_stream(stream=stream)

    def to_stl_stream(self, stream):
        """
        Exports the CAD of the object to STL to a given stream
        """
        return self.volmdlr_volume_model().to_stl_stream(stream=stream)

    def to_stl(self, filepath):
        """
        Exports the CAD of the object to STL. Works if the class define a custom volmdlr model
        :param filepath: a str representing a filepath
        """
        return self.volmdlr_volume_model().to_stl(filepath=filepath)

    # def _displays(self, **kwargs):
    #     """
    #     Compute the list of displays
    #     """
    #     return DessiaObject._displays(self, **kwargs)

    def babylonjs(self, use_cdn=True, debug=False, **kwargs):
        """
        Show the 3D volmdlr of an object by calling volmdlr_volume_model method
        and plot in in browser
        """
        self.volmdlr_volume_model(**kwargs).babylonjs(use_cdn=use_cdn, debug=debug)

    def save_babylonjs_to_file(self, filename: str = None, use_cdn: bool = True, debug: bool = False, **kwargs):
        self.volmdlr_volume_model(**kwargs).save_babylonjs_to_file(filename=filename, use_cdn=use_cdn, debug=debug)

    def _export_formats(self):
        formats = DessiaObject._export_formats(self)
        formats3d = [{"extension": "step", "method_name": "to_step_stream", "text": True, "args": {}},
                     {"extension": "stl", "method_name": "to_stl_stream", "text": False, "args": {}}]
        formats.extend(formats3d)
        return formats


class MovingObject(PhysicalObject):

    def volmdlr_primitives_step_frames(self):
        """
        Return a list of volmdlr primitives to build up volume model
        """
        raise NotImplementedError('Object inheriting MovingObject should implement volmdlr_primitives_step_frames')

    def volmdlr_volume_model(self, **kwargs):
        import volmdlr as vm  # !!! Avoid circular imports, is this OK ?
        return vm.core.MovingVolumeModel(self.volmdlr_primitives(**kwargs),
                                         self.volmdlr_primitives_step_frames(**kwargs))

# class Catalog(DessiaObject):
#     def __init__(self, objects: List[DessiaObject], name: str = ''):
#         self.objects = objects
#         DessiaObject.__init__(self, name=name)


class Parameter(DessiaObject):
    def __init__(self, lower_bound, upper_bound, periodicity=None, name=''):
        DessiaObject.__init__(self, name=name)
        self.lower_bound = lower_bound
        self.upper_bound = upper_bound
        self.periodicity = periodicity

    def random_value(self):
        """
        Sample a value within the bounds
        """
        return random.uniform(self.lower_bound, self.upper_bound)

    def are_values_equal(self, value1, value2, tol=1e-2):
        if self.periodicity is not None:
            value1 = value1 % self.periodicity
            value2 = value2 % self.periodicity

        return math.isclose(value1, value2, abs_tol=tol)

    def normalize(self, value):
        normalized_value = (value - self.lower_bound) / (self.upper_bound - self.lower_bound)
        return normalized_value

    def original_value(self, normalized_value):
        value = normalized_value * (self.upper_bound - self.lower_bound) + self.lower_bound
        return value

    def optimizer_bounds(self):
        if self.periodicity is not None:
            return (self.lower_bound - 0.5 * self.periodicity, self.upper_bound + 0.5 * self.periodicity)
        return None


class ParameterSet(DessiaObject):
    def __init__(self, values, name=''):
        self.values = values

        DessiaObject.__init__(self, name=name)

    @property
    def parameters(self):
        parameters = [Parameter(min(v), max(v), name=k) for k, v in self.values.items()]
        return parameters

    @property
    def means(self):
        means = {k: sum(v) / len(v) for k, v in self.values.items()}
        return means


class DessiaFilter(DessiaObject):
    _REAL_OPERATORS = {'>': operator.gt, '<': operator.lt, '>=': operator.ge, '<=': operator.le,'==': operator.eq,
                       '!=': operator.ne, 'gt': operator.gt, 'lt': operator.lt, 'ge': operator.ge,'le': operator.le,
                       'eq': operator.eq, 'ne': operator.ne, 'gte': operator.ge,'lte': operator.le}

    def __init__(self, attribute: str, comparison_operator: str, bound: float, name: str = ''):
        self.attribute = attribute
        self.comparison_operator = comparison_operator
        self.bound = bound
        DessiaObject.__init__(self, name=name)

    def __str__(self, offset_attr: int=10, offset_boun: int=0):
        offset_oper = 0
        if offset_boun == 0:
            offset_boun = len(str(self.bound)) + 2
        string_operator = {'>':'>','<':'<','>=':'>=','<=':'<=','==':'==','!=':'!=','gt':'>','lt':'<','ge':'>=',
                           'le':'<=','eq':'==','ne':'!=','gte':'>=','lte':'<='}
        printed_operator = string_operator[self.comparison_operator]
        return (self.attribute + " "*(offset_attr - len(self.attribute)) +
                printed_operator + " "*(offset_oper - len(printed_operator)) +
                " "*(offset_boun - len(str(self.bound))) +str(self.bound))

    def __hash__(self):
        hash_ = len(self.attribute)
        hash_ += hash(self.comparison_operator)
        hash_ += hash(self.bound)
        return int(hash_)

    def __eq__(self, other: 'DessiaFilter'):
        same_attr = self.attribute == other.attribute
        same_op = self.comparison_operator == other.comparison_operator
        same_bound = self.bound == other.bound
        return same_attr and same_op and same_bound

    def _comparison_operator(self):
        return self._REAL_OPERATORS[self.comparison_operator]

    def _to_lambda(self):
        return lambda x: (self._comparison_operator()(enhanced_deep_attr(value, self.attribute), self.bound)
                          for value in x)

    def get_booleans_index(self, values: List[DessiaObject]):
        """
        Get the boolean indexing of a filtered list

        :param values:
            List of DessiaObjects to filter
        :type values: List[DessiaObject]

        :return: `list of length `len(values)` where elements are `True` if kept by the filter, otherwise `False`.
        :rtype: `List[bool]`

        Examples
        --------
        >>> from dessia_common.core import DessiaFilter
        >>> from dessia_common.models import all_cars_no_feat
        >>> values = all_cars_no_feat[:5]
        >>> filter_ = DessiaFilter('weight', '<=', 3500.)
        >>> filter_.get_booleans_index(values)
        [False, False, True, True, True]
        """
        return list(self._to_lambda()(values))

    @staticmethod
    def booleanlist_to_indexlist(booleans_list: List[int]): # TODO: Should it exist ?
        return list(itertools.compress(booleans_list, range(len(booleans_list))))

    @staticmethod
    def apply(values: List[DessiaObject], booleans_list: List[List[bool]]):
        return list(itertools.compress(values, booleans_list))


class FiltersList(DessiaObject):
    _standalone_in_db = True

    def __init__(self, filters: List[DessiaFilter], logical_operator: str = 'and', name: str = ''):
        self.filters = filters
        self.logical_operator = logical_operator
        DessiaObject.__init__(self, name=name)

    def __len__(self):
        return len(self.filters)

    def __str__(self):
        print_lim = 15
        len_attr = max(map(len, [filter_.attribute for filter_ in self.filters]))
        len_numb = max(map(len, [str(filter_.bound) for filter_ in self.filters]))
        prefix = f"{self.__class__.__name__} {self.name if self.name != '' else hex(id(self))}: "
        prefix += f"{len(self)} filters combined with '" + self.logical_operator + "' operator :\n"
        string = ""
        for filter_ in self.filters[:print_lim]:
            string += " "*3 + "- "
            string += filter_.__str__(len_attr + 2, len_numb + 2)
            string += "\n"
        return prefix + string

    @classmethod
    def from_filters_list(cls, filters_list: List[DessiaFilter], logical_operator: str = 'and', name: str = ''):
        return cls(filters=filters_list, logical_operator=logical_operator, name=name)

    @staticmethod
    def combine_booleans_lists(booleans_lists: List[List[bool]], logical_operator: str = 'and'):
        if logical_operator == 'and':
            return [all(booleans_tuple) for booleans_tuple in zip(*booleans_lists)]
        if logical_operator == 'or':
            return [any(booleans_tuple) for booleans_tuple in zip(*booleans_lists)]
        if logical_operator == 'xor':
            return [True if sum(booleans_tuple) == 1 else False for booleans_tuple in zip(*booleans_lists)]
        raise NotImplementedError(f"'{logical_operator}' str for 'logical_operator' attribute is not a use case")

    def get_booleans_index(self, dobject_list: List[DessiaObject]):
        booleans_index = []
        for filter_ in self.filters:
            booleans_index.append(filter_.get_booleans_index(dobject_list))
        return self.__class__.combine_booleans_lists(booleans_index, self.logical_operator)

    def apply(self, dobject_list: List[DessiaObject]):
        booleans_index = self.get_booleans_index(dobject_list)
        return DessiaFilter.apply(dobject_list, booleans_index)


class HeterogeneousList(DessiaObject):
    _standalone_in_db = True
    _vector_features = ["name", "common_attributes"]

    def __init__(self, dessia_objects: List[DessiaObject] = None, name: str = ''):
        if dessia_objects is None:
            dessia_objects = []
        self.dessia_objects = dessia_objects
        self._common_attributes = None
        self._matrix = None
        DessiaObject.__init__(self, name=name)

    def __getitem__(self, key: Any):
        if len(self.dessia_objects) == 0:
            return []
        if isinstance(key, int):
            return self.pick_from_int(key)
        if isinstance(key, slice):
            return self.pick_from_slice(key)
        if isinstance(key, list):
            if len(key) == 0:
                return self.__class__()
            if isinstance(key[0], bool):
                if len(key) == self.__len__():
                    return self.pick_from_boolist(key)
                raise ValueError(f"Cannot index {self.__class__.__name__} object of len {self.__len__()} with a " +
                                 f"list of boolean of len {len(key)}")
            if isinstance(key[0], int):
                return self.pick_from_boolist(self.indexlist_to_booleanlist(key))

        raise NotImplementedError(f"key of type {type(key)} with {type(key[0])} elements not implemented for " +
                                  "indexing HeterogeneousLists")

    def __add__(self, other: 'HeterogeneousList'):
        if self.__class__ != HeterogeneousList or other.__class__ != HeterogeneousList:
            raise TypeError("Addition only defined for HeterogeneousList. A specific __add__ method is required for " +
                            f"{self.__class__}")

        sum_hlist = self.__class__(dessia_objects = self.dessia_objects + other.dessia_objects,
                                   name = self.name[:5] + '_+_' + other.name[:5])

        if all(item in self.common_attributes for item in other.common_attributes):
            sum_hlist._common_attributes = self.common_attributes
            if self._matrix is not None and other._matrix is not None:
                sum_hlist._matrix = self._matrix + other._matrix
        return sum_hlist

    def extend(self, other: 'HeterogeneousList'):
        """
        Update a HeterogeneousList by adding b values to it

        :param b: HeterogeneousList to add to the current HeterogeneousList
        :type b: HeterogeneousList

        :return: None

        Examples
        --------
        >>> from dessia_common.core import HeterogeneousList
        >>> from dessia_common.models import all_cars_wi_feat
        >>> HeterogeneousList(all_cars_wi_feat).extend(HeterogeneousList(all_cars_wi_feat))
        HeterogeneousList(all_cars_wi_feat + all_cars_wi_feat)
        """
        # Not "self.dessia_objects += other.dessia_objects" to take advantage of __add__ algorithm
        self.__dict__.update((self + other).__dict__)

    def pick_from_int(self, idx: int):
        return self.dessia_objects[idx]

    def pick_from_slice(self, key: slice):
        new_hlist = self.__class__(dessia_objects = self.dessia_objects[key], name = self.name)
        new_hlist._common_attributes = copy(self._common_attributes)
        new_hlist.dessia_objects = self.dessia_objects[key]
        if self._matrix is not None:
            new_hlist._matrix = self._matrix[key]
        # new_hlist.name += f"_{key.start if key.start is not None else 0}_{key.stop}")
        return new_hlist

    def indexlist_to_booleanlist(self, index_list: List[int]):
        boolean_list = [False]*len(self)
        for idx in index_list:
            boolean_list[idx] = True
        return boolean_list

    def pick_from_boolist(self, key: List[bool]):
        new_hlist = self.__class__(dessia_objects = DessiaFilter.apply(self.dessia_objects, key), name = self.name)
        new_hlist._common_attributes = copy(self._common_attributes)
        if self._matrix is not None:
            new_hlist._matrix = DessiaFilter.apply(self._matrix, key)
        # new_hlist.name += "_list")
        return new_hlist

    def __str__(self):
        size_col_label = self._set_size_col_label()
        attr_name_len = []
        attr_space = []
        prefix = self._write_str_prefix()

        if self.__len__() == 0:
            return prefix

        string = ""
        string += self._print_titles(attr_space, attr_name_len, size_col_label)
        string += "\n" + "-"*len(string)

        string += self._print_objects_slice(slice(0, 5), attr_space, attr_name_len,
                                            self._set_label_space(size_col_label))

        undispl_len = len(self) - 10
        string += (f"\n+ {undispl_len} undisplayed object" + "s"*(min([undispl_len, 2])-1) + "..."
                   if len(self) > 10 else '')

        string += self._print_objects_slice(slice(-5, len(self)), attr_space, attr_name_len,
                                            self._set_label_space(size_col_label))
        return prefix + "\n" + string + "\n"

    def _print_objects_slice(self, key: slice, attr_space: int, attr_name_len: int, label_space: int):
        string = ""
        for dessia_object in self.dessia_objects[key]:
            string += "\n" + " "*label_space
            string += self._print_objects(dessia_object, attr_space, attr_name_len)
        return string

    def _set_size_col_label(self):
        return 0

    def _set_label_space(self, size_col_label: int):
        if size_col_label:
            return 2*size_col_label - 1
        return 0

    def _write_str_prefix(self):
        prefix = f"{self.__class__.__name__} {self.name if self.name != '' else hex(id(self))}: "
        prefix += f"{len(self)} samples, {len(self.common_attributes)} features"
        return prefix

    def _print_titles(self, attr_space: int, attr_name_len: int, size_col_label: int):
        string = ""
        if size_col_label:
            string += "|" + " "*(size_col_label - 1) + "n°" + " "*(size_col_label - 1)
        for idx, attr in enumerate(self.common_attributes):
            end_bar = ""
            if idx == len(self.common_attributes) - 1:
                end_bar = "|"
            # attribute
            attr_space.append(len(attr) + 6)
            name_attr = " "*3 + f"{attr.capitalize()}" + " "*3
            attr_name_len.append(len(name_attr))
            string += "|" + name_attr + end_bar
        return string

    def _print_objects(self, dessia_object: DessiaObject, attr_space: int, attr_name_len: int):
        string = ""
        for idx, attr in enumerate(self.common_attributes):
            end_bar = ""
            if idx == len(self.common_attributes) - 1:
                end_bar = "|"

            # attribute
            string += "|" + " "*(attr_space[idx] - len(str(getattr(dessia_object, attr))) - 1)
            string += f"{getattr(dessia_object, attr)}"[:attr_name_len[idx] - 3]
            if len(str(getattr(dessia_object, attr))) > attr_name_len[idx] - 3:
                string += "..."
            else:
                string += " "
            string += end_bar
        return string

    def __len__(self):
        return len(self.dessia_objects)

    def get_attribute_values(self, attribute: str):
        return [getattr(dessia_object, attribute) for dessia_object in self.dessia_objects]

    def get_column_values(self, index: int):
        return [row[index] for row in self.matrix]

    def sort(self, key: Any, ascend: bool = True): # TODO : Replace numpy with faster algorithms
        if self.__len__() != 0:
            if isinstance(key, int):
                sort_indexes = npy.argsort(self.get_column_values(key))
            elif isinstance(key, str):
                sort_indexes = npy.argsort(self.get_attribute_values(key))
            self.dessia_objects = [self.dessia_objects[idx] for idx in (sort_indexes if ascend else sort_indexes[::-1])]
            if self._matrix is not None:
                self._matrix = [self._matrix[idx] for idx in (sort_indexes if ascend else sort_indexes[::-1])]

    @property
    def common_attributes(self):
        if self._common_attributes is None:
            if len(self.dessia_objects) == 0:
                return []
            all_class = list(set(dessia_object.__class__ for dessia_object in self.dessia_objects))

            if len(all_class) == 1 and isinstance(self.dessia_objects[0], HeterogeneousList):
                return self.vector_features()

            common_attributes = set(all_class[0].vector_features())
            for klass in all_class[1:]:
                common_attributes = common_attributes.intersection(set(klass.vector_features()))

            # attributes' order kept this way, not with set or sorted(set)
            self._common_attributes = list(attr for attr in get_attribute_names(all_class[0])
                                           if attr in common_attributes)
        return self._common_attributes

    @property
    def matrix(self):
        if self._matrix is None:
            matrix = []
            for dessia_object in self.dessia_objects:
                temp_row = dessia_object.to_vector()
                vector_features = dessia_object.vector_features()
                matrix.append(list(temp_row[vector_features.index(attr)] for attr in self.common_attributes))
            self._matrix = matrix
        return self._matrix

    def filtering(self, filters_list: FiltersList):
        """
        Filter a HeterogeneousList given a FiltersList.
        Method filtering apply a FiltersList to the current HeterogeneousList.

        :param filters_list:
            FiltersList to apply on current HeterogeneousList
        :type filters_list: FiltersList

        :return: The filtered HeterogeneousList
        :rtype: HeterogeneousList

        Examples
        --------
        >>> from dessia_common.core import HeterogeneousList, DessiaFilter
        >>> from dessia_common.models import all_cars_wi_feat
        >>> filters = [DessiaFilter('weight', '<=', 1650.), DessiaFilter('mpg', '>=', 45.)]
        >>> filters_list = FiltersList(filters, "xor")
        >>> example_list = HeterogeneousList(all_cars_wi_feat, name="example")
        >>> filtered_list = example_list.filtering(filters_list)
        >>> print(filtered_list)
        HeterogeneousList example: 3 samples, 5 features
        |         Mpg         |    Displacement    |     Horsepower     |       Weight       |    Acceleration    |
        -----------------------------------------------------------------------------------------------------------
        |               35.0  |             0.072  |              69.0  |            1613.0  |              18.0  |
        |               31.0  |             0.076  |              52.0  |            1649.0  |              16.5  |
        |               46.6  |             0.086  |              65.0  |            2110.0  |              17.9  |
        """
        booleans_index = filters_list.get_booleans_index(self.dessia_objects)
        return self.pick_from_boolist(booleans_index)

    def singular_values(self):
        scaled_data = HeterogeneousList.scale_data(npy.array(self.matrix) - npy.mean(self.matrix, axis = 0))
        _, singular_values, _ = npy.linalg.svd(npy.array(scaled_data).T, full_matrices=False)
        normed_singular_values = singular_values / npy.sum(singular_values)

        singular_points = []
        for idx, value in enumerate(normed_singular_values):
            singular_points.append({'Index of reduced basis vector': idx + 1, 'Singular value': value})
        return normed_singular_values, singular_points

    @staticmethod
    def scale_data(data_matrix: List[List[float]]):
        scaled_matrix = preprocessing.StandardScaler().fit_transform(data_matrix)
        return [list(map(float, row.tolist())) for row in scaled_matrix]


    def plot_data(self):
        # Plot a correlation matrix : To develop
        # correlation_matrix = []

        # Dimensionality plot
        dimensionality_plot = self.plot_dimensionality()

        # Scattermatrix
        scatter_matrix = self._build_multiplot(self._plot_data_list(),
                                               self._tooltip_attributes(),
                                               axis=dimensionality_plot.axis,
                                               point_style=dimensionality_plot.point_style)
        return [scatter_matrix, dimensionality_plot]

    def _build_multiplot(self, data_list: List[Dict[str, float]], tooltip: List[str], **kwargs: Dict[str, Any]):
        import plot_data
        subplots = []
        for line_attr in self.common_attributes:
            for col_attr in self.common_attributes:
                if line_attr == col_attr:
<<<<<<< HEAD
                    subplots.append(plot_data.Histogram(x_variable=line_attr))
=======
                    unic_values = set((getattr(dobject, line_attr) for dobject in self.dessia_objects))
                    if len(unic_values) == 1:
                        subplots.append(plot_data.Scatter(x_variable=line_attr,
                                                          y_variable=col_attr,
                                                          elements=data_list))
                    else:
                        subplots.append(plot_data.Histogram(x_variable=line_attr))
>>>>>>> 2e648ca0
                else:
                    subplots.append(plot_data.Scatter(x_variable=line_attr,
                                                      y_variable=col_attr,
                                                      tooltip=plot_data.Tooltip(tooltip),
                                                      **kwargs))

        scatter_matrix = plot_data.MultiplePlots(plots=subplots,
                                                  elements=data_list,
                                                  point_families=self._point_families(),
                                                  initial_view_on=True)
        return scatter_matrix

    def _tooltip_attributes(self):
        return self.common_attributes

    def _plot_data_list(self):
        plot_data_list = []
        for row, _ in enumerate(self.dessia_objects):
            plot_data_list.append({attr: self.matrix[row][col] for col, attr in enumerate(self.common_attributes)})
        return plot_data_list

    def _point_families(self):
        from plot_data.colors import BLUE
        from plot_data.core import PointFamily
        return [PointFamily(BLUE, list(range(self.__len__())))]

    def plot_dimensionality(self):
        import plot_data
        _, singular_points = self.singular_values()

        axis_style = plot_data.EdgeStyle(line_width=0.5, color_stroke=plot_data.colors.GREY)
        axis = plot_data.Axis(nb_points_x=len(singular_points), nb_points_y=len(singular_points),
                              axis_style=axis_style)
        point_style = plot_data.PointStyle(color_fill=plot_data.colors.BLUE,
                                           color_stroke=plot_data.colors.BLUE,
                                           stroke_width=0.1,
                                           size=2,
                                           shape='circle')

        dimensionality_plot = plot_data.Scatter(elements=singular_points,
                                                x_variable='Index of reduced basis vector',
                                                y_variable='Singular value',
                                                log_scale_y=True,
                                                axis=axis,
                                                point_style=point_style)
        return dimensionality_plot

    def to_markdown(self): # TODO: Custom this markdown
        """
        Render a markdown of the object output type: string
        """
        return templates.heterogeneouslist_markdown_template.substitute(name=self.name, class_=self.__class__.__name__)

    @staticmethod
    def _check_costs(len_data: int, costs: List[List[float]]):
        if len(costs) != len_data:
            if len(costs[0]) == len_data:
                return list(map(list,zip(*costs)))
            raise ValueError(f"costs is length {len(costs)} and the matching HeterogeneousList is length {len_data}. " +
                             "They should be the same length.")
        return costs

    @staticmethod
    def pareto_indexes(costs: List[List[float]]):
        """
        Find the pareto-efficient points
        :return: A (n_points, ) boolean array, indicating whether each point
                 is Pareto efficient
        """
        is_efficient = npy.ones(len(costs), dtype=bool)
        # costs_array = npy.array(costs)
        costs_array = (costs - npy.mean(costs, axis = 0)) / npy.std(costs, axis = 0)
        for index, cost in enumerate(costs_array):
            if is_efficient[index]:
                # Keep any point with a lower cost
                is_efficient[is_efficient] = npy.any(costs_array[is_efficient] < cost, axis=1)
                # And keep self
                is_efficient[index] = True
        return is_efficient

    def pareto_points(self, costs: List[List[float]]):
        """
        Find the pareto-efficient points
        :return: A HeterogeneousList of pareto_points
        """
        checked_costs = HeterogeneousList._check_costs(len(self.dessia_objects), costs)
        # TODO: Replace this line with a __getitem___ command when it is available (branch HList_docstrings)
        return HeterogeneousList(list(itertools.compress(self.dessia_objects,
                                                         self.__class__.pareto_indexes(checked_costs))))

    def pareto_sheets(self, costs: List[List[float]], nb_sheets: int = 1):
        """
        Get successive pareto sheets (i.e. optimal points in a DOE for pre-computed costs).

        :param costs:
            Pre-computed costs of `len(self)`. Can be multi-dimensional.
        :type costs: `List[List[float]]`, `n_samples x n_features`

        :param nb_sheets:
            Number of pareto sheets to pick
        :type nb_sheets: `int`, `optional`, default to `1`

        :return: The successive pareto sheets and not selected elements
        :rtype: `List[HeterogeneousList]`, `HeterogeneousList`
        """
        checked_costs = HeterogeneousList._check_costs(len(self.dessia_objects), costs)
        non_optimal_costs = checked_costs[:]
        non_optimal_points = self.dessia_objects[:]
        pareto_sheets = []
        for idx in range(nb_sheets):
            pareto_sheet = HeterogeneousList.pareto_indexes(non_optimal_costs)
            pareto_sheets.append(HeterogeneousList(list(itertools.compress(non_optimal_points, pareto_sheet)),
                                                   self.name + f'_pareto_{idx}'))
            non_optimal_points = list(itertools.compress(non_optimal_points, map(lambda x: not x, pareto_sheet)))
            non_optimal_costs = list(itertools.compress(non_optimal_costs, map(lambda x: not x, pareto_sheet)))
        return pareto_sheets, HeterogeneousList(non_optimal_points, self.name)

    @staticmethod
    def pareto_frontiers(len_data: int, costs: List[List[float]]):
        # Experimental
        import matplotlib.pyplot as plt
        checked_costs = HeterogeneousList._check_costs(len_data, costs)
        pareto_indexes = HeterogeneousList.pareto_indexes(checked_costs)
        pareto_costs = npy.array(list(itertools.compress(checked_costs, pareto_indexes)))

        array_costs = npy.array(checked_costs)
        plt.figure()
        plt.plot(array_costs[:, 0], array_costs[:, 1], linestyle ='None', marker='o', color = 'b')
        plt.plot(pareto_costs[:, 0], pareto_costs[:, 1], linestyle ='None', marker='o', color = 'r')
        plt.show()

        super_mini = npy.min(checked_costs, axis=0)
        pareto_frontiers = []
        for x_dim in range(pareto_costs.shape[1]):
            for y_dim in range(pareto_costs.shape[1]):
                if x_dim != y_dim:
                    frontier_2d = HeterogeneousList._pareto_frontier_2d(x_dim, y_dim, pareto_costs,
                                                                       npy.max(array_costs[ :, x_dim]), super_mini)
                    pareto_frontiers.append(frontier_2d)
                    plt.plot(frontier_2d[:, x_dim], frontier_2d[:, y_dim], color = 'g')

        plt.plot(super_mini[0], super_mini[1], linestyle ='None', marker='o', color = 'k')

        return pareto_frontiers

    @staticmethod
    def _pareto_frontier_2d(x_dim: int, y_dim: int, pareto_costs: List[List[float]], max_x_dim: float,
                           super_mini: List[float]):
        # Experimental
        minidx = npy.argmin(pareto_costs[:, y_dim])
        x_coord = pareto_costs[minidx, x_dim]
        y_coord = pareto_costs[minidx, y_dim]

        new_pareto = pareto_costs[x_coord - pareto_costs[:, x_dim] != 0., :]

        dir_coeffs = (y_coord - new_pareto[:, y_dim]) / (x_coord - new_pareto[:, x_dim])
        dir_coeffs[x_coord == new_pareto[:, x_dim]] = npy.max(dir_coeffs[x_coord != new_pareto[:, x_dim]])

        offsets = y_coord - dir_coeffs * x_coord
        approx_super_mini = dir_coeffs * super_mini[x_dim] + offsets
        chosen_line = npy.argmin(npy.absolute(approx_super_mini - super_mini[y_dim]))

<<<<<<< HEAD
        frontier_2d = npy.array([[super_mini[x_dim], max_x_dim], [approx_super_mini[chosen_line], max_x_dim * \
                                  dir_coeffs[chosen_line] + offsets[chosen_line]]]).T

        return frontier_2d

class Parameter(DessiaObject):
    def __init__(self, lower_bound, upper_bound, periodicity=None, name=''):
        DessiaObject.__init__(self, name=name)
        self.lower_bound = lower_bound
        self.upper_bound = upper_bound
        self.periodicity = periodicity

    def random_value(self):
        """
        Sample a value within the bounds
        """
        return random.uniform(self.lower_bound, self.upper_bound)

    def are_values_equal(self, value1, value2, tol=1e-2):
        if self.periodicity is not None:
            value1 = value1 % self.periodicity
            value2 = value2 % self.periodicity

        return math.isclose(value1, value2, abs_tol=tol)

    def normalize(self, value):
        normalized_value = (value - self.lower_bound) / (self.upper_bound - self.lower_bound)
        return normalized_value

    def original_value(self, normalized_value):
        value = normalized_value * (self.upper_bound - self.lower_bound) + self.lower_bound
        return value

    def optimizer_bounds(self):
        if self.periodicity is not None:
            return (self.lower_bound - 0.5 * self.periodicity, self.upper_bound + 0.5 * self.periodicity)
        return None


class ParameterSet(DessiaObject):
    def __init__(self, values, name=''):
        self.values = values

        DessiaObject.__init__(self, name=name)

    @property
    def parameters(self):
        parameters = [Parameter(min(v), max(v), name=k) for k, v in self.values.items()]
        return parameters

    @property
    def means(self):
        means = {k: sum(v) / len(v) for k, v in self.values.items()}
        return means


class DessiaFilter(DessiaObject):
    def __init__(self, attribute: str, operator: str, bound: float, name: str = ''):
        self.attribute = attribute
        self.operator = operator
        self.bound = bound

        DessiaObject.__init__(self, name=name)

    def __hash__(self):
        hash_ = len(self.attribute)
        hash_ += hash(self.operator)
        hash_ += hash(self.bound)
        return int(hash_)

    def __eq__(self, other: 'DessiaFilter'):
        same_attr = self.attribute == other.attribute
        same_op = self.operator == other.operator
        same_bound = self.bound == other.bound
        return same_attr and same_op and same_bound
=======
# class Evolution(DessiaObject):
#     """
#     Defines a generic evolution

#     :param evolution: float list
#     :type evolution: list
#     """
#     _non_data_eq_attributes = ['name']
#     _non_data_hash_attributes = ['name']
#     _generic_eq = True

#     def __init__(self, evolution: List[float] = None, name: str = ''):
#         if evolution is None:
#             evolution = []
#         self.evolution = evolution

#         DessiaObject.__init__(self, name=name)

#     def _displays(self):
#         displays = [{'angular_component': 'app-evolution1d',
#                      'table_show': False,
#                      'evolution': [self.evolution],
#                      'label_y': ['evolution']}]
#         return displays

#     def update(self, evolution):
#         """
#         Update the evolution list
#         """
#         self.evolution = evolution


# class CombinationEvolution(DessiaObject):
#     _non_data_eq_attributes = ['name']
#     _non_data_hash_attributes = ['name']
#     _generic_eq = True

#     def __init__(self, evolution1: List[Evolution],
#                  evolution2: List[Evolution], title1: str = 'x',
#                  title2: str = 'y', name: str = ''):

#         self.evolution1 = evolution1
#         self.evolution2 = evolution2

#         self.x_, self.y_ = self.genere_xy()

#         self.title1 = title1
#         self.title2 = title2

#         DessiaObject.__init__(self, name=name)

#     def _displays(self):
#         displays = [{
#             'angular_component': 'app-evolution2d-combination-evolution',
#             'table_show': False,
#             'evolution_x': [self.x_], 'label_x': ['title1'],
#             'evolution_y': [self.y_], 'label_y': ['title2']
#         }]
#         return displays

#     def update(self, evol1, evol2):
#         """
#         Update the CombinationEvolution object

#         :param evol1: list
#         :param evol2: list
#         """
#         for evolution, ev1 in zip(self.evolution1, evol1):
#             evolution.update(ev1)
#         for evolution, ev2 in zip(self.evolution2, evol2):
#             evolution.update(ev2)
#         self.x_, self.y_ = self.genere_xy()

#     def genere_xy(self):
#         x, y = [], []
#         for evol in self.evolution1:
#             x = x + evol.evolution
#         for evol in self.evolution2:
#             y = y + evol.evolution
#         return x, y


>>>>>>> 2e648ca0
def dict_merge(old_dct, merge_dct, add_keys=True, extend_lists=True):
    """ Recursive dict merge. Inspired by :meth:``dict.update()``, instead of
    updating only top-level keys, dict_merge recurses down into dicts nested
    to an arbitrary depth, updating keys. The ``merge_dct`` is merged into
    ``dct``.

    This version will return a copy of the dictionary and leave the original
    arguments untouched.

    The optional argument ``add_keys``, determines whether keys which are
    present in ``merge_dct`` but not ``dct`` should be included in the
    new dict.

    Args:
        old_dct (dict) onto which the merge is executed
        merge_dct (dict): dct merged into dct
        add_keys (bool): whether to add new keys
        extend_lists (bool) : wether to extend lists if keys are updated
                              and value is a list

    Returns:
        dict: updated dict
    """
    dct = deepcopy(old_dct)
    if not add_keys:
        merge_dct = {k: merge_dct[k] for k in set(dct).intersection(set(merge_dct))}

    for key, value in merge_dct.items():
        if isinstance(dct.get(key), dict) and isinstance(value, collections.Mapping):
            dct[key] = dict_merge(dct[key], merge_dct[key], add_keys=add_keys, extend_lists=extend_lists)
        elif isinstance(dct.get(key), list) and extend_lists:
            dct[key].extend(value)
        else:
            dct[key] = value

    return dct


def stringify_dict_keys(obj):
    if isinstance(obj, (list, tuple)):
        new_obj = []
        for elt in obj:
            new_obj.append(stringify_dict_keys(elt))

    elif isinstance(obj, dict):
        new_obj = {}
        for key, value in obj.items():
            new_obj[str(key)] = stringify_dict_keys(value)
    else:
        return obj
    return new_obj


def getdeepattr(obj, attr):
    return reduce(getattr, [obj] + attr.split('.'))


def enhanced_deep_attr(obj, sequence):
    """
    Get deep attribute where Objects, Dicts and Lists can be found in recursion.

    :param obj: Parent object in which recursively find attribute represented by sequence
    :param sequence: List of strings and integers that represents path to deep attribute.
    :return: Value of deep attribute
    """
    if isinstance(sequence, str):
        # Sequence is a string and not a sequence of deep attributes
        if '/' in sequence:
            # Is deep attribute reference
            sequence = deepattr_to_sequence(sequence)
            return enhanced_deep_attr(obj=obj, sequence=sequence)
        # Is direct attribute
        return enhanced_get_attr(obj=obj, attr=sequence)

    # Get direct attribute
    subobj = enhanced_get_attr(obj=obj, attr=sequence[0])
    if len(sequence) > 1:
        # Recursively get deep attributes
        subobj = enhanced_deep_attr(obj=subobj, sequence=sequence[1:])
    return subobj


def enhanced_get_attr(obj, attr):
    """
    Safely get attribute in obj. Obj can be of Object, Dict, or List type

    :param obj: Parent object in which find given attribute
    :param attr: String or integer that represents name or index of attribute
    :return: Value of attribute
    """
    try:
        return getattr(obj, attr)
    except (TypeError, AttributeError):
        classname = obj.__class__.__name__
        track = tb.format_exc()
        try:
            return obj[attr]
        except KeyError:
            try:
                attr = literal_eval(attr)
                return obj[attr]
            except KeyError:
                track += tb.format_exc()
                msg = f"'{classname}' object has no attribute '{attr}'."
        except TypeError:
            track += tb.format_exc()
            msg = f"Object of type '{classname}' is not subscriptable. Failed to deeply get '{attr}' from it"
    raise dessia_common.errors.DeepAttributeError(
        message=msg, traceback_=track)


def concatenate_attributes(prefix, suffix, type_: str = 'str'):
    wrong_prefix_format = 'Attribute prefix is wrongly formatted.'
    wrong_prefix_format += 'Is of type {}. Should be str or list'
    if type_ == 'str':
        if isinstance(prefix, str):
            return prefix + '/' + str(suffix)
        if is_sequence(prefix):
            return sequence_to_deepattr(prefix) + '/' + str(suffix)
        raise TypeError(wrong_prefix_format.format(type(prefix)))

    if type_ == 'sequence':
        if isinstance(prefix, str):
            return [prefix, suffix]
        if is_sequence(prefix):
            return prefix + [suffix]
        raise TypeError(wrong_prefix_format.format(type(prefix)))

    wrong_concat_type = 'Type {} for concatenation is not supported.'
    wrong_concat_type += 'Should be "str" or "sequence"'
    raise ValueError(wrong_concat_type.format(type_))


def deepattr_to_sequence(deepattr: str):
    sequence = deepattr.split('/')
    healed_sequence = []
    for attribute in sequence:
        try:
            healed_sequence.append(int(attribute))
        except ValueError:
            healed_sequence.append(attribute)
    return healed_sequence


def sequence_to_deepattr(sequence):
    healed_sequence = [str(attr) if isinstance(attr, int) else attr for attr in sequence]
    return '/'.join(healed_sequence)


def is_bounded(filter_: DessiaFilter, value: float):
    bounded = True
    comparison_operator = filter_.comparison_operator
    bound = filter_.bound

    if comparison_operator == 'lte' and value > bound:
        bounded = False
    if comparison_operator == 'gte' and value < bound:
        bounded = False

    if comparison_operator == 'lt' and value >= bound:
        bounded = False
    if comparison_operator == 'gt' and value <= bound:
        bounded = False

    if comparison_operator == 'eq' and value != bound:
        bounded = False
    return bounded


def type_from_annotation(type_, module):
    """
    Clean up a proposed type if there are stringified
    """
    if isinstance(type_, str):
        # Evaluating types
        type_ = TYPES_FROM_STRING.get(type_, default=getattr(import_module(module), type_))
    return type_


def prettyname(namestr):
    """
    Creates a pretty name from as str
    """
    pretty_name = ''
    if namestr:
        strings = namestr.split('_')
        for i, string in enumerate(strings):
            if len(string) > 1:
                pretty_name += string[0].upper() + string[1:]
            else:
                pretty_name += string
            if i < len(strings) - 1:
                pretty_name += ' '
    return pretty_name


def inspect_arguments(method, merge=False):
    # Find default value and required arguments of class construction
    argspecs = inspect.getfullargspec(method)
    nargs, ndefault_args = split_argspecs(argspecs)

    default_arguments = {}
    arguments = []
    for iargument, argument in enumerate(argspecs.args[1:]):
        if argument not in _FORBIDDEN_ARGNAMES:
            if iargument >= nargs - ndefault_args:
                default_value = argspecs.defaults[ndefault_args - nargs + iargument]
                if merge:
                    arguments.append((argument, default_value))
                else:
                    default_arguments[argument] = default_value
            else:
                arguments.append(argument)
    return arguments, default_arguments


def split_argspecs(argspecs) -> Tuple[int, int]:
    nargs = len(argspecs.args) - 1

    if argspecs.defaults is not None:
        ndefault_args = len(argspecs.defaults)
    else:
        ndefault_args = 0
    return nargs, ndefault_args


def get_attribute_names(object_class):
    attributes = [attribute[0] for attribute in inspect.getmembers(object_class, lambda x:not inspect.isroutine(x))
                  if not attribute[0].startswith('__')
                  and not attribute[0].endswith('__')
                  and isinstance(attribute[1], (float, int, complex, bool))]
    subclass_attributes = {name: param for name, param in inspect.signature(object_class.__init__).parameters.items()
                           if type in inspect.getmro(param.annotation.__class__)}
    subclass_numeric_attributes = [name for name, param in subclass_attributes.items()
                                   if any(item in inspect.getmro(param.annotation)
                                          for item in [float, int, bool, complex])]
    attributes += [attribute for attribute in subclass_numeric_attributes
                   if attribute not in _FORBIDDEN_ARGNAMES]
    return attributes<|MERGE_RESOLUTION|>--- conflicted
+++ resolved
@@ -1214,9 +1214,6 @@
         for line_attr in self.common_attributes:
             for col_attr in self.common_attributes:
                 if line_attr == col_attr:
-<<<<<<< HEAD
-                    subplots.append(plot_data.Histogram(x_variable=line_attr))
-=======
                     unic_values = set((getattr(dobject, line_attr) for dobject in self.dessia_objects))
                     if len(unic_values) == 1:
                         subplots.append(plot_data.Scatter(x_variable=line_attr,
@@ -1224,7 +1221,6 @@
                                                           elements=data_list))
                     else:
                         subplots.append(plot_data.Histogram(x_variable=line_attr))
->>>>>>> 2e648ca0
                 else:
                     subplots.append(plot_data.Scatter(x_variable=line_attr,
                                                       y_variable=col_attr,
@@ -1387,166 +1383,12 @@
         approx_super_mini = dir_coeffs * super_mini[x_dim] + offsets
         chosen_line = npy.argmin(npy.absolute(approx_super_mini - super_mini[y_dim]))
 
-<<<<<<< HEAD
         frontier_2d = npy.array([[super_mini[x_dim], max_x_dim], [approx_super_mini[chosen_line], max_x_dim * \
                                   dir_coeffs[chosen_line] + offsets[chosen_line]]]).T
 
         return frontier_2d
 
-class Parameter(DessiaObject):
-    def __init__(self, lower_bound, upper_bound, periodicity=None, name=''):
-        DessiaObject.__init__(self, name=name)
-        self.lower_bound = lower_bound
-        self.upper_bound = upper_bound
-        self.periodicity = periodicity
-
-    def random_value(self):
-        """
-        Sample a value within the bounds
-        """
-        return random.uniform(self.lower_bound, self.upper_bound)
-
-    def are_values_equal(self, value1, value2, tol=1e-2):
-        if self.periodicity is not None:
-            value1 = value1 % self.periodicity
-            value2 = value2 % self.periodicity
-
-        return math.isclose(value1, value2, abs_tol=tol)
-
-    def normalize(self, value):
-        normalized_value = (value - self.lower_bound) / (self.upper_bound - self.lower_bound)
-        return normalized_value
-
-    def original_value(self, normalized_value):
-        value = normalized_value * (self.upper_bound - self.lower_bound) + self.lower_bound
-        return value
-
-    def optimizer_bounds(self):
-        if self.periodicity is not None:
-            return (self.lower_bound - 0.5 * self.periodicity, self.upper_bound + 0.5 * self.periodicity)
-        return None
-
-
-class ParameterSet(DessiaObject):
-    def __init__(self, values, name=''):
-        self.values = values
-
-        DessiaObject.__init__(self, name=name)
-
-    @property
-    def parameters(self):
-        parameters = [Parameter(min(v), max(v), name=k) for k, v in self.values.items()]
-        return parameters
-
-    @property
-    def means(self):
-        means = {k: sum(v) / len(v) for k, v in self.values.items()}
-        return means
-
-
-class DessiaFilter(DessiaObject):
-    def __init__(self, attribute: str, operator: str, bound: float, name: str = ''):
-        self.attribute = attribute
-        self.operator = operator
-        self.bound = bound
-
-        DessiaObject.__init__(self, name=name)
-
-    def __hash__(self):
-        hash_ = len(self.attribute)
-        hash_ += hash(self.operator)
-        hash_ += hash(self.bound)
-        return int(hash_)
-
-    def __eq__(self, other: 'DessiaFilter'):
-        same_attr = self.attribute == other.attribute
-        same_op = self.operator == other.operator
-        same_bound = self.bound == other.bound
-        return same_attr and same_op and same_bound
-=======
-# class Evolution(DessiaObject):
-#     """
-#     Defines a generic evolution
-
-#     :param evolution: float list
-#     :type evolution: list
-#     """
-#     _non_data_eq_attributes = ['name']
-#     _non_data_hash_attributes = ['name']
-#     _generic_eq = True
-
-#     def __init__(self, evolution: List[float] = None, name: str = ''):
-#         if evolution is None:
-#             evolution = []
-#         self.evolution = evolution
-
-#         DessiaObject.__init__(self, name=name)
-
-#     def _displays(self):
-#         displays = [{'angular_component': 'app-evolution1d',
-#                      'table_show': False,
-#                      'evolution': [self.evolution],
-#                      'label_y': ['evolution']}]
-#         return displays
-
-#     def update(self, evolution):
-#         """
-#         Update the evolution list
-#         """
-#         self.evolution = evolution
-
-
-# class CombinationEvolution(DessiaObject):
-#     _non_data_eq_attributes = ['name']
-#     _non_data_hash_attributes = ['name']
-#     _generic_eq = True
-
-#     def __init__(self, evolution1: List[Evolution],
-#                  evolution2: List[Evolution], title1: str = 'x',
-#                  title2: str = 'y', name: str = ''):
-
-#         self.evolution1 = evolution1
-#         self.evolution2 = evolution2
-
-#         self.x_, self.y_ = self.genere_xy()
-
-#         self.title1 = title1
-#         self.title2 = title2
-
-#         DessiaObject.__init__(self, name=name)
-
-#     def _displays(self):
-#         displays = [{
-#             'angular_component': 'app-evolution2d-combination-evolution',
-#             'table_show': False,
-#             'evolution_x': [self.x_], 'label_x': ['title1'],
-#             'evolution_y': [self.y_], 'label_y': ['title2']
-#         }]
-#         return displays
-
-#     def update(self, evol1, evol2):
-#         """
-#         Update the CombinationEvolution object
-
-#         :param evol1: list
-#         :param evol2: list
-#         """
-#         for evolution, ev1 in zip(self.evolution1, evol1):
-#             evolution.update(ev1)
-#         for evolution, ev2 in zip(self.evolution2, evol2):
-#             evolution.update(ev2)
-#         self.x_, self.y_ = self.genere_xy()
-
-#     def genere_xy(self):
-#         x, y = [], []
-#         for evol in self.evolution1:
-#             x = x + evol.evolution
-#         for evol in self.evolution2:
-#             y = y + evol.evolution
-#         return x, y
-
-
->>>>>>> 2e648ca0
+
 def dict_merge(old_dct, merge_dct, add_keys=True, extend_lists=True):
     """ Recursive dict merge. Inspired by :meth:``dict.update()``, instead of
     updating only top-level keys, dict_merge recurses down into dicts nested
