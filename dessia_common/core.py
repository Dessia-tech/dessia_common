#!/usr/bin/env python3
# -*- coding: utf-8 -*-
"""

"""
import warnings
import math
import random
import copy
from functools import reduce
import collections
from copy import deepcopy
import inspect
import json
from typing import List
import traceback as tb

from importlib import import_module

try:
    _open_source = False
    import dessia_common.core_protected as protected_module
    from dessia_common.core_protected import inspect_arguments, recursive_instantiation, \
        recursive_type, JSONSCHEMA_HEADER, \
        jsonschema_from_annotation, prettyname, \
        set_default_value, TYPING_EQUIVALENCES, \
        deserialize_argument
except (ModuleNotFoundError, ImportError) as _:
    _open_source = True


class ModelError(Exception):
    pass


class ConsistencyError(Exception):
    pass


class SerializationError(Exception):
    pass


class DeserializationError(Exception):
    pass


# DEPRECATED_ATTRIBUTES = {'_editable_variss' : '_allowed_methods'}
def deprecated(use_instead=None):
    def decorated(function):
        def wrapper(*args, **kwargs):
            deprecation_warning(function.__name__, 'Function', use_instead)
            print('Traceback : ')
            tb.print_stack(limit=2)
            return function(*args, **kwargs)

        return wrapper

    return decorated


def deprecation_warning(name, object_type, use_instead=None):
    warnings.simplefilter('always', DeprecationWarning)
    msg = "\n\n{} {} is deprecated.\n".format(object_type, name)
    msg += "It will be removed in a future version.\n"
    if use_instead is not None:
        msg += "Use {} instead.\n".format(use_instead)
    warnings.warn(msg, DeprecationWarning)
    return msg


class DessiaObject(protected_module.DessiaObject if not _open_source else object):
    """
    Base abstract class for Dessia's object.
    Gathers generic methods and attributes
    """
    _standalone_in_db = False
    _non_serializable_attributes = []
    _non_editable_attributes = []
    _non_eq_attributes = ['name']
    _non_hash_attributes = ['name']
    _generic_eq = False
    _init_variables = None
    _export_formats = None
    _allowed_methods = []

    def __init__(self, name: str = '', **kwargs):
        implements_eq = (hasattr(self, '__eq__') and hasattr(self, '__hash__')
                         and self.__class__.__eq__ is not object.__eq__
                         and self.__class__.__hash__ is not object.__hash__)
        if self._standalone_in_db and not self._generic_eq and not implements_eq:
            raise ValueError('Standalone in database classes must define their custom __hash__ and __eq__')

        self.name = name
        for property_name, property_value in kwargs.items():
            setattr(self, property_name, property_value)

    def __eq__(self, other_object):
        if not self._generic_eq:
            return object.__eq__(self, other_object)
        if full_classname(self) != full_classname(other_object) \
                or self.__dict__.keys() != other_object.__dict__.keys():  # TODO : Check this line. Keys not ordered and/or just need to test used keys
            return False

        dict_ = {k: v for k, v in self.__dict__.items()
                 if k not in self._non_eq_attributes}
        other_dict = {k: v for k, v in other_object.__dict__.items()
                      if k not in self._non_eq_attributes}

        for key, value in dict_.items():
            other_value = other_dict[key]
            if value != other_value:
                return False
        return True
    

    def __hash__(self):
        if not self._generic_eq:
            return object.__hash__(self)
        hash_ = 0
        for key, value in self.__dict__.items():
            if key not in set(self._non_eq_attributes + self._non_hash_attributes):
                if isinstance(value, list):
                    hash_ += list_hash(value)
                elif isinstance(value, dict):
                    hash_ += dict_hash(value)
                elif isinstance(value, str):
                    hash_ += sum([ord(v) for v in value])
                else:
                    hash_ += hash(value)
        return int(hash_ % 1e5)

    # def __getattribute__(self, name):
    #     if name in DEPRECATED_ATTRIBUTES:
    #         deprecation_warning(name, 'Attribute', DEPRECATED_ATTRIBUTES[name])
    #     return object.__getattribute__(self, name)

    # def __setattribute__(self, name, value):
    #     if name in DEPRECATED_ATTRIBUTES:
    #         deprecation_warning(name, 'Attribute', DEPRECATED_ATTRIBUTES[name])
    #     return object.__setattribute__(self, name, value)

    @property
    def full_classname(self):
        return full_classname(self)

    def base_dict(self):
        if hasattr(self.__class__.__module__, '__version__'):
            pkg_version = self.__class__.__module__.__version__
        else:
            pkg_version = None
        dict_ = {'name': self.name,
                 'package_version': pkg_version,
                 'object_class': self.__module__ + '.' + self.__class__.__name__}
        return dict_

    def __getstate__(self):
        dict_ = {k: v for k, v in self.__dict__.items()
                 if k not in self._non_serializable_attributes}
        return dict_

    def to_dict(self):
        """
        Generic to_dict method
        """
        dict_ = self.__getstate__()
        if hasattr(self, 'Dict'):
            # !!! This prevent us to call DessiaObject.to_dict() from an inheriting object
            # which implement a Dict method, because of the infinite recursion it creates.
            # TODO Change Dict methods to to_dict everywhere
            return self.Dict()

        # Default to dict
        serialized_dict = self.base_dict()
        serialized_dict.update(serialize_dict(dict_))

        return serialized_dict

    @classmethod
    def dict_to_object(cls, dict_):
        """
        Generic dict_to_object method
        """
        if hasattr(cls, 'DictToObject'):
            return cls.DictToObject(dict_)

        if cls is not DessiaObject:
            obj = dict_to_object(dict_, cls)
            return obj
        elif 'object_class' in dict_:
            obj = dict_to_object(dict_)
            return obj
        # Using default
        # TODO: use jsonschema
        return obj

    def save_to_file(self, filepath, indent=0):
        with open(filepath + '.json', 'w') as file:
            json.dump(self.to_dict(), file, indent=indent)

    @classmethod
    def load_from_file(cls, filepath):
        if isinstance(filepath, str):
            with open(filepath, 'r') as file:
                dict_ = json.load(file)
        else:
            dict_ = json.loads(filepath.read().decode('utf-8'))
        return cls.dict_to_object(dict_)

    def is_valid(self):
        return True

    def copy(self, deep=True):
        if deep:
            return self.__deepcopy__()
        else:
            return self.__copy__()

    def __copy__(self):
        """
        Generic copy use inits of objects
        """
        class_argspec = inspect.getfullargspec(self.__class__)
        dict_ = {}
        for arg in class_argspec.args:
            if arg != 'self':
                value = self.__dict__[arg]

                if hasattr(value, '__copy__'):
                    dict_[arg] = value.__copy__()
                else:
                    dict_[arg] = value
        return self.__class__(**dict_)

    def __deepcopy__(self, memo=None):
        """
        Generic deep copy use inits of objects
        """
        class_argspec = inspect.getfullargspec(self.__class__)
        if memo is None:
            memo = {}
        dict_ = {}
        for arg in class_argspec.args:
            if arg != 'self':
                dict_[arg] = deepcopy_value(getattr(self, arg), memo=memo)
        return self.__class__(**dict_)

    def volmdlr_volume_model(self, frame=None):

        if hasattr(self, 'volmdlr_primitives'):
            import volmdlr as vm  # !!! Avoid circular imports, is this OK ?
            if hasattr(self, 'volmdlr_primitives_step_frames'):
                return vm.MovingVolumeModel(self.volmdlr_primitives(),
                                            self.volmdlr_primitives_step_frames())
            else:
                if frame is None:
                    frame = vm.OXYZ
            try:
                return vm.VolumeModel(self.volmdlr_primitives(frame=frame))
            except TypeError:
                return vm.VolumeModel(self.volmdlr_primitives())

<<<<<<< HEAD
        raise NotImplementedError(
            'object of type {} does not implement volmdlr_primitives'.format(self.__class__.__name__))
=======
        raise NotImplementedError('object of type {} does not implement volmdlr_primitives'.format(self.__class__.__name__))
>>>>>>> aac65544

    def cad_export(self,
                   fcstd_filepath=None,
                   istep=0,
                   python_path='python',
                   freecad_lib_path='/usr/lib/freecad/lib',
                   export_types=['fcstd']):
        """
        Generic CAD export method
        """
        if fcstd_filepath is None:
            fcstd_filepath = 'An unnamed {}'.format(self.__class__.__name__)

        if hasattr(self, 'volmdlr_primitives'):
            model = self.volmdlr_volume_model()
            if model.__class__.__name__ == 'MovingVolumeModel':
                model = model.step_volume_model(istep)
            model.FreeCADExport(fcstd_filepath, python_path=python_path,
                                freecad_lib_path=freecad_lib_path, export_types=export_types)
        else:
            raise NotImplementedError

    def babylonjs(self, use_cdn=True, debug=False):
        self.volmdlr_volume_model().babylonjs(use_cdn=use_cdn, debug=debug)

    def _display_angular(self):
        display = []
        # if hasattr(self, 'CADExport')\
        # or hasattr(self, 'FreeCADExport'):
        #     display.append({'angular_component': 'app-cad-viewer'})

        if hasattr(self, 'babylon_data'):
<<<<<<< HEAD
            display.append({'angular_component': 'app-step-viewer',
                            'data': self.babylon_data()})
        elif hasattr(self, 'volmdlr_primitives') \
                or (self.__class__.volmdlr_volume_model is not DessiaObject.volmdlr_volume_model):
            model = self.volmdlr_volume_model()
            display.append({'angular_component': 'app-step-viewer',
                            'data': model.babylon_data()})

        if hasattr(self, 'plot_data'):
            display.append({'angular_component': 'app-d3-plot-data',
                            'data': self.plot_data()})
=======
            display.append({'angular_component' : 'cad_viewer',
                            'data' : self.babylon_data()})
        elif hasattr(self, 'volmdlr_primitives')\
        or (self.__class__.volmdlr_volume_model is not DessiaObject.volmdlr_volume_model):
            model = self.volmdlr_volume_model()
            display.append({'angular_component' : 'cad_viewer',
                            'data' : model.babylon_data()})

        if hasattr(self, 'plot_data'):
            display.append({'angular_component' : 'plot_data',
                            'data' : self.plot_data()})
>>>>>>> aac65544
        return display


class Parameter(DessiaObject):
    def __init__(self, lower_bound, upper_bound, periodicity=None, name=''):
        DessiaObject.__init__(self, name=name,
                              lower_bound=lower_bound,
                              upper_bound=upper_bound,
                              periodicity=periodicity)

    def random_value(self):
        return random.uniform(self.lower_bound, self.upper_bound)

    def are_values_equal(self, value1, value2, tol=1e-2):
        if self.periodicity is not None:
            value1 = value1 % self.periodicity
            value2 = value2 % self.periodicity

        return math.isclose(value1, value2, abs_tol=tol)

    def normalize(self, value):
        normalized_value = (value - self.lower_bound) / (self.upper_bound - self.lower_bound)
        return normalized_value

    def original_value(self, normalized_value):
        value = normalized_value * (self.upper_bound - self.lower_bound) + self.lower_bound
        return value

    def optimizer_bounds(self):
        if self.periodicity is not None:
            return (self.lower_bound - 0.5 * self.periodicity,
                    self.upper_bound + 0.5 * self.periodicity)


class ParameterSet(DessiaObject):
    def __init__(self, values):
        self.values = values

    @property
    def parameters(self):
        parameters = [Parameter(min(v), max(v), name=k) for k, v in self.values.items()]
        return parameters

    @property
    def means(self):
        means = {k: sum(v)/len(v) for k, v in self.values.items()}
        return means


class Evolution(DessiaObject):
    """
    Defines a generic evolution

    :param evolution: float list
    :type evolution: list
    """
    _non_eq_attributes = ['name']
    _non_hash_attributes = ['name']
    _generic_eq = True

    def __init__(self, evolution: List[float] = None, name: str = ''):
        if evolution is None:
            evolution = []
        self.evolution = evolution

        DessiaObject.__init__(self, name=name)

    def _display_angular(self):
        displays = [{'angular_component': 'app-evolution1d',
                     'table_show': False,
                     'evolution': [self.evolution],
                     'label_y': ['evolution']}]
        return displays

    def update(self, evolution):
        """
        Update the evolution list
        """
        self.evolution = evolution


class CombinationEvolution(DessiaObject):
    _non_eq_attributes = ['name']
    _non_hash_attributes = ['name']
    _generic_eq = True

    def __init__(self, evolution1: List[Evolution], evolution2: List[Evolution],
                 title1: str = 'x', title2: str = 'y', name: str = ''):

        self.evolution1 = evolution1
        self.evolution2 = evolution2

        self.x_, self.y_ = self.genere_xy()

        self.title1 = title1
        self.title2 = title2

        DessiaObject.__init__(self, name=name)

    def _display_angular(self):
        displays = [{'angular_component': 'app-evolution2d-combination-evolution',
                     'table_show': False,
                     'evolution_x': [self.x_], 'label_x': ['title1'],
                     'evolution_y': [self.y_], 'label_y': ['title2']}]
        return displays

    def update(self, evol1, evol2):
        """
        Update the CombinationEvolution object

        :param evol1: list
        :param evol2: list
        """
        for evolution, ev1 in zip(self.evolution1, evol1):
            evolution.update(ev1)
        for evolution, ev2 in zip(self.evolution2, evol2):
            evolution.update(ev2)
        self.x_, self.y_ = self.genere_xy()

    def genere_xy(self):
        x, y = [], []
        for evol in self.evolution1:
            x = x + evol.evolution
        for evol in self.evolution2:
            y = y + evol.evolution
        return x, y


def number2factor(number):
    """
    Temporary function : Add to some tools package
    Finds all the ways to combine elements
    """
    factor_range = range(1, int(number ** 0.5) + 1)

    if number:
        factors = list(set(reduce(list.__add__,
                                  ([i, number // i] for i in factor_range if number % i == 0))))

        grids = [(factor_x, int(number / factor_x))
                 for factor_x in factors
                 if (number / factor_x).is_integer()]
    else:
        grids = []
    return grids


def number3factor(number, complete=True):
    """
    Temporary function : Add to some tools package
    Finds all the ways to combine elements
    """
    factor_range = range(1, int(number ** 0.5) + 1)

    if number:
        factors = list(set(reduce(list.__add__,
                                  ([i, number // i] for i in factor_range if number % i == 0))))
        if not complete:
            grids = get_incomplete_factors(number, factors)

        else:
            grids = [(factor_x, factor_y, int(number / (factor_x * factor_y)))
                     for factor_x in factors
                     for factor_y in factors
                     if (number / (factor_x * factor_y)).is_integer()]
        return grids
    return []


def get_incomplete_factors(number, factors):
    """
    TODO
    """
    grids = []
    sets = []
    for factor_x in factors:
        for factor_y in factors:
            value = number / (factor_x * factor_y)
            if value.is_integer():
                grid = (factor_x, factor_y, int(value))
                if set(grid) not in sets:
                    sets.append(set(grid))
                    grids.append(grid)
    return grids


def dict_merge(old_dct, merge_dct, add_keys=True, extend_lists=True):
    """ Recursive dict merge. Inspired by :meth:``dict.update()``, instead of
    updating only top-level keys, dict_merge recurses down into dicts nested
    to an arbitrary depth, updating keys. The ``merge_dct`` is merged into
    ``dct``.

    This version will return a copy of the dictionary and leave the original
    arguments untouched.

    The optional argument ``add_keys``, determines whether keys which are
    present in ``merge_dct`` but not ``dct`` should be included in the
    new dict.

    Args:
        old_dct (dict) onto which the merge is executed
        merge_dct (dict): dct merged into dct
        add_keys (bool): whether to add new keys
        extend_lists (bool) : wether to extend lists if keys are updated and value is a list

    Returns:
        dict: updated dict
    """
    dct = deepcopy(old_dct)
    if not add_keys:
        merge_dct = {k: merge_dct[k]
                     for k in set(dct).intersection(set(merge_dct))}

    for key, value in merge_dct.items():
        if (isinstance(dct.get(key), dict) and isinstance(value, collections.Mapping)):
            dct[key] = dict_merge(dct[key],
                                  merge_dct[key],
                                  add_keys=add_keys,
                                  extend_lists=extend_lists)
        elif isinstance(dct.get(key), list) and extend_lists:
            dct[key].extend(value)
        else:
            dct[key] = value

    return dct


def is_jsonable(x):
    try:
        json.dumps(x)
        return True
    except:
        return False


def stringify_dict_keys(obj):
    if isinstance(obj, (list, tuple)):
        new_obj = []
        for elt in obj:
            new_obj.append(stringify_dict_keys(elt))

    elif isinstance(obj, dict):
        new_obj = {}
        for key, value in obj.items():
            new_obj[str(key)] = stringify_dict_keys(value)
    else:
        return obj
    return new_obj


def serialize_dict(dict_):
    serialized_dict = {}
    for key, value in dict_.items():
        if hasattr(value, 'to_dict'):
            serialized_value = value.to_dict()
        elif isinstance(value, dict):
            serialized_value = serialize_dict(value)
        elif isinstance(value, (list, tuple)):
            serialized_value = serialize_sequence(value)
        else:
            print(type(value))
            if not is_jsonable(value):
                raise SerializationError('Value {} {} is not json serializable'.format(key, value))
            serialized_value = value
        serialized_dict[key] = serialized_value
    return serialized_dict


def serialize_sequence(seq):
    serialized_sequence = []
    for value in seq:
        if hasattr(value, 'to_dict'):
            serialized_sequence.append(value.to_dict())
        elif isinstance(value, dict):
            serialized_sequence.append(serialize_dict(value))
        elif isinstance(value, (list, tuple)):
            serialized_sequence.append(serialize_sequence(value))
        else:
            serialized_sequence.append(value)
    return serialized_sequence


def get_python_class_from_class_name(class_name):
    # TODO: add protection because this is arbitratry code evaluation!
    module = class_name.rsplit('.', 1)[0]
    exec('import ' + module)
    return eval(class_name)


def dict_to_object(dict_, class_=None):
    working_dict = dict_.copy()
    if class_ is None and 'object_class' in working_dict:
        # object_class = working_dict['object_class']
        # module = object_class.rsplit('.', 1)[0]
        # exec('import ' + module)
        # class_ = eval(object_class)
        class_ = get_python_class_from_class_name(working_dict['object_class'])

    if class_ is not None:
        if hasattr(class_, 'dict_to_object') \
                and class_.dict_to_object.__func__ is not DessiaObject.dict_to_object.__func__:
            obj = class_.dict_to_object(dict_)
            return obj
        if class_._init_variables is None:
            class_argspec = inspect.getfullargspec(class_)
            init_dict = {k: v for k, v in working_dict.items() if k in class_argspec.args}
        else:
            init_dict = {k: v for k, v in working_dict.items() if k in class_._init_variables}
        # !!! Class method to generate init_dict ??
    else:
        init_dict = working_dict

    subobjects = {}
    for key, value in init_dict.items():
        if isinstance(value, dict):
            subobjects[key] = dict_to_object(value)
        elif isinstance(value, (list, tuple)):
            subobjects[key] = sequence_to_objects(value)
        else:
            subobjects[key] = value

    if class_ is not None:
        obj = class_(**subobjects)
    else:
        obj = subobjects
    return obj


def list_hash(list_):
    hash_ = 0
    for element in list_:
        if isinstance(element, list):
            hash_ += list_hash(element)
        elif isinstance(element, dict):
            hash_ += dict_hash(element)
        elif isinstance(element, str):
            hash_ += sum([ord(e) for e in element])
        else:
            hash_ += hash(element)
    return hash_


def dict_hash(dict_):
    hash_ = 0
    for key, value in dict_.items():
        if isinstance(value, list):
            hash_ += list_hash(value)
        elif isinstance(value, dict):
            hash_ += dict_hash(value)
        else:
            hash_ += hash(key) + hash(value)
    return hash_


def sequence_to_objects(sequence):  # TODO: rename to deserialize sequence?
    deserialized_sequence = []
    for element in sequence:
        if isinstance(element, dict):
            deserialized_sequence.append(dict_to_object(element))
        elif isinstance(element, (list, tuple)):
            deserialized_sequence.append(sequence_to_objects(element))
        else:
            deserialized_sequence.append(element)
    return deserialized_sequence


def getdeepattr(obj, attr):
    return reduce(getattr, [obj] + attr.split('.'))


def full_classname(object_):
    return object_.__class__.__module__ + '.' + object_.__class__.__name__


def serialization_test(obj):
    # TODO: debug infinite recursion?
    d = obj.to_dict()
    obj2 = obj.dict_to_object(d)
    if obj != obj2:
        raise ModelError('object in no more equal to himself after serialization/deserialization!')


def deepcopy_value(value, memo):
    # Escaping unhashable types (list) that would be handled after
    try:
        if value in memo:
            return memo[value]
    except TypeError:
        pass

<<<<<<< HEAD
    if type(value) == type:  # For class
=======
    if isinstance(value, type):# For class
>>>>>>> aac65544
        return value
    elif hasattr(value, '__deepcopy__'):
        try:
            copied_value = value.__deepcopy__(memo)
        except TypeError:
            copied_value = value.__deepcopy__()
        memo[value] = copied_value
        return copied_value
    else:
        if isinstance(value, list):
            copied_list = []
            for v in value:
                cv = deepcopy_value(v, memo=memo)
                memo[v] = cv
                copied_list.append(cv)
            return copied_list
        else:
            new_value = copy.deepcopy(value, memo=memo)
            memo[value] = new_value
            return new_value


def serialize_typing(typing_):
    if hasattr(typing_, '_name') and typing_._name == 'List':
        arg = typing_.__args__[0]
        if arg.__module__ == 'builtins':
            full_argname = '__builtins__.' + arg.__name__
        else:
            full_argname = arg.__module__ + '.' + arg.__name__
        return 'List[' + full_argname + ']'
<<<<<<< HEAD

    if type(typing_) == type:
=======
    if isinstance(typing_, type):
>>>>>>> aac65544
        return typing_.__module__ + '.' + typing_.__name__

    raise NotImplementedError('{} of type {}'.format(typing_, type(typing_)))

<<<<<<< HEAD

=======
>>>>>>> aac65544
def deserialize_typing(serialized_typing):
    if isinstance(serialized_typing, str):
        if serialized_typing == 'float' or serialized_typing == 'builtins.float':
            return float

        splitted_type = serialized_typing.split('[')
        if splitted_type[0] == 'List':
            full_argname = splitted_type[1].split(']')[0]
            splitted_argname = full_argname.rsplit('.', 1)
            if splitted_argname[0] != '__builtins__':
                exec('import ' + splitted_argname[0])
                type_ = eval(full_argname)
            else:
                type_ = eval(splitted_argname[1])
            return List[type_]

    raise NotImplementedError('{}'.format(serialized_typing))

<<<<<<< HEAD

=======
>>>>>>> aac65544
def deserialize(serialized_element):
    if isinstance(serialized_element, dict):
        element = dict_to_object(serialized_element)
    elif isinstance(serialized_element, (list, tuple)):
        element = sequence_to_objects(serialized_element)
    else:
        element = serialized_element

    return element


TYPES_FROM_STRING = {'unicode': str,
                     'str': str,
                     'float': float,
                     'int': int,
                     'bool': bool}


def type_from_annotation(type_, module):
    """
    Clean up a proposed type if there are stringified
    """
    if isinstance(type_, str):
        # Evaluating types
        if type_ in TYPES_FROM_STRING:
            type_ = TYPES_FROM_STRING[type_]
        else:
            # Evaluating
            type_ = getattr(import_module(module), type_)
    return type_<|MERGE_RESOLUTION|>--- conflicted
+++ resolved
@@ -259,13 +259,8 @@
                 return vm.VolumeModel(self.volmdlr_primitives(frame=frame))
             except TypeError:
                 return vm.VolumeModel(self.volmdlr_primitives())
-
-<<<<<<< HEAD
-        raise NotImplementedError(
-            'object of type {} does not implement volmdlr_primitives'.format(self.__class__.__name__))
-=======
-        raise NotImplementedError('object of type {} does not implement volmdlr_primitives'.format(self.__class__.__name__))
->>>>>>> aac65544
+        msg = 'Object of type {} does not implement volmdlr_primitives'.format(self.__class__.__name__)
+        raise NotImplementedError(msg)
 
     def cad_export(self,
                    fcstd_filepath=None,
@@ -293,24 +288,7 @@
 
     def _display_angular(self):
         display = []
-        # if hasattr(self, 'CADExport')\
-        # or hasattr(self, 'FreeCADExport'):
-        #     display.append({'angular_component': 'app-cad-viewer'})
-
         if hasattr(self, 'babylon_data'):
-<<<<<<< HEAD
-            display.append({'angular_component': 'app-step-viewer',
-                            'data': self.babylon_data()})
-        elif hasattr(self, 'volmdlr_primitives') \
-                or (self.__class__.volmdlr_volume_model is not DessiaObject.volmdlr_volume_model):
-            model = self.volmdlr_volume_model()
-            display.append({'angular_component': 'app-step-viewer',
-                            'data': model.babylon_data()})
-
-        if hasattr(self, 'plot_data'):
-            display.append({'angular_component': 'app-d3-plot-data',
-                            'data': self.plot_data()})
-=======
             display.append({'angular_component' : 'cad_viewer',
                             'data' : self.babylon_data()})
         elif hasattr(self, 'volmdlr_primitives')\
@@ -322,7 +300,6 @@
         if hasattr(self, 'plot_data'):
             display.append({'angular_component' : 'plot_data',
                             'data' : self.plot_data()})
->>>>>>> aac65544
         return display
 
 
@@ -713,11 +690,7 @@
     except TypeError:
         pass
 
-<<<<<<< HEAD
-    if type(value) == type:  # For class
-=======
     if isinstance(value, type):# For class
->>>>>>> aac65544
         return value
     elif hasattr(value, '__deepcopy__'):
         try:
@@ -748,20 +721,11 @@
         else:
             full_argname = arg.__module__ + '.' + arg.__name__
         return 'List[' + full_argname + ']'
-<<<<<<< HEAD
-
-    if type(typing_) == type:
-=======
     if isinstance(typing_, type):
->>>>>>> aac65544
         return typing_.__module__ + '.' + typing_.__name__
-
     raise NotImplementedError('{} of type {}'.format(typing_, type(typing_)))
 
-<<<<<<< HEAD
-
-=======
->>>>>>> aac65544
+
 def deserialize_typing(serialized_typing):
     if isinstance(serialized_typing, str):
         if serialized_typing == 'float' or serialized_typing == 'builtins.float':
@@ -780,10 +744,7 @@
 
     raise NotImplementedError('{}'.format(serialized_typing))
 
-<<<<<<< HEAD
-
-=======
->>>>>>> aac65544
+
 def deserialize(serialized_element):
     if isinstance(serialized_element, dict):
         element = dict_to_object(serialized_element)
