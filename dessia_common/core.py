--- conflicted
+++ resolved
@@ -1147,12 +1147,8 @@
                 if idx == len(titles_list) - 1:
                     end_bar = "|"
                 space = 2*offset_space - len(str(getattr(dessia_object, attr)))
-<<<<<<< HEAD
-                string += "|" + " "*(space + len(attr) % 2 - 2) + f"{getattr(dessia_object, attr)}" + "  |"
-=======
                 string += "|" + " "*(space + len(attr)%2 - 2) + f"{getattr(dessia_object, attr)}" + "  " + end_bar
 
->>>>>>> b5fadbbe
         return prefix + "\n" + string + "\n"
 
     def __len__(self):
