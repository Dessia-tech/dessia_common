"""
Library for building clusters on data.
"""
from typing import List, Dict, Any
from copy import copy
import itertools

from scipy.spatial.distance import pdist, squareform, cdist, mahalanobis
import numpy as npy
from sklearn import cluster, preprocessing
import matplotlib.pyplot as plt

try:
    from plot_data.core import Scatter, Histogram, MultiplePlots, Tooltip, ParallelPlot, PointFamily, EdgeStyle, Axis, \
        PointStyle
    from plot_data.colors import BLUE, GREY, LIGHTGREY, Color
except ImportError:
    pass
from dessia_common.exports import XLSXWriter
from dessia_common.core import DessiaObject, DessiaFilter, FiltersList, templates


class HeterogeneousList(DessiaObject):
    """
    Base object for handling a list of DessiaObjects.

    :param dessia_objects:
        --------
        List of DessiaObjects to store in HeterogeneousList
    :type dessia_objects: `List[DessiaObject]`, `optional`, defaults to `None`

    :param name:
        --------
        Name of HeterogeneousList
    :type name: `str`, `optional`, defaults to `''`

    :Properties:
        * **common_attributes:** (`List[str]`)
            --------
            Common attributes of DessiaObjects contained in the current `HeterogeneousList`

        * **matrix:** (`List[List[float]]`, `n_samples x n_features`)
            --------
            Matrix of data computed by calling the `to_vector` method of all `dessia_objects`

    **Built-in methods**:
        * __init__
            >>> from dessia_common.datatools import HeterogeneousList
            >>> from dessia_common.models import all_cars_wi_feat
            >>> hlist = HeterogeneousList(all_cars_wi_feat, name="init")

        * __str__
            >>> print(HeterogeneousList(all_cars_wi_feat[:3], name='printed'))
            HeterogeneousList printed: 3 samples, 5 features
            |         Mpg         |    Displacement    |     Horsepower     |       Weight       |    Acceleration    |
            -----------------------------------------------------------------------------------------------------------
            |               18.0  |             0.307  |             130.0  |            3504.0  |              12.0  |
            |               15.0  |              0.35  |             165.0  |            3693.0  |              11.5  |
            |               18.0  |             0.318  |             150.0  |            3436.0  |              11.0  |

        * __len__
            >>> len(HeterogeneousList(all_cars_wi_feat))
            returns len(all_cars_wi_feat)

        * __get_item__
            >>> HeterogeneousList(all_cars_wi_feat)[0]
            returns <dessia_common.tests.CarWithFeatures object at 'memory_address'>
            >>> HeterogeneousList(all_cars_wi_feat)[0:2]
            returns HeterogeneousList(all_cars_wi_feat[0:2])
            >>> HeterogeneousList(all_cars_wi_feat)[[0,5,6]]
            returns HeterogeneousList([all_cars_wi_feat[idx] for idx in [0,5,6]])
            >>> booleans_list = [True, False,..., True] of length len(all_cars_wi_feat)
            >>> HeterogeneousList(all_cars_wi_feat)[booleans_list]
            returns HeterogeneousList([car for car, boolean in zip(all_cars_wi_feat, booleans_list) if boolean])

        * __add__
            >>> HeterogeneousList(all_cars_wi_feat) + HeterogeneousList(all_cars_wi_feat)
            HeterogeneousList(all_cars_wi_feat + all_cars_wi_feat)
            >>> HeterogeneousList(all_cars_wi_feat) + HeterogeneousList()
            HeterogeneousList(all_cars_wi_feat)
            >>> HeterogeneousList(all_cars_wi_feat).extend(HeterogeneousList(all_cars_wi_feat))
            HeterogeneousList(all_cars_wi_feat + all_cars_wi_feat)

    """
    _standalone_in_db = True
    _vector_features = ["name", "common_attributes"]
    _non_data_eq_attributes = ["name", "_common_attributes", "_matrix"]

    def __init__(self, dessia_objects: List[DessiaObject] = None, name: str = ''):
        """
        See class docstring.

        """
        if dessia_objects is None:
            dessia_objects = []
        self.dessia_objects = dessia_objects
        self._common_attributes = None
        self._matrix = None
        DessiaObject.__init__(self, name=name)

    def __getitem__(self, key: Any):
        """
        Custom getitem for HeterogeneousList. In addition to work as numpy.arrays of dimension `(n,)`, allows to pick \
        a sub-HeterogeneousList from a list of indexes.

        """
        if len(self) == 0:
            return []
        if isinstance(key, int):
            return self._pick_from_int(key)
        if isinstance(key, slice):
            return self._pick_from_slice(key)
        if isinstance(key, list):
            if len(key) == 0:
                return self.__class__()
            if isinstance(key[0], bool):
                if len(key) == self.__len__():
                    return self._pick_from_boolist(key)
                raise ValueError(f"Cannot index {self.__class__.__name__} object of len {self.__len__()} with a "
                                 f"list of boolean of len {len(key)}")
            if isinstance(key[0], int):
                return self._pick_from_boolist(self._indexlist_to_booleanlist(key))

            raise NotImplementedError(f"key of type {type(key)} with {type(key[0])} elements not implemented for "
                                      f"indexing HeterogeneousLists")

        raise NotImplementedError(f"key of type {type(key)} not implemented for indexing HeterogeneousLists")

    def __add__(self, other: 'HeterogeneousList'):
        """
        Allows to merge two HeterogeneousList into one by merging their dessia_object into one list.

        """
        if self.__class__ != HeterogeneousList or other.__class__ != HeterogeneousList:
            raise TypeError("Addition only defined for HeterogeneousList. A specific __add__ method is required for "
                            f"{self.__class__}")

        sum_hlist = self.__class__(dessia_objects=self.dessia_objects + other.dessia_objects,
                                   name=self.name[:5] + '_+_' + other.name[:5])

        if all(item in self.common_attributes for item in other.common_attributes):
            sum_hlist._common_attributes = self.common_attributes
            if self._matrix is not None and other._matrix is not None:
                sum_hlist._matrix = self._matrix + other._matrix
        return sum_hlist

    def extend(self, other: 'HeterogeneousList'):
        """
        Update a HeterogeneousList by adding b values to it

        :param b: HeterogeneousList to add to the current HeterogeneousList
        :type b: HeterogeneousList

        :return: None

        Examples
        --------
        >>> from dessia_common.datatools import HeterogeneousList
        >>> from dessia_common.models import all_cars_wi_feat
        >>> HeterogeneousList(all_cars_wi_feat).extend(HeterogeneousList(all_cars_wi_feat))
        HeterogeneousList(all_cars_wi_feat + all_cars_wi_feat)

        """
        # Not "self.dessia_objects += other.dessia_objects" to take advantage of __add__ algorithm
        self.__dict__.update((self + other).__dict__)

    def _pick_from_int(self, idx: int):
        return self.dessia_objects[idx]

<<<<<<< HEAD
    def _pick_from_slice(self, key: slice):
        new_hlist = self.__class__(dessia_objects = self.dessia_objects[key], name = self.name)
=======
    def pick_from_slice(self, key: slice):
        new_hlist = self.__class__(dessia_objects=self.dessia_objects[key], name=self.name)
>>>>>>> 5e41c1e8
        new_hlist._common_attributes = copy(self._common_attributes)
        new_hlist.dessia_objects = self.dessia_objects[key]
        if self._matrix is not None:
            new_hlist._matrix = self._matrix[key]
        # new_hlist.name += f"_{key.start if key.start is not None else 0}_{key.stop}")
        return new_hlist

    def _indexlist_to_booleanlist(self, index_list: List[int]):
        boolean_list = [False] * len(self)
        for idx in index_list:
            boolean_list[idx] = True
        return boolean_list

<<<<<<< HEAD
    def _pick_from_boolist(self, key: List[bool]):
        new_hlist = self.__class__(dessia_objects = DessiaFilter.apply(self.dessia_objects, key), name = self.name)
=======
    def pick_from_boolist(self, key: List[bool]):
        new_hlist = self.__class__(dessia_objects=DessiaFilter.apply(self.dessia_objects, key), name=self.name)
>>>>>>> 5e41c1e8
        new_hlist._common_attributes = copy(self._common_attributes)
        if self._matrix is not None:
            new_hlist._matrix = DessiaFilter.apply(self._matrix, key)
        # new_hlist.name += "_list")
        return new_hlist

    def __str__(self):
        """
        Print HeterogeneousList as a table.

        """
        size_col_label = self._set_size_col_label()
        attr_name_len = []
        attr_space = []

        prefix = self._write_str_prefix()

        if self.__len__() == 0:
            return prefix

        string = ""
        string += self._print_titles(attr_space, attr_name_len, size_col_label)
        string += "\n" + "-" * len(string)

        string += self._print_objects_slice(slice(0, 5), attr_space, attr_name_len,
                                            self._set_label_space(size_col_label))

<<<<<<< HEAD
        if len(self) > 10:
            undispl_len = len(self) - 10
            string += (f"\n+ {undispl_len} undisplayed object" + "s"*(min([undispl_len, 2])-1) + "...")
=======
        undispl_len = len(self) - 10
        string += (f"\n+ {undispl_len} undisplayed object" + "s" * (min([undispl_len, 2]) - 1) + "..."
                   if len(self) > 10 else '')
>>>>>>> 5e41c1e8

        if len(self) > 5:
            string += self._print_objects_slice(slice(-5, len(self)), attr_space, attr_name_len,
                                                self._set_label_space(size_col_label))
        return prefix + "\n" + string + "\n"

    def _printed_attributes(self):
        if 'name' in self.common_attributes:
            return self.common_attributes
        return ['name'] + self.common_attributes

    def _print_objects_slice(self, key: slice, attr_space: int, attr_name_len: int, label_space: int):
        string = ""
        for dessia_object in self.dessia_objects[key]:
            string += "\n" + " " * label_space
            string += self._print_objects(dessia_object, attr_space, attr_name_len)
        return string

    def _set_size_col_label(self):
        return 0

    def _set_label_space(self, size_col_label: int):
        if size_col_label:
            return 2 * size_col_label - 1
        return 0

    def _write_str_prefix(self):
        prefix = f"{self.__class__.__name__} {self.name if self.name != '' else hex(id(self))}: "
        prefix += f"{len(self)} samples, {len(self.common_attributes)} features"
        return prefix

    def _print_titles(self, attr_space: int, attr_name_len: int, size_col_label: int):
        string = ""
        if size_col_label:
<<<<<<< HEAD
            string += "|" + " "*(size_col_label - 1) + "n°" + " "*(size_col_label - 1)
        for idx, attr in enumerate(self._printed_attributes()):
=======
            string += "|" + " " * (size_col_label - 1) + "n°" + " " * (size_col_label - 1)
        for idx, attr in enumerate(self.common_attributes):
>>>>>>> 5e41c1e8
            end_bar = ""
            if idx == len(self.common_attributes):
                end_bar = "|"
            # attribute
            attr_space.append(len(attr) + 6)
            name_attr = " " * 3 + f"{attr.capitalize()}" + " " * 3
            attr_name_len.append(len(name_attr))
            string += "|" + name_attr + end_bar
        return string

    def _print_objects(self, dessia_object: DessiaObject, attr_space: int, attr_name_len: int):
        string = ""
        for idx, attr in enumerate(self._printed_attributes()):
            end_bar = ""
            if idx == len(self.common_attributes):
                end_bar = "|"

            # attribute
            string += "|" + " " * (attr_space[idx] - len(str(getattr(dessia_object, attr))) - 1)
            string += f"{getattr(dessia_object, attr)}"[:attr_name_len[idx] - 3]
            if len(str(getattr(dessia_object, attr))) > attr_name_len[idx] - 3:
                string += "..."
            else:
                string += " "
            string += end_bar
        return string

    def __len__(self):
        """
        Length of HeterogeneousList is len(HeterogeneousList.dessia_objects)

        """
        return len(self.dessia_objects)

    def get_attribute_values(self, attribute: str):
        """
        Get a list of all values of dessia_objects of an attribute given by name

        :param attribute: Attribute to get all values
        :type attribute: str

        :return: A list of all values of the specified attribute of dessia_objects
        :rtype: List[Any]

        Examples
        --------
        >>> from dessia_common.datatools import HeterogeneousList
        >>> from dessia_common.models import all_cars_wi_feat
        >>> HeterogeneousList(all_cars_wi_feat[:10]).get_attribute_values("weight")
        [3504.0, 3693.0, 3436.0, 3433.0, 3449.0, 4341.0, 4354.0, 4312.0, 4425.0, 3850.0]

        """
        return [getattr(dessia_object, attribute) for dessia_object in self.dessia_objects]

    def get_column_values(self, index: int):
        """
        Get a list of all values of dessia_objects for an attribute given by its index common_attributes

        :param index: Index in common_attributes to get all values of dessia_objects
        :type index: int

        :return: A list of all values of the specified attribute of dessia_objects
        :rtype: List[float]

        Examples
        --------
        >>> from dessia_common.datatools import HeterogeneousList
        >>> from dessia_common.models import all_cars_wi_feat
        >>> HeterogeneousList(all_cars_wi_feat[:10]).get_column_values(2)
        [130.0, 165.0, 150.0, 150.0, 140.0, 198.0, 220.0, 215.0, 225.0, 190.0]

        """
        return [row[index] for row in self.matrix]

    def sort(self, key: Any, ascend: bool = True):  # TODO : Replace numpy with faster algorithms
        """
        Sort the current HeterogeneousList along the given key.

        :param key:
            --------
            The parameter on which to sort the HeterogeneousList. Can be an attribute or its index in \
                `common_attributes`
        :type key: `int` or `str`

        :param ascend:
            --------
            Whether to sort the HeterogeneousList in ascending (`True`) or descending (`False`) order
        :type key: `bool`, defaults to `True`

        :return: None

        Examples
        --------
        >>> from dessia_common.datatools import HeterogeneousList
        >>> from dessia_common.models import all_cars_wi_feat
        >>> example_list = HeterogeneousList(all_cars_wi_feat[:3], "sort_example")
        >>> example_list.sort("mpg", False)
        >>> print(example_list)
        HeterogeneousList sort_example: 3 samples, 5 features
        |         Mpg         |    Displacement    |     Horsepower     |       Weight       |    Acceleration    |
        -----------------------------------------------------------------------------------------------------------
        |               18.0  |             0.318  |             150.0  |            3436.0  |              11.0  |
        |               18.0  |             0.307  |             130.0  |            3504.0  |              12.0  |
        |               15.0  |              0.35  |             165.0  |            3693.0  |              11.5  |
        >>> example_list.sort(2, True)
        >>> print(example_list)
        HeterogeneousList sort_example: 3 samples, 5 features
        |         Mpg         |    Displacement    |     Horsepower     |       Weight       |    Acceleration    |
        -----------------------------------------------------------------------------------------------------------
        |               18.0  |             0.307  |             130.0  |            3504.0  |              12.0  |
        |               18.0  |             0.318  |             150.0  |            3436.0  |              11.0  |
        |               15.0  |              0.35  |             165.0  |            3693.0  |              11.5  |

        """
        if len(self) != 0:
            if isinstance(key, int):
                sort_indexes = npy.argsort(self.get_column_values(key))
            elif isinstance(key, str):
                sort_indexes = npy.argsort(self.get_attribute_values(key))
            self.dessia_objects = [self.dessia_objects[idx] for idx in (sort_indexes if ascend else sort_indexes[::-1])]
            if self._matrix is not None:
                self._matrix = [self._matrix[idx] for idx in (sort_indexes if ascend else sort_indexes[::-1])]

    def mean(self):
        """
        Compute means along each `common_attribute`.

        :return: A list of means along each dimension
        :rtype: List[float]

        Examples
        --------
        >>> from dessia_common.datatools import HeterogeneousList
        >>> from dessia_common.models import all_cars_wi_feat
        >>> example_list = HeterogeneousList(all_cars_wi_feat, "mean_example")
        >>> print(example_list.mean())
        [23.051231527093602, 0.1947795566502462, 103.5295566502463, 2979.4137931034484, 15.519704433497521]

        """
        return [mean(row) for row in zip(*self.matrix)]

    def standard_deviation(self):
        """
        Compute standard deviations along each `common_attribute`.

        :return: A list of standard deviations along each dimension
        :rtype: List[float]

        Examples
        --------
        >>> from dessia_common.datatools import HeterogeneousList
        >>> from dessia_common.models import all_cars_wi_feat
        >>> example_list = HeterogeneousList(all_cars_wi_feat, "std_example")
        >>> print(example_list.standard_deviation())
        [8.391423956652817, 0.10479316386533469, 40.47072606559397, 845.9605763601298, 2.799904275515381]

        """
        return [std(row) for row in zip(*self.matrix)]

    def variances(self):
        """
        Compute variances along each `common_attribute`.

        :return: A list of variances along each dimension
        :rtype: List[float]

        Examples
        --------
        >>> from dessia_common.datatools import HeterogeneousList
        >>> from dessia_common.models import all_cars_wi_feat
        >>> example_list = HeterogeneousList(all_cars_wi_feat, "var_example")
        >>> print(example_list.variances())
        [70.41599602028683, 0.010981607192906888, 1637.8796682763475, 715649.2967555631, 7.839463952049309]

        """
        return [variance(row) for row in zip(*self.matrix)]

    def covariance_matrix(self):
        """
        Compute the covariance matrix of `self.matrix`.

        :return: the covariance matrix of all stored data in self
        :rtype: List[List[float]], `n_features x n_features`

        Examples
        --------
        >>> from dessia_common.datatools import HeterogeneousList
        >>> from dessia_common.models import all_cars_wi_feat
        >>> example_list = HeterogeneousList(all_cars_wi_feat, "covar_example")
        >>> cov_matrix = example_list.covariance_matrix()
        >>> for row in cov_matrix: print(row)
        [70.58986267712706, -0.6737370735267286, -247.39164142796338, -5604.189893571734, 9.998099130329008]
        [-0.6737370735267286, 0.011008722272395539, 3.714807148938756, 82.86881366538952, -0.16412268260049875]
        [-247.39164142796338, 3.714807148938756, 1641.9238156054248, 28857.60749255002, -77.47638630420236]
        [-5604.189893571734, 82.86881366538952, 28857.60749255002, 717416.332056194, -1021.2202724563649]
        [9.998099130329008, -0.16412268260049875, -77.47638630420236, -1021.2202724563649, 7.8588206531654805]

        """
        return covariance_matrix(list(zip(*self.matrix)))

    def distance_matrix(self, method: str = 'minkowski', **kwargs):
        """
        Compute the distance matrix of `self.matrix`, i.e. the pairwise distances between all stored elements in \
        `self.dessia_objects`. Distances are computed with numerical values of `self.matrix`.

        :param method:
            --------
            Method to compute distances.
            Can be one of `[‘braycurtis’, ‘canberra’, ‘chebyshev’, ‘cityblock’, ‘correlation’, ‘cosine’, ‘dice’, \
            ‘euclidean’, ‘hamming’, ‘jaccard’, ‘jensenshannon’, ‘kulczynski1’, ‘mahalanobis’, ‘matching’, ‘minkowski’, \
            ‘rogerstanimoto’, ‘russellrao’, ‘seuclidean’, ‘sokalmichener’, ‘sokalsneath’, ‘sqeuclidean’, ‘yule’]`.
        :type method: `str`, `optional`, defaults to `'minkowski'`

        :param **kwargs:
            --------
            |  Extra arguments to metric: refer to each metric documentation for a list of all possible arguments.
            |  Some possible arguments:
            |     - p : scalar The p-norm to apply for Minkowski, weighted and unweighted. Default: `2`.
            |     - w : array_like The weight vector for metrics that support weights (e.g., Minkowski).
            |     - V : array_like The variance vector for standardized Euclidean. Default: \
                `var(vstack([XA, XB]), axis=0, ddof=1)`
            |     - VI : array_like The inverse of the covariance matrix for Mahalanobis. Default: \
                `inv(cov(vstack([XA, XB].T))).T`
            |     - out : ndarray The output array If not None, the distance matrix Y is stored in this array.
        :type **kwargs: `dict`, `optional`

        :return: the distance matrix of all stored data in self
        :rtype: List[List[float]], `n_samples x n_samples`

        Examples
        --------
        >>> from dessia_common.datatools import HeterogeneousList
        >>> from dessia_common.models import all_cars_wi_feat
        >>> example_list = HeterogeneousList(all_cars_wi_feat, "distance_example")
        >>> distance_matrix = example_list.distance_matrix('mahalanobis')
        >>> for row in distance_matrix[:4]: print(row[:4])
        [0.0, 1.6150355142162274, 1.0996902429379676, 1.3991408510938068]
        [1.6150355142162274, 0.0, 0.7691239946132247, 0.6216479207905371]
        [1.0996902429379676, 0.7691239946132247, 0.0, 0.7334135920381655]
        [1.3991408510938068, 0.6216479207905371, 0.7334135920381655, 0.0]

        """
        kwargs = self._set_distance_kwargs(method, kwargs)
        distances = squareform(pdist(self.matrix, method, **kwargs)).astype(float)
        return distances.tolist()

    @staticmethod
    def _set_distance_kwargs(method: str, kwargs: Dict[str, Any]):
        if 'p' not in kwargs and method=='minkowski':
            kwargs['p'] = 2
        return kwargs

    @property
    def common_attributes(self):
        """
        List of common attributes of stored dessia_objects.

        """
        if self._common_attributes is None:
            if len(self) == 0:
                return []

            all_class = []
            one_instance = []
            for dessia_object in self.dessia_objects:
                if dessia_object.__class__ not in all_class:
                    all_class.append(dessia_object.__class__)
                    one_instance.append(dessia_object)

            all_attributes = sum((instance.vector_features() for instance in one_instance), [])
            set_attributes = set.intersection(*(set(instance.vector_features()) for instance in one_instance))

            # Keep order
            self._common_attributes = []
            for attr in all_attributes:
                if attr in set_attributes:
                    self._common_attributes.append(attr)
                    set_attributes.remove(attr)

        return self._common_attributes

    @property
    def matrix(self):
        """
        Get equivalent matrix of dessia_objects, which is of dimensions `len(dessia_objects) x len(common_attributes)`

        """
        if self._matrix is None:
            matrix = []
            for dessia_object in self.dessia_objects:
                temp_row = dessia_object.to_vector()
                vector_features = dessia_object.vector_features()
                matrix.append(list(temp_row[vector_features.index(attr)] for attr in self.common_attributes))
            self._matrix = matrix
        return self._matrix

    def filtering(self, filters_list: FiltersList):
        """
        Filter a HeterogeneousList given a FiltersList.
        Method filtering apply a FiltersList to the current HeterogeneousList.

        :param filters_list:
            FiltersList to apply on current HeterogeneousList
        :type filters_list: FiltersList

        :return: The filtered HeterogeneousList
        :rtype: HeterogeneousList

        Examples
        --------
        >>> from dessia_common.core import DessiaFilter
        >>> from dessia_common.datatools import HeterogeneousList
        >>> from dessia_common.models import all_cars_wi_feat
        >>> filters = [DessiaFilter('weight', '<=', 1650.), DessiaFilter('mpg', '>=', 45.)]
        >>> filters_list = FiltersList(filters, "xor")
        >>> example_list = HeterogeneousList(all_cars_wi_feat, name="example")
        >>> filtered_list = example_list.filtering(filters_list)
        >>> print(filtered_list)
        HeterogeneousList example: 3 samples, 5 features
        |         Mpg         |    Displacement    |     Horsepower     |       Weight       |    Acceleration    |
        -----------------------------------------------------------------------------------------------------------
        |               35.0  |             0.072  |              69.0  |            1613.0  |              18.0  |
        |               31.0  |             0.076  |              52.0  |            1649.0  |              16.5  |
        |               46.6  |             0.086  |              65.0  |            2110.0  |              17.9  |

        """
        booleans_index = filters_list.get_booleans_index(self.dessia_objects)
        return self._pick_from_boolist(booleans_index)

    def singular_values(self):
        """
        Computes the Singular Values Decomposition (SVD) of self.matrix.
        SVD factorizes self.matrix into two unitary matrices `U` and `Vh`, and a 1-D array `s` of singular values \
            (real, non-negative) such that ``a = U @ S @ Vh``, where S is diagonal such as `s1 > s2 >...> sn`.

        SVD gives indications on the dimensionality of a given matrix thanks to the normalized singular values: they \
            are stored in descending order and their sum is equal to 1. Thus, one can set a threshold value, e.g. \
                `0.95`, and keep only the `r` first normalized singular values which sum is greater than the threshold.

        `r` is the rank of the matrix and gives a good indication on the real dimensionality of the data contained in \
            the current HeterogeneousList. `r` is often much smaller than the current dimension of the studied data.
        This indicates that the used features can be combined into less new features, which do not necessarily \
            make sense for engineers.

        More informations: https://en.wikipedia.org/wiki/Singular_value_decomposition

        :return:
            **normalized_singular_values**: list of normalized singular values
            **singular_points**: list of points to plot in dimensionality plot. Does not add any information.
        :rtype: Tuple[List[float], List[Dict[str, float]]]

        """
        scaled_data = HeterogeneousList._scale_data(npy.array(self.matrix) - npy.mean(self.matrix, axis=0))
        _, singular_values, _ = npy.linalg.svd(npy.array(scaled_data).T, full_matrices=False)
        normalized_singular_values = singular_values / npy.sum(singular_values)

        singular_points = []
        for idx, value in enumerate(normalized_singular_values):
            # TODO (plot_data log_scale 0)
            singular_points.append({'Index of reduced basis vector': idx + 1,
                                    'Singular value': (value if value != 0. else 1e-16)})
        return normalized_singular_values, singular_points

    @staticmethod
    def _scale_data(data_matrix: List[List[float]]):
        scaled_matrix = preprocessing.StandardScaler().fit_transform(data_matrix)
        return [list(map(float, row.tolist())) for row in scaled_matrix]

    def plot_data(self):
        """
        Plot data method.
        Plot a standard scatter matrix of all attributes in common_attributes and a dimensionality plot.

        """
        # Plot a correlation matrix : To develop
        # correlation_matrix = []
        # List datadict
        data_list = self._plot_data_list()
        # Dimensionality plot
        dimensionality_plot = self._plot_dimensionality()
        # Scattermatrix
        scatter_matrix = self._build_multiplot(data_list, self._tooltip_attributes(), axis=dimensionality_plot.axis,
                                               point_style=dimensionality_plot.point_style)
        # Parallel plot
        parallel_plot = self._parallel_plot(data_list)

        return [parallel_plot, scatter_matrix, dimensionality_plot]

    def _build_multiplot(self, data_list: List[Dict[str, float]], tooltip: List[str], **kwargs: Dict[str, Any]):
        subplots = []
        for line in self.common_attributes:
            for col in self.common_attributes:
                if line == col:
                    unic_values = set((getattr(dobject, line) for dobject in self.dessia_objects))
                    if len(unic_values) == 1:  # TODO (plot_data linspace axis between two same values)
                        subplots.append(Scatter(x_variable=line, y_variable=col))
                    else:
                        subplots.append(Histogram(x_variable=line))
                else:
                    subplots.append(Scatter(x_variable=line, y_variable=col, tooltip=Tooltip(tooltip), **kwargs))

        scatter_matrix = MultiplePlots(plots=subplots, elements=data_list, point_families=self._point_families(),
                                       initial_view_on=True)
        return scatter_matrix

    def _parallel_plot(self, data_list: List[Dict[str, float]]):
        return ParallelPlot(elements=data_list, axes=self._parallel_plot_attr(), disposition='vertical')

    def _tooltip_attributes(self):
        return self.common_attributes

    def _plot_data_list(self):
        plot_data_list = []
        for row, _ in enumerate(self.dessia_objects):
            plot_data_list.append({attr: self.matrix[row][col] for col, attr in enumerate(self.common_attributes)})
        return plot_data_list

    def _point_families(self):
        return [PointFamily(BLUE, list(range(len(self))))]

    def _parallel_plot_attr(self):
        # TODO: Put it in plot_data
        (sorted_r2, sorted_association), constant_attributes = self._get_correlations()
        attr_series = self._get_attribute_trios(sorted_r2, sorted_association)
        return constant_attributes + self._trios_list_to_parallel_axes(attr_series)

    def _get_correlations(self):
        r2_scores = []
        association_list = []
        constant_attributes = []
        for idx, attr1 in enumerate(self.common_attributes):
            if len(set(self.get_attribute_values(attr1))) == 1:
                constant_attributes.append(attr1)
                continue
            for _, attr2 in enumerate(self.common_attributes[idx:]):
                if len(set(self.get_attribute_values(attr2))) == 1:
                    constant_attributes.append(attr2)
                    continue
                if attr1 != attr2:
                    correlation_matrix = npy.corrcoef(self.get_attribute_values(attr1),
                                                      self.get_attribute_values(attr2))
                    correlation_xy = correlation_matrix[0, 1]
                    r2_scores.append(correlation_xy**2)
                    association_list.append([attr1, attr2])
        # Returns list of list of associated attributes sorted along their R2 score and constant attributes
        return map(list, zip(*sorted(zip(r2_scores, association_list))[::-1])), list(set(constant_attributes))

    def _get_attribute_trios(self, sorted_r2, sorted_association):
        attr_series = []
        picked_attr = set()
        set_association = set(sum(sorted_association, []))
        while len(picked_attr) != len(set_association):
            first_association = sorted_association[0]
            attr_series.append(first_association)
            picked_attr.update(set(first_association))
            del sorted_r2[0], sorted_association[0]

            for idx, _ in enumerate(sorted_r2):
                if any(item in first_association for item in sorted_association[idx]):
                    attr_series[-1] += sorted_association[idx]
                    picked_attr.update(set(sorted_association[idx]))
                    del sorted_r2[idx], sorted_association[idx]
                    break
        return attr_series

    def _trios_list_to_parallel_axes(self, attribute_series):
        ordered_attr = []
        for attribute_serie in attribute_series:
            if not any(item in attribute_serie for item in ordered_attr):
                ordered_attr += self._new_attributes_trio(attribute_serie)
            else:
                ordered_attr = self._new_sided_attribute(ordered_attr, attribute_serie)
        return ordered_attr

    def _new_attributes_trio(self, attribute_serie):
        mid_index = [attribute_serie.count(attr) for attr in attribute_serie].index(2)
        mid_attr = attribute_serie[mid_index]
        remaining_attr = iter(set(attribute_serie).difference({mid_attr}))
        return [next(remaining_attr), mid_attr, next(remaining_attr)]

    def _new_sided_attribute(self, ordered_attr, attribute_serie):
        for side in [0, -1]:
            if ordered_attr[side] in attribute_serie:
                nb_instances = attribute_serie.count(ordered_attr[side])
                for ieme_instance in range(nb_instances):
                    idx_in_serie = (ieme_instance) * 2 + attribute_serie[ieme_instance * 2:].index(ordered_attr[side])
                    # 1 if idx_in_serie = 0, 0 if idx_in_serie = 1, 3 if idx_in_serie = 2, 2 if idx_in_serie = 3
                    idx_attr_to_add = idx_in_serie + 1 - 2 * (idx_in_serie % 2)
                    added_attr = []
                    if attribute_serie[idx_attr_to_add] not in ordered_attr:
                        added_attr = [attribute_serie[idx_attr_to_add]]
                        ordered_attr = (side + 1) * added_attr + ordered_attr + (-1 * side) * added_attr
                        break
        return ordered_attr

    def _plot_dimensionality(self):
        _, singular_points = self.singular_values()

        axis_style = EdgeStyle(line_width=0.5, color_stroke=GREY)
        axis = Axis(nb_points_x=len(singular_points), nb_points_y=len(singular_points), axis_style=axis_style)
        point_style = PointStyle(color_fill=BLUE, color_stroke=BLUE, stroke_width=0.1, size=2, shape='circle')

        dimensionality_plot = Scatter(elements=singular_points, x_variable='Index of reduced basis vector',
                                      y_variable='Singular value', log_scale_y=True, axis=axis, point_style=point_style)
        return dimensionality_plot

    def to_markdown(self):  # TODO: Custom this markdown
        """
        Render a markdown of the object output type: string

        """
        return templates.heterogeneouslist_markdown_template.substitute(name=self.name, class_=self.__class__.__name__)

    @staticmethod
    def _check_costs(len_data: int, costs: List[List[float]]):
        if len(costs) != len_data:
            if len(costs[0]) == len_data:
                return list(map(list, zip(*costs)))
            raise ValueError(f"costs is length {len(costs)} and the matching HeterogeneousList is length {len_data}. " +
                             "They should be the same length.")
        return costs

    @staticmethod
    def pareto_indexes(costs: List[List[float]]):
        """
        Find the pareto-efficient points

        :return: A (n_points, ) boolean list, indicating whether each point is Pareto efficient

        """
        is_efficient = npy.ones(len(costs), dtype=bool)
        # costs_array = npy.array(costs)
        costs_array = (costs - npy.mean(costs, axis=0)) / npy.std(costs, axis=0)
        for index, cost in enumerate(costs_array):
            if is_efficient[index]:
                # Keep any point with a lower cost
                is_efficient[is_efficient] = npy.any(costs_array[is_efficient] < cost, axis=1)
                # And keep self
                is_efficient[index] = True
        return is_efficient.tolist()

    def pareto_points(self, costs: List[List[float]]):
        """
        Find the pareto-efficient points

        :param costs:
            -----------
            costs on which the pareto points are computed
        :type costs: `List[List[float]]`, `n_samples x n_features`

        :return: a HeterogeneousList containing the selected points
        :rtype: HeterogeneousList

        """
        checked_costs = HeterogeneousList._check_costs(len(self), costs)
        return self[self.__class__.pareto_indexes(checked_costs)]

    def pareto_sheets(self, costs: List[List[float]], nb_sheets: int = 1):
        """
        Get successive pareto sheets (i.e. optimal points in a DOE for pre-computed costs).

        :param costs:
            Pre-computed costs of `len(self)`. Can be multi-dimensional.
        :type costs: `List[List[float]]`, `n_samples x n_costs` or `n_costs x n_samples`

        :param nb_sheets:
            Number of pareto sheets to pick
        :type nb_sheets: `int`, `optional`, default to `1`

        :return: The successive pareto sheets and not selected elements
        :rtype: `List[HeterogeneousList]`, `HeterogeneousList`

        """
        checked_costs = HeterogeneousList._check_costs(len(self), costs)
        non_optimal_costs = checked_costs[:]
        non_optimal_points = self.dessia_objects[:]
        pareto_sheets = []
        for idx in range(nb_sheets):
            pareto_sheet = HeterogeneousList.pareto_indexes(non_optimal_costs)
            pareto_sheets.append(HeterogeneousList(list(itertools.compress(non_optimal_points, pareto_sheet)),
                                                   self.name + f'_pareto_{idx}'))
            non_optimal_points = list(itertools.compress(non_optimal_points, map(lambda x: not x, pareto_sheet)))
            non_optimal_costs = list(itertools.compress(non_optimal_costs, map(lambda x: not x, pareto_sheet)))
        return pareto_sheets, HeterogeneousList(non_optimal_points, self.name)

    @staticmethod
    def pareto_frontiers(len_data: int, costs: List[List[float]]):
        """
        Experimental method to draw the borders of pareto domain.

        """
        # Experimental
        checked_costs = HeterogeneousList._check_costs(len_data, costs)
        pareto_indexes = HeterogeneousList.pareto_indexes(checked_costs)
        pareto_costs = npy.array(list(itertools.compress(checked_costs, pareto_indexes)))

        array_costs = npy.array(checked_costs)
        super_mini = npy.min(array_costs, axis=0)
        pareto_frontiers = []
        for x_dim in range(pareto_costs.shape[1]):
            for y_dim in range(pareto_costs.shape[1]):
                if x_dim != y_dim:
                    frontier_2d = HeterogeneousList._pareto_frontier_2d(x_dim, y_dim, pareto_costs,
                                                                        npy.max(array_costs[:, x_dim]), super_mini)
                    pareto_frontiers.append(frontier_2d)

        return pareto_frontiers

    @staticmethod
    def _pareto_frontier_2d(x_dim: int, y_dim: int, pareto_costs: List[List[float]], max_x_dim: float,
                            super_mini: List[float]):
        # Experimental
        minidx = npy.argmin(pareto_costs[:, y_dim])
        x_coord = pareto_costs[minidx, x_dim]
        y_coord = pareto_costs[minidx, y_dim]

        new_pareto = pareto_costs[x_coord - pareto_costs[:, x_dim] != 0., :]

        dir_coeffs = (y_coord - new_pareto[:, y_dim]) / (x_coord - new_pareto[:, x_dim])
        dir_coeffs[x_coord == new_pareto[:, x_dim]] = npy.max(dir_coeffs[x_coord != new_pareto[:, x_dim]])

        offsets = y_coord - dir_coeffs * x_coord
        approx_super_mini = dir_coeffs * super_mini[x_dim] + offsets
        chosen_line = npy.argmin(npy.absolute(approx_super_mini - super_mini[y_dim]))

        frontier_2d = npy.array([[super_mini[x_dim], max_x_dim], [approx_super_mini[chosen_line], max_x_dim *
                                                                  dir_coeffs[chosen_line] + offsets[chosen_line]]]).T
        return frontier_2d


class CategorizedList(HeterogeneousList):
    """
    Base object for handling a categorized (clustered) list of DessiaObjects.

    **CategorizedList should be instantiated with** `from_...` **methods.**

    **Do not use** `__init__` **to instantiate a CategorizedList.**

    :param dessia_objects:
        --------
        List of DessiaObjects to store in CategorizedList
    :type dessia_objects: `List[DessiaObject]`, `optional`, defaults to `None`

    :param labels:
        --------
        Labels of DessiaObjects' cluster stored in CategorizedList
    :type labels: `List[int]`, `optional`, defaults to `None`

    :param name:
        --------
        Name of CategorizedList
    :type name: `str`, `optional`, defaults to `""`

    :Properties:
        * **common_attributes:** (`List[str]`)
            --------
            Common attributes of DessiaObjects contained in the current `CategorizedList`
        * **matrix:** (`List[List[float]]`, `n_samples x n_features`)
            --------
            Matrix of data computed by calling the to_vector method of all dessia_objects
        * **n_cluster:** (`int`)
            --------
            Number of clusters in dessia_objects

    **Built-in methods**: See :func:`~HeterogeneousList`

    """
    _allowed_methods = ['from_agglomerative_clustering', 'from_kmeans', 'from_dbscan', 'from_pareto_sheets']

    def __init__(self, dessia_objects: List[DessiaObject] = None, labels: List[int] = None, name: str = ''):
        """
        See class docstring.

        """
        HeterogeneousList.__init__(self, dessia_objects=dessia_objects, name=name)
        if labels is None:
            labels = [0] * len(self)
        self.labels = labels

    @property
    def n_clusters(self):
        """
        Number of clusters in dessia_objects.

        """
        unic_labels = set(self.labels)
        unic_labels.discard(-1)
        return len(unic_labels)

    def to_xlsx_stream(self, stream):
        """
        Exports the object to an XLSX to a given stream

        """
        if not isinstance(self.dessia_objects[0], HeterogeneousList):
            writer = XLSXWriter(self.clustered_sublists())
        else:
            writer = XLSXWriter(self)
        writer.save_to_stream(stream)

    def _pick_from_slice(self, key: slice):
        new_hlist = HeterogeneousList._pick_from_slice(self, key)
        new_hlist.labels = self.labels[key]
        # new_hlist.name += f"_{key.start if key.start is not None else 0}_{key.stop}")
        return new_hlist

    def _pick_from_boolist(self, key: List[bool]):
        new_hlist = HeterogeneousList._pick_from_boolist(self, key)
        new_hlist.labels = DessiaFilter.apply(self.labels, key)
        # new_hlist.name += "_list")
        return new_hlist

    def _print_objects_slice(self, key: slice, attr_space: int, attr_name_len: int, label_space: str):
        string = ""
        for label, dessia_object in zip(self.labels[key], self.dessia_objects[key]):
            string += "\n"
            space = label_space - len(str(label))
            string += "|" + " " * space + f"{label}" + " "
            string += self._print_objects(dessia_object, attr_space, attr_name_len)
        return string

    def _write_str_prefix(self):
        prefix = f"{self.__class__.__name__} {self.name if self.name != '' else hex(id(self))}: "
        prefix += (f"{len(self)} samples, {len(self.common_attributes)} features, {self.n_clusters} clusters")
        return prefix

    def _set_size_col_label(self):
        return 4

    def clustered_sublists(self):
        """
        Split a CategorizedList of labelled DessiaObjects into a CategorizedList of labelled HeterogeneousLists.

        :return: A CategorizedList of length n_cluster that store each cluster in a HeterogeneousList. Labels are \
            the labels of each cluster, i.e. stored HeterogeneousList
        :rtype: CategorizedList[HeterogeneousList]

        Examples
        --------
        >>> from dessia_common.datatools import HeterogeneousList, CategorizedList
        >>> from dessia_common.models import all_cars_wi_feat
        >>> hlist = HeterogeneousList(all_cars_wi_feat, name="cars")
        >>> clist = CategorizedList.from_agglomerative_clustering(hlist, n_clusters=10, name="ex")
        >>> split_clist = clist.clustered_sublists()
        >>> print(split_clist[:3])
        CategorizedList ex_split: 3 samples, 2 features, 3 clusters
        |   n°   |   Name   |   Common_attributes   |
        ---------------------------------------------
        |      0 |     ex_0 |['mpg', 'displacemen...|
        |      1 |     ex_1 |['mpg', 'displacemen...|
        |      2 |     ex_2 |['mpg', 'displacemen...|
        >>> print(split_clist[3][:3])
        HeterogeneousList ex_3: 3 samples, 5 features
        |   Mpg   |   Displacement   |   Horsepower   |   Weight   |   Acceleration   |
        -------------------------------------------------------------------------------
        |    21.0 |              0.2 |           85.0 |     2587.0 |             16.0 |
        |    25.0 |             0.11 |           87.0 |     2672.0 |             17.5 |
        |    21.0 |            0.199 |           90.0 |     2648.0 |             15.0 |

        """
        sublists = []
        label_tags = sorted(list(map(str, set(self.labels).difference({-1}))))
        unic_labels = list(set(self.labels))
        for _ in range(self.n_clusters):
            sublists.append([])
        if -1 in self.labels:
            sublists.append([])
            label_tags.append("outliers")

        for idx, label in enumerate(self.labels):
            sublists[unic_labels.index(label)].append(self.dessia_objects[idx])

        new_dessia_objects = [HeterogeneousList(dessia_objects=sublist, name=self.name + f"_{label_tag}")
                              for label_tag, sublist in zip(label_tags, sublists)]

        return CategorizedList(new_dessia_objects,
                               list(set(self.labels).difference({-1})) + ([-1] if -1 in self.labels else []),
                               name=self.name + "_split")

    def _check_transform_sublists(self):
        clustered_sublists = self[:]
        if not isinstance(clustered_sublists.dessia_objects[0], HeterogeneousList):
            clustered_sublists = self.clustered_sublists()
        return clustered_sublists

    def mean_clusters(self):
        """
        Compute mathematical means of all clusters. Means are computed from the property `matrix`. Each element of \
        the output is the average values in each dimension in one cluster.

        :return: A list of `n_cluster` lists of `n_samples` where each element is the average value in a dimension in \
        one cluster.
        :rtype: List[List[float]]

        Examples
        --------
        >>> from dessia_common.datatools import HeterogeneousList, CategorizedList
        >>> from dessia_common.models import all_cars_wi_feat
        >>> hlist = HeterogeneousList(all_cars_wi_feat, name="cars")
        >>> clist = CategorizedList.from_agglomerative_clustering(hlist, n_clusters=10, name="ex")
        >>> means = clist.mean_clusters()
        >>> print(means[0])
        [28.83333333333334, 0.10651785714285714, 79.16666666666667, 2250.3571428571427, 16.075000000000006]

        """
        clustered_sublists = self._check_transform_sublists()
        means = []
        for hlist in clustered_sublists:
            means.append(hlist.mean())
        return means

    def cluster_distances(self, method: str = 'minkowski', **kwargs):
        """
        Computes all distances between elements of each cluster and their mean. Gives an indicator on how clusters are \
        built.

        :param method:
            --------
            Method to compute distances.
            Can be one of `[‘braycurtis’, ‘canberra’, ‘chebyshev’, ‘cityblock’, ‘correlation’, ‘cosine’, ‘dice’, \
            ‘euclidean’, ‘hamming’, ‘jaccard’, ‘jensenshannon’, ‘kulczynski1’, ‘mahalanobis’, ‘matching’, ‘minkowski’, \
            ‘rogerstanimoto’, ‘russellrao’, ‘seuclidean’, ‘sokalmichener’, ‘sokalsneath’, ‘sqeuclidean’, ‘yule’]`.
        :type method: `str`, `optional`, defaults to `'minkowski'`

        :param **kwargs:
            --------
            |  Extra arguments to metric: refer to each metric documentation for a list of all possible arguments.
            |  Some possible arguments:
            |     - p : scalar The p-norm to apply for Minkowski, weighted and unweighted. Default: `2`.
            |     - w : array_like The weight vector for metrics that support weights (e.g., Minkowski).
            |     - V : array_like The variance vector for standardized Euclidean. Default: \
                `var(vstack([XA, XB]), axis=0, ddof=1)`
            |     - VI : array_like The inverse of the covariance matrix for Mahalanobis. Default: \
                `inv(cov(vstack([XA, XB].T))).T`
            |     - out : ndarray The output array If not None, the distance matrix Y is stored in this array.
        :type **kwargs: `dict`, `optional`

        :return: `n_clusters` lists of distances of all elements of a cluster from its mean.
        :rtype: List[List[float]]

        Examples
        --------
        >>> from dessia_common.datatools import HeterogeneousList, CategorizedList
        >>> from dessia_common.models import all_cars_wi_feat
        >>> hlist = HeterogeneousList(all_cars_wi_feat, name="cars")
        >>> clist = CategorizedList.from_agglomerative_clustering(hlist, n_clusters=10, name="ex")
        >>> cluster_distances = clist.cluster_distances()
        >>> print(list(map(int, cluster_distances[6])))
        [180, 62, 162, 47, 347, 161, 160, 67, 164, 206, 114, 138, 97, 159, 124, 139]

        """
        clustered_sublists = self._check_transform_sublists()
        kwargs = self._set_distance_kwargs(method, kwargs)
        means = clustered_sublists.mean_clusters()
        cluster_distances = []
        for mean_, hlist in zip(means, clustered_sublists):
            cluster_distances.append(cdist([mean_], hlist.matrix, method, **kwargs).tolist()[0])
        return cluster_distances

    def cluster_real_centroids(self, method: str = 'minkowski', **kwargs):
        """
        In each cluster, finds the nearest existing element from the cluster's mean.

        :param method:
            --------
            Method to compute distances.
            Can be one of `[‘braycurtis’, ‘canberra’, ‘chebyshev’, ‘cityblock’, ‘correlation’, ‘cosine’, ‘dice’, \
            ‘euclidean’, ‘hamming’, ‘jaccard’, ‘jensenshannon’, ‘kulczynski1’, ‘mahalanobis’, ‘matching’, ‘minkowski’, \
            ‘rogerstanimoto’, ‘russellrao’, ‘seuclidean’, ‘sokalmichener’, ‘sokalsneath’, ‘sqeuclidean’, ‘yule’]`.
        :type method: `str`, `optional`, defaults to `'minkowski'`

        :param **kwargs:
            --------
            |  Extra arguments to metric: refer to each metric documentation for a list of all possible arguments.
            |  Some possible arguments:
            |     - p : scalar The p-norm to apply for Minkowski, weighted and unweighted. Default: `2`.
            |     - w : array_like The weight vector for metrics that support weights (e.g., Minkowski).
            |     - V : array_like The variance vector for standardized Euclidean. Default: \
               `var(vstack([XA, XB]), axis=0, ddof=1)`
            |     - VI : array_like The inverse of the covariance matrix for Mahalanobis. Default: \
               `inv(cov(vstack([XA, XB].T))).T`
            |     - out : ndarray The output array If not None, the distance matrix Y is stored in this array.
        :type **kwargs: `dict`, `optional`

        :return: `n_clusters` lists of distances of all elements of a cluster from its mean.
        :rtype: List[List[float]]

        Examples
        --------
        >>> from dessia_common.datatools import HeterogeneousList, CategorizedList
        >>> from dessia_common.models import all_cars_wi_feat
        >>> hlist = HeterogeneousList(all_cars_wi_feat, name="cars")
        >>> clist = CategorizedList.from_agglomerative_clustering(hlist, n_clusters=10, name="ex")
        >>> cluster_real_centroids = clist.cluster_real_centroids()
        >>> print(HeterogeneousList([cluster_real_centroids[0]]))
        HeterogeneousList 0x7f752654a0a0: 1 samples, 5 features
        |   Name   |   Mpg   |   Displacement   |   Horsepower   |   Weight   |   Acceleration   |
        ------------------------------------------------------------------------------------------
        |Dodge C...|    26.0 |            0.098 |           79.0 |     2255.0 |             17.7 |

        """
        clustered_sublists = self._check_transform_sublists()
        kwargs = self._set_distance_kwargs(method, kwargs)
        labels = clustered_sublists.labels
        cluster_distances = clustered_sublists.cluster_distances(method=method, **kwargs)
        real_centroids = [[] for _ in labels]
        for label in labels:
            min_idx = cluster_distances[label].index(min(cluster_distances[label]))
            real_centroids[label] = clustered_sublists.dessia_objects[label][min_idx]
        return real_centroids

    def _merge_sublists(self):
        merged_hlists = self.dessia_objects[0][:]
        merged_labels = [self.labels[0]] * len(merged_hlists)
        for dobject, label in zip(self.dessia_objects[1:], self.labels[1:]):
            merged_hlists.extend(dobject)
            merged_labels.extend([label] * len(dobject))
        plotted_clist = self.__class__(dessia_objects=merged_hlists.dessia_objects, labels=merged_labels)
        return plotted_clist

    def _tooltip_attributes(self):
        return self.common_attributes + ["Cluster Label"]

    def plot_data(self):
        """
        Plot data method.
        If dessia_objects are HeterogeneousList, merge all HeterogeneousList to plot them in one.

        """
        if isinstance(self.dessia_objects[0], HeterogeneousList):
            plotted_clist = self._merge_sublists()
            return plotted_clist.plot_data()
        return HeterogeneousList.plot_data(self)

    def _plot_data_list(self):
        _plot_data_list = []
        for row, label in enumerate(self.labels):
            _plot_data_list.append({attr: self.matrix[row][col] for col, attr in enumerate(self.common_attributes)})
            _plot_data_list[-1]["Cluster Label"] = label
            # (label if label != -1 else "Excluded") plot_data "Excluded" -> NaN
        return _plot_data_list

    def _point_families(self):
        colormap = plt.cm.get_cmap('hsv', self.n_clusters + 1)(range(self.n_clusters + 1))
        point_families = []
        for i_cluster in range(self.n_clusters):
            color = Color(colormap[i_cluster][0], colormap[i_cluster][1], colormap[i_cluster][2])
            points_index = list(map(int, npy.where(npy.array(self.labels) == i_cluster)[0].tolist()))
            point_families.append(PointFamily(color, points_index, name="Cluster " + str(i_cluster)))

        if -1 in self.labels:
            color = LIGHTGREY
            points_index = list(map(int, npy.where(npy.array(self.labels) == -1)[0].tolist()))
            point_families.append(PointFamily(color, points_index, name="Excluded"))
        return point_families

    @classmethod
    def from_agglomerative_clustering(cls, data: HeterogeneousList, n_clusters: int = 2,
                                      affinity: str = 'euclidean', linkage: str = 'ward',
                                      distance_threshold: float = None, scaling: bool = False, name: str = ""):
        """
        Hierarchical clustering is a general family of clustering algorithms that
        build nested clusters by merging or splitting them successively.
        This hierarchy of clusters is represented as a tree (or dendrogram).
        The root of the tree is the unique cluster that gathers all the samples,
        the leaves being the clusters with only one sample. See the Wikipedia page
        for more details.

        The AgglomerativeClustering object performs a hierarchical clustering using
        a bottom up approach: each observation starts in its own cluster, and clusters
        are successively merged together. The linkage criteria determines the metric
        used for the merge strategy: Ward minimizes the sum of squared differences within all clusters.

        It is a variance-minimizing approach and in this sense is similar to the
        k-means objective function but tackled with an agglomerative hierarchical approach.
        Maximum or complete linkage minimizes the maximum distance between observations of pairs of clusters.
        Average linkage minimizes the average of the distances between all observations of pairs of clusters.
        Single linkage minimizes the distance between the closest observations of pairs of clusters.
        AgglomerativeClustering can also scale to large number of samples when it is used
        jointly with a connectivity matrix, but is computationally expensive when no connectivity
        constraints are added between samples: it considers at each step all the possible merges.

        See more : https://scikit-learn.org/stable/modules/clustering.html#hierarchical-clustering

        :param data: The future clustered data.
        :type data: List[DessiaObject]

        :param n_clusters:
            -------
            Number of wished clusters.

            Must be `None` if `distance_threshold` is not `None`
        :type n_clusters: `int`, `optional`, defaults to `2`

        :param affinity:
            -------
            Metric used to compute the linkage.
            Can be one of `['euclidean', 'l1', 'l2', 'manhattan', 'cosine', or 'precomputed']`.

            If linkage is `'ward'`, only `'euclidean'` is accepted.

            If `'precomputed'`, a distance matrix (instead of a similarity matrix) is needed as input for the \
                fit method.
        :type affinity: `str`, `optional`, defaults to `'euclidean'`

        :param linkage:
            --------
            |  Which linkage criterion to use. Can be one of `[‘ward’, ‘complete’, ‘average’, ‘single’]`
            |  The linkage criterion determines which distance to use between sets of observation.
            |  The algorithm will merge the pairs of cluster that minimize this criterion.
            |     - `'ward'` minimizes the variance of the clusters being merged.
            |     - `'average`' uses the average of the distances of each observation of the two sets.
            |     - `'complete`' or `'maximum`' linkage uses the maximum distances between all observations of the two \
                sets.
            |     - `'single`' uses the minimum of the distances between all observations of the two sets.
        :type linkage: `str`, `optional`, defaults to `'ward'`

        :param distance_threshold:
            --------
            The linkage distance above which clusters will not be merged.
            If not `None`, `n_clusters` must be `None`.
        :type distance_threshold: `float`, `optional`, defaults to `None`

        :param scaling:
            --------
            Whether to scale the data or not before clustering.

            Formula is `scaled_x = ( x - mean )/standard_deviation`
        :type scaling: `bool`, `optional`, default to `False`

        :return: a CategorizedList that knows the data and their labels
        :rtype: CategorizedList

        """
        skl_cluster = cluster.AgglomerativeClustering(
            n_clusters=n_clusters, affinity=affinity, distance_threshold=distance_threshold, linkage=linkage)
        skl_cluster = cls.fit_cluster(skl_cluster, data.matrix, scaling)
        return cls(data.dessia_objects, skl_cluster.labels_.tolist(), name=name)

    @classmethod
    def from_kmeans(cls, data: HeterogeneousList, n_clusters: int = 2, n_init: int = 10, tol: float = 1e-4,
                    scaling: bool = False, name: str = ""):
        """
        The KMeans algorithm clusters data by trying to separate samples in n groups of equal variance,
        minimizing a criterion known as the inertia or within-cluster sum-of-squares (see below).
        This algorithm requires the number of clusters to be specified. It scales well to large number
        of samples and has been used across a large range of application areas in many different fields.
        The k-means algorithm divides a set of samples into disjoint clusters , each described by the mean
        of the samples in the cluster. The means are commonly called the cluster “centroids”; note that
        they are not, in general, points from, although they live in the same space.
        The K-means algorithm aims to choose centroids that minimise the inertia, or within-cluster
        sum-of-squares criterion.

        See more : https://scikit-learn.org/stable/modules/clustering.html#k-means

        :param data: The future clustered data.
        :type data: List[DessiaObject]

        :param n_clusters:
            --------
            Number of wished clusters
        :type n_clusters: `int`, `optional`, defaults to `2`

        :param n_init:
            --------
            Number of time the k-means algorithm will be run with different centroid seeds.
            The final results will be the best output of n_init consecutive runs in terms of inertia.
        :type n_init: `int`, `optional`, defaults to `10`

        :param tol:
            --------
            Relative tolerance with regards to Frobenius norm of the difference in the cluster centers of two \
                consecutive iterations to declare convergence.
        :type tol: `float`, `optional`, defaults to `1e-4`

        :param scaling:
            --------
            Whether to scale the data or not before clustering.

            Formula is `scaled_x = ( x - mean )/standard_deviation`
        :type scaling: `bool`, `optional`, default to `False`

        :return: a CategorizedList that knows the data and their labels
        :rtype: CategorizedList

        """
        skl_cluster = cluster.KMeans(n_clusters=n_clusters, n_init=n_init, tol=tol)
        skl_cluster = cls.fit_cluster(skl_cluster, data.matrix, scaling)
        return cls(data.dessia_objects, skl_cluster.labels_.tolist(), name=name)

    @classmethod
    def from_dbscan(cls, data: HeterogeneousList, eps: float = 0.5, min_samples: int = 5, mink_power: float = 2,
                    leaf_size: int = 30, metric: str = "euclidean", scaling: bool = False, name: str = ""):
        """
        The DBSCAN algorithm views clusters as areas of high density separated by areas of low density.
        Due to this rather generic view, clusters found by DBSCAN can be any shape, as opposed to k-means
        which assumes that clusters are convex shaped. The central component to the DBSCAN is the concept
        of core samples, which are samples that are in areas of high density. A cluster is therefore a set
        of core samples, each close to each other (measured by some distance measure) and a set of non-core
        samples that are close to a core sample (but are not themselves core samples).
        There are two parameters to the algorithm, min_samples and eps, which define formally what we mean
        when we say dense. Higher min_samples or lower eps indicate higher density necessary to form a cluster.

        See more : https://scikit-learn.org/stable/modules/clustering.html#dbscan

        :param data: The future clustered data.
        :type data: List[DessiaObject]

        :param eps:
            --------
            The maximum distance between two samples for one to be considered as in the neighborhood \
            of the other. This is not a maximum bound on the distances of points within a cluster. This is the most \
            important DBSCAN parameter to choose appropriately for your data set and distance function
        :type eps: `float`, `optional`, defaults to `0.5`

        :param min_samples:
            --------
            The number of samples (or total weight) in a neighborhood for a point to be considered as \
            a core point. This includes the point itself
        :type min_samples: `int`, `optional`, defaults to 5

        :param mink_power:
            --------
            The power of the Minkowski metric to be used to calculate distance between points. \
            If `None`, then `mink_power=2` (equivalent to the Euclidean distance)
        :type mink_power: `float`, `optional`, defaults to `2`

        :param leaf_size:
            --------
            Leaf size passed to BallTree or cKDTree. This can affect the speed of the construction and \
            query, as well as the memory required to store the tree. The optimal value depends on the nature of the \
            problem
        :type leaf_size: `int`, `optional`, defaults to `30`

        :param metric:
            --------
            The metric to use when calculating distance between instances in a feature array. If metric is \
            a string or callable, it must be one of the options allowed by sklearn.metrics.pairwise_distances for its \
            metric parameter. If metric is `'precomputed'`, X is assumed to be a distance matrix and must be square. \
            X may be a sparse graph, in which case only `'nonzero'` elements may be considered neighbors for DBSCAN.
        :type metric: `str`, or `callable`, default to `’euclidean’`


        :param scaling:
            --------
            Whether to scale the data or not before clustering.

            Formula is `scaled_x = ( x - mean )/standard_deviation`
        :type scaling: `bool`, `optional`, default to `False`

        :return: a CategorizedList that knows the data and their labels
        :rtype: CategorizedList

        """
        skl_cluster = cluster.DBSCAN(eps=eps, min_samples=min_samples, p=mink_power, leaf_size=leaf_size, metric=metric)
        skl_cluster = cls.fit_cluster(skl_cluster, data.matrix, scaling)
        return cls(data.dessia_objects, skl_cluster.labels_.tolist(), name=name)

    @classmethod
    def from_pareto_sheets(cls, h_list: HeterogeneousList, costs: List[List[float]], nb_sheets: int = 1):
        """
        Get successive pareto sheets (i.e. optimal points in a DOE for pre-computed costs) and put them in a
        `CategorizedList` where each label is the index of a pareto sheet.

        :param h_list:
            --------
            The HeterogeneousList in which to pick optimal points.
        :type h_list: `HeterogeneousList`

        :param costs:
            --------
            Pre-computed costs of `len(self)`. Can be multi-dimensional.
        :type costs: `List[List[float]]`, `n_samples x n_costs` or `n_costs x n_samples`

        :param nb_sheets:
            --------
            Number of pareto sheets to pick
        :type nb_sheets: `int`, `optional`, default to `1`

        :return: a CategorizedList where each element is labelled with its pareto_sheet. Elements outside a \
        pareto_sheet are labelled `n_sheets`
        :rtype: CategorizedList

        """
        labels = []
        dessia_objects = []
        pareto_sheets, non_optimal_points = h_list.pareto_sheets(costs, nb_sheets)
        for label, pareto_sheet in enumerate(pareto_sheets):
            labels.extend([label] * len(pareto_sheet))
            dessia_objects.extend(pareto_sheet)
        dessia_objects.extend(non_optimal_points)
        labels.extend([len(pareto_sheets)] * len(non_optimal_points))
        return cls(dessia_objects, labels)

    @staticmethod
    def fit_cluster(skl_cluster: cluster, matrix: List[List[float]], scaling: bool):
        """
        Find clusters in data set for skl_cluster model.

        :param skl_cluster: sklearn.cluster object to compute clusters.
        :type data: cluster

        :param matrix:
            --------
            List of data
        :type matrix: `float`, `n_samples x n_features`

        :param scaling:
            --------
            Whether to scale the data or not before clustering.
        :type scaling: `bool`, `optional`, defaults to `False`

        :return: a fit sklearn.cluster object
        :rtype: cluster

        """
        if scaling:
            scaled_matrix = HeterogeneousList._scale_data(matrix)
        else:
            scaled_matrix = matrix
        skl_cluster.fit(scaled_matrix)
        return skl_cluster

# Function to implement, to find a good eps parameter for dbscan
# def nearestneighbors(self):
#     vectors = []
#     for machine in self.machines:
#         vector = machine.to_vector()
#         vectors.append(vector)
#     neigh = NearestNeighbors(n_neighbors=14)
#     vectors = StandardScaler().fit_transform(vectors)
#     nbrs = neigh.fit(vectors)
#     distances, indices = nbrs.kneighbors(vectors)
#     distances = npy.sort(distances, axis=0)
#     distances = distances[:, 1]
#     plt.plot(distances)
#     plt.show()

def diff_list(list_a, list_b):
    """
    Difference between to lists.

    :param list_a: First list
    :type list_a: List[float]

    :param list_b: Second list
    :type list_b: List[float]

    :return: a generator of the difference between each element
    :rtype: generator

    """
    return (a - b for a, b in zip(list_a, list_b))

def l1_norm(vector):
    """
    l1-norm of vector.

    :param vector: vector to get norm
    :type vector: List[float]

    :return: the l1-norm
    :rtype: float

    """
    return sum(map(abs, vector))

def l2_norm(vector):
    """
    l2-norm of vector.

    :param vector: vector to get norm
    :type vector: List[float]

    :return: the l2-norm
    :rtype: float

    """
    # better than numpy for len = 20000, nearly the same for len = 2000
    return sum(x*x for x in vector)**0.5

def lp_norm(vector, mink_power = 2):
    """
    Minkowski norm of vector.

    :param vector: vector to get norm
    :type vector: List[float]

    :param mink_power: the value of exponent in Minkowski norm
    :type mink_power: float

    :return: the Minkowski norm
    :rtype: float

    """
    return float(npy.linalg.norm(vector, ord=mink_power))

def inf_norm(vector):
    """
    Inifinite norm of vector.

    :param vector: vector to get norm
    :type vector: List[float]

    :return: maximum value of absolute values in vector
    :rtype: float

    """
    return max(abs(coord) for coord in vector)

def manhattan_distance(list_a, list_b):
    """
    Compute the l1 distance between list_a and list_b, i.e. the l1-norm of difference between list_a and list_b.

    :param list_a: First list
    :type list_a: List[float]

    :param list_b: Second list
    :type list_b: List[float]

    :return: the l1 distance between the two list
    :rtype: float

    """
    # faster than numpy
    return l1_norm(diff_list(list_a, list_b))

def euclidian_distance(list_a, list_b):
    """
    Compute the euclidian distance between list_a and list_b, i.e. the l2-norm of difference between list_a and list_b.\
    It is the natural distance of 3D space.

    :param list_a: First list
    :type list_a: List[float]

    :param list_b: Second list
    :type list_b: List[float]

    :return: the l2 distance between the two list
    :rtype: float

    """
    # faster than numpy for len = 20000, nearly the same for len = 2000
    return l2_norm(diff_list(list_a, list_b))

def minkowski_distance(list_a, list_b, mink_power = 2):
    """
    Compute the Minkowski distance between list_a and list_b, i.e. the lp-norm of difference between list_a and list_b.

    :param list_a: First list
    :type list_a: List[float]

    :param list_b: Second list
    :type list_b: List[float]

    :param mink_power: the value of exponent in Minkowski norm
    :type mink_power: float

    :return: the Minkowski distance between the two list
    :rtype: float

    """
    # faster than sum((a - b)**p for a, b in zip(list_a, list_b))**(1/p)
    return lp_norm(npy.array(list_a)-npy.array(list_b), mink_power=mink_power)

def mean(vector):
    """
    Mean of vector.

    :param vector: vector to get mean
    :type vector: List[float]

    :return: the mean of vector
    :rtype: float

    """
    return sum(vector)/len(vector)

def variance(vector):
    """
    Variance of vector.

    :param vector: vector to get variance
    :type vector: List[float]

    :return: the variance of vector
    :rtype: float

    """
    # faster than euclidian_distance(vector, [mean(vector)] * len(vector))**2 / len(vector)
    return float(npy.var(vector))

def covariance(vector_x, vector_y):
    """
    Covariance between vector_x and vector_y.

    :param vector_x: first vector to get covariance
    :type vector_x: List[float]

    :param vector_y: second vector to get covariance
    :type vector_y: List[float]

    :return: the covariance between vector_x and vector_y
    :rtype: float

    """
    # nearly as fast as numpy
    if len(vector_x) != len(vector_y):
        raise ValueError("vector_x and vector_y must be the same length to compute covariance.")
    mean_x = mean(vector_x)
    mean_y = mean(vector_y)
    return sum((x - mean_x) * (y - mean_y) for x, y in zip(vector_x, vector_y)) / len(vector_x)

def covariance_matrix(matrix):
    """
    Compute the covariance matrix of `matrix` of dimension `N x M`.

    :return: the covariance matrix of `matrix`
    :rtype: List[List[float]], `N x N`

    Examples
    --------
    >>> from dessia_common.datatools import covariance_matrix
    >>> from dessia_common.models import all_cars_wi_feat
    >>> matrix = HeterogeneousList(all_cars_wi_feat).matrix
    >>> cov_matrix = covariance_matrix(list(zip(*matrix)))
    >>> for row in cov_matrix[:2]: print(row[:2])
    [70.58986267712706, -0.6737370735267286]
    [-0.6737370735267286, 0.011008722272395539]

    """
    return npy.cov(matrix, dtype=float).tolist()

def std(vector):
    """
    Standard deviation of vector.

    :param vector: vector to get standard deviation
    :type vector: List[float]

    :return: the standard deviation of vector
    :rtype: float

    """
    # faster than euclidian_distance(vector, [mean(vector)] * len(vector)) / math.sqrt(len(vector))
    return float(npy.std(vector))

def mahalanobis_distance(list_a, list_b, cov_matrix):
    """
    Compute the Mahalanobis distance between list_a and list_b. This method computes distances considering the scale \
    and the data repartition on each dimension (covariance matrix). It is adviced to use this method to compute \
    distances in spaces constituted of very different dimensions in terms of scale and data repartition.

    :param list_a: First list
    :type list_a: List[float]

    :param list_b: Second list
    :type list_b: List[float]

    :param cov_matrix: the covariance matrix of data
    :type cov_matrix: List[List[float]]

    :return: the Mahalanobis distance between the two list
    :rtype: float

    """
    inv_cov_matrix = npy.linalg.pinv(cov_matrix)
    return mahalanobis(list_a, list_b, inv_cov_matrix)<|MERGE_RESOLUTION|>--- conflicted
+++ resolved
@@ -167,13 +167,8 @@
     def _pick_from_int(self, idx: int):
         return self.dessia_objects[idx]
 
-<<<<<<< HEAD
     def _pick_from_slice(self, key: slice):
         new_hlist = self.__class__(dessia_objects = self.dessia_objects[key], name = self.name)
-=======
-    def pick_from_slice(self, key: slice):
-        new_hlist = self.__class__(dessia_objects=self.dessia_objects[key], name=self.name)
->>>>>>> 5e41c1e8
         new_hlist._common_attributes = copy(self._common_attributes)
         new_hlist.dessia_objects = self.dessia_objects[key]
         if self._matrix is not None:
@@ -187,13 +182,8 @@
             boolean_list[idx] = True
         return boolean_list
 
-<<<<<<< HEAD
     def _pick_from_boolist(self, key: List[bool]):
         new_hlist = self.__class__(dessia_objects = DessiaFilter.apply(self.dessia_objects, key), name = self.name)
-=======
-    def pick_from_boolist(self, key: List[bool]):
-        new_hlist = self.__class__(dessia_objects=DessiaFilter.apply(self.dessia_objects, key), name=self.name)
->>>>>>> 5e41c1e8
         new_hlist._common_attributes = copy(self._common_attributes)
         if self._matrix is not None:
             new_hlist._matrix = DessiaFilter.apply(self._matrix, key)
@@ -220,16 +210,10 @@
 
         string += self._print_objects_slice(slice(0, 5), attr_space, attr_name_len,
                                             self._set_label_space(size_col_label))
-
-<<<<<<< HEAD
+                                            
         if len(self) > 10:
             undispl_len = len(self) - 10
             string += (f"\n+ {undispl_len} undisplayed object" + "s"*(min([undispl_len, 2])-1) + "...")
-=======
-        undispl_len = len(self) - 10
-        string += (f"\n+ {undispl_len} undisplayed object" + "s" * (min([undispl_len, 2]) - 1) + "..."
-                   if len(self) > 10 else '')
->>>>>>> 5e41c1e8
 
         if len(self) > 5:
             string += self._print_objects_slice(slice(-5, len(self)), attr_space, attr_name_len,
@@ -264,13 +248,8 @@
     def _print_titles(self, attr_space: int, attr_name_len: int, size_col_label: int):
         string = ""
         if size_col_label:
-<<<<<<< HEAD
             string += "|" + " "*(size_col_label - 1) + "n°" + " "*(size_col_label - 1)
         for idx, attr in enumerate(self._printed_attributes()):
-=======
-            string += "|" + " " * (size_col_label - 1) + "n°" + " " * (size_col_label - 1)
-        for idx, attr in enumerate(self.common_attributes):
->>>>>>> 5e41c1e8
             end_bar = ""
             if idx == len(self.common_attributes):
                 end_bar = "|"
