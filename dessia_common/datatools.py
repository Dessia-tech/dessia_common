"""
Library for building clusters on data.
"""
from typing import List, Dict, Any
from copy import copy
import itertools

import numpy as npy
from sklearn import cluster, preprocessing
import matplotlib.pyplot as plt

try:
    from plot_data.core import Scatter, Histogram, MultiplePlots, Tooltip, ParallelPlot, PointFamily, EdgeStyle, Axis, \
        PointStyle
    from plot_data.colors import BLUE, GREY, LIGHTGREY, Color
except ImportError:
    pass
from dessia_common.exports import XLSXWriter
from dessia_common.core import DessiaObject, DessiaFilter, FiltersList, templates


class HeterogeneousList(DessiaObject):
    """
    Base object for handling a list of DessiaObjects.

    :param dessia_objects:
        --------
        List of DessiaObjects to store in HeterogeneousList
    :type dessia_objects: `List[DessiaObject]`, `optional`, defaults to `None`

    :param name:
        --------
        Name of HeterogeneousList
    :type name: `str`, `optional`, defaults to `''`

    :Properties:
        * **common_attributes:** (`List[str]`)
            --------
            Common attributes of DessiaObjects contained in the current `HeterogeneousList`

        * **matrix:** (`List[List[float]]`, `n_samples x n_features`)
            --------
            Matrix of data computed by calling the `to_vector` method of all `dessia_objects`

    **Built-in methods**:
        * __init__
            >>> from dessia_common.core import HeterogeneousList
            >>> from dessia_common.models import all_cars_wi_feat
            >>> hlist = HeterogeneousList(all_cars_wi_feat, name="init")

        * __str__
            >>> print(HeterogeneousList(all_cars_wi_feat[:3], name='printed'))
            HeterogeneousList printed: 3 samples, 5 features
            |         Mpg         |    Displacement    |     Horsepower     |       Weight       |    Acceleration    |
            -----------------------------------------------------------------------------------------------------------
            |               18.0  |             0.307  |             130.0  |            3504.0  |              12.0  |
            |               15.0  |              0.35  |             165.0  |            3693.0  |              11.5  |
            |               18.0  |             0.318  |             150.0  |            3436.0  |              11.0  |

        * __len__
            >>> len(HeterogeneousList(all_cars_wi_feat))
            returns len(all_cars_wi_feat)

        * __get_item__
            >>> HeterogeneousList(all_cars_wi_feat)[0]
            returns <dessia_common.tests.CarWithFeatures object at 'memory_address'>
            >>> HeterogeneousList(all_cars_wi_feat)[0:2]
            returns HeterogeneousList(all_cars_wi_feat[0:2])
            >>> HeterogeneousList(all_cars_wi_feat)[[0,5,6]]
            returns HeterogeneousList([all_cars_wi_feat[idx] for idx in [0,5,6]])
            >>> booleans_list = [True, False,..., True] of length len(all_cars_wi_feat)
            >>> HeterogeneousList(all_cars_wi_feat)[booleans_list]
            returns HeterogeneousList([car for car, boolean in zip(all_cars_wi_feat, booleans_list) if boolean])

        * __add__
            >>> HeterogeneousList(all_cars_wi_feat) + HeterogeneousList(all_cars_wi_feat)
            HeterogeneousList(all_cars_wi_feat + all_cars_wi_feat)
            >>> HeterogeneousList(all_cars_wi_feat) + HeterogeneousList()
            HeterogeneousList(all_cars_wi_feat)
            >>> HeterogeneousList(all_cars_wi_feat).extend(HeterogeneousList(all_cars_wi_feat))
            HeterogeneousList(all_cars_wi_feat + all_cars_wi_feat)
    """
    _standalone_in_db = True
    _vector_features = ["name", "common_attributes"]

    def __init__(self, dessia_objects: List[DessiaObject] = None, name: str = ''):
        if dessia_objects is None:
            dessia_objects = []
        self.dessia_objects = dessia_objects
        self._common_attributes = None
        self._matrix = None
        DessiaObject.__init__(self, name=name)

    def __getitem__(self, key: Any):
        """
        Is added in a further release (feat/clists_metrics)

        """
        if len(self) == 0:
            return []
        if isinstance(key, int):
            return self.pick_from_int(key)
        if isinstance(key, slice):
            return self.pick_from_slice(key)
        if isinstance(key, list):
            if len(key) == 0:
                return self.__class__()
            if isinstance(key[0], bool):
                if len(key) == self.__len__():
                    return self.pick_from_boolist(key)
                raise ValueError(f"Cannot index {self.__class__.__name__} object of len {self.__len__()} with a "
                                 f"list of boolean of len {len(key)}")
            if isinstance(key[0], int):
                return self.pick_from_boolist(self._indexlist_to_booleanlist(key))

        raise NotImplementedError(f"key of type {type(key)} with {type(key[0])} elements not implemented for "
                                  f"indexing HeterogeneousLists")

    def __add__(self, other: 'HeterogeneousList'):
        """
        Is added in a further release (feat/clists_metrics)

        """
        if self.__class__ != HeterogeneousList or other.__class__ != HeterogeneousList:
            raise TypeError("Addition only defined for HeterogeneousList. A specific __add__ method is required for "
                            f"{self.__class__}")

        sum_hlist = self.__class__(dessia_objects=self.dessia_objects + other.dessia_objects,
                                   name=self.name[:5] + '_+_' + other.name[:5])

        if all(item in self.common_attributes for item in other.common_attributes):
            sum_hlist._common_attributes = self.common_attributes
            if self._matrix is not None and other._matrix is not None:
                sum_hlist._matrix = self._matrix + other._matrix
        return sum_hlist

    def extend(self, other: 'HeterogeneousList'):
        """
        Update a HeterogeneousList by adding b values to it

        :param b: HeterogeneousList to add to the current HeterogeneousList
        :type b: HeterogeneousList

        :return: None

        Examples
        --------
        >>> from dessia_common.core import HeterogeneousList
        >>> from dessia_common.models import all_cars_wi_feat
        >>> HeterogeneousList(all_cars_wi_feat).extend(HeterogeneousList(all_cars_wi_feat))
        HeterogeneousList(all_cars_wi_feat + all_cars_wi_feat)
        """
        # Not "self.dessia_objects += other.dessia_objects" to take advantage of __add__ algorithm
        self.__dict__.update((self + other).__dict__)

    def pick_from_int(self, idx: int):
        return self.dessia_objects[idx]

    def pick_from_slice(self, key: slice):
        new_hlist = self.__class__(dessia_objects=self.dessia_objects[key], name=self.name)
        new_hlist._common_attributes = copy(self._common_attributes)
        new_hlist.dessia_objects = self.dessia_objects[key]
        if self._matrix is not None:
            new_hlist._matrix = self._matrix[key]
        # new_hlist.name += f"_{key.start if key.start is not None else 0}_{key.stop}")
        return new_hlist

    def _indexlist_to_booleanlist(self, index_list: List[int]):
        boolean_list = [False] * len(self)
        for idx in index_list:
            boolean_list[idx] = True
        return boolean_list

    def pick_from_boolist(self, key: List[bool]):
        new_hlist = self.__class__(dessia_objects=DessiaFilter.apply(self.dessia_objects, key), name=self.name)
        new_hlist._common_attributes = copy(self._common_attributes)
        if self._matrix is not None:
            new_hlist._matrix = DessiaFilter.apply(self._matrix, key)
        # new_hlist.name += "_list")
        return new_hlist

    def __str__(self):
        size_col_label = self._set_size_col_label()
        attr_name_len = []
        attr_space = []
        prefix = self._write_str_prefix()

        if self.__len__() == 0:
            return prefix

        string = ""
        string += self._print_titles(attr_space, attr_name_len, size_col_label)
        string += "\n" + "-" * len(string)

        string += self._print_objects_slice(slice(0, 5), attr_space, attr_name_len,
                                            self._set_label_space(size_col_label))

        undispl_len = len(self) - 10
        string += (f"\n+ {undispl_len} undisplayed object" + "s" * (min([undispl_len, 2]) - 1) + "..."
                   if len(self) > 10 else '')

        string += self._print_objects_slice(slice(-5, len(self)), attr_space, attr_name_len,
                                            self._set_label_space(size_col_label))
        return prefix + "\n" + string + "\n"

    def _print_objects_slice(self, key: slice, attr_space: int, attr_name_len: int, label_space: int):
        string = ""
        for dessia_object in self.dessia_objects[key]:
            string += "\n" + " " * label_space
            string += self._print_objects(dessia_object, attr_space, attr_name_len)
        return string

    def _set_size_col_label(self):
        return 0

    def _set_label_space(self, size_col_label: int):
        if size_col_label:
            return 2 * size_col_label - 1
        return 0

    def _write_str_prefix(self):
        prefix = f"{self.__class__.__name__} {self.name if self.name != '' else hex(id(self))}: "
        prefix += f"{len(self)} samples, {len(self.common_attributes)} features"
        return prefix

    def _print_titles(self, attr_space: int, attr_name_len: int, size_col_label: int):
        string = ""
        if size_col_label:
            string += "|" + " " * (size_col_label - 1) + "n°" + " " * (size_col_label - 1)
        for idx, attr in enumerate(self.common_attributes):
            end_bar = ""
            if idx == len(self.common_attributes) - 1:
                end_bar = "|"
            # attribute
            attr_space.append(len(attr) + 6)
            name_attr = " " * 3 + f"{attr.capitalize()}" + " " * 3
            attr_name_len.append(len(name_attr))
            string += "|" + name_attr + end_bar
        return string

    def _print_objects(self, dessia_object: DessiaObject, attr_space: int, attr_name_len: int):
        string = ""
        for idx, attr in enumerate(self.common_attributes):
            end_bar = ""
            if idx == len(self.common_attributes) - 1:
                end_bar = "|"

            # attribute
            string += "|" + " " * (attr_space[idx] - len(str(getattr(dessia_object, attr))) - 1)
            string += f"{getattr(dessia_object, attr)}"[:attr_name_len[idx] - 3]
            if len(str(getattr(dessia_object, attr))) > attr_name_len[idx] - 3:
                string += "..."
            else:
                string += " "
            string += end_bar
        return string

    def __len__(self):
        """
        Is added in a further release (feat/clists_metrics)

        """
        return len(self.dessia_objects)

    def get_attribute_values(self, attribute: str):
        """
        Get a list of all values of dessia_objects of an attribute given by name

        :param attribute: Attribute to get all values
        :type attribute: str

        :return: A list of all values of the specified attribute of dessia_objects
        :rtype: List[Any]

        Examples
        --------
        >>> from dessia_common.core import HeterogeneousList
        >>> from dessia_common.models import all_cars_wi_feat
        >>> HeterogeneousList(all_cars_wi_feat[:10]).get_attribute_values("weight")
        [3504.0, 3693.0, 3436.0, 3433.0, 3449.0, 4341.0, 4354.0, 4312.0, 4425.0, 3850.0]
        """
        if not hasattr(self.dessia_objects[0], attribute):
            return self.get_column_values(self.common_attributes.index(attribute))
        return [getattr(dessia_object, attribute) for dessia_object in self.dessia_objects]

    def get_column_values(self, index: int):
        """
        Get a list of all values of dessia_objects for an attribute given by its index common_attributes

        :param index: Index in common_attributes to get all values of dessia_objects
        :type index: int

        :return: A list of all values of the specified attribute of dessia_objects
        :rtype: List[float]

        Examples
        --------
        >>> from dessia_common.core import HeterogeneousList
        >>> from dessia_common.models import all_cars_wi_feat
        >>> HeterogeneousList(all_cars_wi_feat[:10]).get_column_values(2)
        [130.0, 165.0, 150.0, 150.0, 140.0, 198.0, 220.0, 215.0, 225.0, 190.0]
        """
        return [row[index] for row in self.matrix]

    def sort(self, key: Any, ascend: bool = True):  # TODO : Replace numpy with faster algorithms
        """
        Sort the current HeterogeneousList along the given key.

        :param key:
            --------
            The parameter on which to sort the HeterogeneousList. Can be an attribute or its index in \
                `common_attributes`
        :type key: `int` or `str`

        :param ascend:
            --------
            Whether to sort the HeterogeneousList in ascending (`True`) or descending (`False`) order
        :type key: `bool`, defaults to `True`

        :return: None

        Examples
        --------
        >>> from dessia_common.core import HeterogeneousList
        >>> from dessia_common.models import all_cars_wi_feat
        >>> example_list = HeterogeneousList(all_cars_wi_feat[:3], "sort_example")
        >>> example_list.sort("mpg", False)
        >>> print(example_list)
        HeterogeneousList sort_example: 3 samples, 5 features
        |         Mpg         |    Displacement    |     Horsepower     |       Weight       |    Acceleration    |
        -----------------------------------------------------------------------------------------------------------
        |               18.0  |             0.318  |             150.0  |            3436.0  |              11.0  |
        |               18.0  |             0.307  |             130.0  |            3504.0  |              12.0  |
        |               15.0  |              0.35  |             165.0  |            3693.0  |              11.5  |
        >>> example_list.sort(2, True)
        >>> print(example_list)
        HeterogeneousList sort_example: 3 samples, 5 features
        |         Mpg         |    Displacement    |     Horsepower     |       Weight       |    Acceleration    |
        -----------------------------------------------------------------------------------------------------------
        |               18.0  |             0.307  |             130.0  |            3504.0  |              12.0  |
        |               18.0  |             0.318  |             150.0  |            3436.0  |              11.0  |
        |               15.0  |              0.35  |             165.0  |            3693.0  |              11.5  |
        """
        if len(self) != 0:
            if isinstance(key, int):
                sort_indexes = npy.argsort(self.get_column_values(key))
            elif isinstance(key, str):
                sort_indexes = npy.argsort(self.get_attribute_values(key))
            self.dessia_objects = [self.dessia_objects[idx] for idx in (sort_indexes if ascend else sort_indexes[::-1])]
            if self._matrix is not None:
                self._matrix = [self._matrix[idx] for idx in (sort_indexes if ascend else sort_indexes[::-1])]

    @property
    def common_attributes(self):
        if self._common_attributes is None:
            if len(self) == 0:
                return []

            all_class = []
            one_instance = []
            for dessia_object in self.dessia_objects:
                if dessia_object.__class__ not in all_class:
                    all_class.append(dessia_object.__class__)
                    one_instance.append(dessia_object)

            all_attributes = sum((instance.vector_features() for instance in one_instance), [])
            set_attributes = set.intersection(*(set(instance.vector_features()) for instance in one_instance))

            # Keep order
            self._common_attributes = []
            for attr in all_attributes:
                if attr in set_attributes:
                    self._common_attributes.append(attr)
                    set_attributes.remove(attr)

        return self._common_attributes

    @property
    def matrix(self):
        if self._matrix is None:
            matrix = []
            for dessia_object in self.dessia_objects:
                temp_row = dessia_object.to_vector()
                vector_features = dessia_object.vector_features()
                matrix.append(list(temp_row[vector_features.index(attr)] for attr in self.common_attributes))
            self._matrix = matrix
        return self._matrix

    def filtering(self, filters_list: FiltersList):
        """
        Filter a HeterogeneousList given a FiltersList.
        Method filtering apply a FiltersList to the current HeterogeneousList.

        :param filters_list:
            FiltersList to apply on current HeterogeneousList
        :type filters_list: FiltersList

        :return: The filtered HeterogeneousList
        :rtype: HeterogeneousList

        Examples
        --------
        >>> from dessia_common.core import HeterogeneousList, DessiaFilter
        >>> from dessia_common.models import all_cars_wi_feat
        >>> filters = [DessiaFilter('weight', '<=', 1650.), DessiaFilter('mpg', '>=', 45.)]
        >>> filters_list = FiltersList(filters, "xor")
        >>> example_list = HeterogeneousList(all_cars_wi_feat, name="example")
        >>> filtered_list = example_list.filtering(filters_list)
        >>> print(filtered_list)
        HeterogeneousList example: 3 samples, 5 features
        |         Mpg         |    Displacement    |     Horsepower     |       Weight       |    Acceleration    |
        -----------------------------------------------------------------------------------------------------------
        |               35.0  |             0.072  |              69.0  |            1613.0  |              18.0  |
        |               31.0  |             0.076  |              52.0  |            1649.0  |              16.5  |
        |               46.6  |             0.086  |              65.0  |            2110.0  |              17.9  |
        """
        booleans_index = filters_list.get_booleans_index(self.dessia_objects)
        return self.pick_from_boolist(booleans_index)

    def singular_values(self):
        """
        Computes the Singular Values Decomposition (SVD) of self.matrix.
        SVD factorizes self.matrix into two unitary matrices `U` and `Vh`, and a 1-D array `s` of singular values \
            (real, non-negative) such that ``a = U @ S @ Vh``, where S is diagonal such as `s1 > s2 >...> sn`.

        SVD gives indications on the dimensionality of a given matrix thanks to the normalized singular values: they \
            are stored in descending order and their sum is equal to 1. Thus, one can set a threshold value, e.g. \
                `0.95`, and keep only the `r` first normalized singular values which sum is greater than the threshold.

        `r` is the rank of the matrix and gives a good indication on the real dimensionality of the data contained in \
            the current HeterogeneousList. `r` is often much smaller than the current dimension of the studied data.
        This indicates that the used features can be combined into less new features, which do not necessarily \
            make sense for engineers.

        More informations: https://en.wikipedia.org/wiki/Singular_value_decomposition

        :return:
            **normalized_singular_values**: list of normalized singular values
            **singular_points**: list of points to plot in dimensionality plot. Does not add any information.
        :rtype: Tuple[List[float], List[Dict[str, float]]]

        """
        scaled_data = HeterogeneousList.scale_data(npy.array(self.matrix) - npy.mean(self.matrix, axis=0))
        _, singular_values, _ = npy.linalg.svd(npy.array(scaled_data).T, full_matrices=False)
        normalized_singular_values = singular_values / npy.sum(singular_values)

        singular_points = []
        for idx, value in enumerate(normalized_singular_values):
            # TODO (plot_data log_scale 0)
            singular_points.append({'Index of reduced basis vector': idx + 1,
                                    'Singular value': (value if value != 0. else 1e-16)})
        return normalized_singular_values, singular_points

    @staticmethod
    def scale_data(data_matrix: List[List[float]]):
        scaled_matrix = preprocessing.StandardScaler().fit_transform(data_matrix)
        return [list(map(float, row.tolist())) for row in scaled_matrix]

    def plot_data(self):
        """
        Plot data method.
        Plot a standard scatter matrix of all attributes in common_attributes and a dimensionality plot.
        """
        # Plot a correlation matrix : To develop
        # correlation_matrix = []
        # List datadict
        data_list = self._plot_data_list()
        # Dimensionality plot
        dimensionality_plot = self._plot_dimensionality()
        # Scattermatrix
        scatter_matrix = self._build_multiplot(data_list, self._tooltip_attributes(), axis=dimensionality_plot.axis,
                                               point_style=dimensionality_plot.point_style)
        # Parallel plot
        parallel_plot = self.parallel_plot(data_list)

        return [parallel_plot, scatter_matrix, dimensionality_plot]

    def _build_multiplot(self, data_list: List[Dict[str, float]], tooltip: List[str], **kwargs: Dict[str, Any]):
        subplots = []
        for line in self.common_attributes:
            for icol, col in enumerate(self.common_attributes):
                if line == col:
<<<<<<< HEAD
                    # unic_values = set((getattr(dobject, line) for dobject in self.dessia_objects))
                    unic_values = set((row_matrix[icol] for row_matrix in self.matrix))
                    if len(unic_values) == 1: # TODO (plot_data linspace axis between two same values)
=======
                    unic_values = set((getattr(dobject, line) for dobject in self.dessia_objects))
                    if len(unic_values) == 1:  # TODO (plot_data linspace axis between two same values)
>>>>>>> cf8648bc
                        subplots.append(Scatter(x_variable=line, y_variable=col))
                    else:
                        subplots.append(Histogram(x_variable=line))
                else:
                    subplots.append(Scatter(x_variable=line, y_variable=col, tooltip=Tooltip(tooltip), **kwargs))

        scatter_matrix = MultiplePlots(plots=subplots, elements=data_list, point_families=self._point_families(),
                                       initial_view_on=True)
        return scatter_matrix

    def parallel_plot(self, data_list: List[Dict[str, float]]):
        return ParallelPlot(elements=data_list, axes=self._parallel_plot_attr(), disposition='vertical')

    def _tooltip_attributes(self):
        return self.common_attributes

    def _plot_data_list(self):
        plot_data_list = []
        for row, _ in enumerate(self.dessia_objects):
            plot_data_list.append({attr: self.matrix[row][col] for col, attr in enumerate(self.common_attributes)})
        return plot_data_list

    def _point_families(self):
        return [PointFamily(BLUE, list(range(len(self))))]

    def _parallel_plot_attr(self):
        # TODO: Put it in plot_data
        (sorted_r2, sorted_association), constant_attributes = self._get_correlations()
        attr_series = self._get_attribute_trios(sorted_r2, sorted_association)
        return constant_attributes + self._trios_list_to_parallel_axes(attr_series)

    def _get_correlations(self):
        r2_scores = []
        association_list = []
        constant_attributes = []
        for idx, attr1 in enumerate(self.common_attributes):
            if len(set(self.get_attribute_values(attr1))) == 1:
                constant_attributes.append(attr1)
                continue
            for _, attr2 in enumerate(self.common_attributes[idx:]):
                if len(set(self.get_attribute_values(attr2))) == 1:
                    constant_attributes.append(attr2)
                    continue
                if attr1 != attr2:
                    correlation_matrix = npy.corrcoef(self.get_attribute_values(attr1),
                                                      self.get_attribute_values(attr2))
                    correlation_xy = correlation_matrix[0, 1]
                    r2_scores.append(correlation_xy**2)
                    association_list.append([attr1, attr2])

        if len(association_list) == 0:
            association_list = []
            r2_scores = []
            unreal_score = 1.
            for idx, attr1 in enumerate(self.common_attributes):
                for attr2 in self.common_attributes[idx+1:]:
                    association_list.append([attr1, attr2])
                    r2_scores.append(unreal_score)
                    unreal_score += -1/10.
            return map(list, zip(*sorted(zip(r2_scores, association_list))[::-1])), []
        # Returns list of list of associated attributes sorted along their R2 score and constant attributes
        return map(list, zip(*sorted(zip(r2_scores, association_list))[::-1])), list(set(constant_attributes))

    def _get_attribute_trios(self, sorted_r2, sorted_association):
        attr_series = []
        picked_attr = set()
        set_association = set(sum(sorted_association, []))
        while len(picked_attr) != len(set_association):
            first_association = sorted_association[0]
            attr_series.append(first_association)
            picked_attr.update(set(first_association))
            del sorted_r2[0], sorted_association[0]

            for idx, _ in enumerate(sorted_r2):
                if any(item in first_association for item in sorted_association[idx]):
                    attr_series[-1] += sorted_association[idx]
                    picked_attr.update(set(sorted_association[idx]))
                    del sorted_r2[idx], sorted_association[idx]
                    break
        return attr_series

    def _trios_list_to_parallel_axes(self, attribute_series):
        ordered_attr = []
        for attribute_serie in attribute_series:
            if not any(item in attribute_serie for item in ordered_attr):
                ordered_attr += self._new_attributes_trio(attribute_serie)
            else:
                ordered_attr = self._new_sided_attribute(ordered_attr, attribute_serie)
        return ordered_attr

    def _new_attributes_trio(self, attribute_serie):
        mid_index = [attribute_serie.count(attr) for attr in attribute_serie].index(2)
        mid_attr = attribute_serie[mid_index]
        remaining_attr = iter(set(attribute_serie).difference({mid_attr}))
        return [next(remaining_attr), mid_attr, next(remaining_attr)]

    def _new_sided_attribute(self, ordered_attr, attribute_serie):
        for side in [0, -1]:
            if ordered_attr[side] in attribute_serie:
                nb_instances = attribute_serie.count(ordered_attr[side])
                for ieme_instance in range(nb_instances):
                    idx_in_serie = (ieme_instance) * 2 + attribute_serie[ieme_instance * 2:].index(ordered_attr[side])
                    # 1 if idx_in_serie = 0, 0 if idx_in_serie = 1, 3 if idx_in_serie = 2, 2 if idx_in_serie = 3
                    idx_attr_to_add = idx_in_serie + 1 - 2 * (idx_in_serie % 2)
                    added_attr = []
                    if attribute_serie[idx_attr_to_add] not in ordered_attr:
                        added_attr = [attribute_serie[idx_attr_to_add]]
                        ordered_attr = (side + 1) * added_attr + ordered_attr + (-1 * side) * added_attr
                        break
        return ordered_attr

    def _plot_dimensionality(self):
        _, singular_points = self.singular_values()

        axis_style = EdgeStyle(line_width=0.5, color_stroke=GREY)
        axis = Axis(nb_points_x=len(singular_points), nb_points_y=len(singular_points), axis_style=axis_style)
        point_style = PointStyle(color_fill=BLUE, color_stroke=BLUE, stroke_width=0.1, size=2, shape='circle')

        dimensionality_plot = Scatter(elements=singular_points, x_variable='Index of reduced basis vector',
                                      y_variable='Singular value', log_scale_y=True, axis=axis, point_style=point_style)
        return dimensionality_plot

    def to_markdown(self):  # TODO: Custom this markdown
        """
        Render a markdown of the object output type: string
        """
        return templates.heterogeneouslist_markdown_template.substitute(name=self.name, class_=self.__class__.__name__)

    @staticmethod
    def _check_costs(len_data: int, costs: List[List[float]]):
        if len(costs) != len_data:
            if len(costs[0]) == len_data:
                return list(map(list, zip(*costs)))
            raise ValueError(f"costs is length {len(costs)} and the matching HeterogeneousList is length {len_data}. " +
                             "They should be the same length.")
        return costs

    @staticmethod
    def pareto_indexes(costs: List[List[float]]):
        """
        Find the pareto-efficient points

        :return: A (n_points, ) boolean list, indicating whether each point is Pareto efficient
        """
        is_efficient = npy.ones(len(costs), dtype=bool)
        # costs_array = npy.array(costs)
        costs_array = (costs - npy.mean(costs, axis=0)) / npy.std(costs, axis=0)
        for index, cost in enumerate(costs_array):
            if is_efficient[index]:
                # Keep any point with a lower cost
                is_efficient[is_efficient] = npy.any(costs_array[is_efficient] < cost, axis=1)
                # And keep self
                is_efficient[index] = True
        return is_efficient.tolist()

    def pareto_points(self, costs: List[List[float]]):
        """
        Find the pareto-efficient points

        :param costs:
            -----------
            costs on which the pareto points are computed
        :type costs: `List[List[float]]`, `n_samples x n_features`

        :return: a HeterogeneousList containing the selected points
        :rtype: HeterogeneousList
        """
        checked_costs = HeterogeneousList._check_costs(len(self), costs)
        return self[self.__class__.pareto_indexes(checked_costs)]

    def pareto_sheets(self, costs: List[List[float]], nb_sheets: int = 1):
        """
        Get successive pareto sheets (i.e. optimal points in a DOE for pre-computed costs).

        :param costs:
            Pre-computed costs of `len(self)`. Can be multi-dimensional.
        :type costs: `List[List[float]]`, `n_samples x n_costs` or `n_costs x n_samples`

        :param nb_sheets:
            Number of pareto sheets to pick
        :type nb_sheets: `int`, `optional`, default to `1`

        :return: The successive pareto sheets and not selected elements
        :rtype: `List[HeterogeneousList]`, `HeterogeneousList`
        """
        checked_costs = HeterogeneousList._check_costs(len(self), costs)
        non_optimal_costs = checked_costs[:]
        non_optimal_points = self.dessia_objects[:]
        pareto_sheets = []
        for idx in range(nb_sheets):
            pareto_sheet = HeterogeneousList.pareto_indexes(non_optimal_costs)
            pareto_sheets.append(HeterogeneousList(list(itertools.compress(non_optimal_points, pareto_sheet)),
                                                   self.name + f'_pareto_{idx}'))
            non_optimal_points = list(itertools.compress(non_optimal_points, map(lambda x: not x, pareto_sheet)))
            non_optimal_costs = list(itertools.compress(non_optimal_costs, map(lambda x: not x, pareto_sheet)))
        return pareto_sheets, HeterogeneousList(non_optimal_points, self.name)

    @staticmethod
    def pareto_frontiers(len_data: int, costs: List[List[float]]):
        # Experimental
        checked_costs = HeterogeneousList._check_costs(len_data, costs)
        pareto_indexes = HeterogeneousList.pareto_indexes(checked_costs)
        pareto_costs = npy.array(list(itertools.compress(checked_costs, pareto_indexes)))

        array_costs = npy.array(checked_costs)
        super_mini = npy.min(array_costs, axis=0)
        pareto_frontiers = []
        for x_dim in range(pareto_costs.shape[1]):
            for y_dim in range(pareto_costs.shape[1]):
                if x_dim != y_dim:
                    frontier_2d = HeterogeneousList._pareto_frontier_2d(x_dim, y_dim, pareto_costs,
                                                                        npy.max(array_costs[:, x_dim]), super_mini)
                    pareto_frontiers.append(frontier_2d)

        return pareto_frontiers

    @staticmethod
    def _pareto_frontier_2d(x_dim: int, y_dim: int, pareto_costs: List[List[float]], max_x_dim: float,
                            super_mini: List[float]):
        # Experimental
        minidx = npy.argmin(pareto_costs[:, y_dim])
        x_coord = pareto_costs[minidx, x_dim]
        y_coord = pareto_costs[minidx, y_dim]

        new_pareto = pareto_costs[x_coord - pareto_costs[:, x_dim] != 0., :]

        dir_coeffs = (y_coord - new_pareto[:, y_dim]) / (x_coord - new_pareto[:, x_dim])
        dir_coeffs[x_coord == new_pareto[:, x_dim]] = npy.max(dir_coeffs[x_coord != new_pareto[:, x_dim]])

        offsets = y_coord - dir_coeffs * x_coord
        approx_super_mini = dir_coeffs * super_mini[x_dim] + offsets
        chosen_line = npy.argmin(npy.absolute(approx_super_mini - super_mini[y_dim]))

        frontier_2d = npy.array([[super_mini[x_dim], max_x_dim], [approx_super_mini[chosen_line], max_x_dim *
                                                                  dir_coeffs[chosen_line] + offsets[chosen_line]]]).T
        return frontier_2d


class CategorizedList(HeterogeneousList):
    """
    Base object for handling a categorized (clustered) list of DessiaObjects.

    **CategorizedList should be instantiated with** `from_...` **methods.**

    **Do not use** `__init__` **to instantiate a CategorizedList.**

    :param dessia_objects:
        --------
        List of DessiaObjects to store in CategorizedList
    :type dessia_objects: `List[DessiaObject]`, `optional`, defaults to `None`

    :param labels:
        --------
        Labels of DessiaObjects' cluster stored in CategorizedList
    :type labels: `List[int]`, `optional`, defaults to `None`

    :param name:
        --------
        Name of CategorizedList
    :type name: `str`, `optional`, defaults to `""`

    :Properties:
        * **common_attributes:** (`List[str]`)
            --------
            Common attributes of DessiaObjects contained in the current `CategorizedList`
        * **matrix:** (`List[List[float]]`, `n_samples x n_features`)
            --------
            Matrix of data computed by calling the to_vector method of all dessia_objects
        * **n_cluster:** (`int`)
            --------
            Number of clusters in dessia_objects

    **Built-in methods**: See :func:`~HeterogeneousList`
    """
    _allowed_methods = ['from_agglomerative_clustering', 'from_kmeans', 'from_dbscan', 'from_pareto_sheets']

    def __init__(self, dessia_objects: List[DessiaObject] = None, labels: List[int] = None, name: str = ''):
        HeterogeneousList.__init__(self, dessia_objects=dessia_objects, name=name)
        if labels is None:
            labels = [0] * len(self)
        self.labels = labels
        self._n_clusters = None

    @property
    def n_clusters(self):
        if self._n_clusters is None:
            unic_labels = set(self.labels)
            unic_labels.discard(-1)
            self._n_clusters = len(unic_labels)
        return self._n_clusters

    def to_xlsx_stream(self, stream):
        """
        Exports the object to an XLSX to a given stream
        """
        if not isinstance(self.dessia_objects[0], HeterogeneousList):
            writer = XLSXWriter(self.clustered_sublists())
        else:
            writer = XLSXWriter(self)
        writer.save_to_stream(stream)

    def pick_from_slice(self, key: slice):
        new_hlist = HeterogeneousList.pick_from_slice(self, key)
        new_hlist.labels = self.labels[key]
        # new_hlist.name += f"_{key.start if key.start is not None else 0}_{key.stop}")
        return new_hlist

    def pick_from_boolist(self, key: List[bool]):
        new_hlist = HeterogeneousList.pick_from_boolist(self, key)
        new_hlist.labels = DessiaFilter.apply(self.labels, key)
        # new_hlist.name += "_list")
        return new_hlist

    def _print_objects_slice(self, key: slice, attr_space: int, attr_name_len: int, label_space: str):
        string = ""
        for label, dessia_object in zip(self.labels[key], self.dessia_objects[key]):
            string += "\n"
            space = label_space - len(str(label))
            string += "|" + " " * space + f"{label}" + " "
            string += self._print_objects(dessia_object, attr_space, attr_name_len)
        return string

    def _write_str_prefix(self):
        prefix = f"{self.__class__.__name__} {self.name if self.name != '' else hex(id(self))}: "
        prefix += (f"{len(self)} samples, {len(self.common_attributes)} features, {self.n_clusters} clusters")
        return prefix

    def _set_size_col_label(self):
        return 4

    def clustered_sublists(self):
        """
        Split a CategorizedList of labelled DessiaObjects into a CategorizedList of labelled HeterogeneousLists.

        :return: A CategorizedList of length n_cluster that store each cluster in a HeterogeneousList. Labels are \
            the labels of each cluster, i.e. stored HeterogeneousList
        :rtype: CategorizedList[HeterogeneousList]

        Examples
        --------
        >>> from dessia_common.core import HeterogeneousList
        >>> from dessia_common.models import all_cars_wi_feat
        >>> hlist = HeterogeneousList(all_cars_wi_feat, name="cars")
        >>> clist = CategorizedList.from_agglomerative_clustering(hlist, n_clusters=10, name="ex")
        >>> split_clist = clist.clustered_sublists()
        >>> print(split_clist[:3])
        CategorizedList ex_split: 3 samples, 2 features, 3 clusters
        |   n°   |   Name   |   Common_attributes   |
        ---------------------------------------------
        |      0 |     ex_0 |['mpg', 'displacemen...|
        |      1 |     ex_1 |['mpg', 'displacemen...|
        |      2 |     ex_2 |['mpg', 'displacemen...|
        >>> print(split_clist[3][:3])
        HeterogeneousList ex_3: 3 samples, 5 features
        |   Mpg   |   Displacement   |   Horsepower   |   Weight   |   Acceleration   |
        -------------------------------------------------------------------------------
        |    21.0 |              0.2 |           85.0 |     2587.0 |             16.0 |
        |    25.0 |             0.11 |           87.0 |     2672.0 |             17.5 |
        |    21.0 |            0.199 |           90.0 |     2648.0 |             15.0 |
        """
        sublists = []
        label_tags = sorted(list(map(str, set(self.labels).difference({-1}))))
        unic_labels = list(set(self.labels))
        for _ in range(self.n_clusters):
            sublists.append([])
        if -1 in self.labels:
            sublists.append([])
            label_tags.append("outliers")

        for idx, label in enumerate(self.labels):
            sublists[unic_labels.index(label)].append(self.dessia_objects[idx])

        new_dessia_objects = [HeterogeneousList(dessia_objects=sublist, name=self.name + f"_{label_tag}")
                              for label_tag, sublist in zip(label_tags, sublists)]

        return CategorizedList(new_dessia_objects,
                               list(set(self.labels).difference({-1})) + ([-1] if -1 in self.labels else []),
                               name=self.name + "_split")

    def _merge_sublists(self):
        merged_hlists = self.dessia_objects[0][:]
        merged_labels = [self.labels[0]] * len(merged_hlists)
        for dobject, label in zip(self.dessia_objects[1:], self.labels[1:]):
            merged_hlists.extend(dobject)
            merged_labels.extend([label] * len(dobject))
        plotted_clist = self.__class__(dessia_objects=merged_hlists.dessia_objects, labels=merged_labels)
        return plotted_clist

    def _tooltip_attributes(self):
        return self.common_attributes + ["Cluster Label"]

    def plot_data(self):
        if isinstance(self.dessia_objects[0], HeterogeneousList):
            plotted_clist = self._merge_sublists()
            return plotted_clist.plot_data()
        return HeterogeneousList.plot_data(self)

    def _plot_data_list(self):
        _plot_data_list = []
        for row, label in enumerate(self.labels):
            _plot_data_list.append({attr: self.matrix[row][col] for col, attr in enumerate(self.common_attributes)})
            _plot_data_list[-1]["Cluster Label"] = label
            # (label if label != -1 else "Excluded") plot_data "Excluded" -> NaN
        return _plot_data_list

    def _point_families(self):
        colormap = plt.cm.get_cmap('hsv', self.n_clusters + 1)(range(self.n_clusters + 1))
        point_families = []
        for i_cluster in range(self.n_clusters):
            color = Color(colormap[i_cluster][0], colormap[i_cluster][1], colormap[i_cluster][2])
            points_index = list(map(int, npy.where(npy.array(self.labels) == i_cluster)[0].tolist()))
            point_families.append(PointFamily(color, points_index, name="Cluster " + str(i_cluster)))

        if -1 in self.labels:
            color = LIGHTGREY
            points_index = list(map(int, npy.where(npy.array(self.labels) == -1)[0].tolist()))
            point_families.append(PointFamily(color, points_index, name="Excluded"))
        return point_families

    @classmethod
    def from_agglomerative_clustering(cls, data: HeterogeneousList, n_clusters: int = 2,
                                      affinity: str = 'euclidean', linkage: str = 'ward',
                                      distance_threshold: float = None, scaling: bool = False, name: str = ""):
        """
        Hierarchical clustering is a general family of clustering algorithms that
        build nested clusters by merging or splitting them successively.
        This hierarchy of clusters is represented as a tree (or dendrogram).
        The root of the tree is the unique cluster that gathers all the samples,
        the leaves being the clusters with only one sample. See the Wikipedia page
        for more details.

        The AgglomerativeClustering object performs a hierarchical clustering using
        a bottom up approach: each observation starts in its own cluster, and clusters
        are successively merged together. The linkage criteria determines the metric
        used for the merge strategy: Ward minimizes the sum of squared differences within all clusters.

        It is a variance-minimizing approach and in this sense is similar to the
        k-means objective function but tackled with an agglomerative hierarchical approach.
        Maximum or complete linkage minimizes the maximum distance between observations of pairs of clusters.
        Average linkage minimizes the average of the distances between all observations of pairs of clusters.
        Single linkage minimizes the distance between the closest observations of pairs of clusters.
        AgglomerativeClustering can also scale to large number of samples when it is used
        jointly with a connectivity matrix, but is computationally expensive when no connectivity
        constraints are added between samples: it considers at each step all the possible merges.

        See more : https://scikit-learn.org/stable/modules/clustering.html#hierarchical-clustering

        :param data: The future clustered data.
        :type data: List[DessiaObject]

        :param n_clusters:
            -------
            Number of wished clusters.

            Must be `None` if `distance_threshold` is not `None`
        :type n_clusters: `int`, `optional`, defaults to `2`

        :param affinity:
            -------
            Metric used to compute the linkage.
            Can be one of `['euclidean', 'l1', 'l2', 'manhattan', 'cosine', or 'precomputed']`.

            If linkage is `'ward'`, only `'euclidean'` is accepted.

            If `'precomputed'`, a distance matrix (instead of a similarity matrix) is needed as input for the \
                fit method.
        :type affinity: `str`, `optional`, defaults to `'euclidean'`

        :param linkage:
            --------
            |  Which linkage criterion to use. Can be one of `[‘ward’, ‘complete’, ‘average’, ‘single’]`
            |  The linkage criterion determines which distance to use between sets of observation.
            |  The algorithm will merge the pairs of cluster that minimize this criterion.
            |     - `'ward'` minimizes the variance of the clusters being merged.
            |     - `'average`' uses the average of the distances of each observation of the two sets.
            |     - `'complete`' or `'maximum`' linkage uses the maximum distances between all observations of the two \
                sets.
            |     - `'single`' uses the minimum of the distances between all observations of the two sets.
        :type linkage: `str`, `optional`, defaults to `'ward'`

        :param distance_threshold:
            --------
            The linkage distance above which clusters will not be merged.
            If not `None`, `n_clusters` must be `None`.
        :type distance_threshold: `float`, `optional`, defaults to `None`

        :param scaling:
            --------
            Whether to scale the data or not before clustering.

            Formula is `scaled_x = ( x - mean )/standard_deviation`
        :type scaling: `bool`, `optional`, default to `False`

        :return: a CategorizedList that knows the data and their labels
        :rtype: CategorizedList

        """
        skl_cluster = cluster.AgglomerativeClustering(
            n_clusters=n_clusters, affinity=affinity, distance_threshold=distance_threshold, linkage=linkage)
        skl_cluster = cls.fit_cluster(skl_cluster, data.matrix, scaling)
        return cls(data.dessia_objects, skl_cluster.labels_.tolist(), name=name)

    @classmethod
    def from_kmeans(cls, data: HeterogeneousList, n_clusters: int = 2, n_init: int = 10, tol: float = 1e-4,
                    scaling: bool = False, name: str = ""):
        """
        The KMeans algorithm clusters data by trying to separate samples in n groups of equal variance,
        minimizing a criterion known as the inertia or within-cluster sum-of-squares (see below).
        This algorithm requires the number of clusters to be specified. It scales well to large number
        of samples and has been used across a large range of application areas in many different fields.
        The k-means algorithm divides a set of samples into disjoint clusters , each described by the mean
        of the samples in the cluster. The means are commonly called the cluster “centroids”; note that
        they are not, in general, points from, although they live in the same space.
        The K-means algorithm aims to choose centroids that minimise the inertia, or within-cluster
        sum-of-squares criterion.

        See more : https://scikit-learn.org/stable/modules/clustering.html#k-means

        :param data: The future clustered data.
        :type data: List[DessiaObject]

        :param n_clusters:
            --------
            Number of wished clusters
        :type n_clusters: `int`, `optional`, defaults to `2`

        :param n_init:
            --------
            Number of time the k-means algorithm will be run with different centroid seeds.
            The final results will be the best output of n_init consecutive runs in terms of inertia.
        :type n_init: `int`, `optional`, defaults to `10`

        :param tol:
            --------
            Relative tolerance with regards to Frobenius norm of the difference in the cluster centers of two \
                consecutive iterations to declare convergence.
        :type tol: `float`, `optional`, defaults to `1e-4`

        :param scaling:
            --------
            Whether to scale the data or not before clustering.

            Formula is `scaled_x = ( x - mean )/standard_deviation`
        :type scaling: `bool`, `optional`, default to `False`

        :return: a CategorizedList that knows the data and their labels
        :rtype: CategorizedList

        """
        skl_cluster = cluster.KMeans(n_clusters=n_clusters, n_init=n_init, tol=tol)
        skl_cluster = cls.fit_cluster(skl_cluster, data.matrix, scaling)
        return cls(data.dessia_objects, skl_cluster.labels_.tolist(), name=name)

    @classmethod
    def from_dbscan(cls, data: HeterogeneousList, eps: float = 0.5, min_samples: int = 5, mink_power: float = 2,
                    leaf_size: int = 30, metric: str = "euclidean", scaling: bool = False, name: str = ""):
        """
        The DBSCAN algorithm views clusters as areas of high density separated by areas of low density.
        Due to this rather generic view, clusters found by DBSCAN can be any shape, as opposed to k-means
        which assumes that clusters are convex shaped. The central component to the DBSCAN is the concept
        of core samples, which are samples that are in areas of high density. A cluster is therefore a set
        of core samples, each close to each other (measured by some distance measure) and a set of non-core
        samples that are close to a core sample (but are not themselves core samples).
        There are two parameters to the algorithm, min_samples and eps, which define formally what we mean
        when we say dense. Higher min_samples or lower eps indicate higher density necessary to form a cluster.

        See more : https://scikit-learn.org/stable/modules/clustering.html#dbscan

        :param data: The future clustered data.
        :type data: List[DessiaObject]

        :param eps:
            --------
            The maximum distance between two samples for one to be considered as in the neighborhood \
            of the other. This is not a maximum bound on the distances of points within a cluster. This is the most \
            important DBSCAN parameter to choose appropriately for your data set and distance function
        :type eps: `float`, `optional`, defaults to `0.5`

        :param min_samples:
            --------
            The number of samples (or total weight) in a neighborhood for a point to be considered as \
            a core point. This includes the point itself
        :type min_samples: `int`, `optional`, defaults to 5

        :param mink_power:
            --------
            The power of the Minkowski metric to be used to calculate distance between points. \
            If `None`, then `mink_power=2` (equivalent to the Euclidean distance)
        :type mink_power: `float`, `optional`, defaults to `2`

        :param leaf_size:
            --------
            Leaf size passed to BallTree or cKDTree. This can affect the speed of the construction and \
            query, as well as the memory required to store the tree. The optimal value depends on the nature of the \
            problem
        :type leaf_size: `int`, `optional`, defaults to `30`

        :param metric:
            --------
            The metric to use when calculating distance between instances in a feature array. If metric is \
            a string or callable, it must be one of the options allowed by sklearn.metrics.pairwise_distances for its \
            metric parameter. If metric is `'precomputed'`, X is assumed to be a distance matrix and must be square. \
            X may be a sparse graph, in which case only `'nonzero'` elements may be considered neighbors for DBSCAN.
        :type metric: `str`, or `callable`, default to `’euclidean’`


        :param scaling:
            --------
            Whether to scale the data or not before clustering.

            Formula is `scaled_x = ( x - mean )/standard_deviation`
        :type scaling: `bool`, `optional`, default to `False`

        :return: a CategorizedList that knows the data and their labels
        :rtype: CategorizedList

        """
        skl_cluster = cluster.DBSCAN(eps=eps, min_samples=min_samples, p=mink_power, leaf_size=leaf_size, metric=metric)
        skl_cluster = cls.fit_cluster(skl_cluster, data.matrix, scaling)
        return cls(data.dessia_objects, skl_cluster.labels_.tolist(), name=name)

    @classmethod
    def from_pareto_sheets(cls, h_list: HeterogeneousList, costs: List[List[float]], nb_sheets: int = 1):
        """
        Get successive pareto sheets (i.e. optimal points in a DOE for pre-computed costs) and put them in a
        `CategorizedList` where each label is the index of a pareto sheet.

        :param h_list:
            --------
            The HeterogeneousList in which to pick optimal points.
        :type h_list: `HeterogeneousList`

        :param costs:
            --------
            Pre-computed costs of `len(self)`. Can be multi-dimensional.
        :type costs: `List[List[float]]`, `n_samples x n_costs` or `n_costs x n_samples`

        :param nb_sheets:
            --------
            Number of pareto sheets to pick
        :type nb_sheets: `int`, `optional`, default to `1`

        :return: a CategorizedList where each element is labelled with its pareto_sheet. Elements outside a \
        pareto_sheet are labelled `n_sheets`
        :rtype: CategorizedList

        """
        labels = []
        dessia_objects = []
        pareto_sheets, non_optimal_points = h_list.pareto_sheets(costs, nb_sheets)
        for label, pareto_sheet in enumerate(pareto_sheets):
            labels.extend([label] * len(pareto_sheet))
            dessia_objects.extend(pareto_sheet)
        dessia_objects.extend(non_optimal_points)
        labels.extend([len(pareto_sheets)] * len(non_optimal_points))
        return cls(dessia_objects, labels)

    @staticmethod
    def fit_cluster(skl_cluster: cluster, matrix: List[List[float]], scaling: bool):
        if scaling:
            scaled_matrix = HeterogeneousList.scale_data(matrix)
        else:
            scaled_matrix = matrix
        skl_cluster.fit(scaled_matrix)
        return skl_cluster

# Function to implement, to find a good eps parameter for dbscan
# def nearestneighbors(self):
#     vectors = []
#     for machine in self.machines:
#         vector = machine.to_vector()
#         vectors.append(vector)
#     neigh = NearestNeighbors(n_neighbors=14)
#     vectors = StandardScaler().fit_transform(vectors)
#     nbrs = neigh.fit(vectors)
#     distances, indices = nbrs.kneighbors(vectors)
#     distances = npy.sort(distances, axis=0)
#     distances = distances[:, 1]
#     plt.plot(distances)
#     plt.show()<|MERGE_RESOLUTION|>--- conflicted
+++ resolved
@@ -480,14 +480,9 @@
         for line in self.common_attributes:
             for icol, col in enumerate(self.common_attributes):
                 if line == col:
-<<<<<<< HEAD
                     # unic_values = set((getattr(dobject, line) for dobject in self.dessia_objects))
                     unic_values = set((row_matrix[icol] for row_matrix in self.matrix))
                     if len(unic_values) == 1: # TODO (plot_data linspace axis between two same values)
-=======
-                    unic_values = set((getattr(dobject, line) for dobject in self.dessia_objects))
-                    if len(unic_values) == 1:  # TODO (plot_data linspace axis between two same values)
->>>>>>> cf8648bc
                         subplots.append(Scatter(x_variable=line, y_variable=col))
                     else:
                         subplots.append(Histogram(x_variable=line))
