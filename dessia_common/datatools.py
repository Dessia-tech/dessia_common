--- conflicted
+++ resolved
@@ -891,11 +891,7 @@
     @classmethod
     def from_agglomerative_clustering(cls, data: HeterogeneousList, n_clusters: int = 2,
                                       affinity: str = 'euclidean', linkage: str = 'ward',
-<<<<<<< HEAD
                                       distance_threshold: float = None, scaling: bool = False, name: str = ""):
-=======
-                                      distance_threshold: float = None, scaling: bool = False, name: str =""):
->>>>>>> e5d900de
         """
         Hierarchical clustering is a general family of clustering algorithms that
         build nested clusters by merging or splitting them successively.
@@ -1028,11 +1024,7 @@
 
     @classmethod
     def from_dbscan(cls, data: HeterogeneousList, eps: float = 0.5, min_samples: int = 5, mink_power: float = 2,
-<<<<<<< HEAD
                     leaf_size: int = 30, metric: str = "euclidean", scaling: bool = False, name: str = ""):
-=======
-                    leaf_size: int = 30, metric: str = "euclidean", scaling: bool = False, name: str =""):
->>>>>>> e5d900de
         """
         The DBSCAN algorithm views clusters as areas of high density separated by areas of low density.
         Due to this rather generic view, clusters found by DBSCAN can be any shape, as opposed to k-means
