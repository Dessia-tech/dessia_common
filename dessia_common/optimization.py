"""
Optimization package for dessia_common.
"""
from typing import List
import cma
import numpy as npy
import scipy.optimize
from dessia_common.core import DessiaObject


class Specifications(DessiaObject):
    """
    Base class to define specifications on parameters of any DessiaObject.
    """
    def __init__(self, name: str = ''):
        DessiaObject.__init__(self, name=name)


class FixedAttributeValue(DessiaObject):
    """
    Define a fixed attribute value to run a Design Of Experiment (DOE) or an Optimization.
    """
    _standalone_in_db = True

    def __init__(self, attribute_name: str, value: float, name: str = ''):
        DessiaObject.__init__(self, name=name)
        self.attribute_name = attribute_name
        self.value = value


class BoundedAttributeValue(DessiaObject):
    """
    Define a bounded attribute value to run a Design Of Experiment (DOE) or an Optimization.

    :param attribute_name:
        Name of attribute to bound.
    :type attribute_name: str

    :param min_value:
        Minimum value for this attribute.
    :type min_value: float

    :param max_value:
        Maximum value for this attribute.
    :type max_value: float

    :param number:
        Number of values to generate betwwen those bounds. Only used for sampling.ClassSampler.full_fact method.
    :type number: int

    :param name:
        Name of BoundedAttributeValue.
    :type name: str, `optional`, defaults to `''`
    """
    _standalone_in_db = True

    def __init__(self, attribute_name: str, min_value: float, max_value: float, number: int = 2, name: str = ''):
        DessiaObject.__init__(self, name=name)
        self.attribute_name = attribute_name
        self.min_value = min_value
        self.max_value = max_value
        self.number = number
        self.interval_length = max_value - min_value

    def dimensionless_to_value(self, dimless_value: float):
        """
        Method to compute the value out of the dimensionless one.
        """
        return self.min_value + dimless_value * self.interval_length

    def dimensionless_value(self, value: float):
        """
        Method to compute the dimensionless value out of the dimensioned one.
<<<<<<< HEAD

        :param value: the value
=======
>>>>>>> eb8ffd29
        """
        return (value - self.min_value) / self.interval_length


class Optimizer(DessiaObject):
    """
    Base class for creating an Optimizer.
    """

    def adimensioned_vector(self, x):
        pass

    def reduced_vector(self, x):
        pass

    def cma_bounds(self):
        pass

    def scipy_minimize_bounds(self):
        pass

    def cma_optimization(self):
        pass

    def scipy_minimize_optimization(self):
        pass


class DrivenModelOptimizer(Optimizer):
    """
    Abstract class for Optimizer driven with a model.
    """

    def __init__(self, model, name: str = ''):
        Optimizer.__init__(self, name=name)
        self.model = model

    def get_model_from_vector(self):
        """
        Get model from vector.
        """ #TODO: change docstring
        # modify inplace model from vector
        raise NotImplementedError('the method must be overloaded by subclassing class')


class InstantiatingModelOptimizer(Optimizer):
    """
    Abstract class, to be subclassed by real class. Instantiate a new model at each point request.
    """

    def __init__(self, fixed_parameters: List[FixedAttributeValue], optimization_bounds: List[BoundedAttributeValue],
                 name: str = ''):
        self.fixed_parameters = fixed_parameters
        self.optimization_bounds = optimization_bounds
        Optimizer.__init__(self, name=name)

        self.number_parameters = len(self.optimization_bounds)

    def instantiate_model(self, attributes_values):
        """
        Instantiate model to compute cost function of Optimizer.
        """
        raise NotImplementedError('the method instantiate_model must be overloaded by subclassing class')

    def dimensionless_vector_to_vector(self, dl_vector):
        """
        Returns the vector from the adimensioned one.
        """
        return [bound.dimensionless_to_value(dl_xi) for dl_xi, bound in zip(dl_vector, self.optimization_bounds)]

    def vector_to_attributes_values(self, vector: List[float]):
        """
        Returns a dict of attribute_name: value for each parameter name.
        """
        attributes = {fp.attribute_name: fp.value for fp in self.fixed_parameters}

        for bound, xi in zip(self.optimization_bounds, vector):
            attributes[bound.attribute_name] = xi
        return attributes

    def objective_from_dimensionless_vector(self, dl_vector):
        """
        Compute the real values of objective attributes of object from their optimized dimensionless values.
        """
        attributes_values = self.vector_to_attributes_values(self.dimensionless_vector_to_vector(dl_vector))
        model = self.instantiate_model(attributes_values)
        return self.objective_from_model(model)

    def objective_from_model(self, model, clearance: float = 0.003):
        """
        Compute cost of current configuration with model methods.
        """
        raise NotImplementedError('the method objective_from_model must be overloaded by subclassing class')

    def scipy_bounds(self):
        """
        Returns the bounds in the scipy format.
        """
        return [(0, 1) for b in self.optimization_bounds]

    def cma_bounds(self):
        """
        Returns the bounds in the CMA format.
        """
        return [[0] * len(self.optimization_bounds),
                [1] * len(self.optimization_bounds)]

    def optimize_gradient(self, method: str = 'L-BFGS-B', x0: List[float] = None):
        """
        Optimize the problem by gradient methods from scipy.
        """
        if x0 is None:
            x0 = npy.random.random(self.number_parameters)
        bounds = self.scipy_bounds()

        result = scipy.optimize.minimize(self.objective_from_dimensionless_vector, x0, bounds=bounds, method=method)

        attributes_values = self.vector_to_attributes_values(self.dimensionless_vector_to_vector(result.x))
        model = self.instantiate_model(attributes_values)
        return model, result.fun

    def optimize_cma(self):
        """
        Optimize the problem using the CMA-ES algorithm.
        """
        x0 = npy.random.random(self.number_parameters)
        bounds = self.cma_bounds()
        xra, fx_opt = cma.fmin(self.objective_from_dimensionless_vector, x0, 0.6, options={'bounds': bounds,
                                                                                           'tolfun': 1e-3,
                                                                                           'maxiter': 250,
                                                                                           'verbose': -9,
                                                                                           'ftarget': 0.2})[0:2]

        attributes_values = self.vector_to_attributes_values(self.dimensionless_vector_to_vector(xra))

        model = self.instantiate_model(attributes_values)
        return model, fx_opt

    def optimize_cma_then_gradient(self, method: str = 'L-BFGS-B'):
        """
        Optimize the problem by combining a first phase of CMA for global optimum search and gradient for polishing.
        """
        model_cma, fx_cma = self.optimize_cma()
        x0 = npy.array([getattr(model_cma, attr.attribute_name) for attr in self.optimization_bounds])
        model, best_fx = self.optimize_gradient(method=method, x0=x0)
        if fx_cma <= best_fx:
            model = model_cma
            best_fx = fx_cma
        return model, best_fx<|MERGE_RESOLUTION|>--- conflicted
+++ resolved
@@ -71,11 +71,6 @@
     def dimensionless_value(self, value: float):
         """
         Method to compute the dimensionless value out of the dimensioned one.
-<<<<<<< HEAD
-
-        :param value: the value
-=======
->>>>>>> eb8ffd29
         """
         return (value - self.min_value) / self.interval_length
 
