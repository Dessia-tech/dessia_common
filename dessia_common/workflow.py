#!/usr/bin/env python3
# -*- coding: utf-8 -*-
"""

"""
import os
import inspect
import time
import tempfile
import json
from importlib import import_module
import webbrowser
import networkx as nx
from typing import List, Union, Type, Any, Dict, Tuple, Callable
from copy import deepcopy
from dessia_common.templates import workflow_template
import itertools
import dessia_common as dc
from dessia_common.vectored_objects import ParetoSettings, from_csv
from dessia_common.typings import JsonSerializable
import warnings
# import plot_data

# Type Aliases
VariableTypes = Union['Variable', 'TypedVariable',
                      'VariableWithDefaultValue',
                      'TypedVariableWithDefaultValue']


# VariableTypes = Subclass['Variable']


class Variable(dc.DessiaObject):
    _standalone_in_db = False
    _eq_is_data_eq = False
    has_default_value: bool = False

    def __init__(self, memorize: bool = False, name: str = ''):
        self.memorize = memorize
        dc.DessiaObject.__init__(self, name=name)
        self.position = None

    def to_dict(self):
        dict_ = dc.DessiaObject.base_dict(self)
        dict_.update({'has_default_value': self.has_default_value})
        return dict_


class TypedVariable(Variable):
    has_default_value: bool = False

    def __init__(self, type_: Type, memorize: bool = False, name: str = ''):
        Variable.__init__(self, memorize=memorize, name=name)
        self.type_ = type_

    def to_dict(self):
        dict_ = dc.DessiaObject.base_dict(self)
        dict_.update({'type': dc.serialize_typing(self.type_),
                      'memorize': self.memorize,
                      'has_default_value': self.has_default_value})
        return dict_

    @classmethod
    def dict_to_object(cls, dict_):
        type_ = dc.get_python_class_from_class_name(dict_['type'])
        memorize = dict_['memorize']
        return cls(type_=type_, memorize=memorize, name=dict_['name'])


class VariableWithDefaultValue(Variable):
    has_default_value: bool = True

    def __init__(self, default_value: Any, memorize: bool = False,
                 name: str = ''):
        Variable.__init__(self, memorize=memorize, name=name)
        self.default_value = default_value


class TypedVariableWithDefaultValue(TypedVariable):
    has_default_value: bool = True

    def __init__(self, type_: Type, default_value: Any,
                 memorize: bool = False, name: str = ''):
        TypedVariable.__init__(self, type_=type_, memorize=memorize, name=name)
        self.default_value = default_value

    def to_dict(self):
        dict_ = dc.DessiaObject.base_dict(self)
        dict_.update({'type': dc.serialize_typing(self.type_),
                      'default_value': dc.serialize(self.default_value),
                      'memorize': self.memorize,
                      'has_default_value': self.has_default_value})
        return dict_

    @classmethod
    def dict_to_object(cls, dict_):
        type_ = dc.get_python_class_from_class_name(dict_['type_'])
        default_value = dc.deserialize(dict_['default_value'])
        return cls(type_=type_, default_value=default_value,
                   memorize=dict_['memorize'], name=dict_['name'])

    def copy(self):
        return TypedVariableWithDefaultValue(type_=self.type_,
                                             default_value=self.default_value,
                                             memorize=self.memorize,
                                             name=self.name)


def set_block_variable_names_from_dict(func):
    def func_wrapper(cls, dict_):
        obj = func(cls, dict_)
        if 'input_names' in dict_:
            for input_name, input_ in zip(dict_['input_names'], obj.inputs):
                input_.name = input_name
        if 'output_names' in dict_:
            output_items = zip(dict_['output_names'], obj.outputs)
            for output_name, output_ in output_items:
                output_.name = output_name
        return obj

    return func_wrapper


class Block(dc.DessiaObject):
    _standalone_in_db = False
    _eq_is_data_eq = False
    _non_serializable_attributes = []

<<<<<<< HEAD
    def __init__(self, inputs: List[Variable], outputs: List[Variable],
                 position: List[float] = None, name: str = ''):
=======
    def __init__(self, inputs: List[VariableTypes],
                 outputs: List[VariableTypes],
                 position: Tuple[float, float] = None, name: str = ''):
>>>>>>> df80a416
        self.inputs = inputs
        self.outputs = outputs
        if position is None:
            self.position = (0, 0)
        else:
            self.position = position

        dc.DessiaObject.__init__(self, name=name)

    def equivalent_hash(self):
        return len(self.__class__.__name__)

    def equivalent(self, other):
        return self.__class__.__name__ == other.__class__.__name__

    def to_dict(self):
        dict_ = dc.DessiaObject.base_dict(self)
        dict_['inputs'] = [i.to_dict() for i in self.inputs]
        dict_['outputs'] = [o.to_dict() for o in self.outputs]
        if self.position is not None:
            dict_['position'] = list(self.position)
        else:
            dict_['position'] = self.position
        return dict_

    def jointjs_data(self):
        data = {'block_class': self.__class__.__name__}
        if self.name != '':
            data['name'] = self.name
        else:
            data['name'] = self.__class__.__name__
        return data


class Display(Block):
    _jsonschema = {}
    _displayable_input = 0

    def __init__(self, inputs: List[VariableTypes] = None,
                 order: int = 0, name: str = ''):
        self.order = order
        if inputs is None:
            inputs = [TypedVariable(type_=dc.DessiaObject,
                                    name='Model to Display', memorize=True)]

        Block.__init__(self, inputs=inputs, outputs=[], name=name)

    def equivalent(self, other):
        if not Block.equivalent(self, other):
            return False
        return self.order == other.order

    def equivalent_hash(self):
        return self.order

    def display_(self, local_values: Dict[VariableTypes, Any], **kwargs):
        object_ = local_values[self.inputs[self._displayable_input]]
        displays = object_._displays()
        return displays

    def to_dict(self):
        dict_ = dc.DessiaObject.base_dict(self)
        dict_['order'] = self.order
        return dict_

    @classmethod
    @set_block_variable_names_from_dict
    def dict_to_object(cls, dict_):
        return cls(order=dict_['order'], name=dict_['name'])

    @staticmethod
    def evaluate(self):
        return []


class Import(Block):
    def __init__(self, type_: str, name: str = ''):
        self.type_ = type_
        inputs = [TypedVariable(type_=str, name='Input filename'),
                  TypedVariableWithDefaultValue(type_=bool, default_value=True,
                                                name='Remove duplicates')]
        outputs = [Variable(name='Array'), Variable(name='Variables')]

        Block.__init__(self, inputs=inputs, outputs=outputs, name=name)

    def equivalent_hash(self):
        return len(self.type_)

    def equivalent(self, other):
        if not Block.equivalent(self, other):
            return False
        return self.type_ == other.type_

    def to_dict(self):
        dict_ = Block.to_dict(self)
        dict_['type_'] = self.type_
        return dict_

    @classmethod
    @set_block_variable_names_from_dict
    def dict_to_object(cls, dict_):
        return cls(type_=dict_['type_'], name=dict_['name'])

    def evaluate(self, values):
        dirname = os.path.dirname(__file__)
        relative_filepath = 'models/data/' + values[self.inputs[0]]
        filename = os.path.join(dirname, relative_filepath)
        if self.type_ == 'csv':
            array, variables = from_csv(filename=filename, end=None,
                                        remove_duplicates=True)
            return [array, variables]
        msg = 'File type {} not supported'.format(self.type_)
        raise NotImplementedError(msg)

class InstantiateModel(Block):
    """
    :param model_class: The class to instanciate.
    :type model_class: DessiaObject
    :param name: The name of the block.
    :type name: str
    """

    def __init__(self, model_class: Type, name: str = ''):
        self.model_class = model_class
        inputs = []

        inputs = set_inputs_from_function(self.model_class.__init__, inputs)

        outputs = [TypedVariable(type_=self.model_class,
                                 name='Instanciated object')]
        Block.__init__(self, inputs, outputs, name=name)

    def equivalent_hash(self):
        return len(self.model_class.__name__)

    def equivalent(self, other):
        if not Block.equivalent(self, other):
            return False
        classname = self.model_class.__class__.__name__
        other_classname = other.model_class.__class__.__name__
        return classname == other_classname

    def to_dict(self):
        dict_ = Block.to_dict(self)
        dict_.update({'model_class': self.model_class.__name__,
                      'model_class_module': self.model_class.__module__})
        return dict_

    @classmethod
    @set_block_variable_names_from_dict
    def dict_to_object(cls, dict_):
        class_ = getattr(import_module(dict_['model_class_module']),
                         dict_['model_class'])
        return cls(class_, name=dict_['name'])

    def evaluate(self, values):
        args = {var.name: values[var] for var in self.inputs}
        return [self.model_class(**args)]

    def package_mix(self):
        return {self.model_class.__module__.split('.')[0]: 1}


class InstanciateModel(InstantiateModel):
    def __init__(self, model_class: Type, name: str = ''):
        InstantiateModel.__init__(self, model_class=model_class, name=name)
        warnings.warn(
            "InstanciateModel is deprecated, use InstantiateModel instead",
            DeprecationWarning
        )


class ClassMethod(Block):
    def __init__(self, class_: Type, method_name: str, name: str = ''):
        self.class_ = class_
        self.method_name = method_name
        inputs = []
        method = getattr(self.class_, self.method_name)
        inputs = set_inputs_from_function(method, inputs)

        self.argument_names = [i.name for i in inputs]

        type_ = dc.type_from_annotation(method.__annotations__['return'],
                                        method.__module__)
        output_name = 'method result of {}'.format(self.method_name)
        outputs = [TypedVariable(type_=type_, name=output_name)]
        Block.__init__(self, inputs, outputs, name=name)

    def equivalent_hash(self):
        return len(self.class_.__name__) + 7 * len(self.method_name)

    def equivalent(self, other):
        if not Block.equivalent(self, other):
            return False
        same_class = self.class_.__name__ == other.class_.__name__
        same_method = self.method_name == other.method_name
        return same_class and same_method

    def to_dict(self):
        dict_ = Block.to_dict(self)
        dict_.update({'method_name': self.method_name,
                      'class_': self.class_.__name__,
                      'class_module': self.class_.__module__})
        return dict_

    @classmethod
    @set_block_variable_names_from_dict
    def dict_to_object(cls, dict_):
        class_ = getattr(import_module(dict_['class_module']),
                         dict_['class_'])
        return cls(class_=class_,
                   method_name=dict_['method_name'],
                   name=dict_['name'])

    def evaluate(self, values):
        args = {arg_name: values[var]
                for arg_name, var in zip(self.argument_names, self.inputs)
                if var in values}
        return [getattr(self.class_, self.method_name)(**args)]


class ModelMethod(Block):
    """
    :param model_class: The class owning the method.
    :type model_class: DessiaObject
    :param method_name: The name of the method.
    :type method_name: str
    :param name: The name of the block.
    :type name: str
    """

    def __init__(self, model_class: type, method_name: str, name: str = ''):
        self.model_class = model_class
        self.method_name = method_name
        inputs = [TypedVariable(type_=model_class, name='model at input')]
        method = getattr(self.model_class, self.method_name)

        inputs = set_inputs_from_function(method, inputs)

        # Storing argument names
        self.argument_names = [i.name for i in inputs[1:]]

        result_output_name = 'method result of {}'.format(self.method_name)
        if 'return' in method.__annotations__:
            type_ = dc.type_from_annotation(method.__annotations__['return'],
                                            method.__module__)
            return_output = TypedVariable(type_=type_, name=result_output_name)
        else:
            return_output = Variable(name=result_output_name)

        model_output_name = 'model at output {}'.format(self.method_name)
        model_output = TypedVariable(type_=model_class, name=model_output_name)
        outputs = [return_output, model_output]
        if name == '':
            name = 'Model method: {}'.format(self.method_name)
        Block.__init__(self, inputs, outputs, name=name)

    def equivalent_hash(self):
        return len(self.model_class.__name__) + 7 * len(self.method_name)

    def equivalent(self, other):
        if not Block.equivalent(self, other):
            return False
        same_model = self.model_class.__name__ == other.model_class.__name__
        same_method = self.method_name == other.method_name
        return same_model and same_method

    def to_dict(self):
        dict_ = Block.to_dict(self)
        dict_.update({'method_name': self.method_name,
                      'model_class': self.model_class.__name__,
                      'model_class_module': self.model_class.__module__})
        return dict_

    @classmethod
    @set_block_variable_names_from_dict
    def dict_to_object(cls, dict_):
        class_ = getattr(import_module(dict_['model_class_module']),
                         dict_['model_class'])
        return cls(model_class=class_,
                   method_name=dict_['method_name'],
                   name=dict_['name'])

    def evaluate(self, values):
        args = {arg_name: values[var]
                for arg_name, var in zip(self.argument_names, self.inputs[1:])
                if var in values}
        return [getattr(values[self.inputs[0]], self.method_name)(**args),
                values[self.inputs[0]]]

    def package_mix(self):
        return {self.model_class.__module__.split('.')[0]: 1}


class Function(Block):
    def __init__(self, function: Callable, name: str = ''):
        self.function = function
        inputs = []
        for arg_name in inspect.signature(function).parameters.keys():
            # TODO: Check why we need TypedVariables
            type_ = dc.type_from_annotation(function.__annotations__[arg_name])
            inputs.append(TypedVariable(type_=type_, name=arg_name))
        out_type = dc.type_from_annotation(function.__annotations__['return'])
        outputs = [TypedVariable(type_=out_type, name='Output function')]

        Block.__init__(self, inputs, outputs, name=name)

    def equivalent_hash(self):
        return int(hash(self.function.__name__) % 10e5)

    def equivalent(self, other):
        return self.function == other.function

    def evaluate(self, values):
        return self.function(*values)


class Sequence(Block):
    def __init__(self, number_arguments: int,
                 type_: Type = None, name: str = ''):
        self.number_arguments = number_arguments
        prefix = 'Sequence element {}'
        if type_ is None:
            inputs = [Variable(name=prefix.format(i))
                      for i in range(self.number_arguments)]
        else:
            inputs = [TypedVariable(type_=type_, name=prefix.format(i))
                      for i in range(self.number_arguments)]

        self.type_ = type_
        outputs = [TypedVariable(type_=list, name='sequence')]
        Block.__init__(self, inputs, outputs, name=name)

    def equivalent_hash(self):
        return self.number_arguments

    def equivalent(self, other):
        if not Block.equivalent(self, other):
            return False
        return self.number_arguments == other.number_arguments

    def to_dict(self):
        dict_ = Block.to_dict(self)
        dict_['number_arguments'] = self.number_arguments
        if self.type_ is not None:
            dict_['type_'] = dc.serialize_typing(self.type_)
        else:
            dict_['type_'] = None
        return dict_

    @classmethod
    @set_block_variable_names_from_dict
    def dict_to_object(cls, dict_):
        if dict_['type_'] is not None:
            type_ = dc.deserialize_typing(dict_['type_'])
        else:
            type_ = None
        return cls(dict_['number_arguments'], type_, dict_['name'])

    def evaluate(self, values):
        return [[values[var] for var in self.inputs]]


class ForEach(Block):
    """
    :param workflow_block: The WorkflowBlock on which iterate.
    :type workflow_block: WorkflowBlock
    :param iter_input_index: Index of iterable input in worklow_block.inputs
    :type iter_input_index: int
    :param name: The name of the block.
    :type name: str
    """

    def __init__(self, workflow_block: 'WorkflowBlock',
                 iter_input_index: int, name: str = ''):
        self.workflow_block = workflow_block
        self.iter_input_index = iter_input_index
        self.iter_input = self.workflow_block.inputs[iter_input_index]
        inputs = []
        for i, workflow_input in enumerate(self.workflow_block.inputs):
            if i == iter_input_index:
                name = 'Iterable input: ' + workflow_input.name
                inputs.append(Variable(name=name))
            else:
                input_ = workflow_input.copy()
                input_.name = 'binding ' + input_.name
                inputs.append(input_)
        output_variable = Variable(name='Foreach output')

        Block.__init__(self, inputs, [output_variable], name=name)

    def equivalent_hash(self):
        return int(self.workflow_block.equivalent_hash() % 10e5)

    def equivalent(self, other):
        # TODO Check this method. Is indices_eq mandatory ?
        if not Block.equivalent(self, other):
            return False
        workflow = self.workflow_block.workflow
        other_workflow = other.workflow_block.workflow

        indices = workflow.variable_indices(self.iter_input)
        other_indices = other_workflow.variable_indices(other.iter_input)

        same_workflow_block = self.workflow_block == other.workflow_block
        same_indices = indices == other_indices
        return same_workflow_block and same_indices

    def to_dict(self):
        dict_ = Block.to_dict(self)
        dict_.update({'workflow_block': self.workflow_block.to_dict(),
                      'iter_input_index': self.iter_input_index})
        return dict_

    @classmethod
    @set_block_variable_names_from_dict
    def dict_to_object(cls, dict_):
        workflow_block = WorkflowBlock.dict_to_object(dict_['workflow_block'])
        iter_input_index = dict_['iter_input_index']
        return cls(workflow_block=workflow_block,
                   iter_input_index=iter_input_index, name=dict_['name'])

    def evaluate(self, values):
        values_workflow = {var2: values[var1]
                           for var1, var2 in zip(self.inputs,
                                                 self.workflow_block.inputs)}
        output_values = []
        for value in values_workflow[self.iter_input]:
            values_workflow[self.iter_input] = value
            output = self.workflow_block.evaluate(values_workflow)[0]
            output_values.append(output)
        return [output_values]


class Unpacker(Block):
    def __init__(self, indices: List[int], name: str = ''):
        self.indices = indices
        inputs = [Variable(name='input_sequence')]
        outputs = [Variable(name='output_{}'.format(i)) for i in indices]

        Block.__init__(self, inputs=inputs, outputs=outputs, name=name)

    def equivalent(self, other):
        if not Block.equivalent(self, other):
            return False
        return self.indices == other.indices

    def equivalent_hash(self):
        return len(self.indices)

    def to_dict(self):
        dict_ = Block.to_dict(self)
        dict_['indices'] = self.indices
        return dict_

    @classmethod
    def dict_to_object(cls, dict_):
        return cls(dict_['indices'], dict_['name'])

    def evaluate(self, values):
        return [values[self.inputs[0]][i] for i in self.indices]


class Flatten(Block):
    def __init__(self, name: str = ''):
        inputs = [Variable(name='input_sequence')]
        outputs = [Variable(name='flatten_sequence')]
        Block.__init__(self, inputs, outputs, name=name)

    def equivalent_hash(self):
        return 1

    @classmethod
    def dict_to_object(cls, dict_):
        return cls(dict_['name'])

    def evaluate(self, values):
        output = []
        for value in values[self.inputs[0]]:
            output.extend(value)
        return [output]


class Product(Block):
    def __init__(self, number_list: int, name=''):
        self.number_list = number_list
        inputs = []
        for i in range(self.number_list):
            inputs.append(Variable(name='list_product_' + str(i)))

        output_variable = Variable(name='Product output')
        Block.__init__(self, inputs, [output_variable], name=name)

    def equivalent_hash(self):
        return self.number_list

    def equivalent(self, other):
        if not Block.equivalent(self, other):
            return False

        return self.number_list == other.number_list

    def to_dict(self):
        dict_ = dc.DessiaObject.base_dict(self)
        dict_.update({'number_list': self.number_list})
        return dict_

    @classmethod
    @set_block_variable_names_from_dict
    def dict_to_object(cls, dict_):
        number_list = dict_['number_list']
        return cls(number_list=number_list, name=dict_['name'])

    def evaluate(self, values):
        list_product = [values[var] for var in self.inputs]
        output_value = list(itertools.product(*list_product))
        return [output_value]


class Filter(Block):
    """ 
    :param filters: A list of dictionaries,
                    each corresponding to a value to filter.
                    The dictionary should be as follows :
                    *{'attribute' : Name of attribute to filter (str),
                      'operator' : choose between gt, lt, get, let
                                  (standing for greater than, lower than,
                                   geater or equal than,
                                   lower or equal than) (str),
                      'bound' :  the value (float)}*
    :type filters: list[dict]
    :param name: The name of the block.
    :type name: str
    """

    def __init__(self, filters: List[dc.Filter], name: str = ''):
        self.filters = filters
        inputs = [Variable(name='input_list')]
        outputs = [Variable(name='output_list')]
        Block.__init__(self, inputs, outputs, name=name)

    def equivalent(self, other):
        if not Block.equivalent(self, other):
            return False
        return self.filters == other.filters

    def equivalent_hash(self):
        hashes = [hash(v) for f in self.filters for v in f.values()]
        return int(sum(hashes) % 10e5)

    def to_dict(self):
        dict_ = Block.to_dict(self)
        dict_.update({'filters': self.filters})
        return dict_

    @classmethod
    @set_block_variable_names_from_dict
    def dict_to_object(cls, dict_):
        return cls(dict_['filters'], dict_['name'])

    def evaluate(self, values):
        ouput_values = []
        objects = values[self.inputs[0]]
        for object_ in objects:
            bounded = True
            i = 0
            while bounded and i < len(self.filters):
                filter_ = self.filters[i]
                value = dc.enhanced_deep_attr(object_, filter_['attribute'])
                bounded = dc.is_bounded(filter_, value)
                i += 1

            if bounded:
                ouput_values.append(object_)
        return [ouput_values]


class MultiPlot(Display):
    """
    :param attributes: A List of all attributes that will be shown inside the \
    ParallelPlot window on the DessIA Platform.
    :type attributes: List[str]
    :param name: The name of the block.
    :type name: str
    """

    def __init__(self, attributes: List[str], order: int = 0, name: str = ''):
        self.attributes = attributes
        pareto_input = TypedVariableWithDefaultValue(type_=ParetoSettings,
                                                     default_value=None,
                                                     memorize=True,
                                                     name='Pareto settings')
        inputs = [Variable(memorize=True, name='input_list'), pareto_input]
        Display.__init__(self, inputs=inputs, order=order, name=name)

    def equivalent(self, other):
        if not Block.equivalent(self, other):
            return False

        same_attributes = self.attributes == other.attributes
        same_order = self.order == other.order
        return same_attributes and same_order

    def equivalent_hash(self):
        return sum([len(a) for a in self.attributes]) + self.order

    def display_(self, local_values, **kwargs):
        import plot_data
        if 'reference_path' not in kwargs:
            reference_path = 'output_value'  # TODO bof bof bof
        else:
            reference_path = kwargs['reference_path']
        display_input = self.inputs[self._displayable_input]
        objects = local_values[display_input]
        # pareto_settings = local_values[self.inputs[1]]

        values = [{a: dc.enhanced_deep_attr(o, a) for a in self.attributes}
                  for o in objects]

        first_vars = self.attributes[:2]
        values2d = [{key: val[key]} for key in first_vars for val in
                    values]

        tooltip = plot_data.Tooltip(name='Tooltip',
                                    to_disp_attribute_names=self.attributes)

        scatterplot = plot_data.Scatter(tooltip=tooltip,
                                        to_disp_attribute_names=first_vars,
                                        elements=values2d,
                                        name='Scatter Plot')

        rgbs = [[192, 11, 11], [14, 192, 11], [11, 11, 192]]
        parallelplot = plot_data.ParallelPlot(disposition='horizontal',
                                              to_disp_attribute_names=self.attributes,
                                              rgbs=rgbs, elements=values)
        objects = [scatterplot, parallelplot]
        sizes = [plot_data.Window(width=560, height=300),
                 plot_data.Window(width=560, height=300)]
        coords = [(0, 0), (0, 300)]
        multiplot = plot_data.MultiplePlots(elements=values, objects=objects,
                                            sizes=sizes, coords=coords,
                                            name='Results plot')
        display_ = dc.DisplayObject(type_='plot_data', data=multiplot,
                                    reference_path=reference_path)
        return [display_.to_dict()]

    def to_dict(self):
        dict_ = Block.to_dict(self)
        dict_.update({'attributes': self.attributes, 'order': self.order})
        return dict_

    @classmethod
    @set_block_variable_names_from_dict
    def dict_to_object(cls, dict_):
        return cls(attributes=dict_['attributes'],
                   order=dict_['order'],
                   name=dict_['name'])

    @staticmethod
    def evaluate(_):
        return []


class ParallelPlot(MultiPlot):
    """

    DEPRECATED. USE MULTIPLOT INSTEAD

    :param attributes: A List of all attributes that will be shown inside the \
    ParallelPlot window on the DessIA Platform.
    :type attributes: List[str]
    :param name: The name of the block.
    :type name: str
    """
    def __init__(self, attributes: List[str], order: int = 0, name: str = ''):
        dc.deprecation_warning(self.__class__.__name__, 'Class', 'MultiPlot')
        MultiPlot.__init__(self, attributes=attributes, order=order, name=name)

    def to_dict(self):
        dict_ = MultiPlot.to_dict(self)
        dict_.update({'object_class': 'dessia_common.workflow.MultiPlot'})
        return dict_

    @classmethod
    @set_block_variable_names_from_dict
    def dict_to_object(cls, dict_):
        return MultiPlot(attributes=dict_['attributes'], order=dict_['order'],
                         name=dict_['name'])


class ModelAttribute(Block):
    """
    :param attribute_name: The name of the attribute to select.
    :type attribute_name: str
    :param name: The name of the block.
    :type name: str
    """

    def __init__(self, attribute_name: str, name: str = ''):
        self.attribute_name = attribute_name

        inputs = [Variable(name='Model')]
        outputs = [Variable(name='Model attribute')]
        Block.__init__(self, inputs, outputs, name=name)

    def equivalent_hash(self):
        return len(self.attribute_name)

    def equivalent(self, other):
        if not Block.equivalent(self, other):
            return False
        return self.attribute_name == other.attribute_name

    def to_dict(self):
        dict_ = Block.to_dict(self)
        dict_.update({'attribute_name': self.attribute_name})
        return dict_

    @classmethod
    @set_block_variable_names_from_dict
    def dict_to_object(cls, dict_):
        return cls(dict_['attribute_name'], dict_['name'])

    def evaluate(self, values):
        return [dc.enhanced_deep_attr(values[self.inputs[0]],
                                      self.attribute_name)]


class Sum(Block):
    def __init__(self, number_elements: int = 2, name: str = ''):
        self.number_elements = number_elements
        inputs = [Variable(name='Sum element {}'.format(i + 1))
                  for i in range(number_elements)]
        outputs = [Variable(name='Sum')]
        Block.__init__(self, inputs, outputs, name=name)

    def equivalent_hash(self):
        return self.number_elements

    def equivalent(self, other):
        if not Block.equivalent(self, other):
            return False
        return self.number_elements == other.number_elements

    def to_dict(self):
        dict_ = Block.to_dict(self)
        dict_.update({'number_elements': self.number_elements})
        return dict_

    @classmethod
    @set_block_variable_names_from_dict
    def dict_to_object(cls, dict_):
        return cls(dict_['number_elements'], dict_['name'])

    @staticmethod
    def evaluate(values):
        return [sum(values)]


class Substraction(Block):
    def __init__(self, name: str = ''):
        inputs = [Variable(name='+'), Variable(name='-')]
        outputs = [Variable(name='Substraction')]
        Block.__init__(self, inputs, outputs, name=name)

    def equivalent_hash(self):
        return 0

    def equivalent(self, other):
        if not Block.equivalent(self, other):
            return False
        return True

    def to_dict(self):
        dict_ = Block.to_dict(self)
        return dict_

    @classmethod
    def dict_to_object(cls, dict_):
        return cls(dict_['name'])

    def evaluate(self, values):
        return [values[self.inputs[0]] - values[self.inputs[1]]]


class Pipe(dc.DessiaObject):
    """
    :param input_variable: The input varaible of the pipe correspond to the \
    start of the arrow, its tail.
    :type input_variable: TypedVariable
    :param output_variable: The output variable of the pipe correpond to the \
    end of the arrow, its hat.
    :type output_variable: TypedVariable
    """
    _jsonschema = {
        "definitions": {},
        "$schema": "http://json-schema.org/draft-07/schema#",
        "type": "object",
        "title": "Block",
        "required": ["input_variable", "output_variable"],
        "properties": {
            "input_variable": {
                "type": "object",
                "editable": True,
                "classes": [
                    "dessia_common.workflow.Variable",
                    "dessia_common.workflow.TypedVariable",
                    "dessia_common.workflow.VariableWithDefaultValue",
                    "dessia_common.workflow.TypedVariableWithDefaultValue"
                ]
            },
            "output_variable": {
                "type": "object",
                "editable": True,
                "classes": [
                    "dessia_common.workflow.Variable",
                    "dessia_common.workflow.TypedVariable",
                    "dessia_common.workflow.VariableWithDefaultValue",
                    "dessia_common.workflow.TypedVariableWithDefaultValue"
                ],
            }
        }
    }
    _eq_is_data_eq = False

    def __init__(self, input_variable: VariableTypes,
                 output_variable: VariableTypes, name: str = ''):
        self.input_variable = input_variable
        self.output_variable = output_variable

        dc.DessiaObject.__init__(self, name=name)

    def to_dict(self):
        return {'input_variable': self.input_variable,
                'output_variable': self.output_variable}


class WorkflowError(Exception):
    pass


class Workflow(Block):
    """
    :param blocks: A List with all the Blocks used by the Worklow.
    :type blocks: List of Block objects
    :param pipes: A List of Pipe objects.
    :type pipes: List of Pipe objects
    :param imposed_variable_values: A dictionary of imposed variable values.
    :type imposed_variable_values: dict
    :param name: The name of the block.
    :type name: str
    """
    _standalone_in_db = True
    _allowed_methods = ['run']

    _jsonschema = {
        "definitions": {},
        "$schema": "http://json-schema.org/draft-07/schema#",
        "type": "object",
        "title": "Workflow",
        "required": ["blocks", "pipes", "outputs"],
        "properties": {
            "blocks": {
                "type": "array",
                "order": 0,
                "editable": True,
                "items": {
                    "type": "object",
                    "classes": ["dessia_common.workflow.InstanciateModel",
                                "dessia_common.workflow.ModelMethod",
                                "dessia_common.workflow.ForEach",
                                "dessia_common.workflow.ModelAttribute",
                                "dessia_common.workflow.Function",
                                "dessia_common.workflow.Sequence",
                                "dessia_common.workflow.ForEach",
                                "dessia_common.workflow.Unpacker",
                                "dessia_common.workflow.Flatten",
                                "dessia_common.workflow.Filter",
                                "dessia_common.workflow.ParallelPlot",
                                "dessia_common.workflow.Sum",
                                "dessia_common.workflow.Substraction"],
                    "editable": True,
                },
            },
            "pipes": {
                "type": "array",
                "order": 1,
                "editable": True,
                "items": {
                    'type': 'objects',
                    'classes': ["dessia_common.workflow.Pipe"],
                    "editable": True
                }
            },
            "outputs": {
                "type": "array",
                "order": 2,
                'items': {
                    'type': 'array',
                    'items': {'type': 'number'}
                }
            }
        }
    }

    def __init__(self, blocks, pipes, output, *,
                 imposed_variable_values=None, name=''):
        self.blocks = blocks
        self.pipes = pipes

        if imposed_variable_values is None:
            self.imposed_variable_values = {}
        else:
            self.imposed_variable_values = imposed_variable_values

        self.coordinates = {}

        self.nonblock_variables = []
        self.variables = []
        for block in self.blocks:
            if isinstance(block, Workflow):
                msg = "Using workflow as blocks is forbidden, "
                msg += "use WorkflowBlock wrapper instead"
                raise ValueError(msg)
            self.variables.extend(block.inputs)
            self.variables.extend(block.outputs)
            try:
                self.coordinates[block] = (0, 0)
            except ValueError:
                msg = "can't serialize block {} ({})".format(block, block.name)
                raise ValueError(msg)

        for pipe in self.pipes:
            if pipe.input_variable not in self.variables:
                self.variables.append(pipe.input_variable)
                self.nonblock_variables.append(pipe.input_variable)
            if pipe.output_variable not in self.variables:
                self.variables.append(pipe.output_variable)
                self.nonblock_variables.append(pipe.output_variable)

        self._utd_graph = False

        input_variables = []

        for variable in self.variables:
            if (variable not in self.imposed_variable_values) and \
                    (len(nx.ancestors(self.graph, variable)) == 0):
                # !!! Why not just : if nx.ancestors(self.graph, variable) ?
                # if not hasattr(variable, 'type_'):
                #     msg = 'Workflow as an untyped input variable: {}'
                #     raise WorkflowError(msg.format(variable.name))
                input_variables.append(variable)

        Block.__init__(self, input_variables, [output], name=name)
        self.output = self.outputs[0]

    def _data_hash(self):
        base_hash = len(self.blocks) \
                    + 11 * len(self.pipes) \
                    + sum(self.variable_indices(self.outputs[0]))
        block_hash = int(sum([b.equivalent_hash() for b in self.blocks])
                         % 10e5)
        return base_hash + block_hash

    def _data_eq(self, other_workflow):
        # TODO: implement imposed_variable_values in equality
        if hash(self) != hash(other_workflow):
            return False

        if not Block.equivalent(self, other_workflow):
            return False

        # TODO: temp , reuse graph!!!!
        for block1, block2 in zip(self.blocks, other_workflow.blocks):
            if not block1.equivalent(block2):
                return False

        return True

    def __deepcopy__(self, memo=None):
        if memo is None:
            memo = {}

        blocks = [b.__deepcopy__(memo=memo) for b in self.blocks]
        nonblock_variables = [v.__deepcopy__(memo=memo)
                              for v in self.nonblock_variables]
        pipes = []
        for pipe in self.pipes:
            input_index = self.variable_indices(pipe.input_variable)
            pipe_input = self.variable_from_index(input_index, blocks,
                                                  nonblock_variables)

            output_index = self.variable_indices(pipe.output_variable)
            pipe_output = self.variable_from_index(output_index, blocks,
                                                   nonblock_variables)

            copied_pipe = Pipe(pipe_input, pipe_output)
            memo[pipe] = copied_pipe

            pipes.append(copied_pipe)

        output = self.variable_from_index(self.variable_indices(self.output),
                                          blocks, nonblock_variables)

        imposed_variable_values = {}
        for variable, value in self.imposed_variable_values.items():
            imposed_variable_values[memo[variable]] = value

        copied_workflow = Workflow(
            blocks=blocks, pipes=pipes, output=output,
            imposed_variable_values=imposed_variable_values, name=self.name
        )
        return copied_workflow

    def _displays(self) -> List[JsonSerializable]:
        display_object = dc.DisplayObject(type_='workflow',
                                          data=self.to_dict())
        displays = [display_object.to_dict()]
        return displays

    @property
    def _method_jsonschemas(self):
        jsonschemas = {'run': deepcopy(dc.JSONSCHEMA_HEADER)}
        properties_dict = jsonschemas['run']['properties']
        required_inputs = []
        for i, input_ in enumerate(self.inputs):
            current_dict = {}
            annotation = (str(i), input_.type_)
            if input_ in self.nonblock_variables:
                title = input_.name
            else:
                input_block = self.block_from_variable(input_)
                if input_block.name:
                    name = input_block.name + ' - ' + input_.name
                    title = dc.prettyname(name)
                else:
                    title = dc.prettyname(input_.name)

            annotation_jsonschema = dc.jsonschema_from_annotation(
                annotation=annotation,
                jsonschema_element=current_dict,
                order=i,
                title=title
            )
            current_dict.update(annotation_jsonschema[str(i)])
            if not input_.has_default_value:
                required_inputs.append(str(i))
            else:
                dict_ = dc.set_default_value(
                    jsonschema_element=current_dict, key=str(i),
                    default_value=input_.default_value
                )
                current_dict.update(dict_)
            properties_dict[str(i)] = current_dict[str(i)]
        jsonschemas['run']['required'] = required_inputs
        return jsonschemas

    def to_dict(self):
        self.refresh_blocks_positions()
        dict_ = Block.to_dict(self)
        blocks = [b.to_dict() for b in self.blocks]
        pipes = []
        for pipe in self.pipes:
            pipes.append((self.variable_indices(pipe.input_variable),
                          self.variable_indices(pipe.output_variable)))

        dict_.update({'blocks': blocks, 'pipes': pipes,
                      'output': self.variable_indices(self.outputs[0]),
                      'nonblock_variables': [v.to_dict()
                                             for v in self.nonblock_variables],
                      'package_mix': self.package_mix()})

        imposed_variables = []
        imposed_variable_values = []
        for variable, value in self.imposed_variable_values.items():
            imposed_variables.append(self.variable_indices(variable))
            if hasattr(value, 'to_dict'):
                imposed_variable_values.append(value.to_dict())
            else:
                imposed_variable_values.append(value)

        dict_['imposed_variables'] = imposed_variables
        dict_['imposed_variable_values'] = imposed_variable_values

        return dict_

    @classmethod
    def dict_to_object(cls, dict_: JsonSerializable) -> 'Workflow':
        blocks = [dc.DessiaObject.dict_to_object(d) for d in dict_['blocks']]
        if 'nonblock_variables' in dict_:
            nonblock_variables = [dc.dict_to_object(d)
                                  for d in dict_['nonblock_variables']]
        else:
            nonblock_variables = []

        pipes = []
        for source, target in dict_['pipes']:
            if type(source) == int:
                variable1 = nonblock_variables[source]
            else:
                ib1, _, ip1 = source
                variable1 = blocks[ib1].outputs[ip1]

            if type(target) == int:
                variable2 = nonblock_variables[target]
            else:
                ib2, _, ip2 = target
                variable2 = blocks[ib2].inputs[ip2]

            pipes.append(Pipe(variable1, variable2))

        output = blocks[dict_['output'][0]].outputs[dict_['output'][2]]

        if 'imposed_variable_values' in dict_ and 'imposed_variables' in dict_:
            imposed_variable_values = {}
            iterator = zip(dict_['imposed_variables'],
                           dict_['imposed_variable_values'])
            for variable_index, serialized_value in iterator:
                value = dc.deserialize(serialized_value)
                if type(variable_index) == int:
                    variable = nonblock_variables[variable_index]
                else:
                    iblock, side, iport = variable_index
                    if side:
                        variable = blocks[iblock].outputs[iport]
                    else:
                        variable = blocks[iblock].inputs[iport]

                imposed_variable_values[variable] = value
        else:
            imposed_variable_values = None
        return cls(blocks=blocks, pipes=pipes, output=output,
                   imposed_variable_values=imposed_variable_values,
                   name=dict_['name'])

    def dict_to_arguments(self, dict_: JsonSerializable, method: str):
        if method in self._allowed_methods:
            arguments_values = {}
            for i, input_ in enumerate(self.inputs):
                has_default = input_.has_default_value
                if not has_default or (has_default and str(i) in dict_):
                    value = dict_[str(i)]
                    deserialized_value = dc.deserialize_argument(
                        type_=input_.type_, argument=value
                    )
                    arguments_values[i] = deserialized_value

            arguments = {'input_values': arguments_values}
            return arguments
        msg = 'Method {} not in Workflow allowed methods'
        raise NotImplementedError(msg.format(method))

    @classmethod
    def variable_from_index(cls, index, blocks, nonblock_variables):
        """
        Index elements are, in order :
        - Block index : int
        - int representin port side (0: input, 1: output)
        - Port index : int
        """
        if type(index) == int:
            variable = nonblock_variables[index]
        else:
            if not index[1]:
                variable = blocks[index[0]].inputs[index[2]]
            else:
                variable = blocks[index[0]].outputs[index[2]]
        return variable

    def _get_graph(self):
        if not self._utd_graph:
            self._cached_graph = self._graph()
            self._utd_graph = True
        return self._cached_graph

    graph = property(_get_graph)

    def _graph(self):
        graph = nx.DiGraph()
        graph.add_nodes_from(self.variables)
        graph.add_nodes_from(self.blocks)
        for block in self.blocks:
            for input_parameter in block.inputs:
                graph.add_edge(input_parameter, block)
            for output_parameter in block.outputs:
                graph.add_edge(block, output_parameter)

        for pipe in self.pipes:
            graph.add_edge(pipe.input_variable, pipe.output_variable)
        return graph

    def variable_indices(self, variable):
        for iblock, block in enumerate(self.blocks):
            if variable in block.inputs:
                ib1 = iblock
                ti1 = 0
                iv1 = block.inputs.index(variable)
                return ib1, ti1, iv1
            if variable in block.outputs:
                ib1 = iblock
                ti1 = 1
                iv1 = block.outputs.index(variable)
                return ib1, ti1, iv1

        # Free variable not attached to block
        if variable in self.nonblock_variables:
            return self.nonblock_variables.index(variable)

        msg = 'Some thing is wrong with variable {}'.format(variable.name)
        raise WorkflowError(msg)

    def block_from_variable(self, variable):
        iblock, _, _ = self.variable_indices(variable)
        return self.blocks[iblock]

    def output_disconnected_elements(self):
        disconnected_elements = []
        ancestors = nx.ancestors(self.graph, self.output)
        for block in self.blocks:
            if block not in ancestors:
                disconnected_elements.append(block)

        for variable in self.nonblock_variables:
            if variable not in ancestors:
                disconnected_elements.append(variable)
        return disconnected_elements

    def index(self, variable):
        index = self.inputs.index(variable)
        return index

    def layout(self, min_horizontal_spacing=300, min_vertical_spacing=200,
               max_height=800, max_length=1500):
        coordinates = {}
        elements_by_distance = {}
        for element in self.blocks + self.nonblock_variables:
            distances = []
            paths = nx.all_simple_paths(self.graph, element, self.outputs[0])
            for path in paths:
                distance = 1
                for path_element in path[1:-1]:
                    if path_element in self.blocks:
                        distance += 1
                    elif path_element in self.nonblock_variables:
                        distance += 1
                distances.append(distance)
            try:
                distance = max(distances)
            except ValueError:
                distance = 3
            if distance in elements_by_distance:
                elements_by_distance[distance].append(element)
            else:
                elements_by_distance[distance] = [element]

        if len(elements_by_distance) != 0:
            max_distance = max(elements_by_distance.keys())
        else:
            max_distance = 3  # TODO: this is an awfull quick fix

        horizontal_spacing = max(min_horizontal_spacing,
                                 max_length / max_distance)

        for i, distance in enumerate(sorted(elements_by_distance.keys())[::-1]):
            n = len(elements_by_distance[distance])
            vertical_spacing = min(min_vertical_spacing, max_height / n)
            horizontal_anchor_size = max_distance
            for j, element in enumerate(elements_by_distance[distance]):
                coordinates[element] = (i * horizontal_spacing,
                                        (j + 0.5) * vertical_spacing)
        return coordinates

    def refresh_blocks_positions(self):
        coordinates = self.layout()
        for i, block in enumerate(self.blocks):
            block.position = coordinates[block]
        for i, nonblock in enumerate(self.nonblock_variables):
            nonblock.position = coordinates[nonblock]

    def plot_graph(self):

        pos = nx.kamada_kawai_layout(self.graph)
        nx.draw_networkx_nodes(self.graph, pos, self.blocks,
                               node_shape='s', node_color='grey')
        nx.draw_networkx_nodes(self.graph, pos, self.variables, node_color='b')
        nx.draw_networkx_nodes(self.graph, pos, self.inputs, node_color='g')
        nx.draw_networkx_nodes(self.graph, pos, self.outputs, node_color='r')
        nx.draw_networkx_edges(self.graph, pos)

        labels = {}  # b: b.function.__name__ for b in self.block}
        for block in self.blocks:
            labels[block] = block.__class__.__name__
            for variable in self.variables:
                labels[variable] = variable.name
        nx.draw_networkx_labels(self.graph, pos, labels)

    def run(self, input_values, verbose=False,
            progress_callback=None, name=None):
        log = ''
        activated_items = {p: False for p in self.pipes}
        activated_items.update({v: False for v in self.variables})
        activated_items.update({b: False for b in self.blocks})

        values = {}
        variables_values = {}
        # Imposed variables values activation
        for variable, value in self.imposed_variable_values.items():
            # Type checking
            value_type_check(value, variable.type_)
            values[variable] = value
            activated_items[variable] = True

        # Input activation
        for index, variable in enumerate(self.inputs):
            if index in input_values:
                value = input_values[index]
                values[variable] = value
                activated_items[variable] = True
            elif hasattr(variable, 'default_value'):
                values[variable] = variable.default_value
                activated_items[variable] = True
            else:
                msg = 'Value {} of index {} in inputs has no value'
                raise ValueError(msg.format(variable.name, index))

        something_activated = True

        start_time = time.time()

        log_msg = 'Starting workflow run at {}'
        log_line = log_msg.format(time.strftime('%d/%m/%Y %H:%M:%S UTC',
                                                time.gmtime(start_time)))
        log += (log_line + '\n')
        if verbose:
            print(log_line)
        progress = 0

        while something_activated:
            something_activated = False

            for pipe in self.pipes:
                if not activated_items[pipe]:
                    if activated_items[pipe.input_variable]:
                        activated_items[pipe] = True
                        values[pipe.output_variable] = values[pipe.input_variable]
                        activated_items[pipe.output_variable] = True
                        something_activated = True

            for block in self.blocks:
                if not activated_items[block]:
                    all_inputs_activated = True
                    for function_input in block.inputs:
                        if not activated_items[function_input]:
                            all_inputs_activated = False
                            break

                    if all_inputs_activated:
                        if verbose:
                            log_line = 'Evaluating block {}'.format(block.name)
                            log += log_line + '\n'
                            if verbose:
                                print(log_line)
                        output_values = block.evaluate({i: values[i]
                                                        for i in block.inputs})
                        for input_ in block.inputs:
                            if input_.memorize:
                                indices = str(self.variable_indices(input_))
                                variables_values[indices] = values[input_]
                        # Updating progress
                        if progress_callback is not None:
                            progress += 1 / len(self.blocks)
                            progress_callback(progress)

                        # Unpacking result of evaluation
                        output_items = zip(block.outputs, output_values)
                        for output, output_value in output_items:
                            if output.memorize:
                                indices = str(self.variable_indices(output))
                                variables_values[indices] = output_value
                            values[output] = output_value
                            activated_items[output] = True

                        activated_items[block] = True
                        something_activated = True

        end_time = time.time()
        log_line = 'Workflow terminated in {} s'.format(end_time - start_time)

        log += log_line + '\n'
        if verbose:
            print(log_line)

        output_value = values[self.outputs[0]]
        if not name:
            name = self.name + ' run'
        return WorkflowRun(workflow=self, input_values=input_values,
                           output_value=output_value,
                           variables_values=variables_values,
                           start_time=start_time, end_time=end_time,
                           log=log, name=name)

    def mxgraph_data(self):
        nodes = []
        for block in self.blocks:
            nodes.append({'name': block.__class__.__name__,
                          'inputs': [{'name': i.name,
                                      'workflow_input': i in self.inputs,
                                      'has_default': hasattr(block, 'default')}
                                     for i in block.inputs],
                          'outputs': [{'name': o.name,
                                       'workflow_output': o in self.outputs}
                                      for o in block.outputs]})

        edges = []
        for pipe in self.pipes:
            edges.append((self.variable_indices(pipe.input_variable),
                          self.variable_indices(pipe.output_variable)))

        return nodes, edges

    def jointjs_data(self):
        coordinates = self.layout()
        blocks = []
        for block in self.blocks:
            # TOCHECK Is it necessary to add is_workflow_input/output
            #  for outputs/inputs ??
            block_data = block.jointjs_data()
            inputs = [{'name': i.name,
                       'is_workflow_input': i in self.inputs,
                       'has_default_value': hasattr(i, 'default_value')}
                      for i in block.inputs]
            outputs = [{'name': o.name,
                        'is_workflow_output': o in self.outputs}
                       for o in block.outputs]
            block_data.update({'inputs': inputs,
                               'outputs': outputs,
                               'position': coordinates[block]})
            blocks.append(block_data)

        nonblock_variables = []
        for variable in self.nonblock_variables:
            is_input = variable in self.inputs
            nonblock_variables.append({'name': variable.name,
                                       'is_workflow_input': is_input,
                                       'position': coordinates[variable]})

        edges = []
        for pipe in self.pipes:
            input_index = self.variable_indices(pipe.input_variable)
            if type(input_index) == int:
                node1 = input_index
            else:
                ib1, is1, ip1 = input_index
                if is1:
                    block = self.blocks[ib1]
                    ip1 += len(block.inputs)

                node1 = [ib1, ip1]

            output_index = self.variable_indices(pipe.output_variable)
            if type(output_index) == int:
                node2 = output_index
            else:
                ib2, is2, ip2 = output_index
                if is2:
                    block = self.blocks[ib2]
                    ip2 += len(block.inputs)

                node2 = [ib2, ip2]

            edges.append([node1, node2])

        data = Block.jointjs_data(self)
        data.update({'blocks': blocks,
                     'nonblock_variables': nonblock_variables,
                     'edges': edges})
        return data

    def plot(self):
        self.plot_jointjs()

    def plot_jointjs(self):
        data = json.dumps(self.jointjs_data())
        rendered_template = workflow_template.substitute(workflow_data=data)

        temp_file = tempfile.mkstemp(suffix='.html')[1]
        with open(temp_file, 'wb') as file:
            file.write(rendered_template.encode('utf-8'))

        webbrowser.open('file://' + temp_file)

    def is_valid(self):
        # Checking types of each end of pipes
        for pipe in self.pipes:
            if hasattr(pipe.input_variable, 'type_') \
                    and hasattr(pipe.output_variable, 'type_'):
                type1 = pipe.input_variable.type_
                type2 = pipe.output_variable.type_
                if type1 != type2:
                    try:
                        consistent = issubclass(pipe.input_variable.type_,
                                                pipe.output_variable.type_)
                    except TypeError:
                        # TODO: need of a real typing check
                        consistent = True
                        if not consistent:
                            msg = """
                            Inconsistent pipe type from pipe input {}
                            to pipe output {}: {} incompatible with {}
                            """
                            raise TypeError(msg.format(
                                pipe.input_variable.name,
                                pipe.output_variable.name,
                                pipe.input_variable.type_,
                                pipe.output_variable.type_)
                            )
        return True

    def package_mix(self):
        """
        
        """
        package_mix = {}
        for block in self.blocks:
            if hasattr(block, 'package_mix'):
                for package_name, fraction in block.package_mix().items():
                    if package_name in package_mix:
                        package_mix[package_name] += fraction
                    else:
                        package_mix[package_name] = fraction

        # Adimension
        fraction_sum = sum(package_mix.values())
        return {pn: f / fraction_sum for pn, f in package_mix.items()}


class WorkflowBlock(Block):
    """
    Wrapper around workflow to put it in a block of another workflow
    Even if a workflow is a block, it can't be used directly as it has
    a different behavior
    than a Block in eq and hash which is problematic to handle in dicts
    for example
    """

    def __init__(self, workflow: Workflow, name: str = ''):
        self.workflow = workflow

        inputs = []
        for variable in self.workflow.inputs:
            input_ = variable.copy()
            input_.name = '{} - {}'.format(name, variable.name)
            inputs.append(input_)

        outputs = [self.workflow.output.copy()]
        Block.__init__(self, inputs, outputs, name=name)

    def equivalent_hash(self):
        return hash(self.workflow)

    def equivalent(self, other):
        if not Block.equivalent(self, other):
            return False
        return self.workflow == other.workflow

    def to_dict(self):
        dict_ = Block.to_dict(self)
        dict_.update({'workflow': self.workflow.to_dict()})
        return dict_

    @classmethod
    @set_block_variable_names_from_dict
    def dict_to_object(cls, dict_):
        b = cls(workflow=Workflow.dict_to_object(dict_['workflow']),
                name=dict_['name'])

        return b

    def evaluate(self, values):
        args = {self.inputs.index(input_): v for input_, v in values.items()}
        workflow_run = self.workflow.run(args)
        return [workflow_run.output_value]

    def package_mix(self):
        return self.workflow.package_mix()


class WorkflowRun(dc.DessiaObject):
    _standalone_in_db = True
    _allowed_methods = ['run_again']
    _jsonschema = {
        "definitions": {},
        "$schema": "http://json-schema.org/draft-07/schema#",
        "type": "object",
        "title": "WorkflowRun Base Schema",
        "required": [],
        "properties": {
            "workflow": {
                "type": "object",
                "title": "Workflow",
                "classes": ["dessia_common.workflow.Workflow"],
                "order": 0,
                "editable": False,
                "description": "Workflow"
            },
            'output_value': {
                "type": "object",
                "classes": "Any",
                "title": "Values",
                "description": "Input and output values",
                "editable": False,
                "order": 1
            },
            'input_values': {
                'type': 'object',
                'order': 2,
                'editable': False,
                'title': 'Input Values',
                'patternProperties': {
                    '.*': {
                        'type': "object",
                        'classes': 'Any'
                    }
                }
            },
            'variables_values': {
                'type': 'object',
                'order': 3,
                'editable': False,
                'title': 'Variables Values',
                'patternProperties': {
                    '.*': {
                        'type': "object",
                        'classes': 'Any'
                    }
                }
            },
            'start_time': {
                "type": "number",
                "title": "Start Time",
                "editable": False,
                "description": "Start time of simulation",
                "order": 4
            },
            'end_time': {
                "type": "number",
                "title": "End Time",
                "editable": False,
                "description": "End time of simulation",
                "order": 5
            },
            'log': {
                "type": "string",
                "title": "Log",
                "editable": False,
                "description": "Log",
                "order": 6
            }
        }
    }

    def __init__(self, workflow, input_values, output_value, variables_values,
                 start_time, end_time, log, name=''):
        self.workflow = workflow
        self.input_values = input_values
        self.output_value = output_value
        self.variables_values = variables_values
        self.start_time = start_time
        self.end_time = end_time
        self.execution_time = end_time - start_time
        self.log = log

        dc.DessiaObject.__init__(self, name=name)

    def _data_eq(self, other_workflow_run):
        # TODO : Should we add input_values and variables values in test ?
        if dc.is_sequence(self.output_value):
            if not dc.is_sequence(other_workflow_run):
                return False
            equal_output = all([v == other_v for v, other_v
                                in zip(self.output_value,
                                       other_workflow_run.output_value)])
        else:
            equal_output = self.output_value == other_workflow_run.output_value
        return self.workflow == other_workflow_run.workflow and equal_output

    def _data_hash(self):
        # TODO : Should we add input_values and variables values in test ?
        if dc.is_sequence(self.output_value):
            hash_output = dc.list_hash(self.output_value)
        else:
            hash_output = hash(self.output_value)
        return hash(self.workflow) + int(hash_output % 10e5)

    def _displays(self) -> List[JsonSerializable]:
        d_blocks = [b for b in self.workflow.blocks if hasattr(b, 'display_')]
        sorted_d_blocks = sorted(d_blocks, key=lambda b: b.order)
        displays = self.workflow._displays()
        for block in sorted_d_blocks:
            reference_path = ''
            local_values = {}
            for i, input_ in enumerate(block.inputs):
                strindices = str(self.workflow.variable_indices(input_))
                local_values[input_] = self.variables_values[strindices]
                if i == block._displayable_input:
                    reference_path = 'variables_values/'+strindices
            display = block.display_(local_values=local_values,
                                     reference_path=reference_path)
            displays.extend(display)
        if isinstance(self.output_value, dc.DessiaObject):
            displays.extend(self.output_value._displays(
                reference_path='output_value'
            ))
        return displays

    @classmethod
    def dict_to_object(cls, dict_):
        workflow = Workflow.dict_to_object(dict_['workflow'])
        if 'output_value' in dict_ and 'output_value_type' in dict_:
            type_ = dict_['output_value_type']
            value = dict_['output_value']
            output_value = dc.recursive_instantiation(type_=type_, value=value)
        else:
            output_value = None

        input_values = {int(i): dc.deserialize(v)
                        for i, v in dict_['input_values'].items()}
        variables_values = {k: dc.deserialize(v)
                            for k, v in dict_['variables_values'].items()}
        return cls(workflow=workflow, output_value=output_value,
                   input_values=input_values,
                   variables_values=variables_values,
                   start_time=dict_['start_time'], end_time=dict_['end_time'],
                   log=dict_['log'], name=dict_['name'])

    def to_dict(self):
        input_values = {i: dc.serialize(v)
                        for i, v in self.input_values.items()}
        variables_values = {k: dc.serialize(v)
                            for k, v in self.variables_values.items()}
        dict_ = dc.DessiaObject.base_dict(self)
        dict_.update({'workflow': self.workflow.to_dict(),
                      'input_values': input_values,
                      'variables_values': variables_values,
                      'start_time': self.start_time, 'end_time': self.end_time,
                      'execution_time': self.execution_time, 'log': self.log})

        if self.output_value is not None:
            dict_.update({
                'output_value': dc.serialize(self.output_value),
                'output_value_type': dc.recursive_type(self.output_value)
            })

        return dict_

    def dict_to_arguments(self, dict_: JsonSerializable, method: str):
        if method in self._allowed_methods:
            return self.workflow.dict_to_arguments(dict_=dict_, method='run')
        msg = 'Method {} not in WorkflowRun allowed methods'
        raise NotImplementedError(msg.format(method))

    def method_dict(self, method_name: str = None,
                    method_jsonschema: Any = None):
        if method_name is not None and method_name == 'run_again'\
                and method_jsonschema is not None:
            dict_ = dc.serialize_dict(self.input_values)
            for property_, value in method_jsonschema['properties'].items():
                if property_ in dict_ \
                        and 'object_id' in value and 'object_class' in value:
                    # TODO : Check. this is probably useless as we are not dealing with default values here
                    dict_[property_] = value
            return dict_
        # TODO Check this result. Might raise an error
        return dc.DessiaObject.method_dict(self, method_name=method_name,
                                           method_jsonschema=method_jsonschema)

    def run_again(self, input_values):
        workflow_run = self.workflow.run(input_values=input_values,
                                         verbose=False,
                                         progress_callback=None,
                                         name=None)
        return workflow_run

    @property
    def _method_jsonschemas(self):
        jsonschemas = self.workflow._method_jsonschemas
        jsonschemas['run_again'] = jsonschemas.pop('run')
        return jsonschemas

    # @property
    # def _method_jsonschemas(self):
    #     # TODO : Share code with Workflow run method
    #     jsonschemas = {'run_again': deepcopy(dc.JSONSCHEMA_HEADER)}
    #     properties_dict = jsonschemas['run_again']['properties']
    #     required_inputs = []
    #     for i, value in self.input_values.items():
    #         current_dict = {}
    #         input_ = self.workflow.inputs[i]
    #         annotation = (str(i), input_.type_)
    #         input_block = self.workflow.block_from_variable(input_)
    #         if input_block.name:
    #             title = dc.prettyname(input_block.name + ' - ' + input_.name)
    #         else:
    #             title = dc.prettyname(input_.name)
    #         annotation_jsonschema = dc.jsonschema_from_annotation(
    #             annotation=annotation,
    #             jsonschema_element=current_dict,
    #             order=i,
    #             title=title,
    #         )
    #         current_dict.update(annotation_jsonschema[str(i)])
    #         if not input_.has_default_value:
    #             required_inputs.append(str(i))
    #         else:
    #             dict_ = dc.set_default_value(
    #                 jsonschema_element=current_dict, key=str(i),
    #                 default_value=input_.default_value
    #             )
    #             current_dict.update(dict_)
    #         properties_dict[str(i)] = current_dict[str(i)]
    #     jsonschemas['run_again']['required'] = required_inputs
    #     return jsonschemas


def set_inputs_from_function(method, inputs=None):
    """
    
    """
    if inputs is None:
        inputs = []
    args_specs = inspect.getfullargspec(method)
    nargs = len(args_specs.args) - 1

    if args_specs.defaults is not None:
        ndefault_args = len(args_specs.defaults)
    else:
        ndefault_args = 0

    for iarg, argument in enumerate(args_specs.args[1:]):
        if argument not in ['self', 'progress_callback']:
            try:
                type_ = dc.type_from_annotation(
                    method.__annotations__[argument],
                    module=method.__module__
                )
            except KeyError:
                msg = 'Argument {} of method/function {} has no typing'
                raise dc.UntypedArgumentError(
                    msg.format(argument, method.__name__))
            if iarg >= nargs - ndefault_args:
                default = args_specs.defaults[ndefault_args - nargs + iarg]
                input_ = TypedVariableWithDefaultValue(type_=type_,
                                                       default_value=default,
                                                       name=argument)
                inputs.append(input_)

            else:
                inputs.append(TypedVariable(type_=type_, name=argument))
    return inputs


def value_type_check(value, type_):
    try:  # TODO: Subscripted generics cannot be used...
        if not isinstance(value, type_):
            return False
    except TypeError:
        pass

    return True

# DISPLAY_DEFAULT = TypedVariable(type_=dc.DessiaObject,
#                                 name='Model to Display',
#                                 memorize=True)<|MERGE_RESOLUTION|>--- conflicted
+++ resolved
@@ -126,14 +126,9 @@
     _eq_is_data_eq = False
     _non_serializable_attributes = []
 
-<<<<<<< HEAD
-    def __init__(self, inputs: List[Variable], outputs: List[Variable],
-                 position: List[float] = None, name: str = ''):
-=======
     def __init__(self, inputs: List[VariableTypes],
                  outputs: List[VariableTypes],
                  position: Tuple[float, float] = None, name: str = ''):
->>>>>>> df80a416
         self.inputs = inputs
         self.outputs = outputs
         if position is None:
