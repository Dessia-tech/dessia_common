--- conflicted
+++ resolved
@@ -1264,11 +1264,7 @@
                    imposed_variable_values=imposed_variable_values,
                    name=dict_['name'])
 
-<<<<<<< HEAD
-    def dict_to_arguments(self, dict_, method):
-=======
     def dict_to_arguments(self, dict_: JsonSerializable, method: str):
->>>>>>> 47f10a06
         if method in self._allowed_methods:
             arguments_values = {}
             for i, input_ in enumerate(self.inputs):
@@ -1886,25 +1882,16 @@
 
         return dict_
 
-<<<<<<< HEAD
-    def dict_to_arguments(self, dict_, method):
-=======
     def dict_to_arguments(self, dict_: JsonSerializable, method: str):
->>>>>>> 47f10a06
         if method in self._allowed_methods:
             return self.workflow.dict_to_arguments(dict_=dict_, method='run')
         msg = 'Method {} not in WorkflowRun allowed methods'
         raise NotImplementedError(msg.format(method))
 
-<<<<<<< HEAD
-    def method_dict(self, method_name=None, method_jsonschema=None):
-        if method_name == 'run_again':
-=======
     def method_dict(self, method_name: str = None,
                     method_jsonschema: Any = None):
         if method_name is not None and method_name == 'run_again'\
                 and method_jsonschema is not None:
->>>>>>> 47f10a06
             dict_ = dc.serialize_dict(self.input_values)
             for property_, value in method_jsonschema['properties'].items():
                 if property_ in dict_ \
@@ -1912,12 +1899,8 @@
                     # TODO : Check. this is probably useless as we are not dealing with default values here
                     dict_[property_] = value
             return dict_
-<<<<<<< HEAD
-        return dc.DessiaObject.method_dict(method_name=method_name,
-=======
         # TODO Check this result. Might raise an error
         return dc.DessiaObject.method_dict(self, method_name=method_name,
->>>>>>> 47f10a06
                                            method_jsonschema=method_jsonschema)
 
     def run_again(self, input_values):
