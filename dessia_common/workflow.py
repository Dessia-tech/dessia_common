--- conflicted
+++ resolved
@@ -1771,20 +1771,12 @@
 
         DessiaObject.__init__(self, name=name)
 
-<<<<<<< HEAD
     def to_dict(self, use_pointers:bool=True, memo=None, path:str='#'):
         if not use_pointers:
             raise NotImplementedError('WorkflowState to_dict should not be called with use_pointers=False')
         if memo is None:
             memo = {}
-            
-        d = DessiaObject.to_dict(self, use_pointers=use_pointers, memo=memo, path=path)
-        d['evaluated_blocks_indices'] = [i for i, b in enumerate(self.workflow.blocks) if b in self.activated_items]
-        d['evaluated_pipes_indices'] = [i for i, b in enumerate(self.workflow.blocks) if b in self.activated_items]
-        d['evaluated_variables_indices'] = [self.workflow.variable_indices(v) for v in self.workflow.variables if v in self.activated_items]
-        return d
-=======
-    def to_dict(self):
+
         dict_ = DessiaObject.to_dict(self)
         dict_['evaluated_blocks_indices'] = [i for i, b
                                              in enumerate(self.workflow.blocks)
@@ -1842,7 +1834,6 @@
                    variables_values=variables_values,
                    start_time=dict_['start_time'], output_value=output_value,
                    log=dict_['log'], name=dict_['name'])
->>>>>>> f4a6df14
 
     def add_input_value(self, input_index, value):
         # TODO: Type checking?
