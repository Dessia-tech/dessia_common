#!/usr/bin/env python3
# -*- coding: utf-8 -*-
"""

"""
import os
import inspect
import time
import tempfile
import json
from importlib import import_module
import webbrowser
import networkx as nx
from typing import List, Union, Type, Any, Dict
from copy import deepcopy
from dessia_common.templates import workflow_template
import itertools
import dessia_common as dc
from dessia_common.vectored_objects import ParetoSettings, from_csv
from dessia_common.typings import JsonSerializable
import plot_data

from plot_data.colors import BLUE, LIGHTBLUE, LIGHTGREY, GREY

# Type Aliases
VariableTypes = Union['Variable', 'TypedVariable',
                      'VariableWithDefaultValue',
                      'TypedVariableWithDefaultValue']


# VariableTypes = Subclass['Variable']


class Variable(dc.DessiaObject):
    _standalone_in_db = False
    _eq_is_data_eq = False

    def __init__(self, memorize: bool = False, name: str = ''):
        self.memorize = memorize
        dc.DessiaObject.__init__(self, name=name)


class TypedVariable(Variable):
    def __init__(self, type_: Type, memorize: bool = False, name: str = ''):
        Variable.__init__(self, memorize=memorize, name=name)
        self.type_ = type_

    def to_dict(self):
        dict_ = dc.DessiaObject.base_dict(self)
        dict_.update({'type': dc.serialize_typing(self.type_),
                      'memorize': self.memorize})
        return dict_

    @classmethod
    def dict_to_object(cls, dict_):
        type_ = dc.get_python_class_from_class_name(dict_['type'])
        memorize = dict_['memorize']
        return cls(type_=type_, memorize=memorize, name=dict_['name'])


class VariableWithDefaultValue(Variable):
    def __init__(self, default_value: Any, memorize: bool = False,
                 name: str = ''):
        Variable.__init__(self, memorize=memorize, name=name)
        self.default_value = default_value


class TypedVariableWithDefaultValue(TypedVariable):
    def __init__(self, type_: Type, default_value: Any,
                 memorize: bool = False, name: str = ''):
        TypedVariable.__init__(self, type_=type_, memorize=memorize, name=name)
        self.default_value = default_value

    def to_dict(self):
        dict_ = dc.DessiaObject.base_dict(self)
        dict_.update({'type': dc.serialize_typing(self.type_),
                      'default_value': dc.serialize(self.default_value),
                      'memorize': self.memorize})
        return dict_

    @classmethod
    def dict_to_object(cls, dict_):
        type_ = dc.get_python_class_from_class_name(dict_['type_'])
        default_value = dc.deserialize(dict_['default_value'])
        return cls(type_=type_, default_value=default_value,
                   memorize=dict_['memorize'], name=dict_['name'])

    def copy(self):
        return TypedVariableWithDefaultValue(type_=self.type_,
                                             default_value=self.default_value,
                                             memorize=self.memorize,
                                             name=self.name)


def set_block_variable_names_from_dict(func):
    def func_wrapper(cls, dict_):
        obj = func(cls, dict_)
        if 'input_names' in dict_:
            for input_name, input_ in zip(dict_['input_names'], obj.inputs):
                input_.name = input_name
        if 'output_names' in dict_:
            for output_name, output_ in zip(dict_['output_names'], obj.outputs):
                output_.name = output_name
        return obj

    return func_wrapper


class Block(dc.DessiaObject):
    _jsonschema = {
        "definitions": {},
        "$schema": "http://json-schema.org/draft-07/schema#",
        "type": "object",
        "title": "Block",
        "required": ["inputs", "outputs"],
        "properties": {
            "inputs": {
                "type": "array",
                "editable": False,
                "items": {
                    "type": "object",
                    "classes": [
                        "dessia_common.workflow.Variable",
                        "dessia_common.workflow.TypedVariable",
                        "dessia_common.workflow.VariableWithDefaultValue",
                        "dessia_common.workflow.TypedVariableWithDefaultValue"
                    ],
                    "editable": False,
                },
            },
            "outputs": {
                "type": "array",
                "editable": False,
                'items': {
                    'type': 'array',
                    'items': {
                        'type': 'object',
                        "classes": [
                            "dessia_common.workflow.Variable",
                            "dessia_common.workflow.TypedVariable",
                            "dessia_common.workflow.VariableWithDefaultValue",
                            "dessia_common.workflow.TypedVariableWithDefaultValue"
                        ],
                        "editable": False
                    },
                }
            }
        }
    }
    _standalone_in_db = False
    _eq_is_data_eq = False
    _non_serializable_attributes = ['inputs', 'outputs']

    def __init__(self, inputs, outputs, name=''):
        self.inputs = inputs
        self.outputs = outputs

        dc.DessiaObject.__init__(self, name=name)

    def equivalent_hash(self):
        return len(self.__class__.__name__)

    def equivalent(self, other):
        return self.__class__.__name__ == other.__class__.__name__

    def to_dict(self):
        dict_ = dc.DessiaObject.base_dict(self)
        dict_['input_names'] = [i.name for i in self.inputs]
        dict_['output_names'] = [o.name for o in self.outputs]
        return dict_

    def jointjs_data(self):
        data = {'block_class': self.__class__.__name__}
        if self.name != '':
            data['name'] = self.name
        else:
            data['name'] = self.__class__.__name__
        return data


class Display(Block):
    _jsonschema = {}
    _displayable_input = 0

    def __init__(self, inputs: List[VariableTypes] = None,
                 order: int = 0, name: str = ''):
        self.order = order
        if inputs is None:
            inputs = [TypedVariable(type_=dc.DessiaObject,
                                    name='Model to Display', memorize=True)]

        Block.__init__(self, inputs=inputs, outputs=[], name=name)

    def equivalent(self, other):
        if not Block.equivalent(self, other):
            return False
        return self.order == other.order

    def equivalent_hash(self):
        return self.order

    def display_(self, local_values: Dict[VariableTypes, Any], **kwargs):
        object_ = local_values[self.inputs[self._displayable_input]]
        displays = object_._displays()
        return displays

    def to_dict(self):
        dict_ = dc.DessiaObject.base_dict(self)
        dict_['order'] = self.order
        return dict_

    @classmethod
    @set_block_variable_names_from_dict
    def dict_to_object(cls, dict_):
        return cls(order=dict_['order'], name=dict_['name'])

    @staticmethod
    def evaluate(self):
        return []


class Import(Block):
    def __init__(self, type_: str, name: str = ''):
        self.type_ = type_
        inputs = [TypedVariable(type_=str, name='Input filename'),
                  TypedVariableWithDefaultValue(type_=bool, default_value=True,
                                                name='Remove duplicates')]
        outputs = [Variable(name='Array'), Variable(name='Variables')]

        Block.__init__(self, inputs=inputs, outputs=outputs, name=name)

    def equivalent_hash(self):
        return len(self.type_)

    def equivalent(self, other):
        if not Block.equivalent(self, other):
            return False
        return self.type_ == other.type_

    def to_dict(self):
        dict_ = dc.DessiaObject.base_dict(self)
        dict_['type_'] = self.type_
        return dict_

    @classmethod
    @set_block_variable_names_from_dict
    def dict_to_object(cls, dict_):
        return cls(type_=dict_['type_'], name=dict_['name'])

    def evaluate(self, values):
        dirname = os.path.dirname(__file__)
        relative_filepath = 'models/data/' + values[self.inputs[0]]
        filename = os.path.join(dirname, relative_filepath)
        if self.type_ == 'csv':
            array, variables = from_csv(filename=filename, end=None,
                                        remove_duplicates=True)
            return [array, variables]
        msg = 'File type {} not supported'.format(self.type_)
        raise NotImplementedError(msg)


class InstanciateModel(Block):
    """
    :param model_class: The class to instanciate.
    :type model_class: DessiaObject
    :param name: The name of the block.
    :type name: str
    """
    _jsonschema = dc.dict_merge(Block._jsonschema, {
        "title": "Instantiate model Base Schema",
        "required": ['object_class'],
        "properties": {
            "object_class": {
                "type": "string",
                "editable": True,
                "examples": ['Nom']
            }
        }
    })

    def __init__(self, model_class, name=''):
        self.model_class = model_class
        inputs = []

        inputs = set_inputs_from_function(self.model_class.__init__, inputs)

        outputs = [TypedVariable(type_=self.model_class,
                                 name='Instanciated object')]
        Block.__init__(self, inputs, outputs, name=name)

    def equivalent_hash(self):
        return len(self.model_class.__name__)

    def equivalent(self, other):
        if not Block.equivalent(self, other):
            return False
        classname = self.model_class.__class__.__name__
        other_classname = other.model_class.__class__.__name__
        return classname == other_classname

    def to_dict(self):
        dict_ = dc.DessiaObject.base_dict(self)
        dict_.update({'model_class': self.model_class.__name__,
                      'model_class_module': self.model_class.__module__})
        return dict_

    @classmethod
    @set_block_variable_names_from_dict
    def dict_to_object(cls, dict_):
        class_ = getattr(import_module(dict_['model_class_module']),
                         dict_['model_class'])
        return cls(class_, name=dict_['name'])

    def evaluate(self, values):
        args = {var.name: values[var] for var in self.inputs}
        return [self.model_class(**args)]

    def package_mix(self):
        return {self.model_class.__module__.split('.')[0]: 1}


class ClassMethod(Block):
    def __init__(self, class_, method_name, name=''):
        self.class_ = class_
        self.method_name = method_name
        inputs = []
        method = getattr(self.class_, self.method_name)
        inputs = set_inputs_from_function(method, inputs)

        self.argument_names = [i.name for i in inputs]

        type_ = dc.type_from_annotation(method.__annotations__['return'],
                                        method.__module__)
        output_name = 'method result of {}'.format(self.method_name)
        outputs = [TypedVariable(type_=type_, name=output_name)]
        Block.__init__(self, inputs, outputs, name=name)

    def equivalent_hash(self):
        return len(self.class_.__name__) + 7 * len(self.method_name)

    def equivalent(self, other):
        if not Block.equivalent(self, other):
            return False
        same_class = self.class_.__name__ == other.class_.__name__
        same_method = self.method_name == other.method_name
        return same_class and same_method

    def to_dict(self):
        dict_ = dc.DessiaObject.base_dict(self)
        dict_.update({'method_name': self.method_name,
                      'class_': self.class_.__name__,
                      'class_module': self.class_.__module__})
        return dict_

    @classmethod
    @set_block_variable_names_from_dict
    def dict_to_object(cls, dict_):
        class_ = getattr(import_module(dict_['class_module']),
                         dict_['class_'])
        return cls(class_=class_,
                   method_name=dict_['method_name'],
                   name=dict_['name'])

    def evaluate(self, values):
        args = {arg_name: values[var]
                for arg_name, var in zip(self.argument_names, self.inputs)
                if var in values}
        return [getattr(self.class_, self.method_name)(**args)]


class ModelMethod(Block):
    """
    :param model_class: The class owning the method.
    :type model_class: DessiaObject
    :param method_name: The name of the method.
    :type method_name: str
    :param name: The name of the block.
    :type name: str
    """
    _jsonschema = dc.dict_merge(Block._jsonschema, {
        "title": "Model method Base Schema",
        "required": ['model_class', 'method_name'],
        "properties": {
            "model_class": {
                "type": "string",
                "editable": True,
                "examples": ['Nom']
            },

            "method_name": {
                "type": "string",
                "editable": True,
                "examples": ['Nom']
            }
        }
    })

    def __init__(self, model_class, method_name, name=''):
        self.model_class = model_class
        self.method_name = method_name
        inputs = [TypedVariable(type_=model_class, name='model at input')]
        method = getattr(self.model_class, self.method_name)

        inputs = set_inputs_from_function(method, inputs)

        # Storing argument names
        self.argument_names = [i.name for i in inputs[1:]]

        result_output_name = 'method result of {}'.format(self.method_name)
        if 'return' in method.__annotations__:
            type_ = dc.type_from_annotation(method.__annotations__['return'],
                                            method.__module__)
            return_output = TypedVariable(type_=type_, name=result_output_name)
        else:
            return_output = Variable(name=result_output_name)

        model_output_name = 'model at output {}'.format(self.method_name)
        model_output = TypedVariable(type_=model_class, name=model_output_name)
        outputs = [return_output, model_output]
        if name == '':
            name = 'Model method: {}'.format(self.method_name)
        Block.__init__(self, inputs, outputs, name=name)

    def equivalent_hash(self):
        return len(self.model_class.__name__) + 7 * len(self.method_name)

    def equivalent(self, other):
        if not Block.equivalent(self, other):
            return False
        same_model = self.model_class.__name__ == other.model_class.__name__
        same_method = self.method_name == other.method_name
        return same_model and same_method

    def to_dict(self):
        dict_ = dc.DessiaObject.base_dict(self)
        dict_.update({'method_name': self.method_name,
                      'model_class': self.model_class.__name__,
                      'model_class_module': self.model_class.__module__})
        return dict_

    @classmethod
    @set_block_variable_names_from_dict
    def dict_to_object(cls, dict_):
        class_ = getattr(import_module(dict_['model_class_module']),
                         dict_['model_class'])
        return cls(model_class=class_,
                   method_name=dict_['method_name'],
                   name=dict_['name'])

    def evaluate(self, values):
        args = {arg_name: values[var]
                for arg_name, var in zip(self.argument_names, self.inputs[1:])
                if var in values}
        return [getattr(values[self.inputs[0]], self.method_name)(**args),
                values[self.inputs[0]]]

    def package_mix(self):
        return {self.model_class.__module__.split('.')[0]: 1}


class Function(Block):
    def __init__(self, function, name=''):
        self.function = function
        inputs = []
        for arg_name in inspect.signature(function).parameters.keys():
            # TODO: Check why we need TypedVariables
            type_ = dc.type_from_annotation(function.__annotations__[arg_name])
            inputs.append(TypedVariable(type_=type_, name=arg_name))
        out_type = dc.type_from_annotation(function.__annotations__['return'])
        outputs = [TypedVariable(type_=out_type, name='Output function')]

        Block.__init__(self, inputs, outputs, name=name)

    def equivalent_hash(self):
        return int(hash(self.function.__name__) % 10e5)

    def equivalent(self, other):
        # TODO : chenge method to function
        return self.method == other.method

    def evaluate(self, values):
        return self.function(*values)


class Sequence(Block):
    def __init__(self, number_arguments, type_=None, name=''):
        self.number_arguments = number_arguments
        prefix = 'Sequence element {}'
        if type_ is None:
            inputs = [Variable(name=prefix.format(i))
                      for i in range(self.number_arguments)]
        else:
            inputs = [TypedVariable(type_=type_, name=prefix.format(i))
                      for i in range(self.number_arguments)]

        self.type_ = type_
        outputs = [TypedVariable(type_=list, name='sequence')]
        Block.__init__(self, inputs, outputs, name=name)

    def equivalent_hash(self):
        return self.number_arguments

    def equivalent(self, other):
        if not Block.equivalent(self, other):
            return False
        return self.number_arguments == other.number_arguments

    def to_dict(self):
        dict_ = dc.DessiaObject.base_dict(self)
        dict_['number_arguments'] = self.number_arguments
        if self.type_ is not None:
            dict_['type_'] = dc.serialize_typing(self.type_)
        else:
            dict_['type_'] = None
        return dict_

    @classmethod
    @set_block_variable_names_from_dict
    def dict_to_object(cls, dict_):
        if dict_['type_'] is not None:
            type_ = dc.deserialize_typing(dict_['type_'])
        else:
            type_ = None
        return cls(dict_['number_arguments'], type_, dict_['name'])

    def evaluate(self, values):
        return [[values[var] for var in self.inputs]]


class ForEach(Block):
    """
    :param workflow_block: The WorkflowBlock on which iterate.
    :type workflow_block: WorkflowBlock
    :param iter_input_index: Index of iterable input in worklow_block.inputs
    :type iter_input_index: int
    :param name: The name of the block.
    :type name: str
    """

    def __init__(self, workflow_block: 'WorkflowBlock',
                 iter_input_index: int, name=''):
        self.workflow_block = workflow_block
        self.iter_input_index = iter_input_index
        self.iter_input = self.workflow_block.inputs[iter_input_index]
        inputs = []
        for i, workflow_input in enumerate(self.workflow_block.inputs):
            if i == iter_input_index:
                name = 'Iterable input: ' + workflow_input.name
                inputs.append(Variable(name=name))
            else:
                input_ = workflow_input.copy()
                input_.name = 'binding ' + input_.name
                inputs.append(input_)
        output_variable = Variable(name='Foreach output')

        Block.__init__(self, inputs, [output_variable], name=name)

    def equivalent_hash(self):
        return int(self.workflow_block.equivalent_hash() % 10e5)

    def equivalent(self, other):
        # TODO Check this method. Is indices_eq mandatory ?
        if not Block.equivalent(self, other):
            return False
        workflow = self.workflow_block.workflow
        other_workflow = other.workflow_block.workflow

        indices = workflow.variable_indices(self.iter_input)
        other_indices = other_workflow.variable_indices(other.iter_input)

        same_workflow_block = self.workflow_block == other.workflow_block
        same_indices = indices == other_indices
        return same_workflow_block and same_indices

    def to_dict(self):
        dict_ = dc.DessiaObject.base_dict(self)
        dict_.update({'workflow_block': self.workflow_block.to_dict(),
                      'iter_input_index': self.iter_input_index})
        return dict_

    @classmethod
    @set_block_variable_names_from_dict
    def dict_to_object(cls, dict_):
        workflow_block = WorkflowBlock.dict_to_object(dict_['workflow_block'])
        iter_input_index = dict_['iter_input_index']
        return cls(workflow_block=workflow_block,
                   iter_input_index=iter_input_index, name=dict_['name'])

    def evaluate(self, values):
        values_workflow = {var2: values[var1]
                           for var1, var2 in zip(self.inputs,
                                                 self.workflow_block.inputs)}
        output_values = []
        for value in values_workflow[self.iter_input]:
            values_workflow[self.iter_input] = value
            output = self.workflow_block.evaluate(values_workflow)[0]
            output_values.append(output)
        return [output_values]


class Unpacker(Block):
    def __init__(self, indices: List[int], name: str = ''):
        self.indices = indices
        inputs = [Variable(name='input_sequence')]
        outputs = [Variable(name='output_{}'.format(i)) for i in indices]

        Block.__init__(self, inputs=inputs, outputs=outputs, name=name)

    def equivalent(self, other):
        if not Block.equivalent(self, other):
            return False
        return self.indices == other.indices

    def equivalent_hash(self):
        return len(self.indices)

    def to_dict(self):
        dict_ = dc.DessiaObject.base_dict(self)
        dict_['indices'] = self.indices
        return dict_

    @classmethod
    def dict_to_object(cls, dict_):
        return cls(dict_['indices'], dict_['name'])

    def evaluate(self, values):
        return [values[self.inputs[0]][i] for i in self.indices]


class Flatten(Block):
    def __init__(self, name=''):
        inputs = [Variable(name='input_sequence')]
        outputs = [Variable(name='flatten_sequence')]
        Block.__init__(self, inputs, outputs, name=name)

    def equivalent_hash(self):
        return 1

    @classmethod
    def dict_to_object(cls, dict_):
        return cls(dict_['name'])

    def evaluate(self, values):
        output = []
        for value in values[self.inputs[0]]:
            output.extend(value)
        return [output]


class Product(Block):
    def __init__(self, number_list: int, name=''):
        self.number_list = number_list
        inputs = []
        for i in range(self.number_list):
            inputs.append(Variable(name='list_product_' + str(i)))

        output_variable = Variable(name='Product output')
        Block.__init__(self, inputs, [output_variable], name=name)

    def equivalent_hash(self):
        return self.number_list

    def equivalent(self, other):

        if not Block.equivalent(self, other):
            return False

        return self.number_list == other.number_list

    def to_dict(self):
        dict_ = dc.DessiaObject.base_dict(self)
        dict_.update({'number_list': self.number_list})
        return dict_

    @classmethod
    @set_block_variable_names_from_dict
    def dict_to_object(cls, dict_):

        number_list = dict_['number_list']
        return cls(number_list=number_list, name=dict_['name'])

    def evaluate(self, values):
        list_product = [values[var]
                        for var in self.inputs]

        output_value = list(itertools.product(*list_product))

        return [output_value]


class Filter(Block):
    """ 
    :param filters: A list of dictionaries,
                    each corresponding to a value to filter.
                    The dictionary should be as follows :
                    *{'attribute' : Name of attribute to filter (str),
                      'operator' : choose between gt, lt, get, let
                                  (standing for greater than, lower than,
                                   geater or equal than,
                                   lower or equal than) (str),
                      'bound' :  the value (float)}*
    :type filters: list[dict]
    :param name: The name of the block.
    :type name: str
    """

    def __init__(self, filters, name=''):
        self.filters = filters
        inputs = [Variable(name='input_list')]
        outputs = [Variable(name='output_list')]
        Block.__init__(self, inputs, outputs, name=name)

    def equivalent(self, other):
        if not Block.equivalent(self, other):
            return False
        return self.filters == other.filters

    def equivalent_hash(self):
        hashes = [hash(v) for f in self.filters for v in f.values()]
        return int(sum(hashes) % 10e5)

    def to_dict(self):
        dict_ = dc.DessiaObject.base_dict(self)
        dict_.update({'filters': self.filters})
        return dict_

    @classmethod
    @set_block_variable_names_from_dict
    def dict_to_object(cls, dict_):
        return cls(dict_['filters'], dict_['name'])

    def evaluate(self, values):
        ouput_values = []
        objects = values[self.inputs[0]]
        for object_ in objects:
            bounded = True
            i = 0
            while bounded and i < len(self.filters):
                filter_ = self.filters[i]
                value = dc.enhanced_deep_attr(object_, filter_['attribute'])
                bounded = dc.is_bounded(filter_, value)
                i += 1

            if bounded:
                ouput_values.append(object_)
        return [ouput_values]


class MultiPlot(Display):
    """
    :param attributes: A List of all attributes that will be shown inside the \
    ParallelPlot window on the DessIA Platform.
    :type attributes: List[str]
    :param name: The name of the block.
    :type name: str
    """

    def __init__(self, attributes: List[str], order: int = 0, name: str = ''):
        self.attributes = attributes
        pareto_input = TypedVariableWithDefaultValue(type_=ParetoSettings,
                                                     default_value=None,
                                                     memorize=True,
                                                     name='Pareto settings')
        inputs = [Variable(memorize=True, name='input_list'), pareto_input]
        Display.__init__(self, inputs=inputs, order=order, name=name)

    def equivalent(self, other):
        if not Block.equivalent(self, other):
            return False

        same_attributes = self.attributes == other.attributes
        same_order = self.order == other.order
        return same_attributes and same_order

    def equivalent_hash(self):
        return sum([len(a) for a in self.attributes]) + self.order

    def display_(self, local_values, **kwargs):
        if 'reference_path' not in kwargs:
            reference_path = 'output_value'  # TODO bof bof bof
        else:
            reference_path = kwargs['reference_path']
        display_input = self.inputs[self._displayable_input]
        objects = local_values[display_input]
        # pareto_settings = local_values[self.inputs[1]]

        values = [{a: dc.enhanced_deep_attr(o, a) for a in self.attributes}
                  for o in objects]
        # for object_ in objects:
        #     value = {}
        #     for attribute in self.attributes:
        #         value[attribute] = dc.enhanced_deep_attr(object_, attribute)
        #     values.append(value)

        first_vars = self.attributes[:2]
        values2d = [{key: val[key]} for key in first_vars for val in
                    values]

        tooltip = plot_data.Tooltip(name='Tooltip',
                                    to_disp_attribute_names=self.attributes)

        scatterplot = plot_data.Scatter(tooltip=tooltip,
                                        to_disp_attribute_names=first_vars,
                                        elements=values2d,
                                        name='Scatter Plot')

        rgbs = [[192, 11, 11], [14, 192, 11], [11, 11, 192]]
        parallelplot = plot_data.ParallelPlot(disposition='horizontal',
                                              to_disp_attribute_names=self.attributes,
                                              rgbs=rgbs, elements=values)
        objects = [scatterplot, parallelplot]
        sizes = [plot_data.Window(width=560, height=300),
                 plot_data.Window(width=560, height=300)]
        coords = [(0, 0), (0, 300)]
        multiplot = plot_data.MultiplePlots(elements=values, objects=objects,
                                            sizes=sizes, coords=coords,
                                            name='Results plot')
        display_ = dc.DisplayObject(type_='plot_data', data=multiplot,
                                    reference_path=reference_path)
        return [display_.to_dict()]

    def to_dict(self):
        dict_ = dc.DessiaObject.base_dict(self)
        dict_.update({'attributes': self.attributes, 'order': self.order})
        return dict_

    @classmethod
    @set_block_variable_names_from_dict
    def dict_to_object(cls, dict_):
        return cls(attributes=dict_['attributes'],
                   order=dict_['order'],
                   name=dict_['name'])

    @staticmethod
    def evaluate(_):
        return []


# class Display(Block):
#     def __init__(self, order: int = 0, name: str = ''):
#         self.order = order
#         inputs = [Variable(name='Model to Display', memorize=True)]
#         outputs = []
#
#         Block.__init__(self, inputs=inputs, outputs=outputs, name=name)
#
#     def equivalent(self, other):
#         if not Block.equivalent(self, other):
#             return False
#         return self.order == other.order
#
#     def equivalent_hash(self):
#         return self.order
#
#     def display_(self, local_values):
#         object_ = local_values[self.inputs[0]]
#         displays = object_._displays()
#         return displays
#
#     def to_dict(self):
#         dict_ = dc.DessiaObject.base_dict(self)
#         dict_['order'] = self.order
#         return dict_
#
#     @classmethod
#     @set_block_variable_names_from_dict
#     def dict_to_object(cls, dict_):
#         return cls(order=dict_['order'], name=dict_['name'])
#
#     @staticmethod
#     def evaluate(self):
#         return []


class ModelAttribute(Block):
    """
    :param attribute_name: The name of the attribute to select.
    :type attribute_name: str
    :param name: The name of the block.
    :type name: str
    """

    def __init__(self, attribute_name, name=''):
        self.attribute_name = attribute_name

        inputs = [Variable(name='Model')]
        outputs = [Variable(name='Model attribute')]
        Block.__init__(self, inputs, outputs, name=name)

    def equivalent_hash(self):
        return len(self.attribute_name)

    def equivalent(self, other):
        if not Block.equivalent(self, other):
            return False
        return self.attribute_name == other.attribute_name

    def to_dict(self):
        dict_ = Block.to_dict(self)
        dict_.update({'attribute_name': self.attribute_name})
        return dict_

    @classmethod
    @set_block_variable_names_from_dict
    def dict_to_object(cls, dict_):
        return cls(dict_['attribute_name'], dict_['name'])

    def evaluate(self, values):
        return [dc.enhanced_deep_attr(values[self.inputs[0]],
                                      self.attribute_name)]


class Sum(Block):
    def __init__(self, number_elements=2, name=''):
        self.number_elements = number_elements
        inputs = [Variable(name='Sum element {}'.format(i + 1))
                  for i in range(number_elements)]
        outputs = [Variable(name='Sum')]
        Block.__init__(self, inputs, outputs, name=name)

    def equivalent_hash(self):
        return self.number_elements

    def equivalent(self, other):
        if not Block.equivalent(self, other):
            return False
        return self.number_elements == other.number_elements

    def to_dict(self):
        dict_ = Block.to_dict(self)
        dict_.update({'number_elements': self.number_elements})
        return dict_

    @classmethod
    @set_block_variable_names_from_dict
    def dict_to_object(cls, dict_):
        return cls(dict_['number_elements'], dict_['name'])

    @staticmethod
    def evaluate(values):
        return [sum(values)]


class Substraction(Block):
    def __init__(self, name=''):
        inputs = [Variable(name='+'), Variable(name='-')]
        outputs = [Variable(name='Substraction')]
        Block.__init__(self, inputs, outputs, name=name)

    def equivalent_hash(self):
        return 0

    def equivalent(self, other):
        if not Block.equivalent(self, other):
            return False
        return True

    def to_dict(self):
        dict_ = Block.to_dict(self)
        return dict_

    @classmethod
    def dict_to_object(cls, dict_):
        return cls(dict_['name'])

    def evaluate(self, values):
        return [values[self.inputs[0]] - values[self.inputs[1]]]


class Pipe(dc.DessiaObject):
    """
    :param input_variable: The input varaible of the pipe correspond to the \
    start of the arrow, its tail.
    :type input_variable: TypedVariable
    :param output_variable: The output variable of the pipe correpond to the \
    end of the arrow, its hat.
    :type output_variable: TypedVariable
    """
    _jsonschema = {
        "definitions": {},
        "$schema": "http://json-schema.org/draft-07/schema#",
        "type": "object",
        "title": "Block",
        "required": ["input_variable", "output_variable"],
        "properties": {
            "input_variable": {
                "type": "object",
                "editable": True,
                "classes": [
                    "dessia_common.workflow.Variable",
                    "dessia_common.workflow.TypedVariable",
                    "dessia_common.workflow.VariableWithDefaultValue",
                    "dessia_common.workflow.TypedVariableWithDefaultValue"
                ]
            },
            "output_variable": {
                "type": "object",
                "editable": True,
                "classes": [
                    "dessia_common.workflow.Variable",
                    "dessia_common.workflow.TypedVariable",
                    "dessia_common.workflow.VariableWithDefaultValue",
                    "dessia_common.workflow.TypedVariableWithDefaultValue"
                ],
            }
        }
    }
    _eq_is_data_eq = False

    def __init__(self, input_variable, output_variable, name: str = ''):
        self.input_variable = input_variable
        self.output_variable = output_variable

        dc.DessiaObject.__init__(self, name=name)

    def to_dict(self):
        return {'input_variable': self.input_variable,
                'output_variable': self.output_variable}


class WorkflowError(Exception):
    pass


class Workflow(Block):
    """
    :param blocks: A List with all the Blocks used by the Worklow.
    :type blocks: List of Block objects
    :param pipes: A List of Pipe objects.
    :type pipes: List of Pipe objects
    :param imposed_variable_values: A dictionary of imposed variable values.
    :type imposed_variable_values: dict
    :param name: The name of the block.
    :type name: str
    """
    _standalone_in_db = True
    _allowed_methods = ['run']

    _jsonschema = {
        "definitions": {},
        "$schema": "http://json-schema.org/draft-07/schema#",
        "type": "object",
        "title": "Workflow",
        "required": ["blocks",
                     "pipes",
                     "outputs"],
        "properties": {
            "blocks": {
                "type": "array",
                "order": 0,
                "editable": True,
                "items": {
                    "type": "object",
                    "classes": ["dessia_common.workflow.InstanciateModel",
                                "dessia_common.workflow.ModelMethod",
                                "dessia_common.workflow.ForEach",
                                "dessia_common.workflow.ModelAttribute",
                                "dessia_common.workflow.Function",
                                "dessia_common.workflow.Sequence",
                                "dessia_common.workflow.ForEach",
                                "dessia_common.workflow.Unpacker",
                                "dessia_common.workflow.Flatten",
                                "dessia_common.workflow.Filter",
                                "dessia_common.workflow.ParallelPlot",
                                "dessia_common.workflow.Sum",
                                "dessia_common.workflow.Substraction"],
                    "editable": True,
                },
            },
            "pipes": {
                "type": "array",
                "order": 1,
                "editable": True,
                "items": {
                    'type': 'objects',
                    'classes': ["dessia_common.workflow.Pipe"],
                    "editable": True
                }
            },
            "outputs": {
                "type": "array",
                "order": 2,
                'items': {
                    'type': 'array',
                    'items': {'type': 'number'}
                }
            }
        }
    }

    def __init__(self, blocks, pipes, output, *,
                 imposed_variable_values=None, name=''):
        self.blocks = blocks
        self.pipes = pipes

        if imposed_variable_values is None:
            self.imposed_variable_values = {}
        else:
            self.imposed_variable_values = imposed_variable_values

        self.coordinates = {}

        self.nonblock_variables = []
        self.variables = []
        for block in self.blocks:
            if isinstance(block, Workflow):
                msg = "Using workflow as blocks is forbidden, "
                msg += "use WorkflowBlock wrapper instead"
                raise ValueError(msg)
            self.variables.extend(block.inputs)
            self.variables.extend(block.outputs)
            try:
                self.coordinates[block] = (0, 0)
            except ValueError:
                msg = "can't serialize block {} ({})".format(block, block.name)
                raise ValueError(msg)

        for pipe in self.pipes:
            if not pipe.input_variable in self.variables:
                self.variables.append(pipe.input_variable)
                self.nonblock_variables.append(pipe.input_variable)
            if not pipe.output_variable in self.variables:
                self.variables.append(pipe.output_variable)
                self.nonblock_variables.append(pipe.output_variable)

        self._utd_graph = False

        input_variables = []

        for variable in self.variables:
            if (variable not in self.imposed_variable_values) and \
                    (len(nx.ancestors(self.graph, variable)) == 0):
                # !!! Why not just : if nx.ancestors(self.graph, variable) ?
                # if not hasattr(variable, 'type_'):
                #     raise WorkflowError('Workflow as an untyped input variable: {}'.format(variable.name))
                input_variables.append(variable)

        Block.__init__(self, input_variables, [output], name=name)
        self.output = self.outputs[0]

    def _data_hash(self):
        base_hash = len(self.blocks) \
                    + 11 * len(self.pipes) \
                    + sum(self.variable_indices(self.outputs[0]))
        block_hash = int(sum([b.equivalent_hash() for b in self.blocks])
                         % 10e5)
        return base_hash + block_hash

    def _data_eq(self, other_workflow):
        # TODO: implement imposed_variable_values in equality
        if hash(self) != hash(other_workflow):
            return False

        if not Block.equivalent(self, other_workflow):
            return False

        # TODO: temp , reuse graph!!!!
        for block1, block2 in zip(self.blocks, other_workflow.blocks):
            if not block1.equivalent(block2):
                return False

        return True

    def __deepcopy__(self, memo=None):
        if memo is None:
            memo = {}

        blocks = [b.__deepcopy__(memo=memo) for b in self.blocks]
        nonblock_variables = [v.__deepcopy__(memo=memo)
                              for v in self.nonblock_variables]
        pipes = []
        for pipe in self.pipes:
            input_index = self.variable_indices(pipe.input_variable)
            pipe_input = self.variable_from_index(input_index, blocks,
                                                  nonblock_variables)

            output_index = self.variable_indices(pipe.output_variable)
            pipe_output = self.variable_from_index(output_index, blocks,
                                                   nonblock_variables)

            copied_pipe = Pipe(pipe_input, pipe_output)
            memo[pipe] = copied_pipe

            pipes.append(copied_pipe)

        output = self.variable_from_index(self.variable_indices(self.output),
                                          blocks, nonblock_variables)

        imposed_variable_values = {}
        for variable, value in self.imposed_variable_values.items():
            imposed_variable_values[memo[variable]] = value

        copied_workflow = Workflow(blocks=blocks, pipes=pipes, output=output,
                                   imposed_variable_values=imposed_variable_values,
                                   name=self.name)
        return copied_workflow

    def _displays(self) -> List[JsonSerializable]:
        data = self.jointjs_data()
        displays = [dc.DisplayObject(type_='workflow', data=data).to_dict()]
        return displays

    @property
    def _method_jsonschemas(self):
        jsonschemas = {'run': deepcopy(dc.JSONSCHEMA_HEADER)}
        properties_dict = jsonschemas['run']['properties']
        required_inputs = []
        for i, input_ in enumerate(self.inputs):
            current_dict = {}
            annotation = (str(i), input_.type_)
            if input_ in self.nonblock_variables:
                title = input_.name
            else:
                input_block = self.block_from_variable(input_)
                if input_block.name:
                    name = input_block.name + ' - ' + input_.name
                    title = dc.prettyname(name)
                else:
                    title = dc.prettyname(input_.name)

            annotation_jsonschema = dc.jsonschema_from_annotation(
                annotation=annotation,
                jsonschema_element=current_dict,
                order=i,
                title=title
            )
            current_dict.update(annotation_jsonschema[str(i)])
            if not isinstance(input_, (VariableWithDefaultValue,
                                       TypedVariableWithDefaultValue)):
                required_inputs.append(str(i))
            else:
                current_dict.update(dc.set_default_value(current_dict,
                                                         str(i),
                                                         input_.default_value))
            properties_dict[str(i)] = current_dict[str(i)]
        jsonschemas['run']['required'] = required_inputs
        return jsonschemas

    def to_dict(self):
        dict_ = dc.DessiaObject.base_dict(self)
        blocks = [b.to_dict() for b in self.blocks]
        pipes = []
        for pipe in self.pipes:
            pipes.append((self.variable_indices(pipe.input_variable),
                          self.variable_indices(pipe.output_variable)))

        dict_.update({'blocks': blocks,
                      'pipes': pipes,
                      'output': self.variable_indices(self.outputs[0]),
                      'nonblock_variables': [v.to_dict()
                                             for v in self.nonblock_variables],
                      'package_mix': self.package_mix()})

        imposed_variables = []
        imposed_variable_values = []
        for variable, value in self.imposed_variable_values.items():
            imposed_variables.append(self.variable_indices(variable))
            if hasattr(value, 'to_dict'):
                imposed_variable_values.append(value.to_dict())
            else:
                imposed_variable_values.append(value)

        dict_['imposed_variables'] = imposed_variables
        dict_['imposed_variable_values'] = imposed_variable_values

        return dict_

    @classmethod
    def dict_to_object(cls, dict_):
        blocks = [dc.DessiaObject.dict_to_object(d) for d in dict_['blocks']]
        if 'nonblock_variables' in dict_:
            nonblock_variables = [dc.dict_to_object(d)
                                  for d in dict_['nonblock_variables']]
        else:
            nonblock_variables = []

        pipes = []
        for source, target in dict_['pipes']:
            if type(source) == int:
                variable1 = nonblock_variables[source]
            else:
                ib1, _, ip1 = source
                variable1 = blocks[ib1].outputs[ip1]

            if type(target) == int:
                variable2 = nonblock_variables[target]
            else:
                ib2, _, ip2 = target
                variable2 = blocks[ib2].inputs[ip2]

            pipes.append(Pipe(variable1, variable2))

        output = blocks[dict_['output'][0]].outputs[dict_['output'][2]]

        if 'imposed_variable_values' in dict_ and 'imposed_variables' in dict_:
            imposed_variable_values = {}
            iterator = zip(dict_['imposed_variables'],
                           dict_['imposed_variable_values'])
            for variable_index, serialized_value in iterator:
                value = dc.deserialize(serialized_value)
                if type(variable_index) == int:
                    variable = nonblock_variables[variable_index]
                else:
                    iblock, side, iport = variable_index
                    if side:
                        variable = blocks[iblock].outputs[iport]
                    else:
                        variable = blocks[iblock].inputs[iport]

                imposed_variable_values[variable] = value
        else:
            imposed_variable_values = None
        return cls(blocks=blocks, pipes=pipes, output=output,
                   imposed_variable_values=imposed_variable_values,
                   name=dict_['name'])

    def dict_to_arguments(self, dict_):
        arguments_values = {}
        for i, input_ in enumerate(self.inputs):
            is_default = isinstance(input_, (VariableWithDefaultValue,
                                             TypedVariableWithDefaultValue))
            if not is_default or (is_default and str(i) in dict_):
                value = dict_[str(i)]
                deserialized_value = dc.deserialize_argument(input_.type_, value)
                arguments_values[i] = deserialized_value

        arguments = {'input_values': arguments_values}
        return arguments

    @classmethod
    def variable_from_index(cls, index, blocks, nonblock_variables):
        """
        Index elements are, in order :
        - Block index : int
        - int representin port side (0: input, 1: output)
        - Port index : int
        """
        if type(index) == int:
            variable = nonblock_variables[index]
        else:
            if not index[1]:
                variable = blocks[index[0]].inputs[index[2]]
            else:
                variable = blocks[index[0]].outputs[index[2]]
        return variable

    def _get_graph(self):
        if not self._utd_graph:
            self._cached_graph = self._graph()
            self._utd_graph = True
        return self._cached_graph

    graph = property(_get_graph)

    def _graph(self):
        graph = nx.DiGraph()
        graph.add_nodes_from(self.variables)
        graph.add_nodes_from(self.blocks)
        for block in self.blocks:
            for input_parameter in block.inputs:
                graph.add_edge(input_parameter, block)
            for output_parameter in block.outputs:
                graph.add_edge(block, output_parameter)

        for pipe in self.pipes:
            graph.add_edge(pipe.input_variable, pipe.output_variable)
        return graph

    def variable_indices(self, variable):
        for iblock, block in enumerate(self.blocks):
            if variable in block.inputs:
                ib1 = iblock
                ti1 = 0
                iv1 = block.inputs.index(variable)
                return ib1, ti1, iv1
            if variable in block.outputs:
                ib1 = iblock
                ti1 = 1
                iv1 = block.outputs.index(variable)
                return ib1, ti1, iv1

        # Free variable not attached to block
        if variable in self.nonblock_variables:
            return self.nonblock_variables.index(variable)

        msg = 'Some thing is wrong with variable {}'.format(variable.name)
        raise WorkflowError(msg)

    def block_from_variable(self, variable):
        iblock, _, _ = self.variable_indices(variable)
        return self.blocks[iblock]

    def output_disconnected_elements(self):
        disconnected_elements = []
        ancestors = nx.ancestors(self.graph, self.output)
        for block in self.blocks:
            if block not in ancestors:
                disconnected_elements.append(block)

        for variable in self.nonblock_variables:
            if variable not in ancestors:
                disconnected_elements.append(variable)
        return disconnected_elements

    def index(self, variable):
        index = self.inputs.index(variable)
        return index

    def layout(self, min_horizontal_spacing=300, min_vertical_spacing=200,
               max_height=800, max_length=1500):
        coordinates = {}
        elements_by_distance = {}
        for element in self.blocks + self.nonblock_variables:
            distances = []
            paths = nx.all_simple_paths(self.graph, element, self.outputs[0])
            for path in paths:
                distance = 1
                for path_element in path[1:-1]:
                    if path_element in self.blocks:
                        distance += 1
                    elif path_element in self.nonblock_variables:
                        distance += 1
                distances.append(distance)
            try:
                distance = max(distances)
            except ValueError:
                distance = 3
            if distance in elements_by_distance:
                elements_by_distance[distance].append(element)
            else:
                elements_by_distance[distance] = [element]

        if len(elements_by_distance) != 0:
            max_distance = max(elements_by_distance.keys())
        else:
            max_distance = 3  # TODO: this is an awfull quick fix

        horizontal_spacing = max(min_horizontal_spacing,
                                 max_length / max_distance)

        for i, distance in enumerate(sorted(elements_by_distance.keys())[::-1]):
            n = len(elements_by_distance[distance])
            vertical_spacing = min(min_vertical_spacing, max_height / n)
            horizontal_anchor_size = max_distance
            for j, element in enumerate(elements_by_distance[distance]):
                coordinates[element] = (i * horizontal_spacing,
                                        (j + 0.5) * vertical_spacing)
        return coordinates

    def plot_graph(self):

        pos = nx.kamada_kawai_layout(self.graph)
        nx.draw_networkx_nodes(self.graph, pos, self.blocks,
                               node_shape='s', node_color='grey')
        nx.draw_networkx_nodes(self.graph, pos, self.variables, node_color='b')
        nx.draw_networkx_nodes(self.graph, pos, self.inputs, node_color='g')
        nx.draw_networkx_nodes(self.graph, pos, self.outputs, node_color='r')
        nx.draw_networkx_edges(self.graph, pos)

        labels = {}  # b: b.function.__name__ for b in self.block}
        for block in self.blocks:
            labels[block] = block.__class__.__name__
            for variable in self.variables:
                labels[variable] = variable.name
        nx.draw_networkx_labels(self.graph, pos, labels)

    def run(self, input_values, verbose=False,
            progress_callback=None, name=None):
        log = ''
        activated_items = {p: False for p in self.pipes}
        activated_items.update({v: False for v in self.variables})
        activated_items.update({b: False for b in self.blocks})

        values = {}
        variables_values = {}
        # Imposed variables values activation
        for variable, value in self.imposed_variable_values.items():
            # Type checking
            value_type_check(value, variable.type_)
            values[variable] = value
            activated_items[variable] = True

        # Input activation
        for index, variable in enumerate(self.inputs):
            if index in input_values:
                value = input_values[index]
                values[variable] = value
                activated_items[variable] = True
            elif hasattr(variable, 'default_value'):
                values[variable] = variable.default_value
                activated_items[variable] = True
            else:
                msg = 'Value {} of index {} in inputs has no value'
                raise ValueError(msg.format(variable.name, index))

        something_activated = True

        start_time = time.time()

        log_msg = 'Starting workflow run at {}'
        log_line = log_msg.format(time.strftime('%d/%m/%Y %H:%M:%S UTC',
                                                time.gmtime(start_time)))
        log += (log_line + '\n')
        if verbose:
            print(log_line)
        progress = 0

        while something_activated:
            something_activated = False

            for pipe in self.pipes:
                if not activated_items[pipe]:
                    if activated_items[pipe.input_variable]:
                        activated_items[pipe] = True
                        values[pipe.output_variable] = values[pipe.input_variable]
                        activated_items[pipe.output_variable] = True
                        something_activated = True

            for block in self.blocks:
                if not activated_items[block]:
                    all_inputs_activated = True
                    for function_input in block.inputs:
                        if not activated_items[function_input]:
                            all_inputs_activated = False
                            break

                    if all_inputs_activated:
                        if verbose:
                            log_line = 'Evaluating block {}'.format(block.name)
                            log += log_line + '\n'
                            if verbose:
                                print(log_line)
                        output_values = block.evaluate({i: values[i]
                                                        for i in block.inputs})
                        for input_ in block.inputs:
                            if input_.memorize:
                                indices = str(self.variable_indices(input_))
                                variables_values[indices] = values[input_]
                        # Updating progress
                        if progress_callback is not None:
                            progress += 1 / len(self.blocks)
                            progress_callback(progress)

                        # Unpacking result of evaluation
                        for output, output_value in zip(block.outputs, output_values):
                            if output.memorize:
                                indices = str(self.variable_indices(output))
                                variables_values[indices] = output_value
                            values[output] = output_value
                            activated_items[output] = True

                        activated_items[block] = True
                        something_activated = True

        end_time = time.time()
        log_line = 'Workflow terminated in {} s'.format(end_time - start_time)

        log += log_line + '\n'
        if verbose:
            print(log_line)

        output_value = values[self.outputs[0]]
        if not name:
            name = self.name + ' run'
        return WorkflowRun(workflow=self, input_values=input_values,
                           output_value=output_value,
                           variables_values=variables_values,
                           start_time=start_time, end_time=end_time,
                           log=log, name=name)

    def mxgraph_data(self):
        nodes = []
        for block in self.blocks:
            nodes.append({'name': block.__class__.__name__,
                          'inputs': [{'name': i.name,
                                      'workflow_input': i in self.inputs,
                                      'has_default': hasattr(block, 'default')}
                                     for i in block.inputs],
                          'outputs': [{'name': o.name,
                                       'workflow_output': o in self.outputs}
                                      for o in block.outputs]})

        edges = []
        for pipe in self.pipes:
            edges.append((self.variable_indices(pipe.input_variable),
                          self.variable_indices(pipe.output_variable)))

        return nodes, edges

    def jointjs_data(self):
        coordinates = self.layout()
        blocks = []
        for block in self.blocks:
            # TOCHECK Is it necessary to add is_workflow_input/output
            #  for outputs/inputs ??
            block_data = block.jointjs_data()
            inputs = [{'name': i.name,
                       'is_workflow_input': i in self.inputs,
                       'has_default_value': hasattr(i, 'default_value')}
                      for i in block.inputs]
            outputs = [{'name': o.name,
                        'is_workflow_output': o in self.outputs}
                       for o in block.outputs]
            block_data.update({'inputs': inputs,
                               'outputs': outputs,
                               'position': coordinates[block]})
            blocks.append(block_data)

        nonblock_variables = []
        for variable in self.nonblock_variables:
            is_input = variable in self.inputs
            nonblock_variables.append({'name': variable.name,
                                       'is_workflow_input': is_input,
                                       'position': coordinates[variable]})

        edges = []
        for pipe in self.pipes:
            input_index = self.variable_indices(pipe.input_variable)
            if type(input_index) == int:
                node1 = input_index
            else:
                ib1, is1, ip1 = input_index
                if is1:
                    block = self.blocks[ib1]
                    ip1 += len(block.inputs)

                node1 = [ib1, ip1]

            output_index = self.variable_indices(pipe.output_variable)
            if type(output_index) == int:
                node2 = output_index
            else:
                ib2, is2, ip2 = output_index
                if is2:
                    block = self.blocks[ib2]
                    ip2 += len(block.inputs)

                node2 = [ib2, ip2]

            edges.append([node1, node2])

        data = Block.jointjs_data(self)
        data.update({'blocks': blocks,
                     'nonblock_variables': nonblock_variables,
                     'edges': edges})
        return data

    def plot(self):
        self.plot_jointjs()

    def plot_jointjs(self):
        data = json.dumps(self.jointjs_data())
        rendered_template = workflow_template.substitute(workflow_data=data)

        temp_file = tempfile.mkstemp(suffix='.html')[1]
        with open(temp_file, 'wb') as file:
            file.write(rendered_template.encode('utf-8'))

        webbrowser.open('file://' + temp_file)

    def is_valid(self):
        # Checking types of each end of pipes
        for pipe in self.pipes:
            if hasattr(pipe.input_variable, 'type_') \
                    and hasattr(pipe.output_variable, 'type_'):
                type1 = pipe.input_variable.type_
                type2 = pipe.output_variable.type_
                if type1 != type2:
                    try:
                        consistent = issubclass(pipe.input_variable.type_, pipe.output_variable.type_)
                    except TypeError:
                        # TODO: need of a real typing check
                        consistent = True
                        if not consistent:
                            msg = """
                            Inconsistent pipe type from pipe input {}
                            to pipe output {}: {} incompatible with {}
                            """
                            raise TypeError(msg.format(
                                pipe.input_variable.name,
                                pipe.output_variable.name,
                                pipe.input_variable.type_,
                                pipe.output_variable.type_)
                            )
        return True

    def package_mix(self):
        """
        
        """
        package_mix = {}
        for block in self.blocks:
            if hasattr(block, 'package_mix'):
                for package_name, fraction in block.package_mix().items():
                    if package_name in package_mix:
                        package_mix[package_name] += fraction
                    else:
                        package_mix[package_name] = fraction

        # Adimension
        fraction_sum = sum(package_mix.values())
        return {pn: f / fraction_sum for pn, f in package_mix.items()}


class WorkflowBlock(Block):
    """
    Wrapper around workflow to put it in a block of another workflow
    Even if a workflow is a block, it can't be used directly as it has
    a different behavior
    than a Block in eq and hash which is problematic to handle in dicts
    for example
    """

    def __init__(self, workflow: Workflow, name: str = ''):
        self.workflow = workflow

        inputs = []
        for variable in self.workflow.inputs:
            input_ = variable.copy()
            input_.name = '{} - {}'.format(name, variable.name)
            inputs.append(input_)

        outputs = [self.workflow.output.copy()]
        Block.__init__(self, inputs, outputs, name=name)

    def equivalent_hash(self):
        return hash(self.workflow)

    def equivalent(self, other):
        if not Block.equivalent(self, other):
            return False
        return self.workflow == other.workflow

    def to_dict(self):
        dict_ = Block.to_dict(self)
        dict_.update({'workflow': self.workflow.to_dict()})
        return dict_

    @classmethod
    @set_block_variable_names_from_dict
    def dict_to_object(cls, dict_):
        b = cls(workflow=Workflow.dict_to_object(dict_['workflow']),
                name=dict_['name'])

        return b

    def evaluate(self, values):
        args = {self.inputs.index(input_): v for input_, v in values.items()}
        workflow_run = self.workflow.run(args)
        return [workflow_run.output_value]

    def package_mix(self):
        return self.workflow.package_mix()


class WorkflowRun(dc.DessiaObject):
    _standalone_in_db = True
    _allowed_methods = ['run_again']
    _jsonschema = {
        "definitions": {},
        "$schema": "http://json-schema.org/draft-07/schema#",
        "type": "object",
        "title": "WorkflowRun Base Schema",
        "required": [],
        "properties": {
            "workflow": {
                "type": "object",
                "title": "Workflow",
                "classes": ["dessia_common.workflow.Workflow"],
                "order": 0,
                "editable": False,
                "description": "Workflow"
            },
            'output_value': {
                "type": "object",
                "classes": "Any",
                "title": "Values",
                "description": "Input and output values",
                "editable": False,
                "order": 1
            },
            'input_values': {
                'type': 'object',
                'order': 2,
                'editable': False,
                'title': 'Input Values',
                'patternProperties': {
                    '.*': {
                        'type': "object",
                        'classes': 'Any'
                    }
                }
            },
            'variables_values': {
                'type': 'object',
                'order': 3,
                'editable': False,
                'title': 'Variables Values',
                'patternProperties': {
                    '.*': {
                        'type': "object",
                        'classes': 'Any'
                    }
                }
            },
            'start_time': {
                "type": "number",
                "title": "Start Time",
                "editable": False,
                "description": "Start time of simulation",
                "order": 4
            },
            'end_time': {
                "type": "number",
                "title": "End Time",
                "editable": False,
                "description": "End time of simulation",
                "order": 5
            },
            'log': {
                "type": "string",
                "title": "Log",
                "editable": False,
                "description": "Log",
                "order": 6
            }
        }
    }

    def __init__(self, workflow, input_values, output_value, variables_values,
                 start_time, end_time, log, name=''):
        self.workflow = workflow
        self.input_values = input_values
        self.output_value = output_value
        self.variables_values = variables_values
        self.start_time = start_time
        self.end_time = end_time
        self.execution_time = end_time - start_time
        self.log = log

        dc.DessiaObject.__init__(self, name=name)

    def _data_eq(self, other_workflow_run):
        # TODO : Should we add input_values and variables values in test ?
        if dc.is_sequence(self.output_value):
            if not dc.is_sequence(other_workflow_run):
                return False
            equal_output = all([v == other_v for v, other_v
                                in zip(self.output_value,
                                       other_workflow_run.output_value)])
        else:
            equal_output = self.output_value == other_workflow_run.output_value
        return self.workflow == other_workflow_run.workflow and equal_output

    def _data_hash(self):
        # TODO : Should we add input_values and variables values in test ?
        if dc.is_sequence(self.output_value):
            hash_output = dc.list_hash(self.output_value)
        else:
            hash_output = hash(self.output_value)
        return hash(self.workflow) + int(hash_output % 10e5)

    def _displays(self) -> List[JsonSerializable]:
        d_blocks = [b for b in self.workflow.blocks if hasattr(b, 'display_')]
        sorted_d_blocks = sorted(d_blocks, key=lambda b: b.order)
        displays = self.workflow._displays()
        for block in sorted_d_blocks:
            reference_path = ''
            local_values = {}
            for i, input_ in enumerate(block.inputs):
                strindices = str(self.workflow.variable_indices(input_))
                local_values[input_] = self.variables_values[strindices]
                if i == block._displayable_input:
                    reference_path = 'variables_values/'+strindices
            display = block.display_(local_values=local_values,
                                     reference_path=reference_path)
            displays.extend(display)
        if isinstance(self.output_value, dc.DessiaObject):
            displays.extend(self.output_value._displays(
                reference_path='output_value'
            ))
        return displays

    @classmethod
    def dict_to_object(cls, dict_):
        workflow = Workflow.dict_to_object(dict_['workflow'])
        if 'output_value' in dict_ and 'output_value_type' in dict_:
            type_ = dict_['output_value_type']
            value = dict_['output_value']
            output_value = dc.recursive_instantiation(type_=type_, value=value)
        else:
            output_value = None

        input_values = {int(i): dc.deserialize(v)
                        for i, v in dict_['input_values'].items()}
        variables_values = {k: dc.deserialize(v)
                            for k, v in dict_['variables_values'].items()}
        return cls(workflow=workflow, output_value=output_value,
                   input_values=input_values,
                   variables_values=variables_values,
                   start_time=dict_['start_time'], end_time=dict_['end_time'],
                   log=dict_['log'], name=dict_['name'])

    def to_dict(self):
        input_values = {i: dc.serialize(v)
                        for i, v in self.input_values.items()}
        variables_values = {k: dc.serialize(v)
                            for k, v in self.variables_values.items()}
        dict_ = dc.DessiaObject.base_dict(self)
        dict_.update({'workflow': self.workflow.to_dict(),
                      'input_values': input_values,
                      'variables_values': variables_values,
                      'start_time': self.start_time,
                      'end_time': self.end_time,
                      'execution_time': self.execution_time,
                      'log': self.log})

        if self.output_value is not None:
            dict_.update({'output_value': dc.serialize(self.output_value),
                          'output_value_type': dc.recursive_type(self.output_value)})

        return dict_

    def dict_to_arguments(self, dict_):
        return self.workflow.dict_to_arguments(dict_=dict_)

    def method_dict(self, method_name, method_jsonschema):
        if method_name == 'run_again':
            dict_ = dc.serialize_dict(self.input_values)
            for property_, value in method_jsonschema['properties'].items():
                if property_ in dict_ \
                        and 'object_id' in value \
                        and 'object_class' in value:
                    # TODO : Check. this is probably useless as we are not dealing with default values here
                    dict_[property_] = value
            return dict_
        return dc.DessiaObject.method_dict(method_name=method_name,
                                           jsonschema=method_jsonschema)

    def run_again(self, input_values):
        workflow_run = self.workflow.run(input_values=input_values,
                                         verbose=False,
                                         progress_callback=None,
                                         name=None)
        return workflow_run

    @property
    def _method_jsonschemas(self):
        # TODO : Share code with Workflow run method
        jsonschemas = {'run_again': deepcopy(dc.JSONSCHEMA_HEADER)}
        properties_dict = jsonschemas['run_again']['properties']
        required_inputs = []
        for i, value in self.input_values.items():
            current_dict = {}
            input_ = self.workflow.inputs[i]
            annotation = (str(i), input_.type_)
            input_block = self.workflow.block_from_variable(input_)
            if input_block.name:
                title = dc.prettyname(input_block.name + ' - ' + input_.name)
            else:
                title = dc.prettyname(input_.name)
            annotation_jsonschema = dc.jsonschema_from_annotation(
                annotation=annotation,
                jsonschema_element=current_dict,
                order=i,
                title=title,
            )
            current_dict.update(annotation_jsonschema[str(i)])
            if not isinstance(input_, (VariableWithDefaultValue,
                                       TypedVariableWithDefaultValue)):
                required_inputs.append(str(i))
            else:
                current_dict.update(dc.set_default_value(current_dict,
                                                         str(i),
                                                         input_.default_value))
            properties_dict[str(i)] = current_dict[str(i)]
        jsonschemas['run_again']['required'] = required_inputs
        return jsonschemas


def set_inputs_from_function(method, inputs=None):
    """
    
    """
    if inputs is None:
        inputs = []
    args_specs = inspect.getfullargspec(method)
    nargs = len(args_specs.args) - 1

    if args_specs.defaults is not None:
        ndefault_args = len(args_specs.defaults)
    else:
        ndefault_args = 0

    for iargument, argument in enumerate(args_specs.args[1:]):
        if argument not in ['self', 'progress_callback']:
            try:
                type_ = dc.type_from_annotation(method.__annotations__[argument],
                                                module=method.__module__)
            except KeyError:
                raise dc.UntypedArgumentError(
                    'Argument {} of method/function {} has no typing'.format(argument,
                                                                             method.__name__))
            if iargument >= nargs - ndefault_args:
                default = args_specs.defaults[ndefault_args - nargs + iargument]
                input_ = TypedVariableWithDefaultValue(type_=type_,
                                                       default_value=default,
                                                       name=argument)
                inputs.append(input_)

            else:
                inputs.append(TypedVariable(type_=type_, name=argument))
    return inputs


def value_type_check(value, type_):
    try:  # TODO: Subscripted generics cannot be used...
        if not isinstance(value, type_):
            return False
    except TypeError:
        pass
<<<<<<< HEAD

    return True
=======
            
    return True

# DISPLAY_DEFAULT = TypedVariable(type_=dc.DessiaObject, name='Model to Display',
#                                 memorize=True)
>>>>>>> d3646c4d
<|MERGE_RESOLUTION|>--- conflicted
+++ resolved
@@ -2019,13 +2019,8 @@
             return False
     except TypeError:
         pass
-<<<<<<< HEAD
 
     return True
-=======
-            
-    return True
 
 # DISPLAY_DEFAULT = TypedVariable(type_=dc.DessiaObject, name='Model to Display',
-#                                 memorize=True)
->>>>>>> d3646c4d
+#                                 memorize=True)