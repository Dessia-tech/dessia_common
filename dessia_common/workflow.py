--- conflicted
+++ resolved
@@ -235,11 +235,8 @@
     @set_block_variable_names_from_dict
     def dict_to_object(cls, dict_: JsonSerializable, force_generic: bool = False,
                        global_dict=None, pointers_memo: Dict[str, Any] = None, path: str = '#'):
-<<<<<<< HEAD
         return cls(order=dict_['order'], name=dict_.get('name', ''))
-=======
-        return cls(order=dict_['order'], name=dict_['name'])
->>>>>>> 97c5f4c4
+
 
     @staticmethod
     def evaluate(self):
@@ -272,11 +269,8 @@
     @set_block_variable_names_from_dict
     def dict_to_object(cls, dict_: JsonSerializable, force_generic: bool = False,
                        global_dict=None, pointers_memo: Dict[str, Any] = None, path: str = '#'):
-<<<<<<< HEAD
         return cls(type_=dict_['type_'], name=dict_.get('name', ''))
-=======
-        return cls(type_=dict_['type_'], name=dict_['name'])
->>>>>>> 97c5f4c4
+
 
     def evaluate(self, values):
         dirname = os.path.dirname(__file__)
@@ -508,11 +502,7 @@
     @set_block_variable_names_from_dict
     def dict_to_object(cls, dict_: JsonSerializable, force_generic: bool = False,
                        global_dict=None, pointers_memo: Dict[str, Any] = None, path: str = '#'):
-<<<<<<< HEAD
         return cls(dict_['number_arguments'], name=dict_.get('name', ''))
-=======
-        return cls(dict_['number_arguments'], dict_['name'])
->>>>>>> 97c5f4c4
 
     def evaluate(self, values):
         return [[values[var] for var in self.inputs]]
@@ -607,11 +597,7 @@
     @classmethod
     def dict_to_object(cls, dict_: JsonSerializable, force_generic: bool = False,
                        global_dict=None, pointers_memo: Dict[str, Any] = None, path: str = '#') -> 'Unpacker':
-<<<<<<< HEAD
         return cls(dict_['indices'], name=dict_.get('name', ''))
-=======
-        return cls(dict_['indices'], dict_['name'])
->>>>>>> 97c5f4c4
 
     def evaluate(self, values):
         return [values[self.inputs[0]][i] for i in self.indices]
@@ -629,11 +615,7 @@
     @classmethod
     def dict_to_object(cls, dict_: JsonSerializable, force_generic: bool = False,
                        global_dict=None, pointers_memo: Dict[str, Any] = None, path: str = '#') -> 'Flatten':
-<<<<<<< HEAD
         return cls(name=dict_.get('name', ''))
-=======
-        return cls(dict_['name'])
->>>>>>> 97c5f4c4
 
     def evaluate(self, values):
         output = []
@@ -711,11 +693,7 @@
     @set_block_variable_names_from_dict
     def dict_to_object(cls, dict_: JsonSerializable, force_generic: bool = False,
                        global_dict=None, pointers_memo: Dict[str, Any] = None, path: str = '#'):
-<<<<<<< HEAD
         return cls([DessiaFilter.dict_to_object(d) for d in dict_['filters']], name=dict_.get('name', ''))
-=======
-        return cls([DessiaFilter.dict_to_object(d) for d in dict_['filters']], dict_['name'])
->>>>>>> 97c5f4c4
 
     def evaluate(self, values):
         ouput_values = []
@@ -785,11 +763,7 @@
     @set_block_variable_names_from_dict
     def dict_to_object(cls, dict_: JsonSerializable, force_generic: bool = False,
                        global_dict=None, pointers_memo: Dict[str, Any] = None, path: str = '#'):
-<<<<<<< HEAD
         return cls(attributes=dict_['attributes'], order=dict_['order'], name=dict_.get('name', ''))
-=======
-        return cls(attributes=dict_['attributes'], order=dict_['order'], name=dict_['name'])
->>>>>>> 97c5f4c4
 
     @staticmethod
     def evaluate(_):
@@ -825,11 +799,7 @@
     @set_block_variable_names_from_dict
     def dict_to_object(cls, dict_: JsonSerializable, force_generic: bool = False,
                        global_dict=None, pointers_memo: Dict[str, Any] = None, path: str = '#'):
-<<<<<<< HEAD
         return cls(dict_['attribute_name'], name=dict_.get('name', ''))
-=======
-        return cls(dict_['attribute_name'], dict_['name'])
->>>>>>> 97c5f4c4
 
     def evaluate(self, values):
         return [enhanced_deep_attr(values[self.inputs[0]], self.attribute_name)]
@@ -856,11 +826,7 @@
     @set_block_variable_names_from_dict
     def dict_to_object(cls, dict_: JsonSerializable, force_generic: bool = False,
                        global_dict=None, pointers_memo: Dict[str, Any] = None, path: str = '#'):
-<<<<<<< HEAD
         return cls(dict_['number_elements'], name=dict_.get('name', ''))
-=======
-        return cls(dict_['number_elements'], dict_['name'])
->>>>>>> 97c5f4c4
 
     @staticmethod
     def evaluate(values):
@@ -960,11 +926,7 @@
     @set_block_variable_names_from_dict
     def dict_to_object(cls, dict_: JsonSerializable, force_generic: bool = False,
                        global_dict=None, pointers_memo: Dict[str, Any] = None, path: str = '#'):
-<<<<<<< HEAD
         return cls(number_exports=dict_["number_exports"], name=dict_.get('name', ''))
-=======
-        return cls(number_exports=dict_["number_exports"], name=dict_['name'])
->>>>>>> 97c5f4c4
 
     def evaluate(self, values):
         archive = io.BytesIO()
@@ -1897,11 +1859,7 @@
         output = choose_hash(self.output_value)
         input_values = sum([i * choose_hash(v) for i, v in self.input_values.items()])
         values = sum([len(k.name) * choose_hash(v) for k, v in self.values.items()])
-<<<<<<< HEAD
-        return progress + workflow + output + input_values + values
-=======
         return (progress + workflow + output + input_values + values) % 1000000000
->>>>>>> 97c5f4c4
 
     def _data_eq(self, other_object: 'WorkflowState'):
         if not (self.__class__.__name__ == other_object.__class__.__name__
@@ -2048,11 +2006,7 @@
 
         return cls(workflow=workflow, input_values=input_values, activated_items=activated_items,
                    values=values, start_time=dict_['start_time'], end_time=dict_['end_time'],
-<<<<<<< HEAD
                    output_value=output_value, log=dict_['log'], name=dict_.get('name', ''))
-=======
-                   output_value=output_value, log=dict_['log'], name=dict_['name'])
->>>>>>> 97c5f4c4
 
     def add_input_value(self, input_index: int, value):
         """
