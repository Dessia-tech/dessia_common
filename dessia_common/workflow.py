--- conflicted
+++ resolved
@@ -11,20 +11,14 @@
 from importlib import import_module
 import webbrowser
 import networkx as nx
-<<<<<<< HEAD
-from typing import List, Union, Type, Any, Tuple
-=======
-from typing import List, Union, Type, Any, Dict
->>>>>>> 697ef4e3
+from typing import List, Union, Type, Any, Dict, Tuple
 from copy import deepcopy
 from dessia_common.templates import workflow_template
 import itertools
 import dessia_common as dc
 from dessia_common.vectored_objects import ParetoSettings, from_csv
 from dessia_common.typings import JsonSerializable
-import plot_data
-
-from plot_data.colors import BLUE, LIGHTBLUE, LIGHTGREY, GREY
+# import plot_data
 
 # Type Aliases
 VariableTypes = Union['Variable', 'TypedVariable',
@@ -789,6 +783,7 @@
         return sum([len(a) for a in self.attributes]) + self.order
 
     def display_(self, local_values, **kwargs):
+        import plot_data
         if 'reference_path' not in kwargs:
             reference_path = 'output_value'  # TODO bof bof bof
         else:
@@ -865,14 +860,8 @@
         MultiPlot.__init__(self, attributes=attributes, order=order, name=name)
 
     def to_dict(self):
-<<<<<<< HEAD
-        dict_ = Block.to_dict(self)
-        dict_['order'] = self.order
-=======
-        dict_ = dc.DessiaObject.base_dict(self)
-        dict_.update({'attributes': self.attributes, 'order': self.order,
-                      'object_class': 'dessia_common.workflow.MultiPlot'})
->>>>>>> 697ef4e3
+        dict_ = MultiPlot.to_dict(self)
+        dict_.update({'object_class': 'dessia_common.workflow.MultiPlot'})
         return dict_
 
     @classmethod
@@ -880,42 +869,6 @@
     def dict_to_object(cls, dict_):
         return MultiPlot(attributes=dict_['attributes'], order=dict_['order'],
                          name=dict_['name'])
-
-
-# class Display(Block):
-#     def __init__(self, order: int = 0, name: str = ''):
-#         self.order = order
-#         inputs = [Variable(name='Model to Display', memorize=True)]
-#         outputs = []
-#
-#         Block.__init__(self, inputs=inputs, outputs=outputs, name=name)
-#
-#     def equivalent(self, other):
-#         if not Block.equivalent(self, other):
-#             return False
-#         return self.order == other.order
-#
-#     def equivalent_hash(self):
-#         return self.order
-#
-#     def display_(self, local_values):
-#         object_ = local_values[self.inputs[0]]
-#         displays = object_._displays()
-#         return displays
-#
-#     def to_dict(self):
-#         dict_ = dc.DessiaObject.base_dict(self)
-#         dict_['order'] = self.order
-#         return dict_
-#
-#     @classmethod
-#     @set_block_variable_names_from_dict
-#     def dict_to_object(cls, dict_):
-#         return cls(order=dict_['order'], name=dict_['name'])
-#
-#     @staticmethod
-#     def evaluate(self):
-#         return []
 
 
 class ModelAttribute(Block):
@@ -1240,24 +1193,15 @@
         return copied_workflow
 
     def _displays(self) -> List[JsonSerializable]:
-        data = self.jointjs_data()
-<<<<<<< HEAD
         self.refresh_blocks_positions()
-
         workflow_dict = self.to_dict()
         coordinates = self.layout()
-        for i in range(len(self.nonblock_variables)):
-            for K,V in coordinates.items():
-                if self.nonblock_variables[i] == K:
-                    workflow_dict['nonblock_variables'][i]['position'] = V
-
-        displays.extend([{'angular_component': 'workflow', 'workflow':workflow_dict}])
-                          # 'blocks': data['blocks'],
-                          # 'nonblock_variables': data['nonblock_variables'],
-                          # 'edges': data['edges']}])
-=======
-        displays = [dc.DisplayObject(type_='workflow', data=data).to_dict()]
->>>>>>> 697ef4e3
+        for i, nonblock_variable in enumerate(self.nonblock_variables):
+            value = coordinates[nonblock_variable]
+            workflow_dict['nonblock_variables'][i]['position'] = value
+
+        display_object = dc.DisplayObject(type_='workflow', data=workflow_dict)
+        displays = [display_object.to_dict()]
         return displays
 
     @property
@@ -1381,7 +1325,8 @@
                                              TypedVariableWithDefaultValue))
             if not is_default or (is_default and str(i) in dict_):
                 value = dict_[str(i)]
-                deserialized_value = dc.deserialize_argument(input_.type_, value)
+                deserialized_value = dc.deserialize_argument(input_.type_,
+                                                             value)
                 arguments_values[i] = deserialized_value
 
         arguments = {'input_values': arguments_values}
@@ -1736,7 +1681,8 @@
                 type2 = pipe.output_variable.type_
                 if type1 != type2:
                     try:
-                        consistent = issubclass(pipe.input_variable.type_, pipe.output_variable.type_)
+                        consistent = issubclass(pipe.input_variable.type_,
+                                                pipe.output_variable.type_)
                     except TypeError:
                         # TODO: need of a real typing check
                         consistent = True
