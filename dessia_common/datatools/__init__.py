<<<<<<< HEAD
"""
__init__ method for datatools module.
"""
=======
""" __init__ method for datatools module """
>>>>>>> c063de8b

import warnings
from typing import List
from dessia_common.core import DessiaObject
import dessia_common.datatools.dataset as DS
import dessia_common.datatools.cluster as DC

# Imports for retrocompatibility
# TODO: Remove it kindly in next releases.

class HeterogeneousList(DS.Dataset):
    def __init__(self, dessia_objects: List[DessiaObject] = None, name: str = ''):
        self.warning_string()
        DS.Dataset.__init__(self, dessia_objects=dessia_objects, name=name)

    def warning_string(self):
        string = "Class HeterogeneousList is not supported anymore and will be deleted in next releases (0.11.0).\n"
        string += "Please use the Dataset class, which is exactly the same.\n"
        string += "Dataset is imported with <from dessia_common.datatools.dataset import Dataset>.\n"
        warnings.warn(string, DeprecationWarning)


class CategorizedList(DC.ClusteredDataset):
    def __init__(self, dessia_objects: List[DessiaObject] = None, labels: List[int] = None, name: str = ''):
        self.warning_string()
        DC.ClusteredDataset.__init__(self, dessia_objects=dessia_objects, labels=labels, name=name)

    def warning_string(self):
        string = "Class CatagorizedList is not supported anymore and will be deleted in next releases (0.11.0).\n"
        string += "Please use the ClusteredDataset class, which is exactly the same.\n"
        string += "ClusteredDataset is imported with <from dessia_common.datatools.cluster import ClusteredDataset>.\n"
        warnings.warn(string, DeprecationWarning)<|MERGE_RESOLUTION|>--- conflicted
+++ resolved
@@ -1,10 +1,4 @@
-<<<<<<< HEAD
-"""
-__init__ method for datatools module.
-"""
-=======
-""" __init__ method for datatools module """
->>>>>>> c063de8b
+""" __init__ method for datatools module. """
 
 import warnings
 from typing import List
