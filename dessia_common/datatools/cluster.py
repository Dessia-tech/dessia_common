--- conflicted
+++ resolved
@@ -529,12 +529,8 @@
         :param nb_sheets: Number of Pareto sheets to pick
         :type nb_sheets: `int`, `optional`, default to `1`
 
-<<<<<<< HEAD
-        :return: a ClusteredDataset where each element is labeled with its pareto_sheet. Elements outside a
-=======
         :return: a ClusteredDataset where each element is labelled with its pareto_sheet. Elements outside a
->>>>>>> b69b3018
-        pareto_sheet are labeled `n_sheets`
+            pareto_sheet are labeled `n_sheets`
         :rtype: ClusteredDataset
         """
         labels = []
