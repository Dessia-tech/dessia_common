--- conflicted
+++ resolved
@@ -305,19 +305,10 @@
             return plotted_clist.plot_data(reference_path=reference_path, **kwargs)
         return Dataset.plot_data(self, reference_path=reference_path, **kwargs)
 
-<<<<<<< HEAD
-    def _object_to_sample(self, dessia_object: DessiaObject, reference_path: str, row: int):
-        sample_values, full_reference_path, name = super()._object_to_sample(dessia_object=dessia_object,
-                                                                             reference_path=reference_path,
-                                                                             row=row)
-        sample_values["Cluster Label"] = self.labels[row]
-        return sample_values, full_reference_path, name
-=======
     def _object_to_sample(self, dessia_object: DessiaObject, row: int, reference_path: str = '#'):
         sample = super()._object_to_sample(dessia_object=dessia_object, row=row, reference_path=reference_path)
         sample.values["Cluster Label"] = self.labels[row]
         return sample
->>>>>>> bb0c1400
 
     def _point_families(self):
         colormap = plt.cm.get_cmap('hsv', self.n_clusters + 1)(range(self.n_clusters + 1))
