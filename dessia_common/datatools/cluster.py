"""
Library for building clusters on Dataset or List.

"""
from typing import List

from scipy.spatial.distance import cdist
import numpy as npy
from sklearn import cluster
import matplotlib.pyplot as plt

try:
    from plot_data.core import PointFamily, Sample
    from plot_data.colors import LIGHTGREY, Color
except ImportError:
    pass
from dessia_common.exports import XLSXWriter
from dessia_common.core import DessiaObject, DessiaFilter
from dessia_common.datatools.dataset import Dataset


class ClusteredDataset(Dataset):
    """
    Base object for handling a categorized (clustered) list of DessiaObjects.

    **ClusteredDataset should be instantiated with** `from_...` **methods.**

    **Do not use** `__init__` **to instantiate a ClusteredDataset.**

    :param dessia_objects:
        --------
        List of DessiaObjects to store in ClusteredDataset
    :type dessia_objects: `List[DessiaObject]`, `optional`, defaults to `None`

    :param labels:
        --------
        Labels of DessiaObjects' cluster stored in ClusteredDataset
    :type labels: `List[int]`, `optional`, defaults to `None`

    :param name:
        --------
        Name of ClusteredDataset
    :type name: `str`, `optional`, defaults to `""`

    :Properties:
        * **common_attributes:** (`List[str]`)
            --------
            Common attributes of DessiaObjects contained in the current `ClusteredDataset`
        * **matrix:** (`List[List[float]]`, `n_samples x n_features`)
            --------
            Matrix of data computed by calling the to_vector method of all dessia_objects
        * **n_cluster:** (`int`)
            --------
            Number of clusters in dessia_objects

    **Built-in methods**: See :func:`~Dataset`

    """
    _allowed_methods = ['from_agglomerative_clustering', 'from_kmeans', 'from_dbscan', 'from_pareto_sheets']

    def __init__(self, dessia_objects: List[DessiaObject] = None, labels: List[int] = None, name: str = ''):
        """ See class docstring. """
        Dataset.__init__(self, dessia_objects=dessia_objects, name=name)
        if labels is None:
            labels = [0] * len(self)
        self.labels = labels

    @property
    def n_clusters(self):
        """ Number of clusters in dessia_objects. """
        unic_labels = set(self.labels)
        unic_labels.discard(-1)
        return len(unic_labels)

    def to_xlsx_stream(self, stream):
        """ Export the object to an XLSX to a given stream. """
        if not isinstance(self.dessia_objects[0], Dataset):
            writer = XLSXWriter(self.clustered_sublists())
        else:
            writer = XLSXWriter(self)
        writer.save_to_stream(stream)

    def _pick_from_slice(self, key: slice):
        new_hlist = Dataset._pick_from_slice(self, key)
        new_hlist.labels = self.labels[key]
        # new_hlist.name += f"_{key.start if key.start is not None else 0}_{key.stop}")
        return new_hlist

    def _pick_from_boolist(self, key: List[bool]):
        new_hlist = Dataset._pick_from_boolist(self, key)
        new_hlist.labels = DessiaFilter.apply(self.labels, key)
        # new_hlist.name += "_list")
        return new_hlist

    def _printed_attributes(self):
        return ["label"] + Dataset._printed_attributes(self)

    def _write_str_prefix(self):
        prefix = f"{self.__class__.__name__} {self.name if self.name != '' else hex(id(self))}: "
        prefix += (f"{len(self)} samples, {len(self.common_attributes)} features, {self.n_clusters} clusters")
        return prefix

    def _get_printed_value(self, dessia_object: DessiaObject, attr: str):
        if attr not in ["label"]:
            return Dataset._get_printed_value(self, dessia_object, attr)
        return self.labels[self.dessia_objects.index(dessia_object)]

    def clustered_sublists(self):
        """
        Split a ClusteredDataset of labelled DessiaObjects into aClusteredDatasetet of labelled Datasets.

        :return: A ClusteredDataset of length n_cluster that store each cluster in a Dataset. Labels are \
            the labels of each cluster, i.e. stored Dataset
        :rtype: ClusteredDataset[Dataset]

        :Examples:
        >>> from dessia_common.datatools.dataset import Dataset
        >>> from dessia_common.datatools.cluster import ClusteredDataset
        >>> from dessia_common.models import all_cars_wi_feat
        >>> hlist = Dataset(all_cars_wi_feat, name="cars")
        >>> clist = ClusteredDataset.from_agglomerative_clustering(hlist, n_clusters=10, name="ex")
        >>> split_clist = clist.clustered_sublists()
        >>> print(split_clist[:3])
        ClusteredDataset ex_split: 3 samples, 2 features, 3 clusters
        |   n°   |   Name   |   Common_attributes   |
        ---------------------------------------------
        |      0 |     ex_0 |['mpg', 'displacemen...|
        |      1 |     ex_1 |['mpg', 'displacemen...|
        |      2 |     ex_2 |['mpg', 'displacemen...|
        >>> print(split_clist[3][:3])
        Dataset ex_3: 3 samples, 5 features
        |   Mpg   |   Displacement   |   Horsepower   |   Weight   |   Acceleration   |
        -------------------------------------------------------------------------------
        |    21.0 |              0.2 |           85.0 |     2587.0 |             16.0 |
        |    25.0 |             0.11 |           87.0 |     2672.0 |             17.5 |
        |    21.0 |            0.199 |           90.0 |     2648.0 |             15.0 |
        """
        sublists = []
        label_tags = sorted(list(map(str, set(self.labels).difference({-1}))))
        unic_labels = list(set(self.labels))
        for _ in range(self.n_clusters):
            sublists.append([])
        if -1 in self.labels:
            sublists.append([])
            label_tags.append("outliers")

        for idx, label in enumerate(self.labels):
            sublists[unic_labels.index(label)].append(self.dessia_objects[idx])

        new_dessia_objects = [Dataset(dessia_objects=sublist, name=self.name + f"_{label_tag}")
                              for label_tag, sublist in zip(label_tags, sublists)]

        return ClusteredDataset(new_dessia_objects,
                                list(set(self.labels).difference({-1})) + ([-1] if -1 in self.labels else []),
                                name=self.name + "_split")

    def _check_transform_sublists(self):
        if not isinstance(self.dessia_objects[0], Dataset):
            return self.clustered_sublists()
        return self[:]

    def mean_clusters(self):
        """
        Compute mathematical means of all clusters.

        Means are computed from the property `matrix`. Each element of the output is the average values in each
        dimension in one cluster.

        :return: A list of `n_cluster` lists of `n_samples` where each element is the average value in a dimension in \
        one cluster.
        :rtype: List[List[float]]

        :Examples:
        >>> from dessia_common.datatools.dataset import Dataset
        >>> from dessia_common.datatools.cluster import ClusteredDataset
        >>> from dessia_common.models import all_cars_wi_feat
        >>> hlist = Dataset(all_cars_wi_feat, name="cars")
        >>> clist = ClusteredDataset.from_agglomerative_clustering(hlist, n_clusters=10, name="ex")
        >>> means = clist.mean_clusters()
        >>> print(means[0])
        [28.83333333333334, 0.10651785714285714, 79.16666666666667, 2250.3571428571427, 16.075000000000006]
        """
        clustered_sublists = self._check_transform_sublists()
        means = []
        for hlist in clustered_sublists:
            means.append(hlist.mean())
        return means

    def cluster_distances(self, method: str = 'minkowski', **kwargs):
        """
        Compute all distances between elements of each cluster and their mean.

        Gives an indicator on how clusters are built.

        :param method:
            --------
            Method to compute distances.
            Can be one of `[‘braycurtis’, ‘canberra’, ‘chebyshev’, ‘cityblock’, ‘correlation’, ‘cosine’, ‘dice’, \
            ‘euclidean’, ‘hamming’, ‘jaccard’, ‘jensenshannon’, ‘kulczynski1’, ‘mahalanobis’, ‘matching’, ‘minkowski’, \
            ‘rogerstanimoto’, ‘russellrao’, ‘seuclidean’, ‘sokalmichener’, ‘sokalsneath’, ‘sqeuclidean’, ‘yule’]`.
        :type method: `str`, `optional`, defaults to `'minkowski'`

        :param **kwargs:
            --------
            |  Extra arguments to metric: refer to each metric documentation for a list of all possible arguments.
            |  Some possible arguments:
            |     - p : scalar The p-norm to apply for Minkowski, weighted and unweighted. Default: `2`.
            |     - w : array_like The weight vector for metrics that support weights (e.g., Minkowski).
            |     - V : array_like The variance vector for standardized Euclidean. Default: \
                `var(vstack([XA, XB]), axis=0, ddof=1)`
            |     - VI : array_like The inverse of the covariance matrix for Mahalanobis. Default: \
                `inv(cov(vstack([XA, XB].T))).T`
            |     - out : ndarray The output array If not None, the distance matrix Y is stored in this array.
        :type **kwargs: `dict`, `optional`

        :return: `n_clusters` lists of distances of all elements of a cluster from its mean.
        :rtype: List[List[float]]

        :Examples:
        >>> from dessia_common.datatools.dataset import Dataset
        >>> from dessia_common.datatools.cluster import ClusteredDataset
        >>> from dessia_common.models import all_cars_wi_feat
        >>> hlist = Dataset(all_cars_wi_feat, name="cars")
        >>> clist = ClusteredDataset.from_agglomerative_clustering(hlist, n_clusters=10, name="ex")
        >>> cluster_distances = clist.cluster_distances()
        >>> print(list(map(int, cluster_distances[6])))
        [180, 62, 162, 47, 347, 161, 160, 67, 164, 206, 114, 138, 97, 159, 124, 139]
        """
        clustered_sublists = self._check_transform_sublists()
        kwargs = self._set_distance_kwargs(method, kwargs)
        means = clustered_sublists.mean_clusters()
        cluster_distances = []
        for mean_, hlist in zip(means, clustered_sublists):
            cluster_distances.append(cdist([mean_], hlist.matrix, method, **kwargs).tolist()[0])
        return cluster_distances

    def cluster_real_centroids(self, method: str = 'minkowski', **kwargs):
        """
        In each cluster, finds the nearest existing element from the cluster's mean.

        :param method:
            --------
            Method to compute distances.
            Can be one of `[‘braycurtis’, ‘canberra’, ‘chebyshev’, ‘cityblock’, ‘correlation’, ‘cosine’, ‘dice’, \
            ‘euclidean’, ‘hamming’, ‘jaccard’, ‘jensenshannon’, ‘kulczynski1’, ‘mahalanobis’, ‘matching’, ‘minkowski’, \
            ‘rogerstanimoto’, ‘russellrao’, ‘seuclidean’, ‘sokalmichener’, ‘sokalsneath’, ‘sqeuclidean’, ‘yule’]`.
        :type method: `str`, `optional`, defaults to `'minkowski'`

        :param **kwargs:
            --------
            |  Extra arguments to metric: refer to each metric documentation for a list of all possible arguments.
            |  Some possible arguments:
            |     - p : scalar The p-norm to apply for Minkowski, weighted and unweighted. Default: `2`.
            |     - w : array_like The weight vector for metrics that support weights (e.g., Minkowski).
            |     - V : array_like The variance vector for standardized Euclidean. Default: \
               `var(vstack([XA, XB]), axis=0, ddof=1)`
            |     - VI : array_like The inverse of the covariance matrix for Mahalanobis. Default: \
               `inv(cov(vstack([XA, XB].T))).T`
            |     - out : ndarray The output array If not None, the distance matrix Y is stored in this array.
        :type **kwargs: `dict`, `optional`

        :return: `n_clusters` lists of distances of all elements of a cluster from its mean.
        :rtype: List[List[float]]

        :Examples:
        >>> from dessia_common.datatools.dataset import Dataset
        >>> from dessia_common.datatools.cluster import ClusteredDataset
        >>> from dessia_common.models import all_cars_wi_feat
        >>> hlist = Dataset(all_cars_wi_feat, name="cars")
        >>> clist = ClusteredDataset.from_agglomerative_clustering(hlist, n_clusters=10, name="ex")
        >>> cluster_real_centroids = clist.cluster_real_centroids()
        >>> print(Dataset([cluster_real_centroids[0]]))
        Dataset 0x7f752654a0a0: 1 samples, 5 features
        |   Name   |   Mpg   |   Displacement   |   Horsepower   |   Weight   |   Acceleration   |
        ------------------------------------------------------------------------------------------
        |Dodge C...|    26.0 |            0.098 |           79.0 |     2255.0 |             17.7 |
        """
        clustered_sublists = self._check_transform_sublists()
        kwargs = self._set_distance_kwargs(method, kwargs)
        labels = clustered_sublists.labels
        cluster_distances = clustered_sublists.cluster_distances(method=method, **kwargs)
        real_centroids = [[] for _ in labels]
        for label in labels:
            min_idx = cluster_distances[label].index(min(cluster_distances[label]))
            real_centroids[label] = clustered_sublists.dessia_objects[label][min_idx]
        return real_centroids

    def _merge_sublists(self):
        merged_hlists = self.dessia_objects[0][:]
        merged_labels = [self.labels[0]] * len(merged_hlists)
        for dobject, label in zip(self.dessia_objects[1:], self.labels[1:]):
            merged_hlists.extend(dobject)
            merged_labels.extend([label] * len(dobject))
        plotted_clist = self.__class__(dessia_objects=merged_hlists.dessia_objects, labels=merged_labels)
        return plotted_clist

    def _tooltip_attributes(self):
        return self.common_attributes + ["Cluster Label"]

    def plot_data(self, reference_path: str = "#", **kwargs):
        """
        Plot data method.

        If dessia_objects are Dataset, merge all Dataset to plot them in one.
        """
        if isinstance(self.dessia_objects[0], Dataset):
            plotted_clist = self._merge_sublists()
            return plotted_clist.plot_data(reference_path=reference_path, **kwargs)
        return Dataset.plot_data(self, reference_path=reference_path, **kwargs)

<<<<<<< HEAD
    def _plot_data_list(self):
        plot_data_list = []
        for row, (dobject, label) in enumerate(zip(self.dessia_objects, self.labels)):
            sample_values = {attr: self.matrix[row][col] for col, attr in enumerate(self.common_attributes)}
            sample_values["Cluster Label"] = label
            reference_path = f"dessia_objects/{row}"
            plot_data_list.append(Sample(sample_values, reference_path, dobject.name))
        return plot_data_list
=======
    def _object_to_sample(self, dessia_object: DessiaObject, reference_path: str, row: int):
        sample_values, full_reference_path, name = super()._object_to_sample(dessia_object=dessia_object,
                                                                             reference_path=reference_path,
                                                                             row=row)
        sample_values["Cluster Label"] = self.labels[row]
        return sample_values, full_reference_path, name
>>>>>>> 159f02ba

    def _point_families(self):
        colormap = plt.cm.get_cmap('hsv', self.n_clusters + 1)(range(self.n_clusters + 1))
        point_families = []
        for i_cluster in range(self.n_clusters):
            color = Color(colormap[i_cluster][0], colormap[i_cluster][1], colormap[i_cluster][2])
            points_index = list(map(int, npy.where(npy.array(self.labels) == i_cluster)[0].tolist()))
            point_families.append(PointFamily(color, points_index, name="Cluster " + str(i_cluster)))

        if -1 in self.labels:
            color = LIGHTGREY
            points_index = list(map(int, npy.where(npy.array(self.labels) == -1)[0].tolist()))
            point_families.append(PointFamily(color, points_index, name="Excluded"))
        return point_families

    @classmethod
    def from_agglomerative_clustering(cls, data: Dataset, n_clusters: int = 2,
                                      metric: str = 'euclidean', linkage: str = 'ward',
                                      distance_threshold: float = None, scaling: bool = False, name: str = ""):
        """
        Agglomerative clustering on Dataset.

        Hierarchical clustering is a general family of clustering algorithms that
        build nested clusters by merging or splitting them successively.
        This hierarchy of clusters is represented as a tree (or dendrogram).
        The root of the tree is the unique cluster that gathers all the samples,
        the leaves being the clusters with only one sample. See the Wikipedia page
        for more details.

        The AgglomerativeClustering object performs a hierarchical clustering using
        a bottom up approach: each observation starts in its own cluster, and clusters
        are successively merged together. The linkage criteria determines the metric
        used for the merge strategy: Ward minimizes the sum of squared differences within all clusters.

        It is a variance-minimizing approach and in this sense is similar to the
        k-means objective function but tackled with an agglomerative hierarchical approach.
        Maximum or complete linkage minimizes the maximum distance between observations of pairs of clusters.
        Average linkage minimizes the average of the distances between all observations of pairs of clusters.
        Single linkage minimizes the distance between the closest observations of pairs of clusters.
        AgglomerativeClustering can also scale to large number of samples when it is used
        jointly with a connectivity matrix, but is computationally expensive when no connectivity
        constraints are added between samples: it considers at each step all the possible merges.

        See more : https://scikit-learn.org/stable/modules/clustering.html#hierarchical-clustering

        :param data: The future clustered data.
        :type data: List[DessiaObject]

        :param n_clusters:
            Number of wished clusters.

            Must be `None` if `distance_threshold` is not `None`
        :type n_clusters: `int`, `optional`, defaults to `2`

        :param metric:
            Metric used to compute the linkage.
            Can be one of `['euclidean', 'l1', 'l2', 'manhattan', 'cosine', or 'precomputed']`.

            If linkage is `'ward'`, only `'euclidean'` is accepted.

            If `'precomputed'`, a distance matrix (instead of a similarity matrix) is needed as input for the \
                fit method.
        :type metric: `str`, `optional`, defaults to `'euclidean'`

        :param linkage:
            |  Which linkage criterion to use. Can be one of `[‘ward’, ‘complete’, ‘average’, ‘single’]`
            |  The linkage criterion determines which distance to use between sets of observation.
            |  The algorithm will merge the pairs of cluster that minimize this criterion.
            |     - `'ward'` minimizes the variance of the clusters being merged.
            |     - `'average`' uses the average of the distances of each observation of the two sets.
            |     - `'complete`' or `'maximum`' linkage uses the maximum distances between all observations of the two \
                sets.
            |     - `'single`' uses the minimum of the distances between all observations of the two sets.
        :type linkage: `str`, `optional`, defaults to `'ward'`

        :param distance_threshold:
            The linkage distance above which clusters will not be merged.
            If not `None`, `n_clusters` must be `None`.
        :type distance_threshold: `float`, `optional`, defaults to `None`

        :param scaling:
            Whether to scale the data or not before clustering.

            Formula is `scaled_x = ( x - mean )/standard_deviation`
        :type scaling: `bool`, `optional`, default to `False`

        :return: a ClusteredDataset that knows the data and their labels
        :rtype: ClusteredDataset
        """
        skl_cluster = cluster.AgglomerativeClustering(
            n_clusters=n_clusters, metric=metric, distance_threshold=distance_threshold, linkage=linkage)
        skl_cluster = cls.fit_cluster(skl_cluster, data.matrix, scaling)
        return cls(data.dessia_objects, skl_cluster.labels_.tolist(), name=name)

    @classmethod
    def from_kmeans(cls, data: Dataset, n_clusters: int = 2, n_init: int = 10, tol: float = 1e-4,
                    scaling: bool = False, name: str = ""):
        """
        K-Means clustering on Dataset.

        The KMeans algorithm clusters data by trying to separate samples in n groups of equal variance,
        minimizing a criterion known as the inertia or within-cluster sum-of-squares (see below).
        This algorithm requires the number of clusters to be specified. It scales well to large number
        of samples and has been used across a large range of application areas in many different fields.
        The k-means algorithm divides a set of samples into disjoint clusters , each described by the mean
        of the samples in the cluster. The means are commonly called the cluster “centroids”; note that
        they are not, in general, points from, although they live in the same space.
        The K-means algorithm aims to choose centroids that minimise the inertia, or within-cluster
        sum-of-squares criterion.

        See more : https://scikit-learn.org/stable/modules/clustering.html#k-means

        :param data: The future clustered data.
        :type data: List[DessiaObject]

        :param n_clusters:
            Number of wished clusters
        :type n_clusters: `int`, `optional`, defaults to `2`

        :param n_init:
            Number of time the k-means algorithm will be run with different centroid seeds.
            The final results will be the best output of n_init consecutive runs in terms of inertia.
        :type n_init: `int`, `optional`, defaults to `10`

        :param tol:
            Relative tolerance with regards to Frobenius norm of the difference in the cluster centers of two \
                consecutive iterations to declare convergence.
        :type tol: `float`, `optional`, defaults to `1e-4`

        :param scaling:
            Whether to scale the data or not before clustering.

            Formula is `scaled_x = ( x - mean )/standard_deviation`
        :type scaling: `bool`, `optional`, default to `False`

        :return: a ClusteredDataset that knows the data and their labels
        :rtype: ClusteredDataset
        """
        skl_cluster = cluster.KMeans(n_clusters=n_clusters, n_init=n_init, tol=tol)
        skl_cluster = cls.fit_cluster(skl_cluster, data.matrix, scaling)
        return cls(data.dessia_objects, skl_cluster.labels_.tolist(), name=name)

    @classmethod
    def from_dbscan(cls, data: Dataset, eps: float = 0.5, min_samples: int = 5, mink_power: float = 2,
                    leaf_size: int = 30, metric: str = "euclidean", scaling: bool = False, name: str = ""):
        """
        DBSCAN clustering on Dataset.

        The DBSCAN algorithm views clusters as areas of high density separated by areas of low density.
        Due to this rather generic view, clusters found by DBSCAN can be any shape, as opposed to k-means
        which assumes that clusters are convex shaped. The central component to the DBSCAN is the concept
        of core samples, which are samples that are in areas of high density. A cluster is therefore a set
        of core samples, each close to each other (measured by some distance measure) and a set of non-core
        samples that are close to a core sample (but are not themselves core samples).
        There are two parameters to the algorithm, min_samples and eps, which define formally what we mean
        when we say dense. Higher min_samples or lower eps indicate higher density necessary to form a cluster.

        See more : https://scikit-learn.org/stable/modules/clustering.html#dbscan

        :param data: The future clustered data.
        :type data: List[DessiaObject]

        :param eps:
            The maximum distance between two samples for one to be considered as in the neighborhood of the other.
            This is not a maximum bound on the distances of points within a cluster. This is the most important DBSCAN
            parameter to choose appropriately for your data set and distance function.
        :type eps: `float`, `optional`, defaults to `0.5`

        :param min_samples:
            The number of samples (or total weight) in a neighborhood for a point to be considered as a core point.
            This includes the point itself.
        :type min_samples: `int`, `optional`, defaults to 5

        :param mink_power:
            The power of the Minkowski metric to be used to calculate distance between points. If `None`, then
            `mink_power=2` (equivalent to the Euclidean distance).
        :type mink_power: `float`, `optional`, defaults to `2`

        :param leaf_size:
            Leaf size passed to BallTree or cKDTree. This can affect the speed of the construction and query, as well
            as the memory required to store the tree. The optimal value depends on the nature of the problem.
        :type leaf_size: `int`, `optional`, defaults to `30`

        :param metric:
            The metric to use when calculating distance between instances in a feature array. If metric is a string or
            callable, it must be one of the options allowed by sklearn.metrics.pairwise_distances for its metric
            parameter. If metric is `'precomputed'`, X is assumed to be a distance matrix and must be square. X may be
            a sparse graph, in which case only `'nonzero'` elements may be considered neighbors for DBSCAN.
        :type metric: `str`, or `callable`, default to `’euclidean’`


        :param scaling:
            Whether to scale the data or not before clustering.

            Formula is `scaled_x = ( x - mean )/standard_deviation`
        :type scaling: `bool`, `optional`, default to `False`

        :return: a ClusteredDataset that knows the data and their labels
        :rtype: ClusteredDataset
        """
        skl_cluster = cluster.DBSCAN(eps=eps, min_samples=min_samples, p=mink_power, leaf_size=leaf_size, metric=metric)
        skl_cluster = cls.fit_cluster(skl_cluster, data.matrix, scaling)
        return cls(data.dessia_objects, skl_cluster.labels_.tolist(), name=name)

    @classmethod
    def from_pareto_sheets(cls, h_list: Dataset, costs_columns: List[str], nb_sheets: int = 1):
        """
        Get successive pareto sheets where each label is the index of a pareto sheet put them in a `ClusteredDataset`.

        A pareto sheet is defined as the optimal points in a DOE for a pre-computed costs.

        :param h_list:
            The Dataset in which to pick optimal points.
        :type h_list: Dataset

         :param costs_columns:
             List of columns' indexes or attributes on which costs are stored in current Dataset
         :type costs_columns: `List[str]`

        :param nb_sheets:
            Number of pareto sheets to pick
        :type nb_sheets: `int`, `optional`, default to `1`

        :return: a ClusteredDataset where each element is labelled with its pareto_sheet. Elements outside a
        pareto_sheet are labelled `n_sheets`
        :rtype: ClusteredDataset
        """
        labels = []
        dessia_objects = []
        pareto_sheets, non_optimal_points = h_list.pareto_sheets(costs_columns, nb_sheets)
        for label, pareto_sheet in enumerate(pareto_sheets):
            labels.extend([label] * len(pareto_sheet))
            dessia_objects.extend(pareto_sheet)
        dessia_objects.extend(non_optimal_points)
        labels.extend([len(pareto_sheets)] * len(non_optimal_points))
        return cls(dessia_objects, labels)

    @staticmethod
    def fit_cluster(skl_cluster: cluster, matrix: List[List[float]], scaling: bool):
        """
        Find clusters in data set for skl_cluster model.

        :param skl_cluster: sklearn.cluster object to compute clusters.
        :type data: cluster

        :param matrix:
            List of data
        :type matrix: `float`, `n_samples x n_features`

        :param scaling:
            Whether to scale the data or not before clustering.
        :type scaling: `bool`, `optional`, defaults to `False`

        :return: a fit sklearn.cluster object
        :rtype: cluster
        """
        if scaling:
            scaled_matrix = Dataset._scale_data(matrix)
        else:
            scaled_matrix = matrix
        skl_cluster.fit(scaled_matrix)
        return skl_cluster

    @classmethod
    def list_agglomerative_clustering(cls, data: List[DessiaObject], n_clusters: int = 2,
                                      metric: str = 'euclidean', linkage: str = 'ward',
                                      distance_threshold: float = None, scaling: bool = False, name: str = ""):
        """ Does the same as `from_agglomerative_clustering` method but data is a `List[DessiaObject]`. """
        return cls.from_agglomerative_clustering(Dataset(data), n_clusters=n_clusters, metric=metric,
                                                 linkage=linkage, distance_threshold=distance_threshold,
                                                 scaling=scaling, name=name)

    @classmethod
    def list_kmeans(cls, data: List[DessiaObject], n_clusters: int = 2, n_init: int = 10, tol: float = 1e-4,
                    scaling: bool = False, name: str = ""):
        """ Does the same as `from_kmeans` method but data is a `List[DessiaObject]`. """
        return cls.from_kmeans(Dataset(data), n_clusters=n_clusters, n_init=n_init, tol=tol, scaling=scaling,
                               name=name)

    @classmethod
    def list_dbscan(cls, data: List[DessiaObject], eps: float = 0.5, min_samples: int = 5, mink_power: float = 2,
                    leaf_size: int = 30, metric: str = "euclidean", scaling: bool = False, name: str = ""):
        """ Does the same as `from_dbscan` method but data is a `List[DessiaObject]`. """
        return cls.from_dbscan(Dataset(data), eps=eps, min_samples=min_samples, mink_power=mink_power,
                               leaf_size=leaf_size, metric=metric, scaling=scaling, name=name)

# Function to implement, to find a good eps parameter for dbscan
# def nearestneighbors(self):
#     vectors = []
#     for machine in self.machines:
#         vector = machine.to_vector()
#         vectors.append(vector)
#     neigh = NearestNeighbors(n_neighbors=14)
#     vectors = StandardScaler().fit_transform(vectors)
#     nbrs = neigh.fit(vectors)
#     distances, indices = nbrs.kneighbors(vectors)
#     distances = npy.sort(distances, axis=0)
#     distances = distances[:, 1]
#     plt.plot(distances)
#     plt.show()<|MERGE_RESOLUTION|>--- conflicted
+++ resolved
@@ -10,7 +10,7 @@
 import matplotlib.pyplot as plt
 
 try:
-    from plot_data.core import PointFamily, Sample
+    from plot_data.core import PointFamily
     from plot_data.colors import LIGHTGREY, Color
 except ImportError:
     pass
@@ -308,23 +308,12 @@
             return plotted_clist.plot_data(reference_path=reference_path, **kwargs)
         return Dataset.plot_data(self, reference_path=reference_path, **kwargs)
 
-<<<<<<< HEAD
-    def _plot_data_list(self):
-        plot_data_list = []
-        for row, (dobject, label) in enumerate(zip(self.dessia_objects, self.labels)):
-            sample_values = {attr: self.matrix[row][col] for col, attr in enumerate(self.common_attributes)}
-            sample_values["Cluster Label"] = label
-            reference_path = f"dessia_objects/{row}"
-            plot_data_list.append(Sample(sample_values, reference_path, dobject.name))
-        return plot_data_list
-=======
     def _object_to_sample(self, dessia_object: DessiaObject, reference_path: str, row: int):
         sample_values, full_reference_path, name = super()._object_to_sample(dessia_object=dessia_object,
                                                                              reference_path=reference_path,
                                                                              row=row)
         sample_values["Cluster Label"] = self.labels[row]
         return sample_values, full_reference_path, name
->>>>>>> 159f02ba
 
     def _point_families(self):
         colormap = plt.cm.get_cmap('hsv', self.n_clusters + 1)(range(self.n_clusters + 1))
