--- conflicted
+++ resolved
@@ -12,12 +12,9 @@
 from dessia_common.datatools.dataset import Dataset
 from dessia_common.optimization import FixedAttributeValue, BoundedAttributeValue
 
-<<<<<<< HEAD
 
-class Sampler(DessiaObject):
-=======
 class ClassSampler(DessiaObject):
->>>>>>> 6af06a38
+
     """
     Base object to build a DOE from a class and choosen limits for all specified sampled_class attributes.
 
@@ -170,7 +167,7 @@
         :rtype: `Dataset`
 
         :Examples:
-        >>> from dessia_common.datatools.sampling import Sampler
+        >>> from dessia_common.datatools.sampling import ClassSampler
         >>> from dessia_common.tests import RandDataD2
         >>> sampled_attr = [BoundedAttributeValue('p_1', 150, 250, 3)]
         >>> constant_attr = [FixedAttributeValue('p_2', 42)]
