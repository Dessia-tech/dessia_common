"""
Library for building Dataset.
"""
from typing import List, Dict, Any
from copy import copy
import itertools

from scipy.spatial.distance import pdist, squareform
import numpy as npy
from sklearn import preprocessing

try:
    from plot_data.core import Scatter, Histogram, MultiplePlots, Tooltip, ParallelPlot, PointFamily, EdgeStyle, Axis, \
        PointStyle, Sample
    from plot_data.colors import BLUE, GREY
except ImportError:
    pass
from dessia_common.utils import helpers
from dessia_common.core import DessiaObject, DessiaFilter, FiltersList
from dessia_common.exports import MarkdownWriter
from dessia_common import templates
from dessia_common.datatools.metrics import mean, std, variance, covariance_matrix
from dessia_common.datatools import learning_models as models

Vector = List[float]
Matrix = List[Vector]

class Dataset(DessiaObject):
    """
    Base object for handling a list of DessiaObjects.

    :param dessia_objects:
        --------
        List of DessiaObjects to store in Dataset
    :type dessia_objects: List[DessiaObject], `optional`, defaults to `None`

    :param name:
        --------
        Name of Dataset
    :type name: str, `optional`, defaults to `''`

    :Properties:
        * **common_attributes:** (`List[str]`)
            --------
            Common attributes of DessiaObjects contained in the current `Dataset`

        * **matrix:** (`List[List[float]]`, `n_samples x n_features`)
            --------
            Matrix of data computed by calling the `to_vector` method of all `dessia_objects`

    **Built-in methods**:
        * __init__
            >>> from dessia_common.datatools.dataset import Dataset
            >>> from dessia_common.models import all_cars_wi_feat
            >>> hlist = Dataset(all_cars_wi_feat, name="init")

        * __str__
            >>> print(Dataset(all_cars_wi_feat[:3], name='printed'))
            Dataset printed: 3 samples, 5 features
            |         Mpg         |    Displacement    |     Horsepower     |       Weight       |    Acceleration    |
            -----------------------------------------------------------------------------------------------------------
            |               18.0  |             0.307  |             130.0  |            3504.0  |              12.0  |
            |               15.0  |              0.35  |             165.0  |            3693.0  |              11.5  |
            |               18.0  |             0.318  |             150.0  |            3436.0  |              11.0  |

        * __len__
            >>> len(Dataset(all_cars_wi_feat))
            returns len(all_cars_wi_feat)

        * __get_item__
            >>> Dataset(all_cars_wi_feat)[0]
            returns <dessia_common.tests.CarWithFeatures object at 'memory_address'>
            >>> Dataset(all_cars_wi_feat)[0:2]
            returns Dataset(all_cars_wi_feat[0:2])
            >>> Dataset(all_cars_wi_feat)[[0,5,6]]
            returns Dataset([all_cars_wi_feat[idx] for idx in [0,5,6]])
            >>> booleans_list = [True, False,..., True] of length len(all_cars_wi_feat)
            >>> Dataset(all_cars_wi_feat)[booleans_list]
            returns Dataset([car for car, boolean in zip(all_cars_wi_feat, booleans_list) if boolean])

        * __add__
            >>> Dataset(all_cars_wi_feat) + Dataset(all_cars_wi_feat)
            Dataset(all_cars_wi_feat + all_cars_wi_feat)
            >>> Dataset(all_cars_wi_feat) + Dataset()
            Dataset(all_cars_wi_feat)
            >>> Dataset(all_cars_wi_feat).extend(Dataset(all_cars_wi_feat))
            Dataset(all_cars_wi_feat + all_cars_wi_feat)
    """

    _standalone_in_db = True
    _vector_features = ["name", "common_attributes"]
    _non_data_eq_attributes = ["name", "_common_attributes", "_matrix"]

    def __init__(self, dessia_objects: List[DessiaObject] = None, name: str = ''):
        """ See class docstring. """
        if dessia_objects is None:
            dessia_objects = []
        self.dessia_objects = dessia_objects
        self._common_attributes = None
        self._matrix = None
        DessiaObject.__init__(self, name=name)

    def __getitem__(self, key: Any):
        """
        Custom getitem for Dataset.

        In addition to work as numpy.arrays of dimension `(n,)`, allows to pick a sub-Dataset from a list of indexes.
        """
        if len(self) == 0:
            return []
        if isinstance(key, int):
            return self._pick_from_int(key)
        if isinstance(key, slice):
            return self._pick_from_slice(key)
        if isinstance(key, list):
            if len(key) == 0:
                return self.__class__()
            if isinstance(key[0], bool):
                if len(key) == self.__len__():
                    return self._pick_from_boolist(key)
                raise ValueError(f"Cannot index {self.__class__.__name__} object of len {self.__len__()} with a "
                                 f"list of boolean of len {len(key)}")
            if isinstance(key[0], int):
                return self._pick_from_boolist(self._indexlist_to_booleanlist(key))

            raise NotImplementedError(f"key of type {type(key)} with {type(key[0])} elements not implemented for "
                                      f"indexing Datasets")

        raise NotImplementedError(f"key of type {type(key)} not implemented for indexing Datasets")

    def __add__(self, other: 'Dataset'):
        """ Allows to merge two Dataset into one by merging their dessia_object into one list. """
        if self.__class__ != Dataset or other.__class__ != Dataset:
            raise TypeError("Addition only defined for Dataset. A specific __add__ method is required for "
                            f"{self.__class__}")

        sum_hlist = self.__class__(dessia_objects=self.dessia_objects + other.dessia_objects,
                                   name=self.name[:5] + '_+_' + other.name[:5])

        if all(item in self.common_attributes for item in other.common_attributes):
            sum_hlist._common_attributes = self.common_attributes
            if self._matrix is not None and other._matrix is not None:
                sum_hlist._matrix = self._matrix + other._matrix
        return sum_hlist

    def extend(self, other: 'Dataset'):
        """
        Update a Dataset by adding b values to it.

        :param b: Dataset to add to the current Dataset
        :type b: Dataset

        :return: None

        :Examples:
        >>> from dessia_common.datatools.dataset import Dataset
        >>> from dessia_common.models import all_cars_wi_feat
        >>> Dataset(all_cars_wi_feat).extend(Dataset(all_cars_wi_feat))
        Dataset(all_cars_wi_feat + all_cars_wi_feat)
        """
        # Not "self.dessia_objects += other.dessia_objects" to take advantage of __add__ algorithm
        self.__dict__.update((self + other).__dict__)

    def _pick_from_int(self, idx: int):
        return self.dessia_objects[idx]

    def _pick_from_slice(self, key: slice):
        new_hlist = self.__class__(dessia_objects=self.dessia_objects[key], name=self.name)
        new_hlist._common_attributes = copy(self._common_attributes)
        new_hlist.dessia_objects = self.dessia_objects[key]
        if self._matrix is not None:
            new_hlist._matrix = self._matrix[key]
        # new_hlist.name += f"_{key.start if key.start is not None else 0}_{key.stop}")
        return new_hlist

    def _indexlist_to_booleanlist(self, index_list: List[int]):
        boolean_list = [False] * len(self)
        for idx in index_list:
            boolean_list[idx] = True
        return boolean_list

    def _pick_from_boolist(self, key: List[bool]):
        new_hlist = self.__class__(dessia_objects=DessiaFilter.apply(self.dessia_objects, key), name=self.name)
        new_hlist._common_attributes = copy(self._common_attributes)
        if self._matrix is not None:
            new_hlist._matrix = DessiaFilter.apply(self._matrix, key)
        # new_hlist.name += "_list")
        return new_hlist

    def __str__(self):
        """Print Dataset as a table."""
        attr_space = []

        prefix = self._write_str_prefix()

        if self.__len__() == 0:
            return prefix

        string = ""
        string += self._print_titles(attr_space)
        string += "\n" + "-" * len(string)
        string += self._print_objects_slice(slice(0, 5), attr_space)

        if len(self) > 10:
            undispl_len = len(self) - 10
            string += (f"\n+ {undispl_len} undisplayed object" + "s" * (min([undispl_len, 2]) - 1) + "...")

        if len(self) > 5:
            string += self._print_objects_slice(slice(-5, len(self)), attr_space)
        return prefix + "\n" + string + "\n"

    def _printed_attributes(self):
        if 'name' in self.common_attributes:
            return self.common_attributes
        return ['name'] + self.common_attributes

    def _print_objects_slice(self, key: slice, attr_space: int):
        string = ""
        for dessia_object in self.dessia_objects[key]:
            string += "\n"
            string += self._print_object(dessia_object, attr_space)
        return string

    def _write_str_prefix(self):
        prefix = f"{self.__class__.__name__} {self.name if self.name != '' else hex(id(self))}: "
        prefix += f"{len(self)} samples, {len(self.common_attributes)} features"
        return prefix

    def _print_titles(self, attr_space: int):
        min_col_length = 16
        printed_attributes = self._printed_attributes()
        string = ""
        for idx, attr in enumerate(printed_attributes):
            end_bar = ""
            if idx == len(printed_attributes) - 1:
                end_bar = "|"
            # attribute
            if len(attr) + 6 > min_col_length:
                indentation = 3
            else:
                indentation = min_col_length - len(attr)
            odd_incr = int(indentation % 2)
            indentation = int(indentation / 2)

            name_attr = " " * indentation + " " * odd_incr + f"{attr.capitalize()}" + " " * indentation
            attr_space.append(len(name_attr))
            string += "|" + name_attr + end_bar
        return string

    def _print_object(self, dessia_object: DessiaObject, attr_space: int):
        printed_attributes = self._printed_attributes()
        string = ""
        for idx, attr in enumerate(printed_attributes):
            end_bar = ""
            if idx == len(printed_attributes) - 1:
                end_bar = "|"

            attr_value = self._get_printed_value(dessia_object, attr)

            string += "|" + " " * max((attr_space[idx] - len(str(attr_value)) - 1), 1)
            string += f"{attr_value}"[:attr_space[idx] - 4]
            if len(str(attr_value)) > attr_space[idx] - 3:
                string = string[:-1] + "... "
            elif len(str(attr_value)) == attr_space[idx] - 3:
                string += f"{attr_value}"[-1] + " "
            else:
                string += " "
            string += end_bar
        return string

    def to_markdown(self) -> str:
        """Render a markdown of the object output type: string."""
        md_writer = MarkdownWriter(print_limit=25, table_limit=12)
        name = md_writer.print_name(self)
        class_ = md_writer.print_class(self)
        element_details = md_writer.element_details(self)
        table = md_writer.matrix_table(self.matrix, self.common_attributes)

        return templates.dataset_markdown_template.substitute(name=name, class_=class_, element_details=element_details,
                                                              table=table)

    def _get_printed_value(self, dessia_object: DessiaObject, attr: str):
        return getattr(dessia_object, attr)

    def __len__(self):
        """Length of Dataset is len(Dataset.dessia_objects)."""
        return len(self.dessia_objects)

    @property
    def common_attributes(self):
        """List of common attributes of stored dessia_objects."""
        if self._common_attributes is None:
            if len(self) == 0:
                return []

            all_class = []
            one_instance = []
            for dessia_object in self.dessia_objects:
                if dessia_object.__class__ not in all_class:
                    all_class.append(dessia_object.__class__)
                    one_instance.append(dessia_object)

            all_attributes = sum((instance.vector_features() for instance in one_instance), [])
            set_attributes = set.intersection(*(set(instance.vector_features()) for instance in one_instance))

            # Keep order
            self._common_attributes = []
            for attr in all_attributes:
                if attr in set_attributes:
                    self._common_attributes.append(attr)
                    set_attributes.remove(attr)

        return self._common_attributes

    @property
    def matrix(self):
        """ 
        Get equivalent matrix of dessia_objects.
        
        Dimensions: `len(dessia_objects) x len(common_attributes)`. 
        """
        if self._matrix is None:
            matrix = []
            for dessia_object in self.dessia_objects:
                temp_row = dessia_object.to_vector()
                vector_features = dessia_object.vector_features()
                matrix.append(list(temp_row[vector_features.index(attr)] for attr in self.common_attributes))
            self._matrix = matrix
        return self._matrix

    def attribute_values(self, attribute: str):
        """
        Get a list of all values of dessia_objects of an attribute given by name.

        :param attribute: Attribute to get all values
        :type attribute: str

        :return: A list of all values of the specified attribute of dessia_objects
        :rtype: List[Any]

        :Examples:
        >>> from dessia_common.datatools.dataset import Dataset
        >>> from dessia_common.models import all_cars_wi_feat
        >>> Dataset(all_cars_wi_feat[:10]).attribute_values("weight")
        [3504.0, 3693.0, 3436.0, 3433.0, 3449.0, 4341.0, 4354.0, 4312.0, 4425.0, 3850.0]
        """
        if not hasattr(self.dessia_objects[0], attribute):
            if attribute not in self.common_attributes:
                raise ValueError(f"{attribute} not in common_attributes = {self.common_attributes}")
            return self.column_values(self.common_attributes.index(attribute))
        return [getattr(dessia_object, attribute) for dessia_object in self.dessia_objects]

    def column_values(self, index: int):
        """
        Get a list of all values of dessia_objects for an attribute given by its index common_attributes.

        :param index: Index in common_attributes to get all values of dessia_objects
        :type index: int

        :return: A list of all values of the specified attribute of dessia_objects
        :rtype: List[float]

        :Examples:
        >>> from dessia_common.datatools.dataset import Dataset
        >>> from dessia_common.models import all_cars_wi_feat
        >>> Dataset(all_cars_wi_feat[:10]).column_values(2)
        [130.0, 165.0, 150.0, 150.0, 140.0, 198.0, 220.0, 215.0, 225.0, 190.0]
        """
        return [row[index] for row in self.matrix]

    def sub_matrix(self, columns_names: List[str]):
        """
        Build a sub matrix of the current Dataset taking column numbers in indexes or attribute values in attributes.

        Warning: Only one of `indexes` or `attributes` has to be specified.

        :param columns_names: List of columns' names to create a sub matrix
        :type columns_names: List[str]

        :return: Data stored in matrix reduced to the specified `indexes` or `attributes`
        :rtype: List[List[float]]

        :Examples:
        >>> from dessia_common.datatools.dataset import Dataset
        >>> from dessia_common.models import all_cars_wi_feat
        >>> print(Dataset(all_cars_wi_feat[:10]).sub_matrix(['displacement', 'horsepower']))
        [[0.307, 130.0], [0.35, 165.0], [0.318, 150.0], [0.304, 150.0], [0.302, 140.0], [0.429, 198.0],
         [0.454, 220.0], [0.44, 215.0], [0.455, 225.0], [0.39, 190.0]]
        """
        transposed_submatrix = [self.attribute_values(column_name) for column_name in columns_names]
        return list(map(list, zip(*transposed_submatrix)))

    def to_input_output(self, input_names: List[str], output_names: List[str]) -> List[Matrix]:
        """
        Split matrix of Dataset in two matrices inputs and outputs according to input_names and output_names.
        """
        return self.sub_matrix(input_names), self.sub_matrix(output_names)

    def train_test_split(self, input_names: List[str], output_names: List[str], ratio: float = 0.8,
                         shuffled: bool = True) -> List[Matrix]:
        """
        Generate train and test Datasets from current Dataset.
        """
        ind_train, ind_test = models.get_split_indexes(len(self), ratio=ratio, shuffled=shuffled)
        return Dataset(self[ind_train], name=self.name + '_train'), Dataset(self[ind_test], name=self.name + '_test')

    def sort(self, key: Any, ascend: bool = True):  # TODO : Replace numpy with faster algorithms
        """
        Sort the current Dataset along the given key.

        :param key:
            --------
            The parameter on which to sort the Dataset. Can be an attribute or its index in \
                `common_attributes`
        :type key: int or str

        :param ascend:
            --------
            Whether to sort the Dataset in ascending (`True`) or descending (`False`) order
        :type key: bool, defaults to `True`

        :return: None

        :Examples:
        >>> from dessia_common.datatools.dataset import Dataset
        >>> from dessia_common.models import all_cars_wi_feat
        >>> example_list = Dataset(all_cars_wi_feat[:3], "sort_example")
        >>> example_list.sort("mpg", False)
        >>> print(example_list)
        Dataset sort_example: 3 samples, 5 features
        |         Mpg         |    Displacement    |     Horsepower     |       Weight       |    Acceleration    |
        -----------------------------------------------------------------------------------------------------------
        |               18.0  |             0.318  |             150.0  |            3436.0  |              11.0  |
        |               18.0  |             0.307  |             130.0  |            3504.0  |              12.0  |
        |               15.0  |              0.35  |             165.0  |            3693.0  |              11.5  |
        >>> example_list.sort(2, True)
        >>> print(example_list)
        Dataset sort_example: 3 samples, 5 features
        |         Mpg         |    Displacement    |     Horsepower     |       Weight       |    Acceleration    |
        -----------------------------------------------------------------------------------------------------------
        |               18.0  |             0.307  |             130.0  |            3504.0  |              12.0  |
        |               18.0  |             0.318  |             150.0  |            3436.0  |              11.0  |
        |               15.0  |              0.35  |             165.0  |            3693.0  |              11.5  |
        """
        if len(self) != 0:
            if isinstance(key, int):
                sort_indexes = npy.argsort(self.column_values(key))
            elif isinstance(key, str):
                sort_indexes = npy.argsort(self.attribute_values(key))
            self.dessia_objects = [self.dessia_objects[idx] for idx in (sort_indexes if ascend else sort_indexes[::-1])]
            if self._matrix is not None:
                self._matrix = [self._matrix[idx] for idx in (sort_indexes if ascend else sort_indexes[::-1])]

    @property
    def maximums(self):
        """
        Compute maximum values and store it in a list of length n_features.
        """
        return helpers.maximums(self.matrix)

    @property
    def minimums(self):
        """
        Compute minimum values and store it in a list of length n_features.
        """
        return helpers.minimums(self.matrix)

    def mean(self):
        """
        Compute means along each `common_attribute`.

        :return: A list of means along each dimension
        :rtype: List[float]

        :Examples:
        >>> from dessia_common.datatools.dataset import Dataset
        >>> from dessia_common.models import all_cars_wi_feat
        >>> example_list = Dataset(all_cars_wi_feat, "mean_example")
        >>> print(example_list.mean())
        [23.051231527093602, 0.1947795566502462, 103.5295566502463, 2979.4137931034484, 15.519704433497521]
        """
        return [mean(row) for row in zip(*self.matrix)]

    def standard_deviation(self):
        """
        Compute standard deviations along each `common_attribute`.

        :return: A list of standard deviations along each dimension
        :rtype: List[float]

        :Examples:
        >>> from dessia_common.datatools.dataset import Dataset
        >>> from dessia_common.models import all_cars_wi_feat
        >>> example_list = Dataset(all_cars_wi_feat, "std_example")
        >>> print(example_list.standard_deviation())
        [8.391423956652817, 0.10479316386533469, 40.47072606559397, 845.9605763601298, 2.799904275515381]
        """
        return [std(row) for row in zip(*self.matrix)]

    def variances(self):
        """
        Compute variances along each `common_attribute`.

        :return: A list of variances along each dimension
        :rtype: List[float]

        :Examples:
        >>> from dessia_common.datatools.dataset import Dataset
        >>> from dessia_common.models import all_cars_wi_feat
        >>> example_list = Dataset(all_cars_wi_feat, "var_example")
        >>> print(example_list.variances())
        [70.41599602028683, 0.010981607192906888, 1637.8796682763475, 715649.2967555631, 7.839463952049309]
        """
        return [variance(row) for row in zip(*self.matrix)]

    def covariance_matrix(self):
        """
        Compute the covariance matrix of `self.matrix`.

        :return: the covariance matrix of all stored data in self
        :rtype: List[List[float]], `n_features x n_features`

        :Examples:
        >>> from dessia_common.datatools.dataset import Dataset
        >>> from dessia_common.models import all_cars_wi_feat
        >>> example_list = Dataset(all_cars_wi_feat, "covar_example")
        >>> cov_matrix = example_list.covariance_matrix()
        >>> for row in cov_matrix: print(row)
        [70.58986267712706, -0.6737370735267286, -247.39164142796338, -5604.189893571734, 9.998099130329008]
        [-0.6737370735267286, 0.011008722272395539, 3.714807148938756, 82.86881366538952, -0.16412268260049875]
        [-247.39164142796338, 3.714807148938756, 1641.9238156054248, 28857.60749255002, -77.47638630420236]
        [-5604.189893571734, 82.86881366538952, 28857.60749255002, 717416.332056194, -1021.2202724563649]
        [9.998099130329008, -0.16412268260049875, -77.47638630420236, -1021.2202724563649, 7.8588206531654805]
        """
        return covariance_matrix(list(zip(*self.matrix)))

    def distance_matrix(self, method: str = 'minkowski', **kwargs):
        """
        Compute the distance matrix of `self.matrix`, i.e. the pairwise distances between all dessia_objects.

        Distances are computed with numerical values of `self.matrix`.

        :param method:
            Method to compute distances.
            Can be one of `[‘braycurtis’, ‘canberra’, ‘chebyshev’, ‘cityblock’, ‘correlation’, ‘cosine’, ‘dice’, \
            ‘euclidean’, ‘hamming’, ‘jaccard’, ‘jensenshannon’, ‘kulczynski1’, ‘mahalanobis’, ‘matching’, ‘minkowski’, \
            ‘rogerstanimoto’, ‘russellrao’, ‘seuclidean’, ‘sokalmichener’, ‘sokalsneath’, ‘sqeuclidean’, ‘yule’]`.
        :type method: str, `optional`, defaults to `'minkowski'`

        :param **kwargs:
            |  Extra arguments to metric: refer to each metric documentation for a list of all possible arguments.
            |  Some possible arguments:
            |     - p : scalar The p-norm to apply for Minkowski, weighted and unweighted. Default: `2`.
            |     - w : array_like The weight vector for metrics that support weights (e.g., Minkowski).
            |     - V : array_like The variance vector for standardized Euclidean. Default: \
                `var(vstack([XA, XB]), axis=0, ddof=1)`
            |     - VI : array_like The inverse of the covariance matrix for Mahalanobis. Default: \
                `inv(cov(vstack([XA, XB].T))).T`
            |     - out : ndarray The output array If not None, the distance matrix Y is stored in this array.
        :type **kwargs: dict, `optional`

        :return: the distance matrix of all stored data in self
        :rtype: List[List[float]], `n_samples x n_samples`

        :Examples:
        >>> from dessia_common.datatools.dataset import Dataset
        >>> from dessia_common.models import all_cars_wi_feat
        >>> example_list = Dataset(all_cars_wi_feat, "distance_example")
        >>> distance_matrix = example_list.distance_matrix('mahalanobis')
        >>> for row in distance_matrix[:4]: print(row[:4])
        [0.0, 1.6150355142162274, 1.0996902429379676, 1.3991408510938068]
        [1.6150355142162274, 0.0, 0.7691239946132247, 0.6216479207905371]
        [1.0996902429379676, 0.7691239946132247, 0.0, 0.7334135920381655]
        [1.3991408510938068, 0.6216479207905371, 0.7334135920381655, 0.0]
        """
        kwargs = self._set_distance_kwargs(method, kwargs)
        distances = squareform(pdist(self.matrix, method, **kwargs)).astype(float)
        return distances.tolist()

    @staticmethod
    def _set_distance_kwargs(method: str, kwargs: Dict[str, Any]):
        if 'p' not in kwargs and method == 'minkowski':
            kwargs['p'] = 2
        return kwargs

    def filtering(self, filters_list: FiltersList):
        """
        Filter a Dataset given a FiltersList. Method filtering apply a FiltersList to the current Dataset.

        :param filters_list:
            FiltersList to apply on current Dataset
        :type filters_list: FiltersList

        :return: The filtered Dataset
        :rtype: Dataset

        :Examples:
        >>> from dessia_common.core import DessiaFilter
        >>> from dessia_common.datatools.dataset import Dataset
        >>> from dessia_common.models import all_cars_wi_feat
        >>> filters = [DessiaFilter('weight', '<=', 1650.), DessiaFilter('mpg', '>=', 45.)]
        >>> filters_list = FiltersList(filters, "xor")
        >>> example_list = Dataset(all_cars_wi_feat, name="example")
        >>> filtered_list = example_list.filtering(filters_list)
        >>> print(filtered_list)
        Dataset example: 3 samples, 5 features
        |         Mpg         |    Displacement    |     Horsepower     |       Weight       |    Acceleration    |
        -----------------------------------------------------------------------------------------------------------
        |               35.0  |             0.072  |              69.0  |            1613.0  |              18.0  |
        |               31.0  |             0.076  |              52.0  |            1649.0  |              16.5  |
        |               46.6  |             0.086  |              65.0  |            2110.0  |              17.9  |
        """
        booleans_index = filters_list.get_booleans_index(self.dessia_objects)
        return self._pick_from_boolist(booleans_index)

    def singular_values(self):
        """
        Computes the Singular Values Decomposition (SVD) of self.matrix.

        SVD factorizes self.matrix into two unitary matrices `U` and `Vh`, and a 1-D array `s` of singular values \
            (real, non-negative) such that ``a = U @ S @ Vh``, where S is diagonal such as `s1 > s2 >...> sn`.

        SVD gives indications on the dimensionality of a given matrix thanks to the normalized singular values: they \
            are stored in descending order and their sum is equal to 1. Thus, one can set a threshold value, e.g. \
                `0.95`, and keep only the `r` first normalized singular values which sum is greater than the threshold.

        `r` is the rank of the matrix and gives a good indication on the real dimensionality of the data contained in \
            the current Dataset. `r` is often much smaller than the current dimension of the studied data.
        This indicates that the used features can be combined into less new features, which do not necessarily \
            make sense for engineers.

        More informations: https://en.wikipedia.org/wiki/Singular_value_decomposition

        :return:
            **normalized_singular_values**: list of normalized singular values
            **singular_points**: list of points to plot in dimensionality plot. Does not add any information.
        :rtype: Tuple[List[float], List[Dict[str, float]]]
        """
        scaled_data = Dataset._scale_data(npy.array(self.matrix) - npy.mean(self.matrix, axis=0))
        _, singular_values, _ = npy.linalg.svd(npy.array(scaled_data).T, full_matrices=False)
        normalized_singular_values = singular_values / npy.sum(singular_values)

        singular_points = []
        for idx, value in enumerate(normalized_singular_values):
            # TODO (plot_data log_scale 0)
            singular_points.append({'Index of reduced basis vector': idx + 1,
                                    'Singular value': (value if value != 0. else 1e-16)})
        return normalized_singular_values, singular_points

    @staticmethod
    def _scale_data(data_matrix: Matrix) -> Matrix: # TODO : replace it with the models Scaler ?
        scaled_matrix = preprocessing.StandardScaler().fit_transform(data_matrix)
        return [list(map(float, row.tolist())) for row in scaled_matrix]

<<<<<<< HEAD
    def plot_data(self, **_):
        """
        Plot a standard scatter matrix of all attributes in common_attributes and a dimensionality plot.
        """
=======
    def plot_data(self, reference_path: str = "#", **kwargs):
        """ Plot a standard scatter matrix of all attributes in common_attributes and a dimensionality plot. """
>>>>>>> c063de8b
        data_list = self._plot_data_list()
        if len(self.common_attributes) > 1:
            # Plot a correlation matrix : To develop
            # correlation_matrix = []
            # Dimensionality plot
            dimensionality_plot = self._plot_dimensionality()
            # Scattermatrix
            scatter_matrix = self._build_multiplot(data_list, self._tooltip_attributes(), axis=dimensionality_plot.axis,
                                                   point_style=dimensionality_plot.point_style)
            # Parallel plot
            parallel_plot = self._parallel_plot(data_list)
            return [parallel_plot, scatter_matrix] #, dimensionality_plot]

        plot_mono_attr = self._histogram_unic_value(0, name_attr=self.common_attributes[0])
        plot_mono_attr.elements = data_list
        return [plot_mono_attr]

    def _build_multiplot(self, data_list: List[Dict[str, float]], tooltip: List[str], **kwargs: Dict[str, Any]):
        subplots = []
        for line in self.common_attributes:
            for idx_col, col in enumerate(self.common_attributes):
                if line == col:
                    subplots.append(self._histogram_unic_value(idx_col, col))
                else:
                    subplots.append(Scatter(x_variable=line, y_variable=col, tooltip=Tooltip(tooltip), **kwargs))

        scatter_matrix = MultiplePlots(plots=subplots, elements=data_list, point_families=self._point_families(),
                                       initial_view_on=True)
        return scatter_matrix

    def _histogram_unic_value(self, idx_col: int, name_attr: str):
        # unic_values = set((getattr(dobject, line) for dobject in self.dessia_objects))
        unic_values = set((row_matrix[idx_col] for row_matrix in self.matrix))
        if len(unic_values) == 1:  # TODO (plot_data linspace axis between two same values)
            plot_obj = Scatter(x_variable=name_attr, y_variable=name_attr)
        else:
            plot_obj = Histogram(x_variable=name_attr)
        return plot_obj

    def _tooltip_attributes(self):
        return self.common_attributes

    def _plot_data_list(self):
        plot_data_list = []
        for row, dobject in enumerate(self.dessia_objects):
            sample_values = {attr: self.matrix[row][col] for col, attr in enumerate(self.common_attributes)}
            reference_path = f"dessia_objects/{row}"
            plot_data_list.append(Sample(sample_values, reference_path, dobject.name))
        return plot_data_list

    def _point_families(self):
        return [PointFamily(BLUE, list(range(len(self))))]

    def _parallel_plot(self, data_list: List[Dict[str, float]]):
        return ParallelPlot(elements=data_list, axes=self._parallel_plot_attr(), disposition='vertical')

    def _parallel_plot_attr(self):
        # TODO: Put it in plot_data
        (sorted_r2, sorted_association), constant_attributes = self._get_correlations()
        attribute_series = self._get_attribute_trios(sorted_r2, sorted_association)
        return constant_attributes + self._trios_list_to_parallel_axes(attribute_series)

    def _get_correlations(self):
        r2_scores = []
        association_list = []
        constant_attributes = []
        for idx, attr1 in enumerate(self.common_attributes):
            if len(set(self.attribute_values(attr1))) == 1:
                constant_attributes.append(attr1)
                continue
            for _, attr2 in enumerate(self.common_attributes[idx:]):
                if len(set(self.attribute_values(attr2))) == 1:
                    constant_attributes.append(attr2)
                    continue
                if attr1 != attr2:
                    correlation_matrix = npy.corrcoef(self.attribute_values(attr1),
                                                      self.attribute_values(attr2))
                    correlation_xy = correlation_matrix[0, 1]
                    r2_scores.append(correlation_xy**2)
                    association_list.append([attr1, attr2])

        if len(association_list) == 0:
            association_list = []
            r2_scores = []
            unreal_score = 1.
            for idx, attr1 in enumerate(self.common_attributes):
                for attr2 in self.common_attributes[idx + 1:]:
                    association_list.append([attr1, attr2])
                    r2_scores.append(unreal_score)
                    unreal_score += -1 / 10.
            return map(list, zip(*sorted(zip(r2_scores, association_list))[::-1])), []
        # Returns list of list of associated attributes sorted along their R2 score and constant attributes
        return map(list, zip(*sorted(zip(r2_scores, association_list))[::-1])), list(set(constant_attributes))

    @staticmethod
    def _get_attribute_trios(sorted_r2, sorted_association):
        attribute_series = []
        picked_attr = set()
        set_association = set(sum(sorted_association, []))
        while len(picked_attr) != len(set_association):
            first_association = sorted_association[0]
            attribute_series.append(first_association)
            picked_attr.update(set(first_association))
            del sorted_r2[0], sorted_association[0]

            for idx, _ in enumerate(sorted_r2):
                if any(item in first_association for item in sorted_association[idx]):
                    attribute_series[-1] += sorted_association[idx]
                    picked_attr.update(set(sorted_association[idx]))
                    del sorted_r2[idx], sorted_association[idx]
                    break
        return attribute_series

    def _trios_list_to_parallel_axes(self, attribute_series):
        ordered_attr = []
        for attribute_serie in attribute_series:
            if not any(item in attribute_serie for item in ordered_attr):
                ordered_attr += self._new_attributes_trio(attribute_serie)
            else:
                ordered_attr = self._new_sided_attribute(ordered_attr, attribute_serie)
        return ordered_attr

    @staticmethod
    def _new_attributes_trio(attribute_serie):
        if len(attribute_serie) < 3:
            return attribute_serie
        mid_index = [attribute_serie.count(attr) for attr in attribute_serie].index(2)
        mid_attr = attribute_serie[mid_index]
        remaining_attr = iter(set(attribute_serie).difference({mid_attr}))
        return [next(remaining_attr), mid_attr, next(remaining_attr)]

    @staticmethod
    def _new_sided_attribute(ordered_attr, attribute_serie):
        for side in [0, -1]:
            if ordered_attr[side] in attribute_serie:
                nb_instances = attribute_serie.count(ordered_attr[side])
                for ieme_instance in range(nb_instances):
                    idx_in_serie = (ieme_instance) * 2 + attribute_serie[ieme_instance * 2:].index(ordered_attr[side])
                    # 1 if idx_in_serie = 0, 0 if idx_in_serie = 1, 3 if idx_in_serie = 2, 2 if idx_in_serie = 3
                    idx_attr_to_add = idx_in_serie + 1 - 2 * (idx_in_serie % 2)
                    added_attr = []
                    if attribute_serie[idx_attr_to_add] not in ordered_attr:
                        added_attr = [attribute_serie[idx_attr_to_add]]
                        ordered_attr = (side + 1) * added_attr + ordered_attr + (-1 * side) * added_attr
                        break
        return ordered_attr

    def _plot_dimensionality(self):
        _, singular_points = self.singular_values()

        axis_style = EdgeStyle(line_width=0.5, color_stroke=GREY)
        axis = Axis(nb_points_x=len(singular_points), nb_points_y=len(singular_points), axis_style=axis_style)
        point_style = PointStyle(color_fill=BLUE, color_stroke=BLUE, stroke_width=0.1, size=2, shape='circle')

        dimensionality_plot = Scatter(elements=singular_points, x_variable='Index of reduced basis vector',
                                      y_variable='Singular value', log_scale_y=True, axis=axis, point_style=point_style)
        return dimensionality_plot

    @staticmethod
    def _check_costs(len_data: int, costs: Matrix) -> Matrix:
        if len(costs) != len_data:
            if len(costs[0]) == len_data:
                return list(map(list, zip(*costs)))
            raise ValueError(f"costs is length {len(costs)} and the matching Dataset is length {len_data}. " +
                             "They should be the same length.")
        return costs

    @staticmethod
    def pareto_indexes(costs: Matrix) -> List[bool]:
        """
        Find the pareto-efficient points.

        :return: A (n_points, ) boolean list, indicating whether each point is Pareto efficient
        """
        is_efficient = npy.ones(len(costs), dtype=bool)
        costs_array = (costs - npy.mean(costs, axis=0)) / npy.std(costs, axis=0)
        for index, cost in enumerate(costs_array):
            if is_efficient[index]:
                # Keep any point with a lower cost
                is_efficient[is_efficient] = npy.any(costs_array[is_efficient] < cost, axis=1)
                # And keep self
                is_efficient[index] = True
        return is_efficient.tolist()

    @staticmethod
<<<<<<< HEAD
    def pareto_frontiers(len_data: int, costs: Matrix):
        """
        Experimental method to draw the borders of pareto domain.
        """
=======
    def pareto_frontiers(len_data: int, costs: List[List[float]]):
        """ Experimental method to draw the borders of pareto domain. """
>>>>>>> c063de8b
        # Experimental
        checked_costs = Dataset._check_costs(len_data, costs)
        pareto_indexes = Dataset.pareto_indexes(checked_costs)
        pareto_costs = npy.array(list(itertools.compress(checked_costs, pareto_indexes)))

        array_costs = npy.array(checked_costs)
        super_mini = npy.min(array_costs, axis=0)
        pareto_frontiers = []
        for x_dim in range(pareto_costs.shape[1]):
            for y_dim in range(pareto_costs.shape[1]):
                if x_dim != y_dim:
                    frontier_2d = Dataset._pareto_frontier_2d(x_dim, y_dim, pareto_costs,
                                                              npy.max(array_costs[:, x_dim]), super_mini)
                    pareto_frontiers.append(frontier_2d)

        return pareto_frontiers

    @staticmethod
    def _pareto_frontier_2d(x_dim: int, y_dim: int, pareto_costs: Matrix, max_x_dim: float, super_mini: Vector):
        # Experimental
        minidx = npy.argmin(pareto_costs[:, y_dim])
        x_coord = pareto_costs[minidx, x_dim]
        y_coord = pareto_costs[minidx, y_dim]

        new_pareto = pareto_costs[x_coord - pareto_costs[:, x_dim] != 0., :]

        dir_coeffs = (y_coord - new_pareto[:, y_dim]) / (x_coord - new_pareto[:, x_dim])
        dir_coeffs[x_coord == new_pareto[:, x_dim]] = npy.max(dir_coeffs[x_coord != new_pareto[:, x_dim]])

        offsets = y_coord - dir_coeffs * x_coord
        approx_super_mini = dir_coeffs * super_mini[x_dim] + offsets
        chosen_line = npy.argmin(npy.absolute(approx_super_mini - super_mini[y_dim]))

        frontier_2d = npy.array([[super_mini[x_dim], max_x_dim], [approx_super_mini[chosen_line], max_x_dim *
                                                                  dir_coeffs[chosen_line] + offsets[chosen_line]]]).T
        return frontier_2d

    def _compute_costs(self, costs_attributes: List[str]):
        costs = self.sub_matrix(costs_attributes)
        return Dataset._check_costs(len(self), costs)

    def pareto_points(self, costs_attributes: List[str]):
        """
        Find the pareto-efficient points.

        :param costs_attributes:
            List of columns' attributes on which costs are stored in current Dataset
        :type costs_attributes: List[str]

        :return: a Dataset containing the selected points
        :rtype: Dataset
        """
        checked_costs = self._compute_costs(costs_attributes)
        return self[self.__class__.pareto_indexes(checked_costs)]

    def pareto_sheets(self, costs_attributes: List[str], nb_sheets: int = 1):
        """
        Get successive pareto sheets (i.e. optimal points in a DOE for pre-computed costs).

        :param costs_attributes:
            List of columns' attributes on which costs are stored in current Dataset
        :type costs_attributes: List[str]

        :param nb_sheets:
            Number of pareto sheets to pick
        :type nb_sheets: int, `optional`, default to `1`

        :return: The successive pareto sheets and not selected elements
        :rtype: List[Dataset], Dataset
        """
        checked_costs = self._compute_costs(costs_attributes)
        non_optimal_costs = checked_costs[:]
        non_optimal_points = self.dessia_objects[:]
        pareto_sheets = []
        for idx in range(nb_sheets):
            pareto_sheet = Dataset.pareto_indexes(non_optimal_costs)
            pareto_sheets.append(Dataset(list(itertools.compress(non_optimal_points, pareto_sheet)),
                                         self.name + f'_pareto_{idx}'))
            non_optimal_points = list(itertools.compress(non_optimal_points, map(lambda x: not x, pareto_sheet)))
            non_optimal_costs = list(itertools.compress(non_optimal_costs, map(lambda x: not x, pareto_sheet)))
        return pareto_sheets, Dataset(non_optimal_points, self.name)<|MERGE_RESOLUTION|>--- conflicted
+++ resolved
@@ -652,15 +652,8 @@
         scaled_matrix = preprocessing.StandardScaler().fit_transform(data_matrix)
         return [list(map(float, row.tolist())) for row in scaled_matrix]
 
-<<<<<<< HEAD
-    def plot_data(self, **_):
-        """
-        Plot a standard scatter matrix of all attributes in common_attributes and a dimensionality plot.
-        """
-=======
     def plot_data(self, reference_path: str = "#", **kwargs):
         """ Plot a standard scatter matrix of all attributes in common_attributes and a dimensionality plot. """
->>>>>>> c063de8b
         data_list = self._plot_data_list()
         if len(self.common_attributes) > 1:
             # Plot a correlation matrix : To develop
@@ -846,15 +839,8 @@
         return is_efficient.tolist()
 
     @staticmethod
-<<<<<<< HEAD
-    def pareto_frontiers(len_data: int, costs: Matrix):
-        """
-        Experimental method to draw the borders of pareto domain.
-        """
-=======
     def pareto_frontiers(len_data: int, costs: List[List[float]]):
         """ Experimental method to draw the borders of pareto domain. """
->>>>>>> c063de8b
         # Experimental
         checked_costs = Dataset._check_costs(len_data, costs)
         pareto_indexes = Dataset.pareto_indexes(checked_costs)
