--- conflicted
+++ resolved
@@ -812,14 +812,7 @@
 
     @staticmethod
     def pareto_frontiers(len_data: int, costs: List[List[float]]):
-<<<<<<< HEAD
         """ Experimental method to draw the borders of Pareto domain. """
-=======
-        """
-        Experimental method to draw the borders of Pareto domain.
-        """
-        # Experimental
->>>>>>> db2c671f
         checked_costs = Dataset._check_costs(len_data, costs)
         pareto_indexes = Dataset.pareto_indexes(checked_costs)
         pareto_costs = npy.array(list(itertools.compress(checked_costs, pareto_indexes)))
@@ -833,7 +826,6 @@
                     frontier_2d = Dataset._pareto_frontier_2d(x_dim, y_dim, pareto_costs,
                                                               npy.max(array_costs[:, x_dim]), super_mini)
                     pareto_frontiers.append(frontier_2d)
-
         return pareto_frontiers
 
     @staticmethod
