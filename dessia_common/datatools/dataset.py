"""
Library for building Dataset.
"""
from typing import List, Dict, Any
from copy import copy
import itertools

from scipy.spatial.distance import pdist, squareform
import numpy as npy
from sklearn import preprocessing, ensemble, inspection

try:
    from plot_data.core import Scatter, Histogram, MultiplePlots, Tooltip, ParallelPlot, PointFamily, EdgeStyle, Axis, \
<<<<<<< HEAD
        PointStyle, SurfaceStyle
    from plot_data.colors import BLUE, GREY, DARK_BLUE
=======
        PointStyle, Sample
    from plot_data.colors import BLUE, GREY
>>>>>>> 2f228ce9
except ImportError:
    pass
from dessia_common.utils import helpers
from dessia_common.core import DessiaObject, DessiaFilter, FiltersList
from dessia_common.exports import MarkdownWriter
from dessia_common import templates
from dessia_common.datatools.metrics import mean, std, variance, covariance_matrix
from dessia_common.datatools import learning_models as models

Vector = List[float]
Matrix = List[Vector]

class Dataset(DessiaObject):
    """
    Base object for handling a list of DessiaObjects.

    :param dessia_objects:
        --------
        List of DessiaObjects to store in Dataset
    :type dessia_objects: List[DessiaObject], `optional`, defaults to `None`

    :param name:
        --------
        Name of Dataset
    :type name: str, `optional`, defaults to `''`

    :Properties:
        * **common_attributes:** (`List[str]`)
            --------
            Common attributes of DessiaObjects contained in the current `Dataset`

        * **matrix:** (`List[List[float]]`, `n_samples x n_features`)
            --------
            Matrix of data computed by calling the `to_vector` method of all `dessia_objects`

    **Built-in methods**:
        * __init__
            >>> from dessia_common.datatools.dataset import Dataset
            >>> from dessia_common.models import all_cars_wi_feat
            >>> hlist = Dataset(all_cars_wi_feat, name="init")

        * __str__
            >>> print(Dataset(all_cars_wi_feat[:3], name='printed'))
            Dataset printed: 3 samples, 5 features
            |         Mpg         |    Displacement    |     Horsepower     |       Weight       |    Acceleration    |
            -----------------------------------------------------------------------------------------------------------
            |               18.0  |             0.307  |             130.0  |            3504.0  |              12.0  |
            |               15.0  |              0.35  |             165.0  |            3693.0  |              11.5  |
            |               18.0  |             0.318  |             150.0  |            3436.0  |              11.0  |

        * __len__
            >>> len(Dataset(all_cars_wi_feat))
            returns len(all_cars_wi_feat)

        * __get_item__
            >>> Dataset(all_cars_wi_feat)[0]
            returns <dessia_common.tests.CarWithFeatures object at 'memory_address'>
            >>> Dataset(all_cars_wi_feat)[0:2]
            returns Dataset(all_cars_wi_feat[0:2])
            >>> Dataset(all_cars_wi_feat)[[0,5,6]]
            returns Dataset([all_cars_wi_feat[idx] for idx in [0,5,6]])
            >>> booleans_list = [True, False,..., True] of length len(all_cars_wi_feat)
            >>> Dataset(all_cars_wi_feat)[booleans_list]
            returns Dataset([car for car, boolean in zip(all_cars_wi_feat, booleans_list) if boolean])

        * __add__
            >>> Dataset(all_cars_wi_feat) + Dataset(all_cars_wi_feat)
            Dataset(all_cars_wi_feat + all_cars_wi_feat)
            >>> Dataset(all_cars_wi_feat) + Dataset()
            Dataset(all_cars_wi_feat)
            >>> Dataset(all_cars_wi_feat).extend(Dataset(all_cars_wi_feat))
            Dataset(all_cars_wi_feat + all_cars_wi_feat)
    """
    _standalone_in_db = True
    _vector_features = ["name", "common_attributes"]
    _non_data_eq_attributes = ["name", "_common_attributes", "_matrix"]

    def __init__(self, dessia_objects: List[DessiaObject] = None, name: str = ''):
        if dessia_objects is None:
            dessia_objects = []
        self.dessia_objects = dessia_objects
        self._common_attributes = None
        self._matrix = None
        DessiaObject.__init__(self, name=name)

    def __getitem__(self, key: Any):
        """
        Custom getitem for Dataset.

        In addition to work as numpy.arrays of dimension `(n,)`, allows to pick a sub-Dataset from a list of indexes.
        """
        if len(self) == 0:
            return []
        if isinstance(key, int):
            return self._pick_from_int(key)
        if isinstance(key, slice):
            return self._pick_from_slice(key)
        if isinstance(key, list):
            if len(key) == 0:
                return self.__class__()
            if isinstance(key[0], bool):
                if len(key) == self.__len__():
                    return self._pick_from_boolist(key)
                raise ValueError(f"Cannot index {self.__class__.__name__} object of len {self.__len__()} with a "
                                 f"list of boolean of len {len(key)}")
            if isinstance(key[0], int):
                return self._pick_from_boolist(self._indexlist_to_booleanlist(key))

            raise NotImplementedError(f"key of type {type(key)} with {type(key[0])} elements not implemented for "
                                      f"indexing Datasets")

        raise NotImplementedError(f"key of type {type(key)} not implemented for indexing Datasets")

    def __add__(self, other: 'Dataset'):
        """
        Allows to merge two Dataset into one by merging their dessia_object into one list.
        """
        if self.__class__ != Dataset or other.__class__ != Dataset:
            raise TypeError("Addition only defined for Dataset. A specific __add__ method is required for "
                            f"{self.__class__}")

        sum_hlist = self.__class__(dessia_objects=self.dessia_objects + other.dessia_objects,
                                   name=self.name[:5] + '_+_' + other.name[:5])

        if all(item in self.common_attributes for item in other.common_attributes):
            sum_hlist._common_attributes = self.common_attributes
            if self._matrix is not None and other._matrix is not None:
                sum_hlist._matrix = self._matrix + other._matrix
        return sum_hlist

    def extend(self, other: 'Dataset'):
        """
        Update a Dataset by adding b values to it.

        :param b: Dataset to add to the current Dataset
        :type b: Dataset

        :return: None

        :Examples:
        >>> from dessia_common.datatools.dataset import Dataset
        >>> from dessia_common.models import all_cars_wi_feat
        >>> Dataset(all_cars_wi_feat).extend(Dataset(all_cars_wi_feat))
        Dataset(all_cars_wi_feat + all_cars_wi_feat)
        """
        # Not "self.dessia_objects += other.dessia_objects" to take advantage of __add__ algorithm
        self.__dict__.update((self + other).__dict__)

    def _pick_from_int(self, idx: int):
        return self.dessia_objects[idx]

    def _pick_from_slice(self, key: slice):
        new_hlist = self.__class__(dessia_objects=self.dessia_objects[key], name=self.name)
        new_hlist._common_attributes = copy(self._common_attributes)
        new_hlist.dessia_objects = self.dessia_objects[key]
        if self._matrix is not None:
            new_hlist._matrix = self._matrix[key]
        # new_hlist.name += f"_{key.start if key.start is not None else 0}_{key.stop}")
        return new_hlist

    def _indexlist_to_booleanlist(self, index_list: List[int]):
        boolean_list = [False] * len(self)
        for idx in index_list:
            boolean_list[idx] = True
        return boolean_list

    def _pick_from_boolist(self, key: List[bool]):
        new_hlist = self.__class__(dessia_objects=DessiaFilter.apply(self.dessia_objects, key), name=self.name)
        new_hlist._common_attributes = copy(self._common_attributes)
        if self._matrix is not None:
            new_hlist._matrix = DessiaFilter.apply(self._matrix, key)
        # new_hlist.name += "_list")
        return new_hlist

    def __str__(self):
        """Print Dataset as a table."""
        attr_space = []

        prefix = self._write_str_prefix()

        if self.__len__() == 0:
            return prefix

        string = ""
        string += self._print_titles(attr_space)
        string += "\n" + "-" * len(string)
        string += self._print_objects_slice(slice(0, 5), attr_space)

        if len(self) > 10:
            undispl_len = len(self) - 10
            string += (f"\n+ {undispl_len} undisplayed object" + "s" * (min([undispl_len, 2]) - 1) + "...")

        if len(self) > 5:
            string += self._print_objects_slice(slice(-5, len(self)), attr_space)
        return prefix + "\n" + string + "\n"

    def _printed_attributes(self):
        if 'name' in self.common_attributes:
            return self.common_attributes
        return ['name'] + self.common_attributes

    def _print_objects_slice(self, key: slice, attr_space: int):
        string = ""
        for dessia_object in self.dessia_objects[key]:
            string += "\n"
            string += self._print_object(dessia_object, attr_space)
        return string

    def _write_str_prefix(self):
        prefix = f"{self.__class__.__name__} {self.name if self.name != '' else hex(id(self))}: "
        prefix += f"{len(self)} samples, {len(self.common_attributes)} features"
        return prefix

    def _print_titles(self, attr_space: int):
        min_col_length = 16
        printed_attributes = self._printed_attributes()
        string = ""
        for idx, attr in enumerate(printed_attributes):
            end_bar = ""
            if idx == len(printed_attributes) - 1:
                end_bar = "|"
            # attribute
            if len(attr) + 6 > min_col_length:
                indentation = 3
            else:
                indentation = min_col_length - len(attr)
            odd_incr = int(indentation % 2)
            indentation = int(indentation / 2)

            name_attr = " " * indentation + " " * odd_incr + f"{attr.capitalize()}" + " " * indentation
            attr_space.append(len(name_attr))
            string += "|" + name_attr + end_bar
        return string

    def _print_object(self, dessia_object: DessiaObject, attr_space: int):
        printed_attributes = self._printed_attributes()
        string = ""
        for idx, attr in enumerate(printed_attributes):
            end_bar = ""
            if idx == len(printed_attributes) - 1:
                end_bar = "|"

            attr_value = self._get_printed_value(dessia_object, attr)

            string += "|" + " " * max((attr_space[idx] - len(str(attr_value)) - 1), 1)
            string += f"{attr_value}"[:attr_space[idx] - 4]
            if len(str(attr_value)) > attr_space[idx] - 3:
                string = string[:-1] + "... "
            elif len(str(attr_value)) == attr_space[idx] - 3:
                string += f"{attr_value}"[-1] + " "
            else:
                string += " "
            string += end_bar
        return string

    def to_markdown(self) -> str:
        """Render a markdown of the object output type: string."""
        md_writer = MarkdownWriter(print_limit=25, table_limit=12)
        name = md_writer.print_name(self)
        class_ = md_writer.print_class(self)
        element_details = md_writer.element_details(self)
        table = md_writer.matrix_table(self.matrix, self.common_attributes)

        return templates.dataset_markdown_template.substitute(name=name, class_=class_, element_details=element_details,
                                                              table=table)

    def _get_printed_value(self, dessia_object: DessiaObject, attr: str):
        return getattr(dessia_object, attr)

    def __len__(self):
        """Length of Dataset is len(Dataset.dessia_objects)."""
        return len(self.dessia_objects)

    @property
    def common_attributes(self):
        """List of common attributes of stored dessia_objects."""
        if self._common_attributes is None:
            if len(self) == 0:
                return []

            all_class = []
            one_instance = []
            for dessia_object in self.dessia_objects:
                if dessia_object.__class__ not in all_class:
                    all_class.append(dessia_object.__class__)
                    one_instance.append(dessia_object)

            all_attributes = sum((instance.vector_features() for instance in one_instance), [])
            set_attributes = set.intersection(*(set(instance.vector_features()) for instance in one_instance))

            # Keep order
            self._common_attributes = []
            for attr in all_attributes:
                if attr in set_attributes:
                    self._common_attributes.append(attr)
                    set_attributes.remove(attr)

        return self._common_attributes

    @property
    def matrix(self):
        """
        Get equivalent matrix of dessia_objects, which is of dimensions `len(dessia_objects) x len(common_attributes)`.
        """
        if self._matrix is None:
            matrix = []
            for dessia_object in self.dessia_objects:
                temp_row = dessia_object.to_vector()
                vector_features = dessia_object.vector_features()
                matrix.append(list(temp_row[vector_features.index(attr)] for attr in self.common_attributes))
            self._matrix = matrix
        return self._matrix

    def attribute_values(self, attribute: str):
        """
        Get a list of all values of dessia_objects of an attribute given by name.

        :param attribute: Attribute to get all values
        :type attribute: str

        :return: A list of all values of the specified attribute of dessia_objects
        :rtype: List[Any]

        :Examples:
        >>> from dessia_common.datatools.dataset import Dataset
        >>> from dessia_common.models import all_cars_wi_feat
        >>> Dataset(all_cars_wi_feat[:10]).attribute_values("weight")
        [3504.0, 3693.0, 3436.0, 3433.0, 3449.0, 4341.0, 4354.0, 4312.0, 4425.0, 3850.0]
        """
        if not hasattr(self.dessia_objects[0], attribute):
            if attribute not in self.common_attributes:
                raise ValueError(f"{attribute} not in common_attributes = {self.common_attributes}")
            return self.column_values(self.common_attributes.index(attribute))
        return [getattr(dessia_object, attribute) for dessia_object in self.dessia_objects]

    def column_values(self, index: int):
        """
        Get a list of all values of dessia_objects for an attribute given by its index common_attributes.

        :param index: Index in common_attributes to get all values of dessia_objects
        :type index: int

        :return: A list of all values of the specified attribute of dessia_objects
        :rtype: List[float]

        :Examples:
        >>> from dessia_common.datatools.dataset import Dataset
        >>> from dessia_common.models import all_cars_wi_feat
        >>> Dataset(all_cars_wi_feat[:10]).column_values(2)
        [130.0, 165.0, 150.0, 150.0, 140.0, 198.0, 220.0, 215.0, 225.0, 190.0]
        """
        return [row[index] for row in self.matrix]

    def sub_matrix(self, columns_names: List[str]):
        """
        Build a sub matrix of the current Dataset taking column numbers in indexes or attribute values in attributes.

        Warning: Only one of `indexes` or `attributes` has to be specified.

        :param columns_names: List of columns' names to create a sub matrix
        :type columns_names: List[str]

        :return: Data stored in matrix reduced to the specified `indexes` or `attributes`
        :rtype: List[List[float]]

        :Examples:
        >>> from dessia_common.datatools.dataset import Dataset
        >>> from dessia_common.models import all_cars_wi_feat
        >>> print(Dataset(all_cars_wi_feat[:10]).sub_matrix(['displacement', 'horsepower']))
        [[0.307, 130.0], [0.35, 165.0], [0.318, 150.0], [0.304, 150.0], [0.302, 140.0], [0.429, 198.0],
         [0.454, 220.0], [0.44, 215.0], [0.455, 225.0], [0.39, 190.0]]
        """
        transposed_submatrix = [self.attribute_values(column_name) for column_name in columns_names]
        return list(map(list, zip(*transposed_submatrix)))

    def to_input_output(self, input_names: List[str], output_names: List[str]) -> List[Matrix]:
        """
        Split matrix of Dataset in two matrices inputs and outputs according to input_names and output_names.
        """
        return self.sub_matrix(input_names), self.sub_matrix(output_names)

    def train_test_split(self, input_names: List[str], output_names: List[str], ratio: float = 0.8,
                         shuffled: bool = True) -> List[Matrix]:
        """
        Generate train and test Datasets from current Dataset.
        """
        ind_train, ind_test = models.get_split_indexes(len(self), ratio=ratio, shuffled=shuffled)
        return Dataset(self[ind_train], name=self.name + '_train'), Dataset(self[ind_test], name=self.name + '_test')

    def sort(self, key: Any, ascend: bool = True):  # TODO : Replace numpy with faster algorithms
        """
        Sort the current Dataset along the given key.

        :param key:
            --------
            The parameter on which to sort the Dataset. Can be an attribute or its index in \
                `common_attributes`
        :type key: int or str

        :param ascend:
            --------
            Whether to sort the Dataset in ascending (`True`) or descending (`False`) order
        :type key: bool, defaults to `True`

        :return: None

        :Examples:
        >>> from dessia_common.datatools.dataset import Dataset
        >>> from dessia_common.models import all_cars_wi_feat
        >>> example_list = Dataset(all_cars_wi_feat[:3], "sort_example")
        >>> example_list.sort("mpg", False)
        >>> print(example_list)
        Dataset sort_example: 3 samples, 5 features
        |         Mpg         |    Displacement    |     Horsepower     |       Weight       |    Acceleration    |
        -----------------------------------------------------------------------------------------------------------
        |               18.0  |             0.318  |             150.0  |            3436.0  |              11.0  |
        |               18.0  |             0.307  |             130.0  |            3504.0  |              12.0  |
        |               15.0  |              0.35  |             165.0  |            3693.0  |              11.5  |
        >>> example_list.sort(2, True)
        >>> print(example_list)
        Dataset sort_example: 3 samples, 5 features
        |         Mpg         |    Displacement    |     Horsepower     |       Weight       |    Acceleration    |
        -----------------------------------------------------------------------------------------------------------
        |               18.0  |             0.307  |             130.0  |            3504.0  |              12.0  |
        |               18.0  |             0.318  |             150.0  |            3436.0  |              11.0  |
        |               15.0  |              0.35  |             165.0  |            3693.0  |              11.5  |
        """
        if len(self) != 0:
            if isinstance(key, int):
                sort_indexes = npy.argsort(self.column_values(key))
            elif isinstance(key, str):
                sort_indexes = npy.argsort(self.attribute_values(key))
            self.dessia_objects = [self.dessia_objects[idx] for idx in (sort_indexes if ascend else sort_indexes[::-1])]
            if self._matrix is not None:
                self._matrix = [self._matrix[idx] for idx in (sort_indexes if ascend else sort_indexes[::-1])]

    @property
    def maximums(self):
        """
        Compute maximum values and store it in a list of length n_features.
        """
        return helpers.maximums(self.matrix)

    @property
    def minimums(self):
        """
        Compute minimum values and store it in a list of length n_features.
        """
        return helpers.minimums(self.matrix)

    def mean(self):
        """
        Compute means along each `common_attribute`.

        :return: A list of means along each dimension
        :rtype: List[float]

        :Examples:
        >>> from dessia_common.datatools.dataset import Dataset
        >>> from dessia_common.models import all_cars_wi_feat
        >>> example_list = Dataset(all_cars_wi_feat, "mean_example")
        >>> print(example_list.mean())
        [23.051231527093602, 0.1947795566502462, 103.5295566502463, 2979.4137931034484, 15.519704433497521]
        """
        return [mean(row) for row in zip(*self.matrix)]

    def standard_deviation(self):
        """
        Compute standard deviations along each `common_attribute`.

        :return: A list of standard deviations along each dimension
        :rtype: List[float]

        :Examples:
        >>> from dessia_common.datatools.dataset import Dataset
        >>> from dessia_common.models import all_cars_wi_feat
        >>> example_list = Dataset(all_cars_wi_feat, "std_example")
        >>> print(example_list.standard_deviation())
        [8.391423956652817, 0.10479316386533469, 40.47072606559397, 845.9605763601298, 2.799904275515381]
        """
        return [std(row) for row in zip(*self.matrix)]

    def variances(self):
        """
        Compute variances along each `common_attribute`.

        :return: A list of variances along each dimension
        :rtype: List[float]

        :Examples:
        >>> from dessia_common.datatools.dataset import Dataset
        >>> from dessia_common.models import all_cars_wi_feat
        >>> example_list = Dataset(all_cars_wi_feat, "var_example")
        >>> print(example_list.variances())
        [70.41599602028683, 0.010981607192906888, 1637.8796682763475, 715649.2967555631, 7.839463952049309]
        """
        return [variance(row) for row in zip(*self.matrix)]

    def covariance_matrix(self):
        """
        Compute the covariance matrix of `self.matrix`.

        :return: the covariance matrix of all stored data in self
        :rtype: List[List[float]], `n_features x n_features`

        :Examples:
        >>> from dessia_common.datatools.dataset import Dataset
        >>> from dessia_common.models import all_cars_wi_feat
        >>> example_list = Dataset(all_cars_wi_feat, "covar_example")
        >>> cov_matrix = example_list.covariance_matrix()
        >>> for row in cov_matrix: print(row)
        [70.58986267712706, -0.6737370735267286, -247.39164142796338, -5604.189893571734, 9.998099130329008]
        [-0.6737370735267286, 0.011008722272395539, 3.714807148938756, 82.86881366538952, -0.16412268260049875]
        [-247.39164142796338, 3.714807148938756, 1641.9238156054248, 28857.60749255002, -77.47638630420236]
        [-5604.189893571734, 82.86881366538952, 28857.60749255002, 717416.332056194, -1021.2202724563649]
        [9.998099130329008, -0.16412268260049875, -77.47638630420236, -1021.2202724563649, 7.8588206531654805]
        """
        return covariance_matrix(list(zip(*self.matrix)))

    def distance_matrix(self, method: str = 'minkowski', **kwargs):
        """
        Compute the distance matrix of `self.matrix`, i.e. the pairwise distances between all dessia_objects.

        Distances are computed with numerical values of `self.matrix`.

        :param method:
            Method to compute distances.
            Can be one of `[‘braycurtis’, ‘canberra’, ‘chebyshev’, ‘cityblock’, ‘correlation’, ‘cosine’, ‘dice’, \
            ‘euclidean’, ‘hamming’, ‘jaccard’, ‘jensenshannon’, ‘kulczynski1’, ‘mahalanobis’, ‘matching’, ‘minkowski’, \
            ‘rogerstanimoto’, ‘russellrao’, ‘seuclidean’, ‘sokalmichener’, ‘sokalsneath’, ‘sqeuclidean’, ‘yule’]`.
        :type method: str, `optional`, defaults to `'minkowski'`

        :param **kwargs:
            |  Extra arguments to metric: refer to each metric documentation for a list of all possible arguments.
            |  Some possible arguments:
            |     - p : scalar The p-norm to apply for Minkowski, weighted and unweighted. Default: `2`.
            |     - w : array_like The weight vector for metrics that support weights (e.g., Minkowski).
            |     - V : array_like The variance vector for standardized Euclidean. Default: \
                `var(vstack([XA, XB]), axis=0, ddof=1)`
            |     - VI : array_like The inverse of the covariance matrix for Mahalanobis. Default: \
                `inv(cov(vstack([XA, XB].T))).T`
            |     - out : ndarray The output array If not None, the distance matrix Y is stored in this array.
        :type **kwargs: dict, `optional`

        :return: the distance matrix of all stored data in self
        :rtype: List[List[float]], `n_samples x n_samples`

        :Examples:
        >>> from dessia_common.datatools.dataset import Dataset
        >>> from dessia_common.models import all_cars_wi_feat
        >>> example_list = Dataset(all_cars_wi_feat, "distance_example")
        >>> distance_matrix = example_list.distance_matrix('mahalanobis')
        >>> for row in distance_matrix[:4]: print(row[:4])
        [0.0, 1.6150355142162274, 1.0996902429379676, 1.3991408510938068]
        [1.6150355142162274, 0.0, 0.7691239946132247, 0.6216479207905371]
        [1.0996902429379676, 0.7691239946132247, 0.0, 0.7334135920381655]
        [1.3991408510938068, 0.6216479207905371, 0.7334135920381655, 0.0]
        """
        kwargs = self._set_distance_kwargs(method, kwargs)
        distances = squareform(pdist(self.matrix, method, **kwargs)).astype(float)
        return distances.tolist()

    @staticmethod
    def _set_distance_kwargs(method: str, kwargs: Dict[str, Any]):
        if 'p' not in kwargs and method == 'minkowski':
            kwargs['p'] = 2
        return kwargs

    def filtering(self, filters_list: FiltersList):
        """
        Filter a Dataset given a FiltersList. Method filtering apply a FiltersList to the current Dataset.

        :param filters_list:
            FiltersList to apply on current Dataset
        :type filters_list: FiltersList

        :return: The filtered Dataset
        :rtype: Dataset

        :Examples:
        >>> from dessia_common.core import DessiaFilter
        >>> from dessia_common.datatools.dataset import Dataset
        >>> from dessia_common.models import all_cars_wi_feat
        >>> filters = [DessiaFilter('weight', '<=', 1650.), DessiaFilter('mpg', '>=', 45.)]
        >>> filters_list = FiltersList(filters, "xor")
        >>> example_list = Dataset(all_cars_wi_feat, name="example")
        >>> filtered_list = example_list.filtering(filters_list)
        >>> print(filtered_list)
        Dataset example: 3 samples, 5 features
        |         Mpg         |    Displacement    |     Horsepower     |       Weight       |    Acceleration    |
        -----------------------------------------------------------------------------------------------------------
        |               35.0  |             0.072  |              69.0  |            1613.0  |              18.0  |
        |               31.0  |             0.076  |              52.0  |            1649.0  |              16.5  |
        |               46.6  |             0.086  |              65.0  |            2110.0  |              17.9  |
        """
        booleans_index = filters_list.get_booleans_index(self.dessia_objects)
        return self._pick_from_boolist(booleans_index)

    def singular_values(self):
        """
        Computes the Singular Values Decomposition (SVD) of self.matrix.

        SVD factorizes self.matrix into two unitary matrices `U` and `Vh`, and a 1-D array `s` of singular values \
            (real, non-negative) such that ``a = U @ S @ Vh``, where S is diagonal such as `s1 > s2 >...> sn`.

        SVD gives indications on the dimensionality of a given matrix thanks to the normalized singular values: they \
            are stored in descending order and their sum is equal to 1. Thus, one can set a threshold value, e.g. \
                `0.95`, and keep only the `r` first normalized singular values which sum is greater than the threshold.

        `r` is the rank of the matrix and gives a good indication on the real dimensionality of the data contained in \
            the current Dataset. `r` is often much smaller than the current dimension of the studied data.
        This indicates that the used features can be combined into less new features, which do not necessarily \
            make sense for engineers.

        More informations: https://en.wikipedia.org/wiki/Singular_value_decomposition

        :return:
            **normalized_singular_values**: list of normalized singular values
            **singular_points**: list of points to plot in dimensionality plot. Does not add any information.
        :rtype: Tuple[List[float], List[Dict[str, float]]]
        """
        scaled_data = Dataset._scale_data(npy.array(self.matrix) - npy.mean(self.matrix, axis=0))
        _, singular_values, _ = npy.linalg.svd(npy.array(scaled_data).T, full_matrices=False)
        normalized_singular_values = singular_values / npy.sum(singular_values)

        singular_points = []
        for idx, value in enumerate(normalized_singular_values):
            # TODO (plot_data log_scale 0)
            singular_points.append({'Index of reduced basis vector': idx + 1,
                                    'Singular value': (value if value != 0. else 1e-16)})
        return normalized_singular_values, singular_points

    @staticmethod
    def _scale_data(data_matrix: Matrix) -> Matrix: # TODO : replace it with the models Scaler ?
        scaled_matrix = preprocessing.StandardScaler().fit_transform(data_matrix)
        return [list(map(float, row.tolist())) for row in scaled_matrix]

    def plot_data(self, **_):
        """
        Plot a standard scatter matrix of all attributes in common_attributes and a dimensionality plot.
        """
        data_list = self._plot_data_list()
        if len(self.common_attributes) > 1:
            # Plot a correlation matrix : To develop
            # correlation_matrix = []
            # Dimensionality plot
            dimensionality_plot = self._plot_dimensionality()
            # Scattermatrix
            scatter_matrix = self._build_multiplot(data_list, self._tooltip_attributes(), axis=dimensionality_plot.axis,
                                                   point_style=dimensionality_plot.point_style)
            # Parallel plot
            parallel_plot = self._parallel_plot(data_list)

            # Features Importances
            # importances = self._importances_to_histogram(input_attributes, importances)
            return [parallel_plot, scatter_matrix] #, dimensionality_plot]

        plot_mono_attr = self._histogram_unic_value(0, name_attr=self.common_attributes[0])
        plot_mono_attr.elements = data_list
        return [plot_mono_attr]

    def _build_multiplot(self, data_list: List[Dict[str, float]], tooltip: List[str], **kwargs: Dict[str, Any]):
        subplots = []
        for line in self.common_attributes:
            for idx_col, col in enumerate(self.common_attributes):
                if line == col:
                    subplots.append(self._histogram_unic_value(idx_col, col))
                else:
                    subplots.append(Scatter(x_variable=line, y_variable=col, tooltip=Tooltip(tooltip), **kwargs))

        scatter_matrix = MultiplePlots(plots=subplots, elements=data_list, point_families=self._point_families(),
                                       initial_view_on=True)
        return scatter_matrix

    def _histogram_unic_value(self, idx_col: int, name_attr: str):
        # unic_values = set((getattr(dobject, line) for dobject in self.dessia_objects))
        unic_values = set((row_matrix[idx_col] for row_matrix in self.matrix))
        if len(unic_values) == 1:  # TODO (plot_data linspace axis between two same values)
            plot_obj = Scatter(x_variable=name_attr, y_variable=name_attr)
        else:
            plot_obj = Histogram(x_variable=name_attr)
        return plot_obj

    def _tooltip_attributes(self):
        return self.common_attributes

    def _plot_data_list(self):
        plot_data_list = []
        for row, dobject in enumerate(self.dessia_objects):
            sample_values = {attr: self.matrix[row][col] for col, attr in enumerate(self.common_attributes)}
            reference_path = f"dessia_objects/{row}"
            plot_data_list.append(Sample(sample_values, reference_path, dobject.name))
        return plot_data_list

    def _point_families(self):
        return [PointFamily(BLUE, list(range(len(self))))]

    def _parallel_plot(self, data_list: List[Dict[str, float]]):
        return ParallelPlot(elements=data_list, axes=self._parallel_plot_attr(), disposition='vertical')

    def _parallel_plot_attr(self):
        # TODO: Put it in plot_data
        (sorted_r2, sorted_association), constant_attributes = self._get_correlations()
        attribute_series = self._get_attribute_trios(sorted_r2, sorted_association)
        return constant_attributes + self._trios_list_to_parallel_axes(attribute_series)

    def _get_correlations(self):
        r2_scores = []
        association_list = []
        constant_attributes = []
        for idx, attr1 in enumerate(self.common_attributes):
            if len(set(self.attribute_values(attr1))) == 1:
                constant_attributes.append(attr1)
                continue
            for _, attr2 in enumerate(self.common_attributes[idx:]):
                if len(set(self.attribute_values(attr2))) == 1:
                    constant_attributes.append(attr2)
                    continue
                if attr1 != attr2:
                    correlation_matrix = npy.corrcoef(self.attribute_values(attr1),
                                                      self.attribute_values(attr2))
                    correlation_xy = correlation_matrix[0, 1]
                    r2_scores.append(correlation_xy**2)
                    association_list.append([attr1, attr2])

        if len(association_list) == 0:
            association_list = []
            r2_scores = []
            unreal_score = 1.
            for idx, attr1 in enumerate(self.common_attributes):
                for attr2 in self.common_attributes[idx + 1:]:
                    association_list.append([attr1, attr2])
                    r2_scores.append(unreal_score)
                    unreal_score += -1 / 10.
            return map(list, zip(*sorted(zip(r2_scores, association_list))[::-1])), []
        # Returns list of list of associated attributes sorted along their R2 score and constant attributes
        return map(list, zip(*sorted(zip(r2_scores, association_list))[::-1])), list(set(constant_attributes))

    @staticmethod
    def _get_attribute_trios(sorted_r2, sorted_association):
        attribute_series = []
        picked_attr = set()
        set_association = set(sum(sorted_association, []))
        while len(picked_attr) != len(set_association):
            first_association = sorted_association[0]
            attribute_series.append(first_association)
            picked_attr.update(set(first_association))
            del sorted_r2[0], sorted_association[0]

            for idx, _ in enumerate(sorted_r2):
                if any(item in first_association for item in sorted_association[idx]):
                    attribute_series[-1] += sorted_association[idx]
                    picked_attr.update(set(sorted_association[idx]))
                    del sorted_r2[idx], sorted_association[idx]
                    break
        return attribute_series

    def _trios_list_to_parallel_axes(self, attribute_series):
        ordered_attr = []
        for attribute_serie in attribute_series:
            if not any(item in attribute_serie for item in ordered_attr):
                ordered_attr += self._new_attributes_trio(attribute_serie)
            else:
                ordered_attr = self._new_sided_attribute(ordered_attr, attribute_serie)
        return ordered_attr

    @staticmethod
    def _new_attributes_trio(attribute_serie):
        if len(attribute_serie) < 3:
            return attribute_serie
        mid_index = [attribute_serie.count(attr) for attr in attribute_serie].index(2)
        mid_attr = attribute_serie[mid_index]
        remaining_attr = iter(set(attribute_serie).difference({mid_attr}))
        return [next(remaining_attr), mid_attr, next(remaining_attr)]

    @staticmethod
    def _new_sided_attribute(ordered_attr, attribute_serie):
        for side in [0, -1]:
            if ordered_attr[side] in attribute_serie:
                nb_instances = attribute_serie.count(ordered_attr[side])
                for ieme_instance in range(nb_instances):
                    idx_in_serie = (ieme_instance) * 2 + attribute_serie[ieme_instance * 2:].index(ordered_attr[side])
                    # 1 if idx_in_serie = 0, 0 if idx_in_serie = 1, 3 if idx_in_serie = 2, 2 if idx_in_serie = 3
                    idx_attr_to_add = idx_in_serie + 1 - 2 * (idx_in_serie % 2)
                    added_attr = []
                    if attribute_serie[idx_attr_to_add] not in ordered_attr:
                        added_attr = [attribute_serie[idx_attr_to_add]]
                        ordered_attr = (side + 1) * added_attr + ordered_attr + (-1 * side) * added_attr
                        break
        return ordered_attr

    def _plot_dimensionality(self):
        _, singular_points = self.singular_values()

        axis_style = EdgeStyle(line_width=0.5, color_stroke=GREY)
        axis = Axis(nb_points_x=len(singular_points), nb_points_y=len(singular_points), axis_style=axis_style)
        point_style = PointStyle(color_fill=BLUE, color_stroke=BLUE, stroke_width=0.1, size=2, shape='circle')

        dimensionality_plot = Scatter(elements=singular_points, x_variable='Index of reduced basis vector',
                                      y_variable='Singular value', log_scale_y=True, axis=axis, point_style=point_style)
        return dimensionality_plot

    @staticmethod
    def _check_costs(len_data: int, costs: Matrix) -> Matrix:
        if len(costs) != len_data:
            if len(costs[0]) == len_data:
                return list(map(list, zip(*costs)))
            raise ValueError(f"costs is length {len(costs)} and the matching Dataset is length {len_data}. " +
                             "They should be the same length.")
        return costs

    @staticmethod
    def pareto_indexes(costs: Matrix) -> List[bool]:
        """
        Find the pareto-efficient points.

        :return: A (n_points, ) boolean list, indicating whether each point is Pareto efficient
        """
        is_efficient = npy.ones(len(costs), dtype=bool)
        costs_array = (costs - npy.mean(costs, axis=0)) / npy.std(costs, axis=0)
        for index, cost in enumerate(costs_array):
            if is_efficient[index]:
                # Keep any point with a lower cost
                is_efficient[is_efficient] = npy.any(costs_array[is_efficient] < cost, axis=1)
                # And keep self
                is_efficient[index] = True
        return is_efficient.tolist()

    @staticmethod
    def pareto_frontiers(len_data: int, costs: Matrix):
        """
        Experimental method to draw the borders of pareto domain.
        """
        # Experimental
        checked_costs = Dataset._check_costs(len_data, costs)
        pareto_indexes = Dataset.pareto_indexes(checked_costs)
        pareto_costs = npy.array(list(itertools.compress(checked_costs, pareto_indexes)))

        array_costs = npy.array(checked_costs)
        super_mini = npy.min(array_costs, axis=0)
        pareto_frontiers = []
        for x_dim in range(pareto_costs.shape[1]):
            for y_dim in range(pareto_costs.shape[1]):
                if x_dim != y_dim:
                    frontier_2d = Dataset._pareto_frontier_2d(x_dim, y_dim, pareto_costs,
                                                              npy.max(array_costs[:, x_dim]), super_mini)
                    pareto_frontiers.append(frontier_2d)

        return pareto_frontiers

    @staticmethod
    def _pareto_frontier_2d(x_dim: int, y_dim: int, pareto_costs: Matrix, max_x_dim: float, super_mini: Vector):
        # Experimental
        minidx = npy.argmin(pareto_costs[:, y_dim])
        x_coord = pareto_costs[minidx, x_dim]
        y_coord = pareto_costs[minidx, y_dim]

        new_pareto = pareto_costs[x_coord - pareto_costs[:, x_dim] != 0., :]

        dir_coeffs = (y_coord - new_pareto[:, y_dim]) / (x_coord - new_pareto[:, x_dim])
        dir_coeffs[x_coord == new_pareto[:, x_dim]] = npy.max(dir_coeffs[x_coord != new_pareto[:, x_dim]])

        offsets = y_coord - dir_coeffs * x_coord
        approx_super_mini = dir_coeffs * super_mini[x_dim] + offsets
        chosen_line = npy.argmin(npy.absolute(approx_super_mini - super_mini[y_dim]))

        frontier_2d = npy.array([[super_mini[x_dim], max_x_dim], [approx_super_mini[chosen_line], max_x_dim *
                                                                  dir_coeffs[chosen_line] + offsets[chosen_line]]]).T
        return frontier_2d

    def _compute_costs(self, costs_attributes: List[str]):
        costs = self.sub_matrix(costs_attributes)
        return Dataset._check_costs(len(self), costs)

    def pareto_points(self, costs_attributes: List[str]):
        """
        Find the pareto-efficient points.

        :param costs_attributes:
            List of columns' attributes on which costs are stored in current Dataset
        :type costs_attributes: List[str]

        :return: a Dataset containing the selected points
        :rtype: Dataset
        """
        checked_costs = self._compute_costs(costs_attributes)
        return self[self.__class__.pareto_indexes(checked_costs)]

    def pareto_sheets(self, costs_attributes: List[str], nb_sheets: int = 1):
        """
        Get successive pareto sheets (i.e. optimal points in a DOE for pre-computed costs).

        :param costs_attributes:
            List of columns' attributes on which costs are stored in current Dataset
        :type costs_attributes: List[str]

        :param nb_sheets:
            Number of pareto sheets to pick
        :type nb_sheets: int, `optional`, default to `1`

        :return: The successive pareto sheets and not selected elements
        :rtype: List[Dataset], Dataset
        """
        checked_costs = self._compute_costs(costs_attributes)
        non_optimal_costs = checked_costs[:]
        non_optimal_points = self.dessia_objects[:]
        pareto_sheets = []
        for idx in range(nb_sheets):
            pareto_sheet = Dataset.pareto_indexes(non_optimal_costs)
            pareto_sheets.append(Dataset(list(itertools.compress(non_optimal_points, pareto_sheet)),
                                         self.name + f'_pareto_{idx}'))
            non_optimal_points = list(itertools.compress(non_optimal_points, map(lambda x: not x, pareto_sheet)))
            non_optimal_costs = list(itertools.compress(non_optimal_costs, map(lambda x: not x, pareto_sheet)))
        return pareto_sheets, Dataset(non_optimal_points, self.name)

    def features_importances(self, input_attributes: List[str], output_attributes: List[str]):
        """
        Features importances of input_attributes to predict output_attributes.

        The method used here is the Permutation Importance method proposed by scikit-learn.
        More information: https://scikit-learn.org/stable/auto_examples/inspection/plot_permutation_importance.html
        """
        inputs, outputs = self.to_input_output(input_attributes, output_attributes)
        scaled_inputs = self._scale_data(inputs)
        input_train, input_test, output_train, output_test = models.train_test_split(scaled_inputs, outputs, ratio=0.8)

        random_forest = ensemble.RandomForestRegressor()
        random_forest.fit(input_train, output_train)

        result = inspection.permutation_importance(random_forest, input_test, output_test)
        return result.importances_mean #, result.importances_std TODO: when plot_data is refactored

    def _importances_to_histogram(self, input_attributes: List[str], importances: List[float]):
        normed_importances = importances * 100 / npy.linalg.norm(importances, ord=1)
        normed_rounded_importances = (round(importance) for importance in normed_importances)
        bars = []
        for attr, number in zip(input_attributes, normed_rounded_importances):
            bars.append([{'feature': attr}] * (number + 1))
        return Histogram(x_variable='feature', elements=sum(bars, []), surface_style=SurfaceStyle(DARK_BLUE))

    def features_mrmr(self):
        """
        Future features_mrmr method, maybe to put in dataset.
        """
        return

    def _correlation_matrix(self):
        """
        Future method to build a correlation matrix of the matrix of Dataset.
        """
        return
<|MERGE_RESOLUTION|>--- conflicted
+++ resolved
@@ -11,13 +11,8 @@
 
 try:
     from plot_data.core import Scatter, Histogram, MultiplePlots, Tooltip, ParallelPlot, PointFamily, EdgeStyle, Axis, \
-<<<<<<< HEAD
-        PointStyle, SurfaceStyle
+        PointStyle, SurfaceStyle, Sample
     from plot_data.colors import BLUE, GREY, DARK_BLUE
-=======
-        PointStyle, Sample
-    from plot_data.colors import BLUE, GREY
->>>>>>> 2f228ce9
 except ImportError:
     pass
 from dessia_common.utils import helpers
