<<<<<<< HEAD
"""
Library for building Dataset.
"""
=======
""" Library for building Dataset. """
>>>>>>> 7717cdef
from typing import List, Dict, Any
from copy import copy
import itertools

from scipy.spatial.distance import pdist, squareform
import numpy as npy
from sklearn import preprocessing

try:
    from plot_data.core import Scatter, Histogram, MultiplePlots, Tooltip, ParallelPlot, PointFamily, EdgeStyle, Axis, \
        PointStyle, Sample
    from plot_data.colors import BLUE, GREY
except ImportError:
    pass
from dessia_common.utils import helpers
from dessia_common.core import DessiaObject, DessiaFilter, FiltersList
from dessia_common.exports import MarkdownWriter
from dessia_common import templates
from dessia_common.datatools.metrics import mean, std, variance, covariance_matrix
from dessia_common.datatools import learning_models as models

Vector = List[float]
Matrix = List[Vector]

class Dataset(DessiaObject):
    """
    Base object for handling a list of DessiaObjects.

    :param dessia_objects:
        --------
        List of DessiaObjects to store in Dataset
    :type dessia_objects: List[DessiaObject], `optional`, defaults to `None`

    :param name:
        --------
        Name of Dataset
    :type name: str, `optional`, defaults to `''`

    :Properties:
        * **common_attributes:** (`List[str]`)
            --------
            Common attributes of DessiaObjects contained in the current `Dataset`

        * **matrix:** (`List[List[float]]`, `n_samples x n_features`)
            --------
            Matrix of data computed by calling the `to_vector` method of all `dessia_objects`

    **Built-in methods**:
        * __init__
            >>> from dessia_common.datatools.dataset import Dataset
            >>> from dessia_common.models import all_cars_wi_feat
            >>> hlist = Dataset(all_cars_wi_feat, name="init")

        * __str__
            >>> print(Dataset(all_cars_wi_feat[:3], name='printed'))
            Dataset printed: 3 samples, 5 features
            |         Mpg         |    Displacement    |     Horsepower     |       Weight       |    Acceleration    |
            -----------------------------------------------------------------------------------------------------------
            |               18.0  |             0.307  |             130.0  |            3504.0  |              12.0  |
            |               15.0  |              0.35  |             165.0  |            3693.0  |              11.5  |
            |               18.0  |             0.318  |             150.0  |            3436.0  |              11.0  |

        * __len__
            >>> len(Dataset(all_cars_wi_feat))
            returns len(all_cars_wi_feat)

        * __get_item__
            >>> Dataset(all_cars_wi_feat)[0]
            returns <dessia_common.tests.CarWithFeatures object at 'memory_address'>
            >>> Dataset(all_cars_wi_feat)[0:2]
            returns Dataset(all_cars_wi_feat[0:2])
            >>> Dataset(all_cars_wi_feat)[[0,5,6]]
            returns Dataset([all_cars_wi_feat[idx] for idx in [0,5,6]])
            >>> booleans_list = [True, False,..., True] of length len(all_cars_wi_feat)
            >>> Dataset(all_cars_wi_feat)[booleans_list]
            returns Dataset([car for car, boolean in zip(all_cars_wi_feat, booleans_list) if boolean])

        * __add__
            >>> Dataset(all_cars_wi_feat) + Dataset(all_cars_wi_feat)
            Dataset(all_cars_wi_feat + all_cars_wi_feat)
            >>> Dataset(all_cars_wi_feat) + Dataset()
            Dataset(all_cars_wi_feat)
            >>> Dataset(all_cars_wi_feat).extend(Dataset(all_cars_wi_feat))
            Dataset(all_cars_wi_feat + all_cars_wi_feat)
    """

    _standalone_in_db = True
    _vector_features = ["name", "common_attributes"]
    _non_data_eq_attributes = ["name", "_common_attributes", "_matrix"]

    def __init__(self, dessia_objects: List[DessiaObject] = None, name: str = ''):
        """ See class docstring. """
        if dessia_objects is None:
            dessia_objects = []
        self.dessia_objects = dessia_objects
        self._common_attributes = None
        self._matrix = None
        DessiaObject.__init__(self, name=name)

    def __getitem__(self, key: Any):
        """
        Custom getitem for Dataset.

        In addition to work as numpy.arrays of dimension `(n,)`, allows to pick a sub-Dataset from a list of indexes.
        """
        if len(self) == 0:
            return []
        if isinstance(key, int):
            return self._pick_from_int(key)
        if isinstance(key, slice):
            return self._pick_from_slice(key)
        if isinstance(key, list):
            if len(key) == 0:
                return self.__class__()
            if isinstance(key[0], bool):
                if len(key) == self.__len__():
                    return self._pick_from_boolist(key)
                raise ValueError(f"Cannot index {self.__class__.__name__} object of len {self.__len__()} with a "
                                 f"list of boolean of len {len(key)}")
            if isinstance(key[0], int):
                return self._pick_from_boolist(self._indexlist_to_booleanlist(key))

            raise NotImplementedError(f"key of type {type(key)} with {type(key[0])} elements not implemented for "
                                      f"indexing Datasets")

        raise NotImplementedError(f"key of type {type(key)} not implemented for indexing Datasets")

    def __add__(self, other: 'Dataset'):
        """ Allows to merge two Dataset into one by merging their dessia_object into one list. """
        if self.__class__ != Dataset or other.__class__ != Dataset:
            raise TypeError("Addition only defined for Dataset. A specific __add__ method is required for "
                            f"{self.__class__}")

        sum_hlist = self.__class__(dessia_objects=self.dessia_objects + other.dessia_objects,
                                   name=self.name[:5] + '_+_' + other.name[:5])

        if all(item in self.common_attributes for item in other.common_attributes):
            sum_hlist._common_attributes = self.common_attributes
            if self._matrix is not None and other._matrix is not None:
                sum_hlist._matrix = self._matrix + other._matrix
        return sum_hlist

    def extend(self, other: 'Dataset'):
        """
        Update a Dataset by adding b values to it.

        :param b: Dataset to add to the current Dataset
        :type b: Dataset

        :return: None

        :Examples:
        >>> from dessia_common.datatools.dataset import Dataset
        >>> from dessia_common.models import all_cars_wi_feat
        >>> Dataset(all_cars_wi_feat).extend(Dataset(all_cars_wi_feat))
        Dataset(all_cars_wi_feat + all_cars_wi_feat)
        """
        # Not "self.dessia_objects += other.dessia_objects" to take advantage of __add__ algorithm
        self.__dict__.update((self + other).__dict__)

    def _pick_from_int(self, idx: int):
        return self.dessia_objects[idx]

    def _pick_from_slice(self, key: slice):
        new_hlist = self.__class__(dessia_objects=self.dessia_objects[key], name=self.name)
        new_hlist._common_attributes = copy(self._common_attributes)
        new_hlist.dessia_objects = self.dessia_objects[key]
        if self._matrix is not None:
            new_hlist._matrix = self._matrix[key]
        # new_hlist.name += f"_{key.start if key.start is not None else 0}_{key.stop}")
        return new_hlist

    def _indexlist_to_booleanlist(self, index_list: List[int]):
        boolean_list = [False] * len(self)
        for idx in index_list:
            boolean_list[idx] = True
        return boolean_list

    def _pick_from_boolist(self, key: List[bool]):
        new_hlist = self.__class__(dessia_objects=DessiaFilter.apply(self.dessia_objects, key), name=self.name)
        new_hlist._common_attributes = copy(self._common_attributes)
        if self._matrix is not None:
            new_hlist._matrix = DessiaFilter.apply(self._matrix, key)
        # new_hlist.name += "_list")
        return new_hlist

    def __str__(self):
        """ Print Dataset as a table. """
        attr_space = []

        prefix = self._write_str_prefix()

        if self.__len__() == 0:
            return prefix

        string = ""
        string += self._print_titles(attr_space)
        string += "\n" + "-" * len(string)
        string += self._print_objects_slice(slice(0, 5), attr_space)

        if len(self) > 10:
            undispl_len = len(self) - 10
            string += (f"\n+ {undispl_len} undisplayed object" + "s" * (min([undispl_len, 2]) - 1) + "...")

        if len(self) > 5:
            string += self._print_objects_slice(slice(-5, len(self)), attr_space)
        return prefix + "\n" + string + "\n"

    def _printed_attributes(self):
        if 'name' in self.common_attributes:
            return self.common_attributes
        return ['name'] + self.common_attributes

    def _print_objects_slice(self, key: slice, attr_space: int):
        string = ""
        for dessia_object in self.dessia_objects[key]:
            string += "\n"
            string += self._print_object(dessia_object, attr_space)
        return string

    def _write_str_prefix(self):
        prefix = f"{self.__class__.__name__} {self.name if self.name != '' else hex(id(self))}: "
        prefix += f"{len(self)} samples, {len(self.common_attributes)} features"
        return prefix

    def _print_titles(self, attr_space: int):
        min_col_length = 16
        printed_attributes = self._printed_attributes()
        string = ""
        for idx, attr in enumerate(printed_attributes):
            end_bar = ""
            if idx == len(printed_attributes) - 1:
                end_bar = "|"
            # attribute
            if len(attr) + 6 > min_col_length:
                indentation = 3
            else:
                indentation = min_col_length - len(attr)
            odd_incr = int(indentation % 2)
            indentation = int(indentation / 2)

            name_attr = " " * indentation + " " * odd_incr + f"{attr.capitalize()}" + " " * indentation
            attr_space.append(len(name_attr))
            string += "|" + name_attr + end_bar
        return string

    def _print_object(self, dessia_object: DessiaObject, attr_space: int):
        printed_attributes = self._printed_attributes()
        string = ""
        for idx, attr in enumerate(printed_attributes):
            end_bar = ""
            if idx == len(printed_attributes) - 1:
                end_bar = "|"

            attr_value = self._get_printed_value(dessia_object, attr)

            string += "|" + " " * max((attr_space[idx] - len(str(attr_value)) - 1), 1)
            string += f"{attr_value}"[:attr_space[idx] - 4]
            if len(str(attr_value)) > attr_space[idx] - 3:
                string = string[:-1] + "... "
            elif len(str(attr_value)) == attr_space[idx] - 3:
                string += f"{attr_value}"[-1] + " "
            else:
                string += " "
            string += end_bar
        return string

    def to_markdown(self) -> str:
        """Render a markdown of the object output type: string."""
        md_writer = MarkdownWriter(print_limit=25, table_limit=12)
        name = md_writer.print_name(self)
        class_ = md_writer.print_class(self)
        element_details = md_writer.element_details(self)
        table = md_writer.matrix_table(self.matrix, self.common_attributes)

        return templates.dataset_markdown_template.substitute(name=name, class_=class_, element_details=element_details,
                                                              table=table)

    def _get_printed_value(self, dessia_object: DessiaObject, attr: str):
        return getattr(dessia_object, attr)

    def __len__(self):
        """Length of Dataset is len(Dataset.dessia_objects)."""
        return len(self.dessia_objects)

    @property
    def common_attributes(self):
        """List of common attributes of stored dessia_objects."""
        if self._common_attributes is None:
            if len(self) == 0:
                return []

            all_class = []
            one_instance = []
            for dessia_object in self.dessia_objects:
                if dessia_object.__class__ not in all_class:
                    all_class.append(dessia_object.__class__)
                    one_instance.append(dessia_object)

            all_attributes = sum((instance.vector_features() for instance in one_instance), [])
            set_attributes = set.intersection(*(set(instance.vector_features()) for instance in one_instance))

            # Keep order
            self._common_attributes = []
            for attr in all_attributes:
                if attr in set_attributes:
                    self._common_attributes.append(attr)
                    set_attributes.remove(attr)

        return self._common_attributes

    @property
    def matrix(self):
        """
        Get equivalent matrix of dessia_objects.

        Dimensions: `len(dessia_objects) x len(common_attributes)`.
        """
        if self._matrix is None:
            matrix = []
            for dessia_object in self.dessia_objects:
                temp_row = dessia_object.to_vector()
                vector_features = dessia_object.vector_features()
                matrix.append(list(temp_row[vector_features.index(attr)] for attr in self.common_attributes))
            self._matrix = matrix
        return self._matrix

    def attribute_values(self, attribute: str):
        """
        Get a list of all values of dessia_objects of an attribute given by name.

        :param attribute: Attribute to get all values
        :type attribute: str

        :return: A list of all values of the specified attribute of dessia_objects
        :rtype: List[Any]

        :Examples:
        >>> from dessia_common.datatools.dataset import Dataset
        >>> from dessia_common.models import all_cars_wi_feat
        >>> Dataset(all_cars_wi_feat[:10]).attribute_values("weight")
        [3504.0, 3693.0, 3436.0, 3433.0, 3449.0, 4341.0, 4354.0, 4312.0, 4425.0, 3850.0]
        """
        if not hasattr(self.dessia_objects[0], attribute):
            if attribute not in self.common_attributes:
                raise ValueError(f"{attribute} not in common_attributes = {self.common_attributes}")
            return self.column_values(self.common_attributes.index(attribute))
        return [getattr(dessia_object, attribute) for dessia_object in self.dessia_objects]

    def column_values(self, index: int):
        """
        Get a list of all values of dessia_objects for an attribute given by its index common_attributes.

        :param index: Index in common_attributes to get all values of dessia_objects
        :type index: int

        :return: A list of all values of the specified attribute of dessia_objects
        :rtype: List[float]

        :Examples:
        >>> from dessia_common.datatools.dataset import Dataset
        >>> from dessia_common.models import all_cars_wi_feat
        >>> Dataset(all_cars_wi_feat[:10]).column_values(2)
        [130.0, 165.0, 150.0, 150.0, 140.0, 198.0, 220.0, 215.0, 225.0, 190.0]
        """
        return [row[index] for row in self.matrix]

    def sub_matrix(self, columns_names: List[str]):
        """
        Build a sub matrix of the current Dataset taking column numbers in indexes or attribute values in attributes.

        Warning: Only one of `indexes` or `attributes` has to be specified.

        :param columns_names: List of columns' names to create a sub matrix
        :type columns_names: List[str]

        :return: Data stored in matrix reduced to the specified `indexes` or `attributes`
        :rtype: List[List[float]]

        :Examples:
        >>> from dessia_common.datatools.dataset import Dataset
        >>> from dessia_common.models import all_cars_wi_feat
        >>> print(Dataset(all_cars_wi_feat[:10]).sub_matrix(['displacement', 'horsepower']))
        [[0.307, 130.0], [0.35, 165.0], [0.318, 150.0], [0.304, 150.0], [0.302, 140.0], [0.429, 198.0],
         [0.454, 220.0], [0.44, 215.0], [0.455, 225.0], [0.39, 190.0]]
        """
        transposed_submatrix = [self.attribute_values(column_name) for column_name in columns_names]
        return list(map(list, zip(*transposed_submatrix)))

    def to_input_output(self, input_names: List[str], output_names: List[str]) -> List[Matrix]:
        """
        Split matrix of Dataset in two matrices inputs and outputs according to input_names and output_names.
        """
        return self.sub_matrix(input_names), self.sub_matrix(output_names)

    def train_test_split(self, ratio: float = 0.8, shuffled: bool = True) -> List[Matrix]:
        """
        Generate train and test Datasets from current Dataset.
        """
        ind_train, ind_test = models.get_split_indexes(len(self), ratio=ratio, shuffled=shuffled)
        return Dataset(self[ind_train], name=self.name + '_train'), Dataset(self[ind_test], name=self.name + '_test')

    def sort(self, key: Any, ascend: bool = True):  # TODO : Replace numpy with faster algorithms
        """
        Sort the current Dataset along the given key.

        :param key:
            --------
            The parameter on which to sort the Dataset. Can be an attribute or its index in \
                `common_attributes`
        :type key: int or str

        :param ascend:
            --------
            Whether to sort the Dataset in ascending (`True`) or descending (`False`) order
        :type key: bool, defaults to `True`

        :return: None

        :Examples:
        >>> from dessia_common.datatools.dataset import Dataset
        >>> from dessia_common.models import all_cars_wi_feat
        >>> example_list = Dataset(all_cars_wi_feat[:3], "sort_example")
        >>> example_list.sort("mpg", False)
        >>> print(example_list)
        Dataset sort_example: 3 samples, 5 features
        |         Mpg         |    Displacement    |     Horsepower     |       Weight       |    Acceleration    |
        -----------------------------------------------------------------------------------------------------------
        |               18.0  |             0.318  |             150.0  |            3436.0  |              11.0  |
        |               18.0  |             0.307  |             130.0  |            3504.0  |              12.0  |
        |               15.0  |              0.35  |             165.0  |            3693.0  |              11.5  |
        >>> example_list.sort(2, True)
        >>> print(example_list)
        Dataset sort_example: 3 samples, 5 features
        |         Mpg         |    Displacement    |     Horsepower     |       Weight       |    Acceleration    |
        -----------------------------------------------------------------------------------------------------------
        |               18.0  |             0.307  |             130.0  |            3504.0  |              12.0  |
        |               18.0  |             0.318  |             150.0  |            3436.0  |              11.0  |
        |               15.0  |              0.35  |             165.0  |            3693.0  |              11.5  |
        """
        if len(self) != 0:
            if isinstance(key, int):
                sort_indexes = npy.argsort(self.column_values(key))
            elif isinstance(key, str):
                sort_indexes = npy.argsort(self.attribute_values(key))
            self.dessia_objects = [self.dessia_objects[idx] for idx in (sort_indexes if ascend else sort_indexes[::-1])]
            if self._matrix is not None:
                self._matrix = [self._matrix[idx] for idx in (sort_indexes if ascend else sort_indexes[::-1])]

    @property
    def maximums(self):
        """
        Compute maximum values and store it in a list of length n_features.
        """
        return helpers.maximums(self.matrix)

    @property
    def minimums(self):
        """
        Compute minimum values and store it in a list of length n_features.
        """
        return helpers.minimums(self.matrix)

    def mean(self):
        """
        Compute means along each `common_attribute`.

        :return: A list of means along each dimension
        :rtype: List[float]

        :Examples:
        >>> from dessia_common.datatools.dataset import Dataset
        >>> from dessia_common.models import all_cars_wi_feat
        >>> example_list = Dataset(all_cars_wi_feat, "mean_example")
        >>> print(example_list.mean())
        [23.051231527093602, 0.1947795566502462, 103.5295566502463, 2979.4137931034484, 15.519704433497521]
        """
        return [mean(row) for row in zip(*self.matrix)]

    def standard_deviation(self):
        """
        Compute standard deviations along each `common_attribute`.

        :return: A list of standard deviations along each dimension
        :rtype: List[float]

        :Examples:
        >>> from dessia_common.datatools.dataset import Dataset
        >>> from dessia_common.models import all_cars_wi_feat
        >>> example_list = Dataset(all_cars_wi_feat, "std_example")
        >>> print(example_list.standard_deviation())
        [8.391423956652817, 0.10479316386533469, 40.47072606559397, 845.9605763601298, 2.799904275515381]
        """
        return [std(row) for row in zip(*self.matrix)]

    def variances(self):
        """
        Compute variances along each `common_attribute`.

        :return: A list of variances along each dimension
        :rtype: List[float]

        :Examples:
        >>> from dessia_common.datatools.dataset import Dataset
        >>> from dessia_common.models import all_cars_wi_feat
        >>> example_list = Dataset(all_cars_wi_feat, "var_example")
        >>> print(example_list.variances())
        [70.41599602028683, 0.010981607192906888, 1637.8796682763475, 715649.2967555631, 7.839463952049309]
        """
        return [variance(row) for row in zip(*self.matrix)]

    def covariance_matrix(self):
        """
        Compute the covariance matrix of `self.matrix`.

        :return: the covariance matrix of all stored data in self
        :rtype: List[List[float]], `n_features x n_features`

        :Examples:
        >>> from dessia_common.datatools.dataset import Dataset
        >>> from dessia_common.models import all_cars_wi_feat
        >>> example_list = Dataset(all_cars_wi_feat, "covar_example")
        >>> cov_matrix = example_list.covariance_matrix()
        >>> for row in cov_matrix: print(row)
        [70.58986267712706, -0.6737370735267286, -247.39164142796338, -5604.189893571734, 9.998099130329008]
        [-0.6737370735267286, 0.011008722272395539, 3.714807148938756, 82.86881366538952, -0.16412268260049875]
        [-247.39164142796338, 3.714807148938756, 1641.9238156054248, 28857.60749255002, -77.47638630420236]
        [-5604.189893571734, 82.86881366538952, 28857.60749255002, 717416.332056194, -1021.2202724563649]
        [9.998099130329008, -0.16412268260049875, -77.47638630420236, -1021.2202724563649, 7.8588206531654805]
        """
        return covariance_matrix(list(zip(*self.matrix)))

    def distance_matrix(self, method: str = 'minkowski', **kwargs):
        """
        Compute the distance matrix of `self.matrix`, i.e. the pairwise distances between all dessia_objects.

        Distances are computed with numerical values of `self.matrix`.

        :param method:
            Method to compute distances.
            Can be one of `[‘braycurtis’, ‘canberra’, ‘chebyshev’, ‘cityblock’, ‘correlation’, ‘cosine’, ‘dice’, \
            ‘euclidean’, ‘hamming’, ‘jaccard’, ‘jensenshannon’, ‘kulczynski1’, ‘mahalanobis’, ‘matching’, ‘minkowski’, \
            ‘rogerstanimoto’, ‘russellrao’, ‘seuclidean’, ‘sokalmichener’, ‘sokalsneath’, ‘sqeuclidean’, ‘yule’]`.
        :type method: str, `optional`, defaults to `'minkowski'`

        :param **kwargs:
            |  Extra arguments to metric: refer to each metric documentation for a list of all possible arguments.
            |  Some possible arguments:
            |     - p : scalar The p-norm to apply for Minkowski, weighted and unweighted. Default: `2`.
            |     - w : array_like The weight vector for metrics that support weights (e.g., Minkowski).
            |     - V : array_like The variance vector for standardized Euclidean. Default: \
                `var(vstack([XA, XB]), axis=0, ddof=1)`
            |     - VI : array_like The inverse of the covariance matrix for Mahalanobis. Default: \
                `inv(cov(vstack([XA, XB].T))).T`
            |     - out : ndarray The output array If not None, the distance matrix Y is stored in this array.
        :type **kwargs: dict, `optional`

        :return: the distance matrix of all stored data in self
        :rtype: List[List[float]], `n_samples x n_samples`

        :Examples:
        >>> from dessia_common.datatools.dataset import Dataset
        >>> from dessia_common.models import all_cars_wi_feat
        >>> example_list = Dataset(all_cars_wi_feat, "distance_example")
        >>> distance_matrix = example_list.distance_matrix('mahalanobis')
        >>> for row in distance_matrix[:4]: print(row[:4])
        [0.0, 1.6150355142162274, 1.0996902429379676, 1.3991408510938068]
        [1.6150355142162274, 0.0, 0.7691239946132247, 0.6216479207905371]
        [1.0996902429379676, 0.7691239946132247, 0.0, 0.7334135920381655]
        [1.3991408510938068, 0.6216479207905371, 0.7334135920381655, 0.0]
        """
        kwargs = self._set_distance_kwargs(method, kwargs)
        distances = squareform(pdist(self.matrix, method, **kwargs)).astype(float)
        return distances.tolist()

    @staticmethod
    def _set_distance_kwargs(method: str, kwargs: Dict[str, Any]):
        if 'p' not in kwargs and method == 'minkowski':
            kwargs['p'] = 2
        return kwargs

    def filtering(self, filters_list: FiltersList):
        """
        Filter a Dataset given a FiltersList. Method filtering apply a FiltersList to the current Dataset.

        :param filters_list:
            FiltersList to apply on current Dataset
        :type filters_list: FiltersList

        :return: The filtered Dataset
        :rtype: Dataset

        :Examples:
        >>> from dessia_common.core import DessiaFilter
        >>> from dessia_common.datatools.dataset import Dataset
        >>> from dessia_common.models import all_cars_wi_feat
        >>> filters = [DessiaFilter('weight', '<=', 1650.), DessiaFilter('mpg', '>=', 45.)]
        >>> filters_list = FiltersList(filters, "xor")
        >>> example_list = Dataset(all_cars_wi_feat, name="example")
        >>> filtered_list = example_list.filtering(filters_list)
        >>> print(filtered_list)
        Dataset example: 3 samples, 5 features
        |         Mpg         |    Displacement    |     Horsepower     |       Weight       |    Acceleration    |
        -----------------------------------------------------------------------------------------------------------
        |               35.0  |             0.072  |              69.0  |            1613.0  |              18.0  |
        |               31.0  |             0.076  |              52.0  |            1649.0  |              16.5  |
        |               46.6  |             0.086  |              65.0  |            2110.0  |              17.9  |
        """
        booleans_index = filters_list.get_booleans_index(self.dessia_objects)
        return self._pick_from_boolist(booleans_index)

    def singular_values(self):
        """
        Computes the Singular Values Decomposition (SVD) of self.matrix.

        SVD factorizes self.matrix into two unitary matrices `U` and `Vh`, and a 1-D array `s` of singular values \
            (real, non-negative) such that ``a = U @ S @ Vh``, where S is diagonal such as `s1 > s2 >...> sn`.

        SVD gives indications on the dimensionality of a given matrix thanks to the normalized singular values: they \
            are stored in descending order and their sum is equal to 1. Thus, one can set a threshold value, e.g. \
                `0.95`, and keep only the `r` first normalized singular values which sum is greater than the threshold.

        `r` is the rank of the matrix and gives a good indication on the real dimensionality of the data contained in \
            the current Dataset. `r` is often much smaller than the current dimension of the studied data.
        This indicates that the used features can be combined into less new features, which do not necessarily \
            make sense for engineers.

        More informations: https://en.wikipedia.org/wiki/Singular_value_decomposition

        :return:
            **normalized_singular_values**: list of normalized singular values
            **singular_points**: list of points to plot in dimensionality plot. Does not add any information.
        :rtype: Tuple[List[float], List[Dict[str, float]]]
        """
        scaled_data = Dataset._scale_data(npy.array(self.matrix) - npy.mean(self.matrix, axis=0))
        _, singular_values, _ = npy.linalg.svd(npy.array(scaled_data).T, full_matrices=False)
        normalized_singular_values = singular_values / npy.sum(singular_values)

        singular_points = []
        for idx, value in enumerate(normalized_singular_values):
            # TODO (plot_data log_scale 0)
            singular_points.append({'Index of reduced basis vector': idx + 1,
                                    'Singular value': (value if value != 0. else 1e-16)})
        return normalized_singular_values, singular_points

    @staticmethod
    def _scale_data(data_matrix: Matrix) -> Matrix: # TODO : replace it with the models Scaler ?
        scaled_matrix = preprocessing.StandardScaler().fit_transform(data_matrix)
        return [list(map(float, row.tolist())) for row in scaled_matrix]

    def plot_data(self, reference_path: str = "#", **kwargs):
        """ Plot a standard scatter matrix of all attributes in common_attributes and a dimensionality plot. """
        data_list = self._to_samples(reference_path)
        if len(self.common_attributes) > 1:
            # Plot a correlation matrix : To develop
            # correlation_matrix = []
            # Dimensionality plot
            dimensionality_plot = self._plot_dimensionality()
            # Scattermatrix
            scatter_matrix = self._build_multiplot(data_list, self._tooltip_attributes(), axis=dimensionality_plot.axis,
                                                   point_style=dimensionality_plot.point_style)
            # Parallel plot
            parallel_plot = self._parallel_plot(data_list)
            return [parallel_plot, scatter_matrix] #, dimensionality_plot]

        plot_mono_attr = self._histogram_unic_value(0, name_attr=self.common_attributes[0])
        plot_mono_attr.elements = data_list
        return [plot_mono_attr]

    def _build_multiplot(self, data_list: List[Dict[str, float]], tooltip: List[str], **kwargs: Dict[str, Any]):
        subplots = []
        for line in self.common_attributes:
            for idx_col, col in enumerate(self.common_attributes):
                if line == col:
                    subplots.append(self._histogram_unic_value(idx_col, col))
                else:
                    subplots.append(Scatter(x_variable=line, y_variable=col, tooltip=Tooltip(tooltip), **kwargs))

        scatter_matrix = MultiplePlots(plots=subplots, elements=data_list, point_families=self._point_families(),
                                       initial_view_on=True)
        return scatter_matrix

    def _histogram_unic_value(self, idx_col: int, name_attr: str):
        # unic_values = set((getattr(dobject, line) for dobject in self.dessia_objects))
        unic_values = set((row_matrix[idx_col] for row_matrix in self.matrix))
        if len(unic_values) == 1:  # TODO (plot_data linspace axis between two same values)
            plot_obj = Scatter(x_variable=name_attr, y_variable=name_attr)
        else:
            plot_obj = Histogram(x_variable=name_attr)
        return plot_obj

    def _tooltip_attributes(self):
        return self.common_attributes

    def _object_to_sample(self, dessia_object: DessiaObject, reference_path: str, row: int):
        sample_values = {attr: self.matrix[row][col] for col, attr in enumerate(self.common_attributes)}
        full_reference_path = f"{reference_path}/dessia_objects/{row}"
        name = dessia_object.name if dessia_object.name else f"Sample {row}"
        return sample_values, full_reference_path, name

    def _to_samples(self, reference_path: str):
        samples = []
        for row, dessia_object in enumerate(self.dessia_objects):
            sample_values, full_reference_path, name = self._object_to_sample(dessia_object=dessia_object,
                                                                              reference_path=reference_path,
                                                                              row=row)
            samples.append(Sample(values=sample_values, reference_path=full_reference_path, name=name))
        return samples

    def _point_families(self):
        return [PointFamily(BLUE, list(range(len(self))))]

    def _parallel_plot(self, data_list: List[Dict[str, float]]):
        return ParallelPlot(elements=data_list, axes=self._parallel_plot_attr(), disposition='vertical')

    def _parallel_plot_attr(self):
        # TODO: Put it in plot_data
        (sorted_r2, sorted_association), constant_attributes = self._get_correlations()
        attribute_series = self._get_attribute_trios(sorted_r2, sorted_association)
        return constant_attributes + self._trios_list_to_parallel_axes(attribute_series)

    def _get_correlations(self):
        r2_scores = []
        association_list = []
        constant_attributes = []
        for idx, attr1 in enumerate(self.common_attributes):
            if len(set(self.attribute_values(attr1))) == 1:
                constant_attributes.append(attr1)
                continue
            for _, attr2 in enumerate(self.common_attributes[idx:]):
                if len(set(self.attribute_values(attr2))) == 1:
                    constant_attributes.append(attr2)
                    continue
                if attr1 != attr2:
                    correlation_matrix = npy.corrcoef(self.attribute_values(attr1),
                                                      self.attribute_values(attr2))
                    correlation_xy = correlation_matrix[0, 1]
                    r2_scores.append(correlation_xy**2)
                    association_list.append([attr1, attr2])

        if len(association_list) == 0:
            association_list = []
            r2_scores = []
            unreal_score = 1.
            for idx, attr1 in enumerate(self.common_attributes):
                for attr2 in self.common_attributes[idx + 1:]:
                    association_list.append([attr1, attr2])
                    r2_scores.append(unreal_score)
                    unreal_score += -1 / 10.
            return map(list, zip(*sorted(zip(r2_scores, association_list))[::-1])), []
        # Returns list of list of associated attributes sorted along their R2 score and constant attributes
        return map(list, zip(*sorted(zip(r2_scores, association_list))[::-1])), list(set(constant_attributes))

    @staticmethod
    def _get_attribute_trios(sorted_r2, sorted_association):
        attribute_series = []
        picked_attr = set()
        set_association = set(sum(sorted_association, []))
        while len(picked_attr) != len(set_association):
            first_association = sorted_association[0]
            attribute_series.append(first_association)
            picked_attr.update(set(first_association))
            del sorted_r2[0], sorted_association[0]

            for idx, _ in enumerate(sorted_r2):
                if any(item in first_association for item in sorted_association[idx]):
                    attribute_series[-1] += sorted_association[idx]
                    picked_attr.update(set(sorted_association[idx]))
                    del sorted_r2[idx], sorted_association[idx]
                    break
        return attribute_series

    def _trios_list_to_parallel_axes(self, attribute_series):
        ordered_attr = []
        for attribute_serie in attribute_series:
            if not any(item in attribute_serie for item in ordered_attr):
                ordered_attr += self._new_attributes_trio(attribute_serie)
            else:
                ordered_attr = self._new_sided_attribute(ordered_attr, attribute_serie)
        return ordered_attr

    @staticmethod
    def _new_attributes_trio(attribute_serie):
        if len(attribute_serie) < 3:
            return attribute_serie
        mid_index = [attribute_serie.count(attr) for attr in attribute_serie].index(2)
        mid_attr = attribute_serie[mid_index]
        remaining_attr = iter(set(attribute_serie).difference({mid_attr}))
        return [next(remaining_attr), mid_attr, next(remaining_attr)]

    @staticmethod
    def _new_sided_attribute(ordered_attr, attribute_serie):
        for side in [0, -1]:
            if ordered_attr[side] in attribute_serie:
                nb_instances = attribute_serie.count(ordered_attr[side])
                for ieme_instance in range(nb_instances):
                    idx_in_serie = (ieme_instance) * 2 + attribute_serie[ieme_instance * 2:].index(ordered_attr[side])
                    # 1 if idx_in_serie = 0, 0 if idx_in_serie = 1, 3 if idx_in_serie = 2, 2 if idx_in_serie = 3
                    idx_attr_to_add = idx_in_serie + 1 - 2 * (idx_in_serie % 2)
                    added_attr = []
                    if attribute_serie[idx_attr_to_add] not in ordered_attr:
                        added_attr = [attribute_serie[idx_attr_to_add]]
                        ordered_attr = (side + 1) * added_attr + ordered_attr + (-1 * side) * added_attr
                        break
        return ordered_attr

    def _plot_dimensionality(self):
        _, singular_points = self.singular_values()

        axis_style = EdgeStyle(line_width=0.5, color_stroke=GREY)
        axis = Axis(nb_points_x=len(singular_points), nb_points_y=len(singular_points), axis_style=axis_style)
        point_style = PointStyle(color_fill=BLUE, color_stroke=BLUE, stroke_width=0.1, size=2, shape='circle')

        dimensionality_plot = Scatter(elements=singular_points, x_variable='Index of reduced basis vector',
                                      y_variable='Singular value', log_scale_y=True, axis=axis, point_style=point_style)
        return dimensionality_plot

    @staticmethod
    def _check_costs(len_data: int, costs: Matrix) -> Matrix:
        if len(costs) != len_data:
            if len(costs[0]) == len_data:
                return list(map(list, zip(*costs)))
            raise ValueError(f"costs is length {len(costs)} and the matching Dataset is length {len_data}. " +
                             "They should be the same length.")
        return costs

    @staticmethod
    def pareto_indexes(costs: Matrix) -> List[bool]:
        """
        Find the pareto-efficient points.

        :return: A (n_points, ) boolean list, indicating whether each point is Pareto efficient
        """
        is_efficient = npy.ones(len(costs), dtype=bool)
        costs_array = (costs - npy.mean(costs, axis=0)) / npy.std(costs, axis=0)
        for index, cost in enumerate(costs_array):
            if is_efficient[index]:
                # Keep any point with a lower cost
                is_efficient[is_efficient] = npy.any(costs_array[is_efficient] < cost, axis=1)
                # And keep self
                is_efficient[index] = True
        return is_efficient.tolist()

    @staticmethod
    def pareto_frontiers(len_data: int, costs: List[List[float]]):
        """ Experimental method to draw the borders of pareto domain. """
        # Experimental
        checked_costs = Dataset._check_costs(len_data, costs)
        pareto_indexes = Dataset.pareto_indexes(checked_costs)
        pareto_costs = npy.array(list(itertools.compress(checked_costs, pareto_indexes)))

        array_costs = npy.array(checked_costs)
        super_mini = npy.min(array_costs, axis=0)
        pareto_frontiers = []
        for x_dim in range(pareto_costs.shape[1]):
            for y_dim in range(pareto_costs.shape[1]):
                if x_dim != y_dim:
                    frontier_2d = Dataset._pareto_frontier_2d(x_dim, y_dim, pareto_costs,
                                                              npy.max(array_costs[:, x_dim]), super_mini)
                    pareto_frontiers.append(frontier_2d)

        return pareto_frontiers

    @staticmethod
    def _pareto_frontier_2d(x_dim: int, y_dim: int, pareto_costs: Matrix, max_x_dim: float, super_mini: Vector):
        # Experimental
        minidx = npy.argmin(pareto_costs[:, y_dim])
        x_coord = pareto_costs[minidx, x_dim]
        y_coord = pareto_costs[minidx, y_dim]

        new_pareto = pareto_costs[x_coord - pareto_costs[:, x_dim] != 0., :]

        dir_coeffs = (y_coord - new_pareto[:, y_dim]) / (x_coord - new_pareto[:, x_dim])
        dir_coeffs[x_coord == new_pareto[:, x_dim]] = npy.max(dir_coeffs[x_coord != new_pareto[:, x_dim]])

        offsets = y_coord - dir_coeffs * x_coord
        approx_super_mini = dir_coeffs * super_mini[x_dim] + offsets
        chosen_line = npy.argmin(npy.absolute(approx_super_mini - super_mini[y_dim]))

        frontier_2d = npy.array([[super_mini[x_dim], max_x_dim], [approx_super_mini[chosen_line], max_x_dim *
                                                                  dir_coeffs[chosen_line] + offsets[chosen_line]]]).T
        return frontier_2d

    def _compute_costs(self, costs_attributes: List[str]):
        costs = self.sub_matrix(costs_attributes)
        return Dataset._check_costs(len(self), costs)

    def pareto_points(self, costs_attributes: List[str]):
        """
        Find the pareto-efficient points.

        :param costs_attributes:
            List of columns' attributes on which costs are stored in current Dataset
        :type costs_attributes: List[str]

        :return: a Dataset containing the selected points
        :rtype: Dataset
        """
        checked_costs = self._compute_costs(costs_attributes)
        return self[self.__class__.pareto_indexes(checked_costs)]

    def pareto_sheets(self, costs_attributes: List[str], nb_sheets: int = 1):
        """
        Get successive pareto sheets (i.e. optimal points in a DOE for pre-computed costs).

        :param costs_attributes:
            List of columns' attributes on which costs are stored in current Dataset
        :type costs_attributes: List[str]

        :param nb_sheets:
            Number of pareto sheets to pick
        :type nb_sheets: int, `optional`, default to `1`

        :return: The successive pareto sheets and not selected elements
        :rtype: List[Dataset], Dataset
        """
        checked_costs = self._compute_costs(costs_attributes)
        non_optimal_costs = checked_costs[:]
        non_optimal_points = self.dessia_objects[:]
        pareto_sheets = []
        for idx in range(nb_sheets):
            pareto_sheet = Dataset.pareto_indexes(non_optimal_costs)
            pareto_sheets.append(Dataset(list(itertools.compress(non_optimal_points, pareto_sheet)),
                                         self.name + f'_pareto_{idx}'))
            non_optimal_points = list(itertools.compress(non_optimal_points, map(lambda x: not x, pareto_sheet)))
            non_optimal_costs = list(itertools.compress(non_optimal_costs, map(lambda x: not x, pareto_sheet)))
        return pareto_sheets, Dataset(non_optimal_points, self.name)<|MERGE_RESOLUTION|>--- conflicted
+++ resolved
@@ -1,10 +1,4 @@
-<<<<<<< HEAD
-"""
-Library for building Dataset.
-"""
-=======
 """ Library for building Dataset. """
->>>>>>> 7717cdef
 from typing import List, Dict, Any
 from copy import copy
 import itertools
