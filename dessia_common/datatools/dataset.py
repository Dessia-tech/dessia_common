--- conflicted
+++ resolved
@@ -695,15 +695,6 @@
     def _tooltip_attributes(self):
         return self.common_attributes
 
-<<<<<<< HEAD
-    def _plot_data_list(self):
-        plot_data_list = []
-        for row, dobject in enumerate(self.dessia_objects):
-            sample_values = {attr: self.matrix[row][col] for col, attr in enumerate(self.common_attributes)}
-            reference_path = f"dessia_objects/{row}"
-            plot_data_list.append(Sample(sample_values, reference_path, dobject.name))
-        return plot_data_list
-=======
     def _object_to_sample(self, dessia_object: DessiaObject, reference_path: str, row: int):
         sample_values = {attr: self.matrix[row][col] for col, attr in enumerate(self.common_attributes)}
         full_reference_path = f"{reference_path}/dessia_objects/{row}"
@@ -718,7 +709,6 @@
                                                                               row=row)
             samples.append(Sample(values=sample_values, reference_path=full_reference_path, name=name))
         return samples
->>>>>>> 159f02ba
 
     def _point_families(self):
         return [PointFamily(BLUE, list(range(len(self))))]
