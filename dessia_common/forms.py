"""
A module that aims to list all
possibilities of data formats offered by Dessia.
It should be used as a repertory of rules and available typings.

Some general rules :

- Lists are homogeneous, ie, they should not
  contain several types of elements
    ex : List[int], List[str], List[CustomClass], ...
- Tuples can, therefore, be used as heterogenous sequences,
  thanks to the fact that they are immutables.
    ex : Tuple[str, int, CustomClass] is a tuple like this :
        t = ('tuple', 1, custom_class_object)
- Dict is used whenever a dynamic structure should be defined.
  It takes only one possible type for keys
  and one possible type for values.
    ex : Dict[str, bool] is a dict like :
        d = {'key0': True, 'key1': False, 'another_key': False,...}
- As opposed to this, a non-standalone_in_db class defines a static structure,
  with a defined number of given, expected keys & types of their values.

In addition to types & genericity (brought by DessiaObject),
this module can also be seen as a template for Dessia's
coding/naming style & convention.

"""

from math import floor, ceil, cos
from typing import Dict, List, Tuple, Union, Any
from numpy import linspace
import time

try:
    import volmdlr as vm
    from volmdlr import primitives2d as p2d
    from volmdlr import primitives3d as p3d
    import plot_data
    import plot_data.colors
except ImportError:
    pass

from dessia_common import DessiaObject, PhysicalObject, MovingObject
from dessia_common.typings import InstanceOf
from dessia_common.vectored_objects import Catalog
from dessia_common.measures import Distance
from dessia_common.exports import MarkdownWriter

from dessia_common.files import BinaryFile, StringFile


class EmbeddedBuiltinsSubobject(PhysicalObject):
    """
    An object that is not standalone and gather builtins types (float, int, bool, str & Distance).

    :param distarg: A Distance with units
    :type distarg: Distance

    :param floatarg: A float
    :type floatarg: float

    :param intarg: An integer
    :type intarg: int

    :param boolarg: A boolean
    :type boolarg: bool

    :param name: Object's name
    :type name: str
    """
    _standalone_in_db = False

    def __init__(self, distarg: Distance, floatarg: float, intarg: int,
                 boolarg: bool, name: str = 'Standalone Subobject'):
        self.distarg = distarg
        self.floatarg = floatarg
        self.intarg = intarg
        self.boolarg = boolarg

        PhysicalObject.__init__(self, name=name)

    @classmethod
    def generate(cls, seed: int) -> 'EmbeddedBuiltinsSubobject':
        floatarg = 0.3
        distarg = Distance(1.7 * floatarg * seed)
        intarg = seed
        boolarg = bool(seed % 2)
        name = 'StandaloneSubobject' + str(seed)
        return cls(distarg=distarg, floatarg=floatarg, intarg=intarg, boolarg=boolarg, name=name)

    @classmethod
    def generate_many(cls, seed: int) -> List['EmbeddedBuiltinsSubobject']:
        subobjects = [cls.generate((i + 1) * 1000) for i in range(seed)]
        return subobjects

    def contour(self):
        origin = self.floatarg
        points = [vm.Point2D(origin, origin), vm.Point2D(origin, origin + 1),
                  vm.Point2D(origin + 1, origin + 1), vm.Point2D(origin + 1, origin)]

        crls = p2d.ClosedRoundedLineSegments2D(points=points, radius={})
        return crls

    def plot_data(self, **kwargs):
        primitives = [plot_data.Text(comment="Test with text", position_x=0, position_y=0),
                      plot_data.Text(comment="Test with text", position_x=0, position_y=0)]
        primitives_group = plot_data.PrimitiveGroup(primitives=primitives)
        return [primitives_group]

    def voldmlr_primitives(self):
        contour = self.contour()
        volumes = [p3d.ExtrudedProfile(vm.O3D, vm.X3D, vm.Z3D, contour, [], vm.Y3D)]
        return volumes


class StandaloneBuiltinsSubobject(EmbeddedBuiltinsSubobject):
    """
    Overwrites EmbeddedBuiltinsObject to make it standalone.

    :param distarg: A Distance with units
    :type distarg: Distance

    :param floatarg: A float
    :type floatarg: float

    :param intarg: An integer
    :type intarg: int

    :param boolarg: A boolean
    :type boolarg: bool

    :param name: Object's name
    :type name: str
    """
    _standalone_in_db = True

    def __init__(self, distarg: Distance, floatarg: float, intarg: int,
                 boolarg: bool, name: str = 'Standalone Subobject'):

        EmbeddedBuiltinsSubobject.__init__(self, distarg=distarg, floatarg=floatarg,
                                           intarg=intarg, boolarg=boolarg, name=name)


DEF_EBS = EmbeddedBuiltinsSubobject.generate(1)
DEF_SBS = StandaloneBuiltinsSubobject.generate(1)


class EnhancedStandaloneSubobject(StandaloneBuiltinsSubobject):
    def __init__(self, floatarg: Distance, name: str = 'Standalone Subobject'):
        StandaloneBuiltinsSubobject.__init__(self, distarg=floatarg, floatarg=floatarg, intarg=floor(floatarg),
                                             boolarg=floatarg.is_integer(), name=name)

    @classmethod
    def generate(cls, seed: int) -> 'EnhancedStandaloneSubobject':
        floatarg = Distance(1.2 * seed)
        name = 'EnhancedStandaloneSubobject' + str(seed)
        return cls(floatarg=floatarg, name=name)


DEF_ESS = EnhancedStandaloneSubobject.generate(1)


class InheritingStandaloneSubobject(StandaloneBuiltinsSubobject):
    def __init__(self, distarg: Distance, floatarg: float, intarg: int, boolarg: bool, strarg: str,
                 name: str = 'Inheriting Standalone Subobject'):
        self.strarg = strarg

        StandaloneBuiltinsSubobject.__init__(self, distarg=distarg, floatarg=floatarg, intarg=intarg,
                                             boolarg=boolarg, name=name)

    @classmethod
    def generate(cls, seed: int) -> 'InheritingStandaloneSubobject':
        distarg = Distance(0.7 * seed)
        floatarg = 0.1 * seed
        strarg = str(-seed)
        intarg = seed * 3
        boolarg = bool(intarg % 2)
        name = 'Inheriting Standalone Subobject' + str(seed)
        return cls(floatarg=floatarg, distarg=distarg, intarg=seed * 3, boolarg=boolarg, strarg=strarg, name=name)


DEF_ISS = InheritingStandaloneSubobject.generate(1)


class EmbeddedSubobject(DessiaObject):
    def __init__(self, embedded_list: List[int] = None, name: str = 'Embedded Subobject'):
        if embedded_list is None:
            self.embedded_list = [1, 2, 3]
        else:
            self.embedded_list = embedded_list

        DessiaObject.__init__(self, name=name)

    @classmethod
    def generate(cls, seed: int) -> 'EmbeddedSubobject':
        if not bool(seed % 2):
            embedded_list = list(range(int(seed / 2)))
        else:
            embedded_list = None
        name = 'Embedded Subobject' + str(seed)
        return cls(embedded_list=embedded_list, name=name)

    @classmethod
    def generate_many(cls, seed: int) -> List['EmbeddedSubobject']:
        return [cls.generate(i) for i in range(ceil(seed / 3))]


class EnhancedEmbeddedSubobject(EmbeddedSubobject):
    def __init__(self, embedded_list: List[int] = None,
                 embedded_array: List[List[float]] = None,
                 name: str = 'Enhanced Embedded Subobject'):
        self.embedded_array = embedded_array

        EmbeddedSubobject.__init__(self, embedded_list=embedded_list, name=name)

    @classmethod
    def generate(cls, seed: int) -> 'EnhancedEmbeddedSubobject':
        embedded_list = [seed]
        embedded_array = [[seed, seed * 10, seed * 10]] * seed
        name = 'Embedded Subobject' + str(seed)
        return cls(embedded_list=embedded_list, embedded_array=embedded_array, name=name)


DEF_ES = EmbeddedSubobject.generate(10)
DEF_EES = EnhancedEmbeddedSubobject.generate(3)


UnionArg = Union[EmbeddedSubobject, EnhancedEmbeddedSubobject]


class StandaloneObject(MovingObject):
    """
    Dev Object for testing purpose.

    :param standalone_subobject: A dev subobject that is standalone_in_db
    :type standalone_subobject: StandaloneSubobject

    :param embedded_subobject: A dev subobject that isn't standalone_in_db
    :type embedded_subobject: EmbeddedSubobject

    :param dynamic_dict: A variable length dict
    :type dynamic_dict: Dict[str, bool]

    :param tuple_arg: A heterogeneous sequence
    :type tuple_arg: tuple
    """
    _standalone_in_db = True
    _generic_eq = True
    _allowed_methods = ['add_standalone_object', 'add_embedded_object', "count_until",
                        'add_float', 'generate_from_text', 'generate_from_bin']

    def __init__(self, standalone_subobject: StandaloneBuiltinsSubobject, embedded_subobject: EmbeddedSubobject,
                 dynamic_dict: Dict[str, bool], float_dict: Dict[str, float], string_dict: Dict[str, str],
                 tuple_arg: Tuple[str, int], object_list: List[StandaloneBuiltinsSubobject],
                 subobject_list: List[EmbeddedSubobject], builtin_list: List[int], union_arg: List[UnionArg],
                 subclass_arg: InstanceOf[StandaloneBuiltinsSubobject], array_arg: List[List[float]],
                 name: str = 'Standalone Object Demo'):
        self.union_arg = union_arg
        self.builtin_list = builtin_list
        self.subobject_list = subobject_list
        self.object_list = object_list
        self.tuple_arg = tuple_arg
        self.dynamic_dict = dynamic_dict
        self.float_dict = float_dict
        self.string_dict = string_dict
        self.standalone_subobject = standalone_subobject
        self.embedded_subobject = embedded_subobject
        self.subclass_arg = subclass_arg
        self.array_arg = array_arg

        MovingObject.__init__(self, name=name)

    @classmethod
    def generate(cls, seed: int, name: str = 'Standalone Object Demo') -> 'StandaloneObject':
        dynamic_dict = {'n' + str(i): bool(seed % 2) for i in range(seed)}
        float_dict = {'k' + str(i): seed * 1.09 for i in range(seed)}
        string_dict = {'key' + str(i): 'value' + str(i) for i in range(seed)}
        builtin_list = [seed] * seed
        array_arg = [builtin_list] * 3
        union_arg = [EnhancedEmbeddedSubobject.generate(seed), EmbeddedSubobject.generate(seed)]
        if not bool(seed % 2):
            subclass_arg = StandaloneBuiltinsSubobject.generate(-seed)
        else:
            subclass_arg = InheritingStandaloneSubobject.generate(seed)
        return cls(standalone_subobject=StandaloneBuiltinsSubobject.generate(seed),
                   embedded_subobject=EmbeddedSubobject.generate(seed),
                   dynamic_dict=dynamic_dict, float_dict=float_dict, string_dict=string_dict,
                   tuple_arg=('value', seed * 3), object_list=StandaloneBuiltinsSubobject.generate_many(seed),
                   subobject_list=EmbeddedSubobject.generate_many(seed), builtin_list=builtin_list, union_arg=union_arg,
                   subclass_arg=subclass_arg, array_arg=array_arg, name=name)

    @classmethod
    def generate_from_bin(cls, stream: BinaryFile):
        # User need to decode the binary as he see fit
        my_string = stream.read().decode('utf8')
        my_file_name = stream.filename
        _, raw_seed = my_string.split(",")
        seed = int(raw_seed.strip())
        return cls.generate(seed=seed, name=my_file_name)

    @classmethod
    def generate_from_text(cls, stream: StringFile):
        my_text = stream.getvalue()
        my_file_name = stream.filename
        _, raw_seed = my_text.split(",")
        seed = int(raw_seed.strip())
        return cls.generate(seed=seed, name=my_file_name)

    def add_standalone_object(self, object_: StandaloneBuiltinsSubobject):
        """
<<<<<<< HEAD
        Adds a standalone object to object_list.
        It doesn't return anything, hence, API will update object when
        computing from frontend
=======
        Add a standalone object to object_list.

        It doesn't return anything, hence, API will update object when computing from frontend.
>>>>>>> b2beb2fd
        """
        self.object_list.append(object_)

    def add_embedded_object(self, object_: EmbeddedSubobject):
        """
<<<<<<< HEAD
        Adds an embedded object to subobject_list.
        It doesn't return anything, hence, API will update object
        when computing from frontend
=======
        Add an embedded object to subobject_list.

        It doesn't return anything, hence, API will update object when computing from frontend.
>>>>>>> b2beb2fd
        """
        self.subobject_list.append(object_)

    def add_float(self, value: float) -> StandaloneBuiltinsSubobject:
        """
<<<<<<< HEAD
        Adds value to its standalone subobject
        floatarg property and returns it.
        API should replace standalone_subobject as it is returned
=======
        Add value to its standalone subobject floatarg property and returns it.

        API should replace standalone_subobject as it is returned.
>>>>>>> b2beb2fd
        """
        self.standalone_subobject.floatarg += value
        return self.standalone_subobject

    def append_union_arg(self, object_: UnionArg):
        self.union_arg.append(object_)

    def contour(self):
        intarg = self.standalone_subobject.intarg
        points = [vm.Point2D(intarg, intarg), vm.Point2D(intarg, intarg + 1),
                  vm.Point2D(intarg + 1, intarg + 1), vm.Point2D(intarg + 1, 0)]

        crls = p2d.ClosedRoundedLineSegments2D(points=points, radius={})
        return crls

    def volmdlr_primitives(self):
        subcube = self.standalone_subobject.voldmlr_primitives()[0]
        contour = self.contour()
        cube = p3d.ExtrudedProfile(plane_origin=vm.Point3D(0, 1, -1), x=vm.X3D, y=vm.Z3D,
                                   outer_contour2d=contour, inner_contours2d=[], extrusion_vector=vm.Y3D)
        return [subcube, cube]

    def volmdlr_primitives_step_frames(self):
        frame0 = vm.Frame3D(vm.O3D.copy(), vm.X3D.copy(), vm.Y3D.copy(), vm.Z3D.copy())
        frame11 = frame0.rotation(center=vm.O3D, axis=vm.Y3D, angle=0.7)
        frame21 = frame11.translation(offset=vm.Y3D)
        frame31 = frame21.rotation(center=vm.O3D, axis=vm.Y3D, angle=0.7)

        frame12 = frame0.translation(offset=vm.Z3D)
        frame22 = frame12.translation(offset=vm.X3D)
        frame32 = frame22.translation(offset=vm.X3D)
        return [[frame0, frame0], [frame11, frame12], [frame21, frame22], [frame31, frame32]]

    @staticmethod
    def scatter_plot():
        attributes = ['cx', 'cy']
        tooltip = plot_data.Tooltip(attributes=attributes, name='Tooltips')
        return plot_data.Scatter(axis=plot_data.Axis(), tooltip=tooltip, x_variable=attributes[0],
                                 y_variable=attributes[1], name='Scatter Plot')

    def plot_data(self, **kwargs):
        # Contour
        contour = self.standalone_subobject.contour().plot_data()
        primitives_group = plot_data.PrimitiveGroup(primitives=[contour], name='Contour')

        catalog = Catalog.random_2d(bounds={'x': [0, 6], 'y': [100, 2000]}, threshold=8000)
        points = [plot_data.Point2D(cx=v[0], cy=v[1], name='Point' + str(i)) for i, v in enumerate(catalog.array)]

        # Scatter Plot
        scatterplot = self.scatter_plot()

        # Parallel Plot
        parallelplot = plot_data.ParallelPlot(elements=points, axes=['cx', 'cy', 'color_fill', 'color_stroke'],
                                              name='Parallel Plot')

        # Multi Plot
        objects = [scatterplot, parallelplot]
        sizes = [plot_data.Window(width=560, height=300), plot_data.Window(width=560, height=300)]
        multiplot = plot_data.MultiplePlots(elements=points, plots=objects, sizes=sizes,
                                            coords=[(0, 0), (300, 0)], name='Multiple Plot')

        attribute_names = ['timestep', 'electric current']
        tooltip = plot_data.Tooltip(attributes=attribute_names)
        timesteps = linspace(0, 20, 20)
        current1 = [t ** 2 for t in timesteps]
        elements1 = []
        for timestep, current in zip(timesteps, current1):
            elements1.append({'timestep': timestep, 'electric current': current})

        # The previous line instantiates a dataset with limited arguments but several customizations are available
        point_style = plot_data.PointStyle(color_fill=plot_data.colors.RED, color_stroke=plot_data.colors.BLACK)
        edge_style = plot_data.EdgeStyle(color_stroke=plot_data.colors.BLUE, dashline=[10, 5])

        custom_dataset = plot_data.Dataset(elements=elements1, name='I = f(t)', tooltip=tooltip,
                                           point_style=point_style, edge_style=edge_style)

        # Now let's create another dataset for the purpose of this exercice
        timesteps = linspace(0, 20, 100)
        current2 = [100 * (1 + cos(t)) for t in timesteps]
        elements2 = []
        for timestep, current in zip(timesteps, current2):
            elements2.append({'timestep': timestep, 'electric current': current})

        dataset2 = plot_data.Dataset(elements=elements2, name='I2 = f(t)')

        graph2d = plot_data.Graph2D(graphs=[custom_dataset, dataset2],
                                    x_variable=attribute_names[0], y_variable=attribute_names[1])
        return [primitives_group, scatterplot, parallelplot, multiplot, graph2d]

    def maldefined_method(self, arg0, arg1=1, arg2: int = 10, arg3=3):
        """
        Define a docstring for testing parsing purpose.
        """
        nok_string = "This is a bad coding behavior"
        ok_string = "This could be OK as temporary attr"
        self.maldefined_attr = nok_string
        self._ok_attribute = ok_string

        computation = nok_string + 'or' + ok_string

        return computation

    # @staticmethod
    # def method_with_faulty_typing(arg0: Iterator[int]):
    #     return arg0

    def to_markdown(self):
        """
        Write a standard markdown of StandaloneObject.
        """
        contents = """
        # Quem Stygios dumque

        ## Recursus erat aere decus Lemnicolae

        Lorem markdownum laetum senior quod Libys utroque
        *mirantibus teneat aevo*, aquis.
        Procumbit eandem ensis, erigor intercepta, quae habitabat nostro
        *et hoc que* enim: inpulit.
        Mecum ferat **fecissem** vale per myricae suis
        quas turba potentior mentita.
        Annis nunc, picae erat quis minatur dare Diana redimitus
        [Clymene venisses sinat](http://est.net/umbram.html)
        protinus pulchra, sucos! Tanta haec varios tuaque,
        nisi Erigonen si aquae Hippomene inguine murmur.

        1. Poma enim dextra icta capillis extinctum foedera
        2. Mediis requirit exercita ascendere fecisse sola
        3. Sua externis tigride saevarum
        4. Aves est pendebant sume latentis

        ## Suum videre quondam generis dolentem simul femineos

        Ille lacus progenitore Cycnum pressa, excidit silva
        [crudus](http://www.domino.com/nequevox), boum ducem vocari,
        ne monte tanto harenae.
        Opus Aesone excipit adempto.
        Inpius illa latratu atque sed praedam,
        ille construit intravit concipit,
        concha dedit, qua audit calathosque.
        Dedit putrefacta cortex.
        Tenet aut carmina quod proditione media; pro ense medicina
        vita repetit adrectisque inops e sentiat.

        > Imagine caesaries superbos muneraque *ne terras* cunctis.
        Diversae Hesioneque
        > numinis regia at anima nascuntur Iovis.
        Sua fama quoque capillos lugubris
        > **egimus**, a ingenti [Ericthonio](http://raptos.org/lucem)
        iubebat!

        ## Ponderis venit veteris mihi tofis

        Propensum discedunt, iacere dedisti; lene potest caelo,
        felix flamma caecus decet excipit.
        *Aurum occiderat*, retro cum, quorum *Diana timuere At*.
        Ait Labros hasta mundi, **ut est** ruit nosse o gravet!

        ## Qui aether undis nulla

        Homines oppidaque nominibus devexo genitoris quoque,
        praesensque rota Saturnia.
        Auras cecinit fera quae mirantum imbris,
        Gratia verba incesto, sed visa contigit
        saepe adicit trepidant.
        [Siqua radiis quod](http://www.naris-pectebant.org/comeset)
        ad duabus alienisque, sponte; dum.

        Occidit Babylonia dubitare. Vultus cui: erat dea!
        Iam ense forma est se, tibi pedem adfectat nec nostra.
        Armenta socium nutrix [precatur](http://in-fraxinus.io/)
        aderam, quam mentem Elin labor auctor
        potentia prodidit inmitibus duo di?
        Verum a, tuo quoque nec Mysum per posses;
        vigor danda meruit: tecum audire responsa
        [conplexae](http://quis.io/disrestat.html) et alios.

        Agros grata illo animo mei nova, in magis furens et
        [modo](http://pondere.com/aquis) dimittere ubi neque es!
        Sua qua ac ire una facit Alcmene coepere
        arduus quae vestigia aliquis; meritorum Dorylas, scindunt.
        """
        contents += "\n## Attribute Table\n\n"
        contents += MarkdownWriter(print_limit=25, table_limit=None).object_table(self)
        return contents

    def count_until(self, duration: float, raise_error: bool = False):
        """
        Test long execution with a customizable duration.

        :param duration: Duration of the method in s
        :type duration: float

        :param raise_error: Wether the computation should raise an error or not at the end
        :type raise_error: bool
        """
        starting_time = time.time()
        current_time = time.time()
        last_duration = round(current_time - starting_time)
        while current_time - starting_time <= duration:
            current_time = time.time()
            current_duration = current_time - starting_time
            if current_duration > last_duration + 1:
                last_duration = round(current_time - starting_time)
                print(round(current_duration))

        if raise_error:
            raise RuntimeError(f"Evaluation stopped after {duration}s")


DEF_SO = StandaloneObject.generate(1)


class StandaloneObjectWithDefaultValues(StandaloneObject):
    _non_editable_attributes = ['intarg', 'strarg']

    def __init__(self, standalone_subobject: StandaloneBuiltinsSubobject = DEF_SBS,
                 embedded_subobject: EmbeddedSubobject = DEF_ES,
                 dynamic_dict: Dict[str, bool] = None,
                 float_dict: Dict[str, float] = None,
                 string_dict: Dict[str, str] = None,
                 tuple_arg: Tuple[str, int] = ("Default Tuple", 0),
                 object_list: List[StandaloneBuiltinsSubobject] = None,
                 subobject_list: List[EmbeddedSubobject] = None,
                 builtin_list: List[int] = None,
                 union_arg: List[UnionArg] = None,
                 subclass_arg: InstanceOf[StandaloneBuiltinsSubobject] = DEF_ISS,
                 array_arg: List[List[float]] = None,
                 name: str = 'Standalone Object Demo'):
        if dynamic_dict is None:
            dynamic_dict = {}
        if float_dict is None:
            float_dict = {}
        if string_dict is None:
            string_dict = {}
        if object_list is None:
            object_list = [DEF_SBS]
        if subobject_list is None:
            subobject_list = [DEF_ES]
        if builtin_list is None:
            builtin_list = [1, 2, 3, 4, 5]
        if union_arg is None:
            union_arg = [DEF_EES, DEF_ES]
        if array_arg is None:
            array_arg = [[1, 2, 3], [4, 5, 6], [7, 8, 9]]

        StandaloneObject.__init__(self, standalone_subobject=standalone_subobject,
                                  embedded_subobject=embedded_subobject, dynamic_dict=dynamic_dict,
                                  float_dict=float_dict, string_dict=string_dict, tuple_arg=tuple_arg,
                                  object_list=object_list, subobject_list=subobject_list, builtin_list=builtin_list,
                                  union_arg=union_arg, subclass_arg=subclass_arg, array_arg=array_arg, name=name)


DEF_SOWDV = StandaloneObjectWithDefaultValues()

# class ObjectWithFaultyTyping(DessiaObject):
#     """
#     Dummy class to test faulty typing jsonschema
#     """
#     def __init__(self, faulty_attribute: Iterator[int], name: str = ""):
#         self.faulty_attribute = faulty_attribute
#
#         DessiaObject.__init__(self, name=name)


class ObjectWithOtherTypings(DessiaObject):
    """Dummy class to test some typing jsonschemas."""

    def __init__(self, undefined_type_attribute: Any, name: str = ""):
        self.undefined_type_attribute = undefined_type_attribute

        DessiaObject.__init__(self, name=name)


class MovingStandaloneObject(MovingObject):
    _standalone_in_db = True

    def __init__(self, origin: float, name: str = ""):
        self.origin = origin
        MovingObject.__init__(self, name=name)

    @classmethod
    def generate(cls, seed: int):
        return cls(origin=1.3 * seed, name=f"moving_{seed}")

    def contour(self):
        points = [vm.Point2D(self.origin, self.origin), vm.Point2D(self.origin, self.origin + 1),
                  vm.Point2D(self.origin + 1, self.origin + 1), vm.Point2D(self.origin + 1, 0)]

        crls = p2d.ClosedRoundedLineSegments2D(points=points, radius={})
        return crls

    def volmdlr_primitives(self):
        contour = self.contour()
        volume = p3d.ExtrudedProfile(plane_origin=vm.O3D, x=vm.X3D, y=vm.Z3D, outer_contour2d=contour,
                                     inner_contours2d=[], extrusion_vector=vm.Y3D)
        return [volume]

    def volmdlr_primitives_step_frames(self):
        frame1 = vm.Frame3D(vm.O3D.copy(), vm.X3D.copy(), vm.Y3D.copy(), vm.Z3D.copy())
        frame2 = frame1.rotation(center=vm.O3D, axis=vm.Y3D, angle=0.7)
        frame3 = frame2.translation(offset=vm.Y3D)
        frame4 = frame3.rotation(center=vm.O3D, axis=vm.Y3D, angle=0.7)
        return [[frame1], [frame2], [frame3], [frame4]]


class Generator(DessiaObject):
    """
    A class that allow to generate several StandaloneObjects from different parameters.

    :param parameter: An "offset" for the seed that will be used in generation
    :type parameter: int

    :param nb_solutions: The max number of solutions that will be generated
    :type nb_solutions: int

    :param name: The name of the Generator. It is not used in object generation
    :type name: str
    """
    _standalone_in_db = True

    def __init__(self, parameter: int, nb_solutions: int = 25, models: List[StandaloneObject] = None, name: str = ''):
        self.parameter = parameter
        self.nb_solutions = nb_solutions
        self.models = models

        DessiaObject.__init__(self, name=name)

    def generate(self) -> List[StandaloneObject]:
        """
        Generate a list of Standalone objects.
        """
        self.models = [StandaloneObject.generate(self.parameter + i) for i in range(self.nb_solutions)]
        return self.models


class Optimizer(DessiaObject):
    """
    Mock an optimization process.

    :param model_to_optimize: An object which will be modified (one of its attributes)
    :type model_to_optimize: StandaloneObject

    :param name: Name of the optimizer. Will not be used in the optimization process
    :type name: str
    """
    _standalone_in_db = True

    def __init__(self, model_to_optimize: StandaloneObject, name: str = ''):
        self.model_to_optimize = model_to_optimize

        DessiaObject.__init__(self, name=name)

    def optimize(self, optimization_value: int = 3) -> int:
        """
        Sum model value with given one.

        :param optimization_value: value that will be added to model's intarg attribute
        :type optimization_value: int
        """
        self.model_to_optimize.standalone_subobject.intarg += optimization_value
        return self.model_to_optimize.standalone_subobject.intarg


class Container(DessiaObject):
    _standalone_in_db = True
    _allowed_methods = ["generate_from_text_files"]

    def __init__(self, models: List[StandaloneObject] = None, name: str = ""):
        if models is None:
            self.models = []
        else:
            self.models = models

        DessiaObject.__init__(self, name=name)

    @classmethod
    def generate_from_text_files(cls, files: List[StringFile], name: str = "Generated from text files"):
        models = [StandaloneObject.generate_from_text(file) for file in files]
        return cls(models=models, name=name)<|MERGE_RESOLUTION|>--- conflicted
+++ resolved
@@ -308,43 +308,24 @@
 
     def add_standalone_object(self, object_: StandaloneBuiltinsSubobject):
         """
-<<<<<<< HEAD
         Adds a standalone object to object_list.
         It doesn't return anything, hence, API will update object when
-        computing from frontend
-=======
-        Add a standalone object to object_list.
-
-        It doesn't return anything, hence, API will update object when computing from frontend.
->>>>>>> b2beb2fd
+        computing from frontend.
         """
         self.object_list.append(object_)
 
     def add_embedded_object(self, object_: EmbeddedSubobject):
         """
-<<<<<<< HEAD
         Adds an embedded object to subobject_list.
         It doesn't return anything, hence, API will update object
-        when computing from frontend
-=======
-        Add an embedded object to subobject_list.
-
-        It doesn't return anything, hence, API will update object when computing from frontend.
->>>>>>> b2beb2fd
+        when computing from frontend.
         """
         self.subobject_list.append(object_)
 
     def add_float(self, value: float) -> StandaloneBuiltinsSubobject:
         """
-<<<<<<< HEAD
-        Adds value to its standalone subobject
-        floatarg property and returns it.
+        Adds value to its standalone subobject floatarg property and returns it.
         API should replace standalone_subobject as it is returned
-=======
-        Add value to its standalone subobject floatarg property and returns it.
-
-        API should replace standalone_subobject as it is returned.
->>>>>>> b2beb2fd
         """
         self.standalone_subobject.floatarg += value
         return self.standalone_subobject
