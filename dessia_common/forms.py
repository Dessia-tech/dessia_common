--- conflicted
+++ resolved
@@ -34,13 +34,8 @@
     from volmdlr import primitives2d as p2d
     from volmdlr import primitives3d as p3d
     import plot_data
-<<<<<<< HEAD
     import plot_data.colors
-except:
-=======
-    from plot_data.colors import *
 except ImportError:
->>>>>>> f3c33a1b
     pass
 
 from dessia_common import DessiaObject
