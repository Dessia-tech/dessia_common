"""
This is a module that aims to list all
possibilities of data formats offered by Dessia.
It should be used as a repertory of rules and available typings.

Some general rules :

- Lists are homogeneous, ie, they should not
  contain several types of elements
    ex : List[int], List[str], List[CustomClass], ...
- Tuples can, therefore, be used as heterogenous sequences,
  thanks to the fact that they are immutables.
    ex : Tuple[str, int, CustomClass] is a tuple like this :
        t = ('tuple', 1, custom_class_object)
- Dict is used whenever a dynamic structure should be defined.
  It takes only one possible type for keys
  and one possible type for values.
    ex : Dict[str, bool] is a dict like :
        d = {'key0': True, 'key1': False, 'another_key': False,...}
- As opposed to this, TypedDict defines a static structure,
  with a defined number of given, expected keys & types of their values.
    ex :
    class StaticDict(TypedDict):
        name: str
        value: float

In addition to types & genericity (brought by DessiaObject),
this module can also be seen as a template for Dessia's
coding/naming style & convention.
"""

from math import floor, ceil
from typing import Dict, List, Tuple, Union

try:
    import volmdlr as vm
    from volmdlr.wires import Contour2D
    from volmdlr import primitives2d as p2d
    from volmdlr import primitives3d as p3d
    import plot_data
    from plot_data.colors import *
except:
    pass

from dessia_common import DessiaObject
from dessia_common.typings import InstanceOf
from dessia_common.vectored_objects import Catalog

try:
    from typing import TypedDict  # >=3.8
except ImportError:
    from mypy_extensions import TypedDict  # <=3.7

from numpy import linspace
from math import cos


class StandaloneSubobject(DessiaObject):
    _standalone_in_db = True
    _generic_eq = True

    def __init__(self, floatarg: float, name: str = 'Standalone Subobject'):
        self.floatarg = floatarg

        DessiaObject.__init__(self, name=name)

    @classmethod
    def generate(cls, seed: int) -> 'StandaloneSubobject':
        floatarg = 1.7 * seed
        name = 'StandaloneSubobject' + str(seed)
        return cls(floatarg=floatarg, name=name)

    @classmethod
    def generate_many(cls, seed: int) -> List['StandaloneSubobject']:
        subobjects = [cls.generate((i+1)*1000) for i in range(seed)]
        return subobjects

    def contour(self):
        points = [vm.Point2D(0, 0), vm.Point2D(0, 1),
                  vm.Point2D(1, 1), vm.Point2D(1, 0)]

        crls = p2d.ClosedRoundedLineSegments2D(points=points, radius={})
        return vm.wires.Contour2D(crls.primitives)

    def voldmlr_primitives(self):
        contour = self.contour()
        volumes = [p3d.ExtrudedProfile(vm.O3D, vm.X3D, vm.Z3D,
                                       contour, [], vm.Y3D)]
        return volumes


DEF_SS = StandaloneSubobject.generate(1)


class EnhancedStandaloneSubobject(StandaloneSubobject):
    def __init__(self, floatarg: float, boolarg: bool,
                 name: str = 'Standalone Subobject'):
        self.boolarg = boolarg

        StandaloneSubobject.__init__(self, floatarg=floatarg, name=name)

    @classmethod
    def generate(cls, seed: int) -> 'EnhancedStandaloneSubobject':
        floatarg = 1.2 * seed
        boolarg = floatarg.is_integer()
        name = 'EnhancedStandaloneSubobject' + str(seed)
        return cls(floatarg=floatarg, boolarg=boolarg, name=name)


DEF_ESS = EnhancedStandaloneSubobject.generate(1)


class InheritingStandaloneSubobject(StandaloneSubobject):
    def __init__(self, floatarg: float, strarg: str,
                 name: str = 'Inheriting Standalone Subobject'):
        self.strarg = strarg

        StandaloneSubobject.__init__(self, floatarg=floatarg, name=name)

    @classmethod
    def generate(cls, seed: int) -> 'InheritingStandaloneSubobject':
        floatarg = 0.7 * seed
        strarg = str(-seed)
        name = 'Inheriting Standalone Subobject' + str(seed)
        return cls(floatarg=floatarg, strarg=strarg, name=name)


DEF_ISS = InheritingStandaloneSubobject.generate(1)


class EmbeddedSubobject(DessiaObject):
    def __init__(self, embedded_list: List[int] = None,
                 name: str = 'Embedded Subobject'):
        if embedded_list is None:
            self.embedded_list = [1, 2, 3]
        else:
            self.embedded_list = embedded_list

        DessiaObject.__init__(self, name=name)

    @classmethod
    def generate(cls, seed: int) -> 'EmbeddedSubobject':
        if not bool(seed % 2):
            embedded_list = list(range(int(seed/2)))
        else:
            embedded_list = None
        name = 'Embedded Subobject' + str(seed)
        return cls(embedded_list=embedded_list, name=name)

    @classmethod
    def generate_many(cls, seed: int) -> List['EmbeddedSubobject']:
        return [cls.generate(i) for i in range(ceil(seed/3))]


DEF_ES = EmbeddedSubobject.generate(10)


class StaticDict(DessiaObject):
    def __init__(self, float_value: float, int_value: int,
                 is_valid: bool, name: str = ''):
        self.float_value = float_value
        self.int_value = int_value
        self.is_valid = is_valid
        DessiaObject.__init__(self, name=name)


DEF_SD = StaticDict(name="Default SD Name", float_value=1.3,
                    int_value=0, is_valid=True)


UnionArg = Union[StandaloneSubobject, EnhancedStandaloneSubobject]


class StandaloneObject(DessiaObject):
    """
    Dev Object for testing purpose

    :param standalone_subobject: A dev subobject that is standalone_in_db
    :type standalone_subobject: StandaloneSubobject
    :param embedded_subobject: A dev subobject that isn't standalone_in_db
    :type embedded_subobject: EmbeddedSubobject
    :param dynamic_dict: A variable length dict
    :type dynamic_dict: Dict[str, bool]
    :param static_dict: A 1-level structurewith only builtin values & str keys
    :type static_dict: StaticDict
    :param tuple_arg: A heterogeneous sequence
    :type tuple_arg: tuple
    """
    _standalone_in_db = True
    _generic_eq = True
    _allowed_methods = ['add_standalone_object',
                        'add_embedded_object', 'add_float']

    def __init__(self, standalone_subobject: StandaloneSubobject,
                 embedded_subobject: EmbeddedSubobject,
                 dynamic_dict: Dict[str, bool], static_dict: StaticDict,
                 tuple_arg: Tuple[str, int], intarg: int, strarg: str,
                 object_list: List[StandaloneSubobject],
                 subobject_list: List[EmbeddedSubobject],
                 builtin_list: List[int],
<<<<<<< HEAD
                 union_arg: Union[StandaloneSubobject,
                                  EnhancedStandaloneSubobject],
                 subclass_arg: InstanceOf[StandaloneSubobject],
                 default_value_list: List[float] = None,
=======
                 union_arg: UnionArg,
                 subclass_arg: Subclass[StandaloneSubobject],
>>>>>>> f1c05105
                 name: str = 'Standalone Object Demo'):
        self.union_arg = union_arg
        self.builtin_list = builtin_list
        self.subobject_list = subobject_list
        self.object_list = object_list
        self.tuple_arg = tuple_arg
        self.strarg = strarg
        self.intarg = intarg
        self.static_dict = static_dict
        self.dynamic_dict = dynamic_dict
        self.standalone_subobject = standalone_subobject
        self.embedded_subobject = embedded_subobject
        self.subclass_arg = subclass_arg

        DessiaObject.__init__(self, name=name)

    @classmethod
    def generate(cls, seed: int):
        is_even = not bool(seed % 2)
        standalone_subobject = StandaloneSubobject.generate(seed)
        embedded_subobject = EmbeddedSubobject.generate(seed)
        dynamic_dict = {'n'+str(i): bool(seed % 2) for i in range(seed)}
        static_dict = {'name': 'Object'+str(seed), 'float_value': seed * 1.3,
                       'int_value': seed, 'is_valid': is_even}
        tuple_arg = ('value', seed * 3)
        intarg = seed
        strarg = str(seed) * floor(seed/3)
        object_list = StandaloneSubobject.generate_many(seed)
        subobject_list = EmbeddedSubobject.generate_many(seed)
        builtin_list = [seed]*seed
        union_arg = EnhancedStandaloneSubobject.generate(seed)
        if is_even:
            subclass_arg = StandaloneSubobject.generate(-seed)
        else:
            subclass_arg = InheritingStandaloneSubobject.generate(seed)
        return cls(standalone_subobject=standalone_subobject,
                   embedded_subobject=embedded_subobject,
                   dynamic_dict=dynamic_dict, static_dict=static_dict,
                   tuple_arg=tuple_arg, intarg=intarg, strarg=strarg,
                   object_list=object_list, subobject_list=subobject_list,
                   builtin_list=builtin_list, union_arg=union_arg,
                   subclass_arg=subclass_arg)

    def add_standalone_object(self, object_: StandaloneSubobject):
        """
        This methods adds a standalone object to object_list.
        It doesn't return anything, hence, API will update object when
        computing from frontend
        """
        self.object_list.append(object_)

    def add_embedded_object(self, object_: EmbeddedSubobject):
        """
        This methods adds an embedded object to subobject_list.
        It doesn't return anything, hence, API will update object
        when computing from frontend
        """
        self.subobject_list.append(object_)

    def add_float(self, value: float) -> StandaloneSubobject:
        """
        This methods adds value to its standalone subobject
        floatarg property and returns it.
        API should replace standalone_subobject as it is returned
        """
        self.standalone_subobject.floatarg += value
        return self.standalone_subobject

    def volmdlr_primitives(self):
        return self.standalone_subobject.voldmlr_primitives()

    def plot_data(self):
        attributes = ['cx', 'cy']

        # Contour
        contour = self.standalone_subobject.contour().plot_data()
        primitives_group = plot_data.PrimitiveGroup(primitives=[contour],
                                                    name='Contour')

        # Scatter Plot
        bounds = {'x': [0, 6], 'y': [100, 2000]}
        catalog = Catalog.random_2d(bounds=bounds, threshold=8000)
        points = [plot_data.Point2D(cx=v[0], cy=v[1], name='Point'+str(i))
                  for i, v in enumerate(catalog.array)]
        axis = plot_data.Axis()
        tooltip = plot_data.Tooltip(to_disp_attribute_names=attributes,
                                    name='Tooltips')
        scatter_plot = plot_data.Scatter(axis=axis, tooltip=tooltip,
                                         elements=points,
                                         to_disp_attribute_names=attributes,
                                         name='Scatter Plot')

        # Parallel Plot
        attributes = ['cx', 'cy', 'color_fill', 'color_stroke']
        parallel_plot = plot_data.ParallelPlot(elements=points,
                                               to_disp_attribute_names=attributes,
                                               name='Parallel Plot')

        # Multi Plot
        objects = [scatter_plot, parallel_plot]
        sizes = [plot_data.Window(width=560, height=300),
                 plot_data.Window(width=560, height=300)]
        coords = [(0, 0), (300, 0)]
        multi_plot = plot_data.MultiplePlots(elements=points, plots=objects,
                                             sizes=sizes, coords=coords,
                                             name='Multiple Plot')

        attribute_names = ['time', 'electric current']
        tooltip = plot_data.Tooltip(to_disp_attribute_names=attribute_names)
        time1 = linspace(0, 20, 20)
        current1 = [t ** 2 for t in time1]
        elements1 = []
        for time, current in zip(time1, current1):
            elements1.append({'time': time, 'electric current': current})

        # The previous line instantiates a dataset with limited arguments but
        # several customizations are available
        point_style = plot_data.PointStyle(color_fill=RED, color_stroke=BLACK)
        edge_style = plot_data.EdgeStyle(color_stroke=BLUE, dashline=[10, 5])

        custom_dataset = plot_data.Dataset(elements=elements1, name='I = f(t)',
                                           tooltip=tooltip,
                                           point_style=point_style,
                                           edge_style=edge_style)

        # Now let's create another dataset for the purpose of this exercice
        time2 = linspace(0, 20, 100)
        current2 = [100 * (1 + cos(t)) for t in time2]
        elements2 = []
        for time, current in zip(time2, current2):
            elements2.append({'time': time, 'electric current': current})

        dataset2 = plot_data.Dataset(elements=elements2, name='I2 = f(t)')

        graph2d = plot_data.Graph2D(graphs=[custom_dataset, dataset2],
                                    to_disp_attribute_names=attribute_names)
        return [primitives_group, scatter_plot,
                parallel_plot, multi_plot, graph2d]


DEF_SO = StandaloneObject.generate(1)


class StandaloneObjectWithDefaultValues(StandaloneObject):
    def __init__(self, standalone_subobject: StandaloneSubobject = DEF_SS,
                 embedded_subobject: EmbeddedSubobject = DEF_ES,
                 dynamic_dict: Dict[str, bool] = None,
                 static_dict: StaticDict = DEF_SD,
                 tuple_arg: Tuple[str, int] = ("Default Tuple", 0),
                 intarg: int = 1, strarg: str = "Default Strarg",
                 object_list: List[StandaloneSubobject] = None,
                 subobject_list: List[EmbeddedSubobject] = None,
                 builtin_list: List[int] = None,
                 union_arg: UnionArg = DEF_ESS,
                 subclass_arg: Subclass[StandaloneSubobject] = DEF_ISS,
                 name: str = 'Standalone Object Demo'):
        if dynamic_dict is None:
            dynamic_dict = {}
        if object_list is None:
            object_list = [DEF_SS]
        if subobject_list is None:
            subobject_list = [DEF_ES]
        if builtin_list is None:
            builtin_list = [1, 2, 3, 4, 5]
        StandaloneObject.__init__(
            self, standalone_subobject=standalone_subobject,
            embedded_subobject=embedded_subobject, dynamic_dict=dynamic_dict,
            static_dict=static_dict, tuple_arg=tuple_arg, intarg=intarg,
            strarg=strarg, object_list=object_list,
            subobject_list=subobject_list, builtin_list=builtin_list,
            union_arg=union_arg, subclass_arg=subclass_arg, name=name
        )


DEF_SOWDV = StandaloneObjectWithDefaultValues()


class Generator(DessiaObject):
    def __init__(self, parameter: int, nb_solutions: int = 25, name: str = ''):
        self.parameter = parameter
        self.nb_solutions = nb_solutions
        self.models = None

        DessiaObject.__init__(self, name=name)

    def generate(self) -> List[StandaloneObject]:
        # submodels = [Submodel(self.parameter * i)
        #              for i in range(self.nb_solutions)]
        self.models = [StandaloneObject.generate(self.parameter + i)
                       for i in range(self.nb_solutions)]
        return self.models


class Optimizer(DessiaObject):
    def __init__(self, model_to_optimize: StandaloneObject, name: str = ''):
        self.model_to_optimize = model_to_optimize

        DessiaObject.__init__(self, name=name)

    def optimize(self, optimization_value: int = 3) -> int:
        self.model_to_optimize.intarg += optimization_value
        return self.model_to_optimize.intarg<|MERGE_RESOLUTION|>--- conflicted
+++ resolved
@@ -198,15 +198,8 @@
                  object_list: List[StandaloneSubobject],
                  subobject_list: List[EmbeddedSubobject],
                  builtin_list: List[int],
-<<<<<<< HEAD
-                 union_arg: Union[StandaloneSubobject,
-                                  EnhancedStandaloneSubobject],
+                 union_arg: UnionArg,
                  subclass_arg: InstanceOf[StandaloneSubobject],
-                 default_value_list: List[float] = None,
-=======
-                 union_arg: UnionArg,
-                 subclass_arg: Subclass[StandaloneSubobject],
->>>>>>> f1c05105
                  name: str = 'Standalone Object Demo'):
         self.union_arg = union_arg
         self.builtin_list = builtin_list
@@ -361,7 +354,7 @@
                  subobject_list: List[EmbeddedSubobject] = None,
                  builtin_list: List[int] = None,
                  union_arg: UnionArg = DEF_ESS,
-                 subclass_arg: Subclass[StandaloneSubobject] = DEF_ISS,
+                 subclass_arg: InstanceOf[StandaloneSubobject] = DEF_ISS,
                  name: str = 'Standalone Object Demo'):
         if dynamic_dict is None:
             dynamic_dict = {}
