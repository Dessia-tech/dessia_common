"""
This is a module that aims to list all
possibilities of data formats offered by Dessia.
It should be used as a repertory of rules and available typings.

Some general rules :

- Lists are homogeneous, ie, they should not
  contain several types of elements
    ex : List[int], List[str], List[CustomClass], ...
- Tuples can, therefore, be used as heterogenous sequences,
  thanks to the fact that they are immutables.
    ex : Tuple[str, int, CustomClass] is a tuple like this :
        t = ('tuple', 1, custom_class_object)
- Dict is used whenever a dynamic structure should be defined.
  It takes only one possible type for keys
  and one possible type for values.
    ex : Dict[str, bool] is a dict like :
        d = {'key0': True, 'key1': False, 'another_key': False,...}
- As opposed to this, a non-standalone_in_db class defines a static structure,
  with a defined number of given, expected keys & types of their values.

In addition to types & genericity (brought by DessiaObject),
this module can also be seen as a template for Dessia's
coding/naming style & convention.
"""

from math import floor, ceil, cos
from typing import Dict, List, Tuple, Union
from numpy import linspace

try:
    import volmdlr as vm
    from volmdlr import primitives2d as p2d
    from volmdlr import primitives3d as p3d
    import plot_data
    import plot_data.colors
except ImportError:
    pass

from dessia_common import DessiaObject, PhysicalObject, MovingObject
from dessia_common.typings import InstanceOf, Distance
from dessia_common.vectored_objects import Catalog


from dessia_common.files import BinaryFile, StringFile


class StandaloneSubobject(PhysicalObject):
    _standalone_in_db = True
    _generic_eq = True

    def __init__(self, floatarg: Distance, name: str = 'Standalone Subobject'):
        self.floatarg = floatarg

        PhysicalObject.__init__(self, name=name)

    @classmethod
    def generate(cls, seed: int) -> 'StandaloneSubobject':
        floatarg = Distance(1.7 * seed)
        name = 'StandaloneSubobject' + str(seed)
        return cls(floatarg=floatarg, name=name)

    @classmethod
    def generate_many(cls, seed: int) -> List['StandaloneSubobject']:
        subobjects = [cls.generate((i + 1) * 1000) for i in range(seed)]
        return subobjects

    def contour(self):
        origin = self.floatarg
        points = [vm.Point2D(origin, origin), vm.Point2D(origin, origin + 1),
                  vm.Point2D(origin + 1, origin + 1), vm.Point2D(origin + 1, origin)]

        crls = p2d.ClosedRoundedLineSegments2D(points=points, radius={})
        return crls

    def voldmlr_primitives(self):
        contour = self.contour()
        volumes = [p3d.ExtrudedProfile(vm.O3D, vm.X3D, vm.Z3D, contour, [], vm.Y3D)]
        return volumes


DEF_SS = StandaloneSubobject.generate(1)


class EnhancedStandaloneSubobject(StandaloneSubobject):
    def __init__(self, floatarg: Distance, boolarg: bool,
                 name: str = 'Standalone Subobject'):
        self.boolarg = boolarg

        StandaloneSubobject.__init__(self, floatarg=floatarg, name=name)

    @classmethod
    def generate(cls, seed: int) -> 'EnhancedStandaloneSubobject':
        floatarg = Distance(1.2 * seed)
        boolarg = floatarg.is_integer()
        name = 'EnhancedStandaloneSubobject' + str(seed)
        return cls(floatarg=floatarg, boolarg=boolarg, name=name)


DEF_ESS = EnhancedStandaloneSubobject.generate(1)


class InheritingStandaloneSubobject(StandaloneSubobject):
    def __init__(self, floatarg: Distance, strarg: str,
                 name: str = 'Inheriting Standalone Subobject'):
        self.strarg = strarg

        StandaloneSubobject.__init__(self, floatarg=floatarg, name=name)

    @classmethod
    def generate(cls, seed: int) -> 'InheritingStandaloneSubobject':
        floatarg = Distance(0.7 * seed)
        strarg = str(-seed)
        name = 'Inheriting Standalone Subobject' + str(seed)
        return cls(floatarg=floatarg, strarg=strarg, name=name)


DEF_ISS = InheritingStandaloneSubobject.generate(1)


class EmbeddedSubobject(DessiaObject):
    def __init__(self, embedded_list: List[int] = None,
                 name: str = 'Embedded Subobject'):
        if embedded_list is None:
            self.embedded_list = [1, 2, 3]
        else:
            self.embedded_list = embedded_list

        DessiaObject.__init__(self, name=name)

    @classmethod
    def generate(cls, seed: int) -> 'EmbeddedSubobject':
        if not bool(seed % 2):
            embedded_list = list(range(int(seed / 2)))
        else:
            embedded_list = None
        name = 'Embedded Subobject' + str(seed)
        return cls(embedded_list=embedded_list, name=name)

    @classmethod
    def generate_many(cls, seed: int) -> List['EmbeddedSubobject']:
        return [cls.generate(i) for i in range(ceil(seed / 3))]


class EnhancedEmbeddedSubobject(EmbeddedSubobject):
    def __init__(self, embedded_list: List[int] = None,
                 embedded_array: List[List[float]] = None,
                 name: str = 'Enhanced Embedded Subobject'):
        self.embedded_array = embedded_array

        EmbeddedSubobject.__init__(self, embedded_list=embedded_list, name=name)

    @classmethod
    def generate(cls, seed: int) -> 'EnhancedEmbeddedSubobject':
        embedded_list = [seed]
        embedded_array = [[seed, seed * 10, seed * 10]] * seed
        name = 'Embedded Subobject' + str(seed)
        return cls(embedded_list=embedded_list, embedded_array=embedded_array, name=name)


DEF_ES = EmbeddedSubobject.generate(10)
DEF_EES = EnhancedEmbeddedSubobject.generate(3)


UnionArg = Union[EmbeddedSubobject, EnhancedEmbeddedSubobject]


class StandaloneObject(MovingObject):
    """
    Dev Object for testing purpose

    :param standalone_subobject: A dev subobject that is standalone_in_db
    :type standalone_subobject: StandaloneSubobject
    :param embedded_subobject: A dev subobject that isn't standalone_in_db
    :type embedded_subobject: EmbeddedSubobject
    :param dynamic_dict: A variable length dict
    :type dynamic_dict: Dict[str, bool]
    :param tuple_arg: A heterogeneous sequence
    :type tuple_arg: tuple
    """
    _standalone_in_db = True
    _generic_eq = True
    _allowed_methods = ['add_standalone_object', 'add_embedded_object',
                        'add_float', 'generate_from_text', 'generate_from_bin']

    def __init__(self, standalone_subobject: StandaloneSubobject, embedded_subobject: EmbeddedSubobject,
                 dynamic_dict: Dict[str, bool], float_dict: Dict[str, float], string_dict: Dict[str, str],
                 tuple_arg: Tuple[str, int], intarg: int, strarg: str,
                 object_list: List[StandaloneSubobject], subobject_list: List[EmbeddedSubobject],
                 builtin_list: List[int], union_arg: List[UnionArg],
                 subclass_arg: InstanceOf[StandaloneSubobject], array_arg: List[List[float]],
                 name: str = 'Standalone Object Demo'):
        self.union_arg = union_arg
        self.builtin_list = builtin_list
        self.subobject_list = subobject_list
        self.object_list = object_list
        self.tuple_arg = tuple_arg
        self.strarg = strarg
        self.intarg = intarg
        self.dynamic_dict = dynamic_dict
        self.float_dict = float_dict
        self.string_dict = string_dict
        self.standalone_subobject = standalone_subobject
        self.embedded_subobject = embedded_subobject
        self.subclass_arg = subclass_arg
        self.array_arg = array_arg

        MovingObject.__init__(self, name=name)

    @classmethod
    def generate(cls, seed: int, name: str = 'Standalone Object Demo') -> 'StandaloneObject':
        is_even = not bool(seed % 2)
        standalone_subobject = StandaloneSubobject.generate(seed)
        embedded_subobject = EmbeddedSubobject.generate(seed)
        dynamic_dict = {'n' + str(i): bool(seed % 2) for i in range(seed)}
        float_dict = {'k' + str(i): seed * 1.09 for i in range(seed)}
        string_dict = {'key' + str(i): 'value' + str(i) for i in range(seed)}
        tuple_arg = ('value', seed * 3)
        intarg = seed
        strarg = str(seed) * floor(seed / 3)
        object_list = StandaloneSubobject.generate_many(seed)
        subobject_list = EmbeddedSubobject.generate_many(seed)
        builtin_list = [seed] * seed
        array_arg = [builtin_list] * 3
        union_arg = [EnhancedEmbeddedSubobject.generate(seed),
                     EmbeddedSubobject.generate(seed)]
        if is_even:
            subclass_arg = StandaloneSubobject.generate(-seed)
        else:
            subclass_arg = InheritingStandaloneSubobject.generate(seed)
        return cls(standalone_subobject=standalone_subobject, embedded_subobject=embedded_subobject,
                   dynamic_dict=dynamic_dict, float_dict=float_dict, string_dict=string_dict, tuple_arg=tuple_arg,
                   intarg=intarg, strarg=strarg, object_list=object_list, subobject_list=subobject_list,
                   builtin_list=builtin_list, union_arg=union_arg, subclass_arg=subclass_arg,
                   array_arg=array_arg, name=name)

    @classmethod
    def generate_from_bin(cls, stream: BinaryFile):
        # User need to decode the binary as he see fit
        my_string = stream.read().decode('utf8')
        my_file_name = stream.filename
        _, raw_seed = my_string.split(",")
        seed = int(raw_seed.strip())
        return cls.generate(seed=seed, name=my_file_name)

    @classmethod
    def generate_from_text(cls, stream: StringFile):
        my_text = stream.getvalue()
        my_file_name = stream.filename
        _, raw_seed = my_text.split(",")
        seed = int(raw_seed.strip())
        return cls.generate(seed=seed, name=my_file_name)

    def add_standalone_object(self, object_: StandaloneSubobject):
        """
        This methods adds a standalone object to object_list.
        It doesn't return anything, hence, API will update object when
        computing from frontend
        """
        self.object_list.append(object_)

    def add_embedded_object(self, object_: EmbeddedSubobject):
        """
        This methods adds an embedded object to subobject_list.
        It doesn't return anything, hence, API will update object
        when computing from frontend
        """
        self.subobject_list.append(object_)

    def add_float(self, value: float) -> StandaloneSubobject:
        """
        This methods adds value to its standalone subobject
        floatarg property and returns it.
        API should replace standalone_subobject as it is returned
        """
        self.standalone_subobject.floatarg += value
        return self.standalone_subobject

    def contour(self):
        points = [vm.Point2D(self.intarg, self.intarg), vm.Point2D(self.intarg, self.intarg + 1),
                  vm.Point2D(self.intarg + 1, self.intarg + 1), vm.Point2D(self.intarg + 1, 0)]

        crls = p2d.ClosedRoundedLineSegments2D(points=points, radius={})
        return crls

    def volmdlr_primitives(self):
        subcube = self.standalone_subobject.voldmlr_primitives()[0]
        contour = self.contour()
        cube = p3d.ExtrudedProfile(plane_origin=vm.Point3D(0, 1, -1), x=vm.X3D, y=vm.Z3D,
                                   outer_contour2d=contour, inner_contours2d=[], extrusion_vector=vm.Y3D)
        return [subcube, cube]

    def volmdlr_primitives_step_frames(self):
        frame0 = vm.Frame3D(vm.O3D.copy(), vm.X3D.copy(), vm.Y3D.copy(), vm.Z3D.copy())
        frame11 = frame0.rotation(center=vm.O3D, axis=vm.Y3D, angle=0.7)
        frame21 = frame11.translation(offset=vm.Y3D)
        frame31 = frame21.rotation(center=vm.O3D, axis=vm.Y3D, angle=0.7)

        frame12 = frame0.translation(offset=vm.Z3D)
        frame22 = frame12.translation(offset=vm.X3D)
        frame32 = frame22.translation(offset=vm.X3D)
        return [[frame0, frame0], [frame11, frame12], [frame21, frame22], [frame31, frame32]]

    def plot_data(self):
        attributes = ['cx', 'cy']

        # Contour
        contour = self.standalone_subobject.contour().plot_data()
        primitives_group = plot_data.PrimitiveGroup(primitives=[contour], name='Contour')

        # Scatter Plot
        bounds = {'x': [0, 6], 'y': [100, 2000]}
        catalog = Catalog.random_2d(bounds=bounds, threshold=8000)
        points = [plot_data.Point2D(cx=v[0], cy=v[1], name='Point' + str(i)) for i, v in enumerate(catalog.array)]
        axis = plot_data.Axis()
        tooltip = plot_data.Tooltip(attributes=attributes, name='Tooltips')
        scatter_plot = plot_data.Scatter(axis=axis, tooltip=tooltip, x_variable=attributes[0],
                                         y_variable=attributes[1], name='Scatter Plot')

        # Parallel Plot
        attributes = ['cx', 'cy', 'color_fill', 'color_stroke']
        parallel_plot = plot_data.ParallelPlot(elements=points, axes=attributes, name='Parallel Plot')

        # Multi Plot
        objects = [scatter_plot, parallel_plot]
        sizes = [plot_data.Window(width=560, height=300), plot_data.Window(width=560, height=300)]
        coords = [(0, 0), (300, 0)]
        multi_plot = plot_data.MultiplePlots(elements=points, plots=objects, sizes=sizes,
                                             coords=coords, name='Multiple Plot')

        attribute_names = ['time', 'electric current']
        tooltip = plot_data.Tooltip(attributes=attribute_names)
        time1 = linspace(0, 20, 20)
        current1 = [t ** 2 for t in time1]
        elements1 = []
        for time, current in zip(time1, current1):
            elements1.append({'time': time, 'electric current': current})

        # The previous line instantiates a dataset with limited arguments but several customizations are available
        point_style = plot_data.PointStyle(color_fill=plot_data.colors.RED, color_stroke=plot_data.colors.BLACK)
        edge_style = plot_data.EdgeStyle(color_stroke=plot_data.colors.BLUE, dashline=[10, 5])

        custom_dataset = plot_data.Dataset(elements=elements1, name='I = f(t)', tooltip=tooltip,
                                           point_style=point_style, edge_style=edge_style)

        # Now let's create another dataset for the purpose of this exercice
        time2 = linspace(0, 20, 100)
        current2 = [100 * (1 + cos(t)) for t in time2]
        elements2 = []
        for time, current in zip(time2, current2):
            elements2.append({'time': time, 'electric current': current})

        dataset2 = plot_data.Dataset(elements=elements2, name='I2 = f(t)')

        graph2d = plot_data.Graph2D(graphs=[custom_dataset, dataset2],
                                    x_variable=attribute_names[0], y_variable=attribute_names[1])
        return [primitives_group, scatter_plot,
                parallel_plot, multi_plot, graph2d]

    def maldefined_method(self, arg0, arg1=1, arg2: int = 10, arg3=3):
        """
        Defining a docstring for testing parsing purpose
        """
        nok_string = "This is a bad coding behavior"
        ok_string = "This could be OK as temporary attr"
        self.maldefined_attr = nok_string
        self._ok_attribute = ok_string

        computation = nok_string + 'or' + ok_string

        return computation

    def to_markdown(self):
        contents = """
        # Quem Stygios dumque

        ## Recursus erat aere decus Lemnicolae

        Lorem markdownum laetum senior quod Libys utroque
        *mirantibus teneat aevo*, aquis.
        Procumbit eandem ensis, erigor intercepta, quae habitabat nostro
        *et hoc que* enim: inpulit.
        Mecum ferat **fecissem** vale per myricae suis
        quas turba potentior mentita.
        Annis nunc, picae erat quis minatur dare Diana redimitus
        [Clymene venisses sinat](http://est.net/umbram.html)
        protinus pulchra, sucos! Tanta haec varios tuaque,
        nisi Erigonen si aquae Hippomene inguine murmur.

        1. Poma enim dextra icta capillis extinctum foedera
        2. Mediis requirit exercita ascendere fecisse sola
        3. Sua externis tigride saevarum
        4. Aves est pendebant sume latentis

        ## Suum videre quondam generis dolentem simul femineos

        Ille lacus progenitore Cycnum pressa, excidit silva
        [crudus](http://www.domino.com/nequevox), boum ducem vocari,
        ne monte tanto harenae.
        Opus Aesone excipit adempto.
        Inpius illa latratu atque sed praedam,
        ille construit intravit concipit,
        concha dedit, qua audit calathosque.
        Dedit putrefacta cortex.
        Tenet aut carmina quod proditione media; pro ense medicina
        vita repetit adrectisque inops e sentiat.

        > Imagine caesaries superbos muneraque *ne terras* cunctis.
        Diversae Hesioneque
        > numinis regia at anima nascuntur Iovis.
        Sua fama quoque capillos lugubris
        > **egimus**, a ingenti [Ericthonio](http://raptos.org/lucem)
        iubebat!

        ## Ponderis venit veteris mihi tofis

        Propensum discedunt, iacere dedisti; lene potest caelo,
        felix flamma caecus decet excipit.
        *Aurum occiderat*, retro cum, quorum *Diana timuere At*.
        Ait Labros hasta mundi, **ut est** ruit nosse o gravet!

        ## Qui aether undis nulla

        Homines oppidaque nominibus devexo genitoris quoque,
        praesensque rota Saturnia.
        Auras cecinit fera quae mirantum imbris,
        Gratia verba incesto, sed visa contigit
        saepe adicit trepidant.
        [Siqua radiis quod](http://www.naris-pectebant.org/comeset)
        ad duabus alienisque, sponte; dum.

        Occidit Babylonia dubitare. Vultus cui: erat dea!
        Iam ense forma est se, tibi pedem adfectat nec nostra.
        Armenta socium nutrix [precatur](http://in-fraxinus.io/)
        aderam, quam mentem Elin labor auctor
        potentia prodidit inmitibus duo di?
        Verum a, tuo quoque nec Mysum per posses;
        vigor danda meruit: tecum audire responsa
        [conplexae](http://quis.io/disrestat.html) et alios.

        Agros grata illo animo mei nova, in magis furens et
        [modo](http://pondere.com/aquis) dimittere ubi neque es!
        Sua qua ac ire una facit Alcmene coepere
        arduus quae vestigia aliquis; meritorum Dorylas, scindunt.
        """
        return contents


DEF_SO = StandaloneObject.generate(1)


class StandaloneObjectWithDefaultValues(StandaloneObject):
    _non_editable_attributes = ['intarg', 'strarg']

    def __init__(self, standalone_subobject: StandaloneSubobject = DEF_SS,
                 embedded_subobject: EmbeddedSubobject = DEF_ES,
                 dynamic_dict: Dict[str, bool] = None,
                 float_dict: Dict[str, float] = None,
                 string_dict: Dict[str, str] = None,
                 tuple_arg: Tuple[str, int] = ("Default Tuple", 0),
                 intarg: int = 1, strarg: str = "Default Strarg",
                 object_list: List[StandaloneSubobject] = None,
                 subobject_list: List[EmbeddedSubobject] = None,
                 builtin_list: List[int] = None,
                 union_arg: List[UnionArg] = None,
                 subclass_arg: InstanceOf[StandaloneSubobject] = DEF_ISS,
                 array_arg: List[List[float]] = None,
                 name: str = 'Standalone Object Demo'):
        if dynamic_dict is None:
            dynamic_dict = {}
        if float_dict is None:
            float_dict = {}
        if string_dict is None:
            string_dict = {}
        if object_list is None:
            object_list = [DEF_SS]
        if subobject_list is None:
            subobject_list = [DEF_ES]
        if builtin_list is None:
            builtin_list = [1, 2, 3, 4, 5]
        if union_arg is None:
            union_arg = [DEF_EES, DEF_ES]
        if array_arg is None:
            array_arg = [[1, 2, 3], [4, 5, 6], [7, 8, 9]]

        StandaloneObject.__init__(self, standalone_subobject=standalone_subobject,
                                  embedded_subobject=embedded_subobject, dynamic_dict=dynamic_dict,
                                  float_dict=float_dict, string_dict=string_dict, tuple_arg=tuple_arg, intarg=intarg,
                                  strarg=strarg, object_list=object_list, subobject_list=subobject_list,
                                  builtin_list=builtin_list, union_arg=union_arg, subclass_arg=subclass_arg,
                                  array_arg=array_arg, name=name)


DEF_SOWDV = StandaloneObjectWithDefaultValues()


class MovingStandaloneObject(MovingObject):
    _standalone_in_db = True

    def __init__(self, origin: float, name: str = ""):
        self.origin = origin
        MovingObject.__init__(self, name=name)

    @classmethod
    def generate(cls, seed: int):
        return cls(origin=1.3*seed, name=f"moving_{seed}")

    def contour(self):
<<<<<<< HEAD

=======
>>>>>>> a3b83de4
        points = [vm.Point2D(self.origin, self.origin), vm.Point2D(self.origin, self.origin + 1),
                  vm.Point2D(self.origin + 1, self.origin + 1), vm.Point2D(self.origin + 1, 0)]

        crls = p2d.ClosedRoundedLineSegments2D(points=points, radius={})
        return crls

    def volmdlr_primitives(self):
        contour = self.contour()
        volume = p3d.ExtrudedProfile(plane_origin=vm.O3D, x=vm.X3D, y=vm.Z3D, outer_contour2d=contour,
                                     inner_contours2d=[], extrusion_vector=vm.Y3D)
        return [volume]

    def volmdlr_primitives_step_frames(self):
        frame1 = vm.Frame3D(vm.O3D.copy(), vm.X3D.copy(), vm.Y3D.copy(), vm.Z3D.copy())
        frame2 = frame1.rotation(center=vm.O3D, axis=vm.Y3D, angle=0.7)
        frame3 = frame2.translation(offset=vm.Y3D)
        frame4 = frame3.rotation(center=vm.O3D, axis=vm.Y3D, angle=0.7)
        return [[frame1], [frame2], [frame3], [frame4]]


class Generator(DessiaObject):
    """
    A class that allow to generate several StandaloneObjects from different parameters

    :param parameter: An "offset" for the seed that will be used in generation
    :type parameter: int
    :param nb_solutions: The max number of solutions that will be generated
    :type nb_solutions: int
    :param name: The name of the Generator. It is not used in object generation
    :type name: str
    """
    _standalone_in_db = True

    def __init__(self, parameter: int, nb_solutions: int = 25, models: List[StandaloneObject] = None, name: str = ''):
        self.parameter = parameter
        self.nb_solutions = nb_solutions
        self.models = models

        DessiaObject.__init__(self, name=name)

    def generate(self) -> List[StandaloneObject]:
        """
        Generates a list of Standalone objects
        """
        self.models = [StandaloneObject.generate(self.parameter + i) for i in range(self.nb_solutions)]
        return self.models


class Optimizer(DessiaObject):
    """
    Mock an optimization process

    :param model_to_optimize: An object which will be modified (one of its attributes)
    :type model_to_optimize: StandaloneObject
    :param name: Name of the optimizer. Will not be used in the optimization process
    :type name: str
    """
    _standalone_in_db = True

    def __init__(self, model_to_optimize: StandaloneObject, name: str = ''):
        self.model_to_optimize = model_to_optimize

        DessiaObject.__init__(self, name=name)

    def optimize(self, optimization_value: int = 3) -> int:
        """
        Sums model value with given one

        :param optimization_value: value that will be added to model's intarg attribute
        :type optimization_value: int
        """
        self.model_to_optimize.intarg += optimization_value
        return self.model_to_optimize.intarg


class Container(DessiaObject):
    _standalone_in_db = True
    _allowed_methods = ["generate_from_text_files"]

    def __init__(self, models: List[StandaloneObject] = None, name: str = ""):
        if models is None:
            self.models = []
        else:
            self.models = models

        DessiaObject.__init__(self, name=name)

    @classmethod
    def generate_from_text_files(cls, files: List[StringFile], name: str = "Generated from text files"):
        models = [StandaloneObject.generate_from_text(file) for file in files]
        return cls(models=models, name=name)<|MERGE_RESOLUTION|>--- conflicted
+++ resolved
@@ -507,10 +507,6 @@
         return cls(origin=1.3*seed, name=f"moving_{seed}")
 
     def contour(self):
-<<<<<<< HEAD
-
-=======
->>>>>>> a3b83de4
         points = [vm.Point2D(self.origin, self.origin), vm.Point2D(self.origin, self.origin + 1),
                   vm.Point2D(self.origin + 1, self.origin + 1), vm.Point2D(self.origin + 1, 0)]
 
