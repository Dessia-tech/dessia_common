"""
This is a module that aims to list all
possibilities of data formats offered by Dessia.
It should be used as a repertory of rules and available typings.

Some general rules :

- Lists are homogeneous, ie, they should not
  contain several types of elements
    ex : List[int], List[str], List[CustomClass], ...
- Tuples can, therefore, be used as heterogenous sequences,
  thanks to the fact that they are immutables.
    ex : Tuple[str, int, CustomClass] is a tuple like this :
        t = ('tuple', 1, custom_class_object)
- Dict is used whenever a dynamic structure should be defined.
  It takes only one possible type for keys
  and one possible type for values.
    ex : Dict[str, bool] is a dict like :
        d = {'key0': True, 'key1': False, 'another_key': False,...}
- As opposed to this, a non-standalone_in_db class defines a static structure,
  with a defined number of given, expected keys & types of their values.

In addition to types & genericity (brought by DessiaObject),
this module can also be seen as a template for Dessia's
coding/naming style & convention.
"""

from math import floor, ceil, cos
from typing import Dict, List, Tuple, Union, Any
from numpy import linspace
import time

try:
    import volmdlr as vm
    from volmdlr import primitives2d as p2d
    from volmdlr import primitives3d as p3d
    import plot_data
    import plot_data.colors
except ImportError:
    pass

from dessia_common import DessiaObject, PhysicalObject, MovingObject
from dessia_common.typings import InstanceOf
from dessia_common.vectored_objects import Catalog
from dessia_common.measures import Distance
import time


from dessia_common.files import BinaryFile, StringFile


class StandaloneSubobject(PhysicalObject):
    _standalone_in_db = True
    _generic_eq = True

    def __init__(self, floatarg: Distance, name: str = 'Standalone Subobject'):
        self.floatarg = floatarg

        PhysicalObject.__init__(self, name=name)

    @classmethod
    def generate(cls, seed: int) -> 'StandaloneSubobject':
        floatarg = Distance(1.7 * seed)
        name = 'StandaloneSubobject' + str(seed)
        return cls(floatarg=floatarg, name=name)

    @classmethod
    def generate_many(cls, seed: int) -> List['StandaloneSubobject']:
        subobjects = [cls.generate((i + 1) * 1000) for i in range(seed)]
        return subobjects

    def contour(self):
        origin = self.floatarg
        points = [vm.Point2D(origin, origin), vm.Point2D(origin, origin + 1),
                  vm.Point2D(origin + 1, origin + 1), vm.Point2D(origin + 1, origin)]

        crls = p2d.ClosedRoundedLineSegments2D(points=points, radius={})
        return crls

    def plot_data(self):
        primitives = [plot_data.Text(comment="Test with text", position_x=0, position_y=0),
                      plot_data.Text(comment="Test with text", position_x=0, position_y=0)]
        primitives_group = plot_data.PrimitiveGroup(primitives=primitives)
        return [primitives_group]

    def voldmlr_primitives(self):
        contour = self.contour()
        volumes = [p3d.ExtrudedProfile(vm.O3D, vm.X3D, vm.Z3D, contour, [], vm.Y3D)]
        return volumes


DEF_SS = StandaloneSubobject.generate(1)


class EnhancedStandaloneSubobject(StandaloneSubobject):
    def __init__(self, floatarg: Distance, boolarg: bool,
                 name: str = 'Standalone Subobject'):
        self.boolarg = boolarg

        StandaloneSubobject.__init__(self, floatarg=floatarg, name=name)

    @classmethod
    def generate(cls, seed: int) -> 'EnhancedStandaloneSubobject':
        floatarg = Distance(1.2 * seed)
        boolarg = floatarg.is_integer()
        name = 'EnhancedStandaloneSubobject' + str(seed)
        return cls(floatarg=floatarg, boolarg=boolarg, name=name)


DEF_ESS = EnhancedStandaloneSubobject.generate(1)


class InheritingStandaloneSubobject(StandaloneSubobject):
    def __init__(self, floatarg: Distance, strarg: str,
                 name: str = 'Inheriting Standalone Subobject'):
        self.strarg = strarg

        StandaloneSubobject.__init__(self, floatarg=floatarg, name=name)

    @classmethod
    def generate(cls, seed: int) -> 'InheritingStandaloneSubobject':
        floatarg = Distance(0.7 * seed)
        strarg = str(-seed)
        name = 'Inheriting Standalone Subobject' + str(seed)
        return cls(floatarg=floatarg, strarg=strarg, name=name)


DEF_ISS = InheritingStandaloneSubobject.generate(1)


class EmbeddedSubobject(DessiaObject):
    def __init__(self, embedded_list: List[int] = None, name: str = 'Embedded Subobject'):
        if embedded_list is None:
            self.embedded_list = [1, 2, 3]
        else:
            self.embedded_list = embedded_list

        DessiaObject.__init__(self, name=name)

    @classmethod
    def generate(cls, seed: int) -> 'EmbeddedSubobject':
        if not bool(seed % 2):
            embedded_list = list(range(int(seed / 2)))
        else:
            embedded_list = None
        name = 'Embedded Subobject' + str(seed)
        return cls(embedded_list=embedded_list, name=name)

    @classmethod
    def generate_many(cls, seed: int) -> List['EmbeddedSubobject']:
        return [cls.generate(i) for i in range(ceil(seed / 3))]


class EnhancedEmbeddedSubobject(EmbeddedSubobject):
    def __init__(self, embedded_list: List[int] = None,
                 embedded_array: List[List[float]] = None,
                 name: str = 'Enhanced Embedded Subobject'):
        self.embedded_array = embedded_array

        EmbeddedSubobject.__init__(self, embedded_list=embedded_list, name=name)

    @classmethod
    def generate(cls, seed: int) -> 'EnhancedEmbeddedSubobject':
        embedded_list = [seed]
        embedded_array = [[seed, seed * 10, seed * 10]] * seed
        name = 'Embedded Subobject' + str(seed)
        return cls(embedded_list=embedded_list, embedded_array=embedded_array, name=name)


DEF_ES = EmbeddedSubobject.generate(10)
DEF_EES = EnhancedEmbeddedSubobject.generate(3)


UnionArg = Union[EmbeddedSubobject, EnhancedEmbeddedSubobject]


class StandaloneObject(MovingObject):
    """
    Dev Object for testing purpose

    :param standalone_subobject: A dev subobject that is standalone_in_db
    :type standalone_subobject: StandaloneSubobject
    :param embedded_subobject: A dev subobject that isn't standalone_in_db
    :type embedded_subobject: EmbeddedSubobject
    :param dynamic_dict: A variable length dict
    :type dynamic_dict: Dict[str, bool]
    """
    _standalone_in_db = True
    _allowed_methods = ["add_standalone_object", "add_embedded_object", "count_until",
                        "add_float", "generate_from_text", "generate_from_bin"]

    def __init__(self, standalone_subobject: StandaloneSubobject, embedded_subobject: EmbeddedSubobject,
                 dynamic_dict: Dict[str, bool], float_dict: Dict[str, float], string_dict: Dict[str, str],
                 intarg: int, object_list: List[StandaloneSubobject], subobject_list: List[EmbeddedSubobject],
                 builtin_list: List[int], union_arg: List[UnionArg],
                 subclass_arg: InstanceOf[StandaloneSubobject], array_arg: List[List[float]],
                 name: str = 'Standalone Object Demo'):
        self.union_arg = union_arg
        self.builtin_list = builtin_list
        self.subobject_list = subobject_list
        self.object_list = object_list
        self.dynamic_dict = dynamic_dict
        self.float_dict = float_dict
        self.string_dict = string_dict
        self.intarg = intarg
        self.standalone_subobject = standalone_subobject
        self.embedded_subobject = embedded_subobject
        self.subclass_arg = subclass_arg
        self.array_arg = array_arg

        MovingObject.__init__(self, name=name)

    @classmethod
    def generate(cls, seed: int, name: str = 'Standalone Object Demo') -> 'StandaloneObject':
        dynamic_dict = {'n' + str(i): bool(seed % 2) for i in range(seed)}
        float_dict = {'k' + str(i): seed * 1.09 for i in range(seed)}
        string_dict = {'key' + str(i): 'value' + str(i) for i in range(seed)}
        builtin_list = [seed] * seed
        array_arg = [builtin_list] * 3
        union_arg = [EnhancedEmbeddedSubobject.generate(seed), EmbeddedSubobject.generate(seed)]
        if not bool(seed % 2):
            subclass_arg = StandaloneSubobject.generate(-seed)
        else:
            subclass_arg = InheritingStandaloneSubobject.generate(seed)
        return cls(standalone_subobject=StandaloneSubobject.generate(seed),
                   embedded_subobject=EmbeddedSubobject.generate(seed),
                   dynamic_dict=dynamic_dict, float_dict=float_dict, string_dict=string_dict, intarg=seed,
                   object_list=StandaloneSubobject.generate_many(seed),
                   subobject_list=EmbeddedSubobject.generate_many(seed), builtin_list=builtin_list, union_arg=union_arg,
                   subclass_arg=subclass_arg, array_arg=array_arg, name=name)

    @classmethod
    def generate_from_bin(cls, stream: BinaryFile):
        # User need to decode the binary as he see fit
        my_string = stream.read().decode('utf8')
        my_file_name = stream.filename
        _, raw_seed = my_string.split(",")
        seed = int(raw_seed.strip())
        return cls.generate(seed=seed, name=my_file_name)

    @classmethod
    def generate_from_text(cls, stream: StringFile):
        my_text = stream.getvalue()
        my_file_name = stream.filename
        _, raw_seed = my_text.split(",")
        seed = int(raw_seed.strip())
        return cls.generate(seed=seed, name=my_file_name)

    def add_standalone_object(self, object_: StandaloneSubobject):
        """
        This methods adds a standalone object to object_list.
        It doesn't return anything, hence, API will update object when
        computing from frontend
        """
        self.object_list.append(object_)

    def add_embedded_object(self, object_: EmbeddedSubobject):
        """
        This methods adds an embedded object to subobject_list.
        It doesn't return anything, hence, API will update object
        when computing from frontend
        """
        self.subobject_list.append(object_)

    def add_float(self, value: float) -> StandaloneSubobject:
        """
        This methods adds value to its standalone subobject
        floatarg property and returns it.
        API should replace standalone_subobject as it is returned
        """
        self.standalone_subobject.floatarg += value
        return self.standalone_subobject

    def append_union_arg(self, object_: UnionArg):
        self.union_arg.append(object_)

    def contour(self):
        points = [vm.Point2D(self.intarg, self.intarg), vm.Point2D(self.intarg, self.intarg + 1),
                  vm.Point2D(self.intarg + 1, self.intarg + 1), vm.Point2D(self.intarg + 1, 0)]

        crls = p2d.ClosedRoundedLineSegments2D(points=points, radius={})
        return crls

    def volmdlr_primitives(self):
        subcube = self.standalone_subobject.voldmlr_primitives()[0]
        contour = self.contour()
        cube = p3d.ExtrudedProfile(plane_origin=vm.Point3D(0, 1, -1), x=vm.X3D, y=vm.Z3D,
                                   outer_contour2d=contour, inner_contours2d=[], extrusion_vector=vm.Y3D)
        return [subcube, cube]

    def volmdlr_primitives_step_frames(self):
        frame0 = vm.Frame3D(vm.O3D.copy(), vm.X3D.copy(), vm.Y3D.copy(), vm.Z3D.copy())
        frame11 = frame0.rotation(center=vm.O3D, axis=vm.Y3D, angle=0.7)
        frame21 = frame11.translation(offset=vm.Y3D)
        frame31 = frame21.rotation(center=vm.O3D, axis=vm.Y3D, angle=0.7)

        frame12 = frame0.translation(offset=vm.Z3D)
        frame22 = frame12.translation(offset=vm.X3D)
        frame32 = frame22.translation(offset=vm.X3D)
        return [[frame0, frame0], [frame11, frame12], [frame21, frame22], [frame31, frame32]]

    @staticmethod
    def scatter_plot():
        attributes = ['cx', 'cy']
        tooltip = plot_data.Tooltip(attributes=attributes, name='Tooltips')
        return plot_data.Scatter(axis=plot_data.Axis(), tooltip=tooltip, x_variable=attributes[0],
                                 y_variable=attributes[1], name='Scatter Plot')

    def plot_data(self):
        # Contour
        contour = self.standalone_subobject.contour().plot_data()
        primitives_group = plot_data.PrimitiveGroup(primitives=[contour], name='Contour')

        catalog = Catalog.random_2d(bounds={'x': [0, 6], 'y': [100, 2000]}, threshold=8000)
        points = [plot_data.Point2D(cx=v[0], cy=v[1], name='Point' + str(i)) for i, v in enumerate(catalog.array)]

        # Scatter Plot
        scatterplot = self.scatter_plot()

        # Parallel Plot
        parallelplot = plot_data.ParallelPlot(elements=points, axes=['cx', 'cy', 'color_fill', 'color_stroke'],
                                              name='Parallel Plot')

        # Multi Plot
        objects = [scatterplot, parallelplot]
        sizes = [plot_data.Window(width=560, height=300), plot_data.Window(width=560, height=300)]
        multiplot = plot_data.MultiplePlots(elements=points, plots=objects, sizes=sizes,
                                            coords=[(0, 0), (300, 0)], name='Multiple Plot')

        attribute_names = ['timestep', 'electric current']
        tooltip = plot_data.Tooltip(attributes=attribute_names)
        timesteps = linspace(0, 20, 20)
        current1 = [t ** 2 for t in timesteps]
        elements1 = []
        for timestep, current in zip(timesteps, current1):
            elements1.append({'timestep': timestep, 'electric current': current})

        # The previous line instantiates a dataset with limited arguments but several customizations are available
        point_style = plot_data.PointStyle(color_fill=plot_data.colors.RED, color_stroke=plot_data.colors.BLACK)
        edge_style = plot_data.EdgeStyle(color_stroke=plot_data.colors.BLUE, dashline=[10, 5])

        custom_dataset = plot_data.Dataset(elements=elements1, name='I = f(t)', tooltip=tooltip,
                                           point_style=point_style, edge_style=edge_style)

        # Now let's create another dataset for the purpose of this exercice
        timesteps = linspace(0, 20, 100)
        current2 = [100 * (1 + cos(t)) for t in timesteps]
        elements2 = []
        for timestep, current in zip(timesteps, current2):
            elements2.append({'timestep': timestep, 'electric current': current})

        dataset2 = plot_data.Dataset(elements=elements2, name='I2 = f(t)')

        graph2d = plot_data.Graph2D(graphs=[custom_dataset, dataset2],
                                    x_variable=attribute_names[0], y_variable=attribute_names[1])
        return [primitives_group, scatterplot, parallelplot, multiplot, graph2d]

    def maldefined_method(self, arg0, arg1=1, arg2: int = 10, arg3=3):
        """
        Defining a docstring for testing parsing purpose
        """
        nok_string = "This is a bad coding behavior"
        ok_string = "This could be OK as temporary attr"
        self.maldefined_attr = nok_string
        self._ok_attribute = ok_string

        computation = nok_string + 'or' + ok_string

        return computation

    # @staticmethod
    # def method_with_faulty_typing(arg0: Iterator[int]):
    #     return arg0

    def to_markdown(self):
        contents = """
        # Quem Stygios dumque

        ## Recursus erat aere decus Lemnicolae

        Lorem markdownum laetum senior quod Libys utroque
        *mirantibus teneat aevo*, aquis.
        Procumbit eandem ensis, erigor intercepta, quae habitabat nostro
        *et hoc que* enim: inpulit.
        Mecum ferat **fecissem** vale per myricae suis
        quas turba potentior mentita.
        Annis nunc, picae erat quis minatur dare Diana redimitus
        [Clymene venisses sinat](http://est.net/umbram.html)
        protinus pulchra, sucos! Tanta haec varios tuaque,
        nisi Erigonen si aquae Hippomene inguine murmur.

        1. Poma enim dextra icta capillis extinctum foedera
        2. Mediis requirit exercita ascendere fecisse sola
        3. Sua externis tigride saevarum
        4. Aves est pendebant sume latentis

        ## Suum videre quondam generis dolentem simul femineos

        Ille lacus progenitore Cycnum pressa, excidit silva
        [crudus](http://www.domino.com/nequevox), boum ducem vocari,
        ne monte tanto harenae.
        Opus Aesone excipit adempto.
        Inpius illa latratu atque sed praedam,
        ille construit intravit concipit,
        concha dedit, qua audit calathosque.
        Dedit putrefacta cortex.
        Tenet aut carmina quod proditione media; pro ense medicina
        vita repetit adrectisque inops e sentiat.

        > Imagine caesaries superbos muneraque *ne terras* cunctis.
        Diversae Hesioneque
        > numinis regia at anima nascuntur Iovis.
        Sua fama quoque capillos lugubris
        > **egimus**, a ingenti [Ericthonio](http://raptos.org/lucem)
        iubebat!

        ## Ponderis venit veteris mihi tofis

        Propensum discedunt, iacere dedisti; lene potest caelo,
        felix flamma caecus decet excipit.
        *Aurum occiderat*, retro cum, quorum *Diana timuere At*.
        Ait Labros hasta mundi, **ut est** ruit nosse o gravet!

        ## Qui aether undis nulla

        Homines oppidaque nominibus devexo genitoris quoque,
        praesensque rota Saturnia.
        Auras cecinit fera quae mirantum imbris,
        Gratia verba incesto, sed visa contigit
        saepe adicit trepidant.
        [Siqua radiis quod](http://www.naris-pectebant.org/comeset)
        ad duabus alienisque, sponte; dum.

        Occidit Babylonia dubitare. Vultus cui: erat dea!
        Iam ense forma est se, tibi pedem adfectat nec nostra.
        Armenta socium nutrix [precatur](http://in-fraxinus.io/)
        aderam, quam mentem Elin labor auctor
        potentia prodidit inmitibus duo di?
        Verum a, tuo quoque nec Mysum per posses;
        vigor danda meruit: tecum audire responsa
        [conplexae](http://quis.io/disrestat.html) et alios.

        Agros grata illo animo mei nova, in magis furens et
        [modo](http://pondere.com/aquis) dimittere ubi neque es!
        Sua qua ac ire una facit Alcmene coepere
        arduus quae vestigia aliquis; meritorum Dorylas, scindunt.
        """
        return contents

<<<<<<< HEAD
    def timed_method(self, duration: float):
        """
        A method which duration can be customized to test long execution

        :param duration: Duration of the method in ms
        :type duration: float
        """
        time.sleep(duration/1000)
        return self.intarg
=======
    def count_until(self, duration: float, raise_error: bool = False):
        """
        A method which duration can be customized to test long execution

        :param duration: Duration of the method in s
        :type duration: float
        :param raise_error: Wether the computation should raise an error or not at the end
        :type raise_error: bool
        """
        starting_time = time.time()
        current_time = time.time()
        last_duration = round(current_time - starting_time)
        while current_time - starting_time <= duration:
            current_time = time.time()
            current_duration = current_time - starting_time
            if current_duration > last_duration + 1:
                last_duration = round(current_time - starting_time)
                print(round(current_duration))

        if raise_error:
            raise RuntimeError(f"Evaluation stopped after {duration}s")
>>>>>>> de6da0cc


DEF_SO = StandaloneObject.generate(1)


class StandaloneObjectWithDefaultValues(StandaloneObject):
    _non_editable_attributes = ['intarg', 'strarg']

    def __init__(self, standalone_subobject: StandaloneSubobject = DEF_SS,
                 embedded_subobject: EmbeddedSubobject = DEF_ES,
                 dynamic_dict: Dict[str, bool] = None, float_dict: Dict[str, float] = None,
                 string_dict: Dict[str, str] = None, intarg: int = 1,
                 object_list: List[StandaloneSubobject] = None, subobject_list: List[EmbeddedSubobject] = None,
                 builtin_list: List[int] = None, union_arg: List[UnionArg] = None,
                 subclass_arg: InstanceOf[StandaloneSubobject] = DEF_ISS, array_arg: List[List[float]] = None,
                 name: str = 'Standalone Object Demo'):
        if dynamic_dict is None:
            dynamic_dict = {}
        if float_dict is None:
            float_dict = {}
        if string_dict is None:
            string_dict = {}
        if object_list is None:
            object_list = [DEF_SS]
        if subobject_list is None:
            subobject_list = [DEF_ES]
        if builtin_list is None:
            builtin_list = [1, 2, 3, 4, 5]
        if union_arg is None:
            union_arg = [DEF_EES, DEF_ES]
        if array_arg is None:
            array_arg = [[1, 2, 3], [4, 5, 6], [7, 8, 9]]

        StandaloneObject.__init__(self, standalone_subobject=standalone_subobject,
                                  embedded_subobject=embedded_subobject, dynamic_dict=dynamic_dict,
                                  float_dict=float_dict, string_dict=string_dict, intarg=intarg,
                                  object_list=object_list, subobject_list=subobject_list,
                                  builtin_list=builtin_list, union_arg=union_arg, subclass_arg=subclass_arg,
                                  array_arg=array_arg, name=name)


DEF_SOWDV = StandaloneObjectWithDefaultValues()


class LightObject(DessiaObject):
    _standalone_in_db = True

    def __init__(self, heterogeneous_tuple: Tuple[str, int] = None,
                 homogeneous_tuple: Tuple[float, float, float] = None,
                 single_tuple: Tuple[int] = None, strarg: str = "Test", name: str = ""):
        """
        Light object with few attr and tuple diversity

        :param heterogeneous_tuple: A tuple with different type of inputs
        :type heterogeneous_tuple: Tuple[str, int]
        :param homogeneous_tuple: A tuple with all inputs being the same type
        :type homogeneous_tuple: Tuple[float, float, float]
        :param single_tuple: A tuple with only one element
        :type single_tuple: Tuple[int]
        :param strarg: An arg being a string
        :type strarg: str
        :param name: Name of the object
        :type name: str
        """
        self.heterogeneous_tuple = heterogeneous_tuple
        self.homogeneous_tuple = homogeneous_tuple
        self.single_tuple = single_tuple
        self.strarg = strarg

        DessiaObject.__init__(self, name=name)

    @classmethod
    def generate(cls, seed: int, name: str = 'Standalone Object Demo') -> 'LightObject':
        floated_seed = 1.379 * seed
        return cls(heterogeneous_tuple=('value', seed * 3),
                   homogeneous_tuple=(floated_seed - 1, floated_seed, floated_seed + 1),
                   single_tuple=(seed,), strarg=str(seed) * floor(seed / 3), name=name)

    def timed_method(self, duration: float):
        """
        A method which duration can be customized to test long execution

        :param duration: Duration of the method in ms
        :type duration: float
        """
        time.sleep(duration/1000)
        return self.strarg

# class ObjectWithFaultyTyping(DessiaObject):
#     """
#     Dummy class to test faulty typing jsonschema
#     """
#     def __init__(self, faulty_attribute: Iterator[int], name: str = ""):
#         self.faulty_attribute = faulty_attribute
#
#         DessiaObject.__init__(self, name=name)


class ObjectWithOtherTypings(DessiaObject):
    """
    Dummy class to test some typing jsonschemas
    """

    def __init__(self, undefined_type_attribute: Any, name: str = ""):
        self.undefined_type_attribute = undefined_type_attribute

        DessiaObject.__init__(self, name=name)


class MovingStandaloneObject(MovingObject):
    _standalone_in_db = True

    def __init__(self, origin: float, name: str = ""):
        self.origin = origin
        MovingObject.__init__(self, name=name)

    @classmethod
    def generate(cls, seed: int):
        return cls(origin=1.3 * seed, name=f"moving_{seed}")

    def contour(self):
        points = [vm.Point2D(self.origin, self.origin), vm.Point2D(self.origin, self.origin + 1),
                  vm.Point2D(self.origin + 1, self.origin + 1), vm.Point2D(self.origin + 1, 0)]

        crls = p2d.ClosedRoundedLineSegments2D(points=points, radius={})
        return crls

    def volmdlr_primitives(self):
        contour = self.contour()
        volume = p3d.ExtrudedProfile(plane_origin=vm.O3D, x=vm.X3D, y=vm.Z3D, outer_contour2d=contour,
                                     inner_contours2d=[], extrusion_vector=vm.Y3D)
        return [volume]

    def volmdlr_primitives_step_frames(self):
        frame1 = vm.Frame3D(vm.O3D.copy(), vm.X3D.copy(), vm.Y3D.copy(), vm.Z3D.copy())
        frame2 = frame1.rotation(center=vm.O3D, axis=vm.Y3D, angle=0.7)
        frame3 = frame2.translation(offset=vm.Y3D)
        frame4 = frame3.rotation(center=vm.O3D, axis=vm.Y3D, angle=0.7)
        return [[frame1], [frame2], [frame3], [frame4]]


class Generator(DessiaObject):
    """
    A class that allow to generate several StandaloneObjects from different parameters

    :param parameter: An "offset" for the seed that will be used in generation
    :type parameter: int
    :param nb_solutions: The max number of solutions that will be generated
    :type nb_solutions: int
    :param name: The name of the Generator. It is not used in object generation
    :type name: str
    """
    _standalone_in_db = True

    def __init__(self, parameter: int, nb_solutions: int = 25, models: List[StandaloneObject] = None, name: str = ''):
        self.parameter = parameter
        self.nb_solutions = nb_solutions
        self.models = models

        DessiaObject.__init__(self, name=name)

    def generate(self) -> List[StandaloneObject]:
        """
        Generates a list of Standalone objects
        """
        self.models = [StandaloneObject.generate(self.parameter + i) for i in range(self.nb_solutions)]
        return self.models


class Optimizer(DessiaObject):
    """
    Mock an optimization process

    :param model_to_optimize: An object which will be modified (one of its attributes)
    :type model_to_optimize: StandaloneObject
    :param name: Name of the optimizer. Will not be used in the optimization process
    :type name: str
    """
    _standalone_in_db = True

    def __init__(self, model_to_optimize: StandaloneObject, name: str = ''):
        self.model_to_optimize = model_to_optimize

        DessiaObject.__init__(self, name=name)

    def optimize(self, optimization_value: int = 3) -> int:
        """
        Sums model value with given one

        :param optimization_value: value that will be added to model's intarg attribute
        :type optimization_value: int
        """
        self.model_to_optimize.intarg += optimization_value
        return self.model_to_optimize.intarg


class Container(DessiaObject):
    _standalone_in_db = True
    _allowed_methods = ["generate_from_text_files"]

    def __init__(self, models: List[StandaloneObject] = None, name: str = ""):
        if models is None:
            self.models = []
        else:
            self.models = models

        DessiaObject.__init__(self, name=name)

    @classmethod
    def generate_from_text_files(cls, files: List[StringFile], name: str = "Generated from text files"):
        models = [StandaloneObject.generate_from_text(file) for file in files]
        return cls(models=models, name=name)<|MERGE_RESOLUTION|>--- conflicted
+++ resolved
@@ -447,17 +447,6 @@
         """
         return contents
 
-<<<<<<< HEAD
-    def timed_method(self, duration: float):
-        """
-        A method which duration can be customized to test long execution
-
-        :param duration: Duration of the method in ms
-        :type duration: float
-        """
-        time.sleep(duration/1000)
-        return self.intarg
-=======
     def count_until(self, duration: float, raise_error: bool = False):
         """
         A method which duration can be customized to test long execution
@@ -479,7 +468,6 @@
 
         if raise_error:
             raise RuntimeError(f"Evaluation stopped after {duration}s")
->>>>>>> de6da0cc
 
 
 DEF_SO = StandaloneObject.generate(1)
