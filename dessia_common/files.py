#!/usr/bin/env python3
# -*- coding: utf-8 -*-

"""Module defining recognized  file types in DC."""

import io
import openpyxl


class BinaryFile(io.BytesIO):
    """ Class for handling binary files with name. """
    extension = ''

    def __init__(self, filename: str = ''):
        super().__init__()
        self.filename = filename

    def copy(self):
        """ Files deep copy  """
        file_copy = self.__class__(self.filename)
        file_copy.write(self.getbuffer())
        file_copy.seek(0)
        return file_copy

    @classmethod
    def stream_template(cls):
        template = cls()
        return template

    @classmethod
    def save_template_to_file(cls, filename):
        if cls.extension and not filename.endswith(cls.extension):
            filename = f'{filename}.{cls.extension}'
        with open(filename, 'wb') as file:
            stream = cls.stream_template()
            stream.seek(0)
            file.write(stream.getvalue())

    def __hash__(self):
        return hash(self.filename)

    def __eq__(self, other):
        return isinstance(other, BinaryFile) and self.getbuffer() == other.getbuffer() \
               and self.filename == other.filename


class StringFile(io.StringIO):
<<<<<<< HEAD
    """
    Class for handling text files with name.

    Default encoding : utf-8
    """
=======
    """ Class that handles text files with name. Default encoding : utf-8. """
>>>>>>> 4b132643
    extension = ''

    def __init__(self, filename: str = ''):
        super().__init__()
        self.filename = filename

    def copy(self):
        """ Files deep copy.  """
        file_copy = self.__class__(self.filename)
        file_copy.write(self.getvalue())
        file_copy.seek(0)
        return file_copy

    @classmethod
    def stream_template(cls):
        template = cls()
        template.write('Text file template. Subclass the class dessia_common.files.StringFile'
                       ' to define your own filetype')
        template.seek(0)
        return template

    @classmethod
    def from_stream(cls, stream_file):
        stream = StringFile()
        stream.write(stream_file.read().decode('utf-8'))
        stream.seek(0)
        return stream

    @classmethod
    def save_template_to_file(cls, filename):
        if cls.extension and not filename.endswith(cls.extension):
            filename = f'{filename}.{cls.extension}'
        with open(filename, 'w', encoding='utf-8') as file:
            stream = cls.stream_template()
            stream.seek(0)
            file.write(stream.getvalue())

    def __hash__(self):
        return hash(self.filename)

    def __eq__(self, other):
        return isinstance(other, StringFile) and self.getvalue() == other.getvalue() \
               and self.filename == other.filename


class XLSXFile(BinaryFile):
<<<<<<< HEAD
    """
    Excel XML.
    """
=======
    """ Excel XML. """
>>>>>>> 4b132643
    extension = 'xlsx'

    @classmethod
    def stream_template(cls):
        template = cls()
        workbook = openpyxl.Workbook()
        sheet = workbook.active
        sheet.title = 'Template of XLSX'
        sheet.cell(1, 1).value = 'Subclass this class to define your own template'
        workbook.save(template)
        template.seek(0)
        return template


class XLSFile(BinaryFile):
<<<<<<< HEAD
    """
    Old Excel format.
    """
=======
    """ Old Excel format. """
>>>>>>> 4b132643
    extension = 'xls'


class XLSMFile(XLSXFile):
<<<<<<< HEAD
    """
    Excel XML with macros.
    """
=======
    """ Excel XML with macros. """
>>>>>>> 4b132643
    extension = 'xlsm'


class TextFile(StringFile):
<<<<<<< HEAD
    """
    Basic text file.
    """
=======
    """ Basic text file """
>>>>>>> 4b132643
    extension = 'txt'


class CSVFile(StringFile):
    """
    Coma separated values files.

    https://en.wikipedia.org/wiki/Comma-separated_values
    """
    extension = 'csv'

    @classmethod
    def stream_template(cls):
        template = cls()
        template.write('"col A", "col B", "col C"\n')
        template.write('"abc", 1, 1.23\n')

        template.seek(0)
        return template


class MarkdownFile(StringFile):
    """
    Markdown file.

    https://en.wikipedia.org/wiki/Markdown
    """
    extension = 'md'

    @classmethod
    def stream_template(cls):
        template = cls()
        template.write('# Text file template.\n\n'
                       'Subclass the class dessia_common.files.StringFile'
                       ' to define your own filetype')
        template.seek(0)
        return template


class JsonFile(StringFile):
    """
    A .json extended file.
    """
    extension = "json"<|MERGE_RESOLUTION|>--- conflicted
+++ resolved
@@ -45,15 +45,7 @@
 
 
 class StringFile(io.StringIO):
-<<<<<<< HEAD
-    """
-    Class for handling text files with name.
-
-    Default encoding : utf-8
-    """
-=======
     """ Class that handles text files with name. Default encoding : utf-8. """
->>>>>>> 4b132643
     extension = ''
 
     def __init__(self, filename: str = ''):
@@ -100,13 +92,7 @@
 
 
 class XLSXFile(BinaryFile):
-<<<<<<< HEAD
-    """
-    Excel XML.
-    """
-=======
     """ Excel XML. """
->>>>>>> 4b132643
     extension = 'xlsx'
 
     @classmethod
@@ -122,35 +108,17 @@
 
 
 class XLSFile(BinaryFile):
-<<<<<<< HEAD
-    """
-    Old Excel format.
-    """
-=======
     """ Old Excel format. """
->>>>>>> 4b132643
     extension = 'xls'
 
 
 class XLSMFile(XLSXFile):
-<<<<<<< HEAD
-    """
-    Excel XML with macros.
-    """
-=======
     """ Excel XML with macros. """
->>>>>>> 4b132643
     extension = 'xlsm'
 
 
 class TextFile(StringFile):
-<<<<<<< HEAD
-    """
-    Basic text file.
-    """
-=======
     """ Basic text file """
->>>>>>> 4b132643
     extension = 'txt'
 
 
