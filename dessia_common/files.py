"""
Module defining recognized  file types in DC.
"""
import io
import openpyxl

class BinaryFile(io.BytesIO):
<<<<<<< HEAD
    """
    Base class for handling binary files with name.
    """
=======
    """ Class for handling binary files with name. """
>>>>>>> 39a82e97
    extension = ''

    def __init__(self, filename: str = ''):
        super().__init__()
        self.filename = filename

    def copy(self):
        """
        Files deep copy.
        """
        file_copy = self.__class__(self.filename)
        file_copy.write(self.getbuffer())
        file_copy.seek(0)
        return file_copy

    @classmethod
    def stream_template(cls):
        """
        Get template of class of file.
        """
        template = cls()
        return template

    @classmethod
    def save_template_to_file(cls, filename):
        """
        Save template of class into a file.
        """
        if cls.extension and not filename.endswith(cls.extension):
            filename = f'{filename}.{cls.extension}'
        with open(filename, 'wb') as file:
            stream = cls.stream_template()
            stream.seek(0)
            file.write(stream.getvalue())

    def __hash__(self):
        return hash(self.filename)

    def __eq__(self, other):
        return isinstance(other, BinaryFile) and self.getbuffer() == other.getbuffer() \
               and self.filename == other.filename


class StringFile(io.StringIO):
<<<<<<< HEAD
    """
    Base class for handling text files with name with default encoding : utf-8.
    """
=======
    """ Class that handles text files with name. Default encoding : utf-8. """
>>>>>>> 39a82e97
    extension = ''

    def __init__(self, filename: str = ''):
        super().__init__()
        self.filename = filename

    def copy(self):
<<<<<<< HEAD
        """
        Files deep copy.
        """
=======
        """ Files deep copy.  """
>>>>>>> 39a82e97
        file_copy = self.__class__(self.filename)
        file_copy.write(self.getvalue())
        file_copy.seek(0)
        return file_copy

    @classmethod
    def stream_template(cls):
        """
        Get template of class of file.
        """
        template = cls()
        template.write('Text file template. Subclass the class dessia_common.files.StringFile'
                       ' to define your own filetype')
        template.seek(0)
        return template

    @classmethod
    def from_stream(cls, stream_file):
        """
        Get a file from a stream file.
        """
        stream = StringFile()
        stream.write(stream_file.read().decode('utf-8'))
        stream.seek(0)
        return stream

    @classmethod
    def save_template_to_file(cls, filename):
        """
        Save instantiated template into a file.
        """
        if cls.extension and not filename.endswith(cls.extension):
            filename = f'{filename}.{cls.extension}'
        with open(filename, 'w', encoding='utf-8') as file:
            stream = cls.stream_template()
            stream.seek(0)
            file.write(stream.getvalue())

    def __hash__(self):
        return hash(self.filename)

    def __eq__(self, other):
        return isinstance(other, StringFile) and self.getvalue() == other.getvalue() \
               and self.filename == other.filename


class XLSXFile(BinaryFile):
<<<<<<< HEAD
    """
    Base class for Excel XLS files.
    """
=======
    """ Excel XML. """
>>>>>>> 39a82e97
    extension = 'xlsx'

    @classmethod
    def stream_template(cls):
        """
        Get template of class of file.
        """
        template = cls()
        workbook = openpyxl.Workbook()
        sheet = workbook.active
        sheet.title = 'Template of XLSX'
        sheet.cell(1, 1).value = 'Subclass this class to define your own template'
        workbook.save(template)
        template.seek(0)
        return template


class XLSFile(BinaryFile):
<<<<<<< HEAD
    """
    Base class for Excel files in old format.
    """
=======
    """ Old Excel format. """
>>>>>>> 39a82e97
    extension = 'xls'


class XLSMFile(XLSXFile):
<<<<<<< HEAD
    """
    Base class for Excel XLS files with macros.
    """
=======
    """ Excel XML with macros. """
>>>>>>> 39a82e97
    extension = 'xlsm'


class TextFile(StringFile):
<<<<<<< HEAD
    """
    Base class for text files.
    """
=======
    """ Basic text file """
>>>>>>> 39a82e97
    extension = 'txt'


class CSVFile(StringFile):
    """
<<<<<<< HEAD
    Base class for Coma Separated Values (CSV) files.
=======
    Coma separated values files.
>>>>>>> 39a82e97

    https://en.wikipedia.org/wiki/Comma-separated_values
    """
    extension = 'csv'

    @classmethod
    def stream_template(cls):
        """
        Get template of class of file.
        """
        template = cls()
        template.write('"col A", "col B", "col C"\n')
        template.write('"abc", 1, 1.23\n')

        template.seek(0)
        return template


class MarkdownFile(StringFile):
    """
<<<<<<< HEAD
    Base class for markdown files.
=======
    Markdown file.
>>>>>>> 39a82e97

    https://en.wikipedia.org/wiki/Markdown
    """
    extension = 'md'

    @classmethod
    def stream_template(cls):
        """
        Get template of class of file.
        """
        template = cls()
        template.write('# Text file template.\n\n'
                       'Subclass the class dessia_common.files.StringFile'
                       ' to define your own filetype')
        template.seek(0)
        return template


class JsonFile(StringFile):
    """
    A .json extended file.
    """
    extension = "json"<|MERGE_RESOLUTION|>--- conflicted
+++ resolved
@@ -5,13 +5,9 @@
 import openpyxl
 
 class BinaryFile(io.BytesIO):
-<<<<<<< HEAD
     """
     Base class for handling binary files with name.
     """
-=======
-    """ Class for handling binary files with name. """
->>>>>>> 39a82e97
     extension = ''
 
     def __init__(self, filename: str = ''):
@@ -56,13 +52,9 @@
 
 
 class StringFile(io.StringIO):
-<<<<<<< HEAD
     """
     Base class for handling text files with name with default encoding : utf-8.
     """
-=======
-    """ Class that handles text files with name. Default encoding : utf-8. """
->>>>>>> 39a82e97
     extension = ''
 
     def __init__(self, filename: str = ''):
@@ -70,13 +62,9 @@
         self.filename = filename
 
     def copy(self):
-<<<<<<< HEAD
         """
         Files deep copy.
         """
-=======
-        """ Files deep copy.  """
->>>>>>> 39a82e97
         file_copy = self.__class__(self.filename)
         file_copy.write(self.getvalue())
         file_copy.seek(0)
@@ -124,13 +112,9 @@
 
 
 class XLSXFile(BinaryFile):
-<<<<<<< HEAD
     """
     Base class for Excel XLS files.
     """
-=======
-    """ Excel XML. """
->>>>>>> 39a82e97
     extension = 'xlsx'
 
     @classmethod
@@ -149,45 +133,29 @@
 
 
 class XLSFile(BinaryFile):
-<<<<<<< HEAD
     """
     Base class for Excel files in old format.
     """
-=======
-    """ Old Excel format. """
->>>>>>> 39a82e97
     extension = 'xls'
 
 
 class XLSMFile(XLSXFile):
-<<<<<<< HEAD
     """
     Base class for Excel XLS files with macros.
     """
-=======
-    """ Excel XML with macros. """
->>>>>>> 39a82e97
     extension = 'xlsm'
 
 
 class TextFile(StringFile):
-<<<<<<< HEAD
     """
     Base class for text files.
     """
-=======
-    """ Basic text file """
->>>>>>> 39a82e97
     extension = 'txt'
 
 
 class CSVFile(StringFile):
     """
-<<<<<<< HEAD
     Base class for Coma Separated Values (CSV) files.
-=======
-    Coma separated values files.
->>>>>>> 39a82e97
 
     https://en.wikipedia.org/wiki/Comma-separated_values
     """
@@ -208,11 +176,7 @@
 
 class MarkdownFile(StringFile):
     """
-<<<<<<< HEAD
     Base class for markdown files.
-=======
-    Markdown file.
->>>>>>> 39a82e97
 
     https://en.wikipedia.org/wiki/Markdown
     """
