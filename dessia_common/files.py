<<<<<<< HEAD
#!/usr/bin/env python3
# -*- coding: utf-8 -*-

"""Module defining recognized  file types in DC."""

=======
"""
Module defining recognized  file types in DC.
"""
>>>>>>> eb8ffd29
import io
import openpyxl

class BinaryFile(io.BytesIO):
    """
    Base class for handling binary files with name.
    """
    extension = ''

    def __init__(self, filename: str = ''):
        super().__init__()
        self.filename = filename

    def copy(self):
        """
        Files deep copy.
        """
        file_copy = self.__class__(self.filename)
        file_copy.write(self.getbuffer())
        file_copy.seek(0)
        return file_copy

    @classmethod
    def stream_template(cls):
        """
        Get template of class of file.
        """
        template = cls()
        return template

    @classmethod
    def save_template_to_file(cls, filename):
        """
        Save template of class into a file.
        """
        if cls.extension and not filename.endswith(cls.extension):
            filename = f'{filename}.{cls.extension}'
        with open(filename, 'wb') as file:
            stream = cls.stream_template()
            stream.seek(0)
            file.write(stream.getvalue())

    def __hash__(self):
        return hash(self.filename)

    def __eq__(self, other):
        return isinstance(other, BinaryFile) and self.getbuffer() == other.getbuffer() \
               and self.filename == other.filename


class StringFile(io.StringIO):
    """
    Base class for handling text files with name with default encoding : utf-8.
    """
    extension = ''

    def __init__(self, filename: str = ''):
        super().__init__()
        self.filename = filename

    def copy(self):
        """
        Files deep copy.
        """
        file_copy = self.__class__(self.filename)
        file_copy.write(self.getvalue())
        file_copy.seek(0)
        return file_copy

    @classmethod
    def stream_template(cls):
        """
        Get template of class of file.
        """
        template = cls()
        template.write('Text file template. Subclass the class dessia_common.files.StringFile'
                       ' to define your own filetype')
        template.seek(0)
        return template

    @classmethod
    def from_stream(cls, stream_file):
        """
        Get a file from a stream file.
        """
        stream = StringFile()
        stream.write(stream_file.read().decode('utf-8'))
        stream.seek(0)
        return stream

    @classmethod
    def save_template_to_file(cls, filename):
        """
        Save instantiated template into a file.
        """
        if cls.extension and not filename.endswith(cls.extension):
            filename = f'{filename}.{cls.extension}'
        with open(filename, 'w', encoding='utf-8') as file:
            stream = cls.stream_template()
            stream.seek(0)
            file.write(stream.getvalue())

    def __hash__(self):
        return hash(self.filename)

    def __eq__(self, other):
        return isinstance(other, StringFile) and self.getvalue() == other.getvalue() \
               and self.filename == other.filename


class XLSXFile(BinaryFile):
    """
    Base class for Excel XLS files.
    """
    extension = 'xlsx'

    @classmethod
    def stream_template(cls):
        """
        Get template of class of file.
        """
        template = cls()
        workbook = openpyxl.Workbook()
        sheet = workbook.active
        sheet.title = 'Template of XLSX'
        sheet.cell(1, 1).value = 'Subclass this class to define your own template'
        workbook.save(template)
        template.seek(0)
        return template


class XLSFile(BinaryFile):
    """
    Base class for Excel files in old format.
    """
    extension = 'xls'


class XLSMFile(XLSXFile):
    """
    Base class for Excel XLS files with macros.
    """
    extension = 'xlsm'


class TextFile(StringFile):
    """
    Base class for text files.
    """
    extension = 'txt'


class CSVFile(StringFile):
    """
    Base class for Coma Separated Values (CSV) files.

    https://en.wikipedia.org/wiki/Comma-separated_values
    """
    extension = 'csv'

    @classmethod
    def stream_template(cls):
        """
        Get template of class of file.
        """
        template = cls()
        template.write('"col A", "col B", "col C"\n')
        template.write('"abc", 1, 1.23\n')

        template.seek(0)
        return template


class MarkdownFile(StringFile):
    """
    Base class for markdown files.

    https://en.wikipedia.org/wiki/Markdown
    """
    extension = 'md'

    @classmethod
    def stream_template(cls):
        """
        Get template of class of file.
        """
        template = cls()
        template.write('# Text file template.\n\n'
                       'Subclass the class dessia_common.files.StringFile'
                       ' to define your own filetype')
        template.seek(0)
        return template


class JsonFile(StringFile):
    """
    A .json extended file
    """
    extension = "json"<|MERGE_RESOLUTION|>--- conflicted
+++ resolved
@@ -1,14 +1,6 @@
-<<<<<<< HEAD
-#!/usr/bin/env python3
-# -*- coding: utf-8 -*-
-
-"""Module defining recognized  file types in DC."""
-
-=======
 """
 Module defining recognized  file types in DC.
 """
->>>>>>> eb8ffd29
 import io
 import openpyxl
 
