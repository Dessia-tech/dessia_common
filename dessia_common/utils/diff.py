#!/usr/bin/env python3
# -*- coding: utf-8 -*-
"""
Created on Wed Nov 24 19:24:53 2021

@author: steven
"""

import math
import numpy as npy
import dessia_common as dc
from dessia_common.utils.types import isinstance_base_types, is_sequence, full_classname
from dessia_common.files import BinaryFile, StringFile

def diff(value1, value2, path='#'):
    """
    Main function to get the diff of two objects
    :return: a tuple of a list of diff between the objects, missing keys in other object and invalid types
    """
    diff_values = []
    missing_keys_in_other_object = []
    invalid_types = []

    if is_sequence(value1) and is_sequence(value2):
        return sequence_diff(value1, value2, path=path)

    if not isinstance(value1, type(value2)):
        invalid_types.append(path)
        return diff_values, missing_keys_in_other_object, invalid_types

    if isinstance_base_types(value1):
        if isinstance(value1, float) and \
                math.isclose(value1, value2, abs_tol=dc.FLOAT_TOLERANCE):
            return diff_values, missing_keys_in_other_object, invalid_types
        if value1 != value2:
            diff_values.append((path, value1, value2))
        return diff_values, missing_keys_in_other_object, invalid_types
    if isinstance(value1, dict):
        return dict_diff(value1, value2, path=path)
    # elif hasattr(value1, '_data_eq'):
<<<<<<< HEAD
    else:
        # Should be object
        # print(value1, isinstance(value1, dc.DessiaObject),  hasattr(value1, '_data_eq'))
        # if isinstance(value1, dc.DessiaObject):
        if hasattr(value1, '_data_eq'):
            # DessiaObject
            if value1._data_eq(value2):
                return [], [], []
        elif hasattr(value2, '_data_eq'):
            # DessiaObject
            if value2._data_eq(value1):
                return [], [], []
        if value1 == value2:
=======

    # Should be object
    if hasattr(value1, '_data_eq'):
        # DessiaObject
        if value1._data_eq(value2):
>>>>>>> 0df2e15d
            return [], [], []

        # Use same code snippet as in data_eq
        eq_dict = value1._serializable_dict()
        if 'name' in eq_dict:
            del eq_dict['name']

        other_eq_dict = value2._serializable_dict()
        return dict_diff(eq_dict, other_eq_dict, path=path)

    if value1 == value2:
        return [], [], []

    raise NotImplementedError(f'Undefined type in diff: {type(value1)}')


def dict_diff(dict1, dict2, path='#'):
    missing_keys_in_other_object = []
    diff_values = []
    invalid_types = []

    for key, value in dict1.items():
        path_key = f'{path}/{key}'
        if key not in dict2:
            missing_keys_in_other_object.append(key)
        else:
            diff_key, mkk, itk = diff(value, dict2[key], path=path_key)
            diff_values.extend(diff_key)
            missing_keys_in_other_object.extend(mkk)
            invalid_types.extend(itk)

    return diff_values, missing_keys_in_other_object, invalid_types


def sequence_diff(seq1, seq2, path='#'):
    diff_values = []
    missing_keys_in_other_object = []
    invalid_types = []

    if len(seq1) != len(seq2):
        diff_values.append((path, seq1, seq2))
    else:
        for i, (v1, v2) in enumerate(zip(seq1, seq2)):
            path_value = f'{path}/{i}'
            diff_value, missing_key_value, invalid_type_value = diff(v1, v2, path=path_value)
            # print('dvs', dv, v1, v2)
            diff_values.extend(diff_value)
            missing_keys_in_other_object.extend(missing_key_value)
            invalid_types.extend(invalid_type_value)
    return diff_values, missing_keys_in_other_object, invalid_types


def data_eq(value1, value2):
    if is_sequence(value1) and is_sequence(value2):
        return sequence_data_eq(value1, value2)

    if isinstance(value1, npy.int64) or isinstance(value2, npy.int64):
        return value1 == value2

    if isinstance(value1, npy.float64) or isinstance(value2, npy.float64):
        return math.isclose(value1, value2, abs_tol=dc.FLOAT_TOLERANCE)

    if not isinstance(value2, type(value1))\
            and not isinstance(value1, type(value2)):
        return False

    if isinstance_base_types(value1):
        if isinstance(value1, float):
            return math.isclose(value1, value2, abs_tol=dc.FLOAT_TOLERANCE)

        return value1 == value2

    if isinstance(value1, dict):
        return dict_data_eq(value1, value2)

    if isinstance(value1, (BinaryFile, StringFile)):
        return value1 == value2

    # Else: its an object

    if full_classname(value1) != full_classname(value2):
        # print('full classname !=')
        return False

    # Test if _data_eq is customized
    if hasattr(value1, '_data_eq'):
        custom_method = (value1._data_eq.__code__
                         is not dc.DessiaObject._data_eq.__code__)
        if custom_method:
            return value1._data_eq(value2)

    # Not custom, use generic implementation
    eq_dict = value1._serializable_dict()
    if 'name' in eq_dict:
        del eq_dict['name']

    other_eq_dict = value2._serializable_dict()

    return dict_data_eq(eq_dict, other_eq_dict)


def dict_data_eq(dict1, dict2):

    for key, value in dict1.items():
        if key not in dict2:
            return False
        if not data_eq(value, dict2[key]):
            return False
    return True


def sequence_data_eq(seq1, seq2):
    if len(seq1) != len(seq2):
        return False

    for v1, v2 in zip(seq1, seq2):
        if not data_eq(v1, v2):
            # print('seq false')
            return False

    return True


def choose_hash(object_):
    if is_sequence(object_):
        return list_hash(object_)
    if isinstance(object_, dict):
        return dict_hash(object_)
    if isinstance(object_, str):
        return sum(ord(e) for e in object_)
    return hash(object_)


def list_hash(list_):
    return sum(choose_hash(e) for e in list_)


def dict_hash(dict_):
    hash_ = 0
    for key, value in dict_.items():
        hash_ += hash(key) + choose_hash(value)
    return hash_<|MERGE_RESOLUTION|>--- conflicted
+++ resolved
@@ -38,7 +38,6 @@
     if isinstance(value1, dict):
         return dict_diff(value1, value2, path=path)
     # elif hasattr(value1, '_data_eq'):
-<<<<<<< HEAD
     else:
         # Should be object
         # print(value1, isinstance(value1, dc.DessiaObject),  hasattr(value1, '_data_eq'))
@@ -52,13 +51,6 @@
             if value2._data_eq(value1):
                 return [], [], []
         if value1 == value2:
-=======
-
-    # Should be object
-    if hasattr(value1, '_data_eq'):
-        # DessiaObject
-        if value1._data_eq(value2):
->>>>>>> 0df2e15d
             return [], [], []
 
         # Use same code snippet as in data_eq
