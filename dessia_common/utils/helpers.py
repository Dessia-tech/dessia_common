<<<<<<< HEAD
"""
Tools for copying objects.
"""
from typing import List
=======
""" Tools for copying objects. """

>>>>>>> c063de8b

def concatenate(values):
    """ Concatenate values of class class_ into a class_ containing all concatenated values. """
    types_set = set(type(value) for value in values)
    concatenated_values = None
    if len(types_set) != 1:
        raise TypeError("Block Concatenate only defined for operands of the same type.")

    first_value = values[0]
    if hasattr(first_value, 'extend'):
        concatenated_values = first_value.__class__()
        for value in values:
            concatenated_values.extend(value)

    if concatenated_values is not None:
        return concatenated_values

    raise ValueError("Block Concatenate only defined for classes with 'extend' method")


def prettyname(name: str) -> str:
    """ Creates a pretty name from as str. """
    pretty_name = ''
    if name:
        strings = name.split('_')
        for i, string in enumerate(strings):
            if len(string) > 1:
                pretty_name += string[0].upper() + string[1:]
            else:
                pretty_name += string
            if i < len(strings) - 1:
                pretty_name += ' '
    return pretty_name

def maximums(matrix: List[List[float]]) -> List[float]:
    """
    Compute maximum values and store it in a list of length len(matrix[0]).
    """
    if not isinstance(matrix[0], list):
        return [max(matrix)]
    return [max(column) for column in zip(*matrix)]

def minimums(matrix: List[List[float]]) -> List[float]:
    """
    Compute minimum values and store it in a list of length len(matrix[0]).
    """
    if not isinstance(matrix[0], list):
        return [min(matrix)]
    return [min(column) for column in zip(*matrix)]<|MERGE_RESOLUTION|>--- conflicted
+++ resolved
@@ -1,12 +1,5 @@
-<<<<<<< HEAD
-"""
-Tools for copying objects.
-"""
+""" Tools for copying objects. """
 from typing import List
-=======
-""" Tools for copying objects. """
-
->>>>>>> c063de8b
 
 def concatenate(values):
     """ Concatenate values of class class_ into a class_ containing all concatenated values. """
