--- conflicted
+++ resolved
@@ -2,14 +2,9 @@
 Tools for copying objects.
 """
 
+
 def concatenate(values):
-<<<<<<< HEAD
-    """ Concatenate inputs. """
-=======
-    """
-    Concatenate values of class class_ into a class_ containing all concatenated values.
-    """
->>>>>>> d7c41ed0
+    """ Concatenate values of class class_ into a class_ containing all concatenated values. """
     types_set = set(type(value) for value in values)
     concatenated_values = None
     if len(types_set) != 1:
@@ -28,13 +23,7 @@
 
 
 def prettyname(name: str) -> str:
-<<<<<<< HEAD
     """ Creates a pretty name from as str. """
-=======
-    """
-    Creates a pretty name from as str.
-    """
->>>>>>> d7c41ed0
     pretty_name = ''
     if name:
         strings = name.split('_')
