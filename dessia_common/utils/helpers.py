<<<<<<< HEAD
""" Tools for copying objects. """
from typing import List
=======
"""
Tools for objects handling.

As a rule of thumb, functions should be placed here if:
- They can be widely used in dessia_common
- They don't have any requirements or imports

That way, we can avoid cyclic imports.
"""

import sys
from importlib import import_module

_PYTHON_CLASS_CACHE = {}

>>>>>>> e3df8a84

def concatenate(values):
    """ Concatenate values of class class_ into a class_ containing all concatenated values. """
    types_set = set(type(value) for value in values)
    concatenated_values = None
    if len(types_set) != 1:
        raise TypeError("Block Concatenate only defined for operands of the same type.")

    first_value = values[0]
    if hasattr(first_value, 'extend'):
        concatenated_values = first_value.__class__()
        for value in values:
            concatenated_values.extend(value)

    if concatenated_values is not None:
        return concatenated_values

    raise ValueError("Block Concatenate only defined for classes with 'extend' method")


def prettyname(name: str) -> str:
    """ Creates a pretty name from as str. """
    pretty_name = ''
    if name:
        strings = name.split('_')
        for i, string in enumerate(strings):
            if len(string) > 1:
                pretty_name += string[0].upper() + string[1:]
            else:
                pretty_name += string
            if i < len(strings) - 1:
                pretty_name += ' '
    return pretty_name

<<<<<<< HEAD
def maximums(matrix: List[List[float]]) -> List[float]:
    """
    Compute maximum values and store it in a list of length len(matrix[0]).
    """
    if not isinstance(matrix[0], list):
        return [max(matrix)]
    return [max(column) for column in zip(*matrix)]

def minimums(matrix: List[List[float]]) -> List[float]:
    """
    Compute minimum values and store it in a list of length len(matrix[0]).
    """
    if not isinstance(matrix[0], list):
        return [min(matrix)]
    return [min(column) for column in zip(*matrix)]
=======

def full_classname(object_, compute_for: str = 'instance'):
    """ Get full class name of object_ (module + classname). """
    if compute_for == 'instance':
        return f"{object_.__class__.__module__}.{object_.__class__.__name__}"
    if compute_for == 'class':
        try:
            return f"{object_.__module__}.{object_.__name__}"
        except:
            print(object_)
    raise NotImplementedError(f"Cannot compute '{compute_for}' full classname for object '{object_}'")


def get_python_class_from_class_name(full_class_name: str):
    """ Get python class object corresponging to given classname. """
    cached_value = _PYTHON_CLASS_CACHE.get(full_class_name, None)
    # TODO : this is just quick fix, it will be modified soon with another.
    sys.setrecursionlimit(3000)
    if cached_value is not None:
        return cached_value

    module_name, class_name = full_class_name.rsplit('.', 1)
    module = import_module(module_name)

    class_ = getattr(module, class_name)
    # Storing in cache
    _PYTHON_CLASS_CACHE[full_class_name] = class_
    return class_
>>>>>>> e3df8a84
<|MERGE_RESOLUTION|>--- conflicted
+++ resolved
@@ -1,7 +1,3 @@
-<<<<<<< HEAD
-""" Tools for copying objects. """
-from typing import List
-=======
 """
 Tools for objects handling.
 
@@ -17,7 +13,6 @@
 
 _PYTHON_CLASS_CACHE = {}
 
->>>>>>> e3df8a84
 
 def concatenate(values):
     """ Concatenate values of class class_ into a class_ containing all concatenated values. """
@@ -52,7 +47,6 @@
                 pretty_name += ' '
     return pretty_name
 
-<<<<<<< HEAD
 def maximums(matrix: List[List[float]]) -> List[float]:
     """
     Compute maximum values and store it in a list of length len(matrix[0]).
@@ -68,7 +62,6 @@
     if not isinstance(matrix[0], list):
         return [min(matrix)]
     return [min(column) for column in zip(*matrix)]
-=======
 
 def full_classname(object_, compute_for: str = 'instance'):
     """ Get full class name of object_ (module + classname). """
@@ -96,5 +89,4 @@
     class_ = getattr(module, class_name)
     # Storing in cache
     _PYTHON_CLASS_CACHE[full_class_name] = class_
-    return class_
->>>>>>> e3df8a84
+    return class_