--- conflicted
+++ resolved
@@ -305,14 +305,8 @@
         msg = 'Object {} of type {} is not supported as default value'
         type_ = type(default_value)
         raise NotImplementedError(msg.format(default_value, type_))
-<<<<<<< HEAD
     elif datatype in ['standalone_object', 'embedded_object', 'instance_of', 'union']:
-        object_dict = default_value.to_dict()
-=======
-    elif datatype in ['standalone_object', 'embedded_object',
-                      'instance_of', 'union']:
         object_dict = default_value.to_dict(use_pointers=False)
->>>>>>> e8545990
         jsonschema_element[key]['default_value'] = object_dict
     return jsonschema_element
     # if isinstance(default_value, tuple(TYPING_EQUIVALENCES.keys())) \
