"""
Module for docstring parsing to platform and Sphinx auto documentation.
"""

from inspect import isclass, ismethod, isfunction
from typing import Dict, Any, Tuple, get_type_hints

try:
    from typing import TypedDict  # >=3.8
except ImportError:
    from mypy_extensions import TypedDict  # <=3.7


class ParsedAttribute(TypedDict):
    """
    Class to handle a ParsedAttribute.
    """
    desc: str
    type_: str
    annotation: str


class ParsedDocstring(TypedDict):
    """
    Class to handle a ParsedDocstring.
    """
    description: str
    attributes: Dict[str, ParsedAttribute]


def parse_docstring(docstring: str, annotations: Dict[str, Any]) -> ParsedDocstring:
    """
    Parse docstring of given class. Refer to docs to see how docstrings should be built.
    """
    if docstring:
        no_return_docstring = docstring.split(':return:')[0]
        splitted_docstring = no_return_docstring.split(':param ')
        parsed_docstring = {"description": splitted_docstring[0].strip()}
        params = splitted_docstring[1:]
        args = {}
        for param in params:
            argname, parsed_attribute = parse_attribute(param, annotations)
            args[argname] = parsed_attribute
            # TODO Should be serialize typing ?
        parsed_docstring.update({'attributes': args})
        return parsed_docstring
    return {'description': "", 'attributes': {}}


def parse_attribute(param, annotations) -> Tuple[str, ParsedAttribute]:
    """
    Parse attributes present in docstring in {'desc': str, 'type_': Type, 'annotation': str}.
    """
    splitted_param = param.split(':type ')
    arg = splitted_param[0]
    typestr = splitted_param[1]
    argname, argdesc = arg.split(":", maxsplit=1)
    argtype = typestr.split(argname + ":")[-1]
    annotation = annotations[argname]
    parsed_attribute = {'desc': argdesc.strip(),
                        'type_': argtype.strip(),
                        'annotation': str(annotation)}
    return argname, parsed_attribute


EMPTY_PARSED_ATTRIBUTE = {"desc": "", "type": "", "annotation": ""}
FAILED_DOCSTRING_PARSING = {'description': 'Docstring parsing failed', 'attributes': {}}
FAILED_ATTRIBUTE_PARSING = {"desc": 'Attribute documentation parsing failed',
                            "type": "", "annotation": ""}


def _check_docstring(element):
    """
<<<<<<< HEAD
    Returns True if an object, a class or a method have a proper docstring.
    Otherwise, returns False.
=======
    Returns True if an object, a class or a method have a proper docstring. Otherwise, returns False.
>>>>>>> eb8ffd29
    """
    docstring = element.__doc__
    if docstring is None:
        print(f'Docstring not found for {element}')
        return False
    if isclass(element):
        # element is an object or a class
        annotations = get_type_hints(element.__init__)
    elif ismethod(element) or isfunction(element):
        # element is a method
        annotations = get_type_hints(element)
    else:
        raise NotImplementedError
    try:
        parse_docstring(docstring=docstring,
                        annotations=annotations)
        return True
    except TypeError:
        return False<|MERGE_RESOLUTION|>--- conflicted
+++ resolved
@@ -71,12 +71,7 @@
 
 def _check_docstring(element):
     """
-<<<<<<< HEAD
-    Returns True if an object, a class or a method have a proper docstring.
-    Otherwise, returns False.
-=======
     Returns True if an object, a class or a method have a proper docstring. Otherwise, returns False.
->>>>>>> eb8ffd29
     """
     docstring = element.__doc__
     if docstring is None:
