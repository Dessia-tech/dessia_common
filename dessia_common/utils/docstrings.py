"""
Module for docstring parsing to platform and Sphinx auto documentation.
"""

from inspect import isclass, ismethod, isfunction
from typing import Dict, Any, Tuple, get_type_hints

try:
    from typing import TypedDict  # >=3.8
except ImportError:
    from mypy_extensions import TypedDict  # <=3.7


class ParsedAttribute(TypedDict):
<<<<<<< HEAD
    """
    Class to handle a ParsedAttribute.
    """
=======
    """ Parsed description of a docstring attribute. """
>>>>>>> 39a82e97
    desc: str
    type_: str
    annotation: str


class ParsedDocstring(TypedDict):
<<<<<<< HEAD
    """
    Class to handle a ParsedDocstring.
    """
=======
    """ Parsed description of a docstring. """
>>>>>>> 39a82e97
    description: str
    attributes: Dict[str, ParsedAttribute]


def parse_docstring(docstring: str, annotations: Dict[str, Any]) -> ParsedDocstring:
<<<<<<< HEAD
    """
    Parse docstring of given class. Refer to docs to see how docstrings should be built.
    """
=======
    """ Parse user-defined docstring of given class. Refer to docs to see how docstrings should be built. """
>>>>>>> 39a82e97
    if docstring:
        no_return_docstring = docstring.split(':return:')[0]
        splitted_docstring = no_return_docstring.split(':param ')
        parsed_docstring = {"description": splitted_docstring[0].strip()}
        params = splitted_docstring[1:]
        args = {}
        for param in params:
            argname, parsed_attribute = parse_attribute(param, annotations)
            args[argname] = parsed_attribute
            # TODO Should be serialize typing ?
        parsed_docstring.update({'attributes': args})
        return parsed_docstring
    return {'description': "", 'attributes': {}}


def parse_attribute(param, annotations) -> Tuple[str, ParsedAttribute]:
<<<<<<< HEAD
    """
    Parse attributes present in docstring in {'desc': str, 'type_': Type, 'annotation': str}.
    """
=======
    """ Extract attribute from user-defined docstring. """
>>>>>>> 39a82e97
    splitted_param = param.split(':type ')
    arg = splitted_param[0]
    typestr = splitted_param[1]
    argname, argdesc = arg.split(":", maxsplit=1)
    argtype = typestr.split(argname + ":")[-1]
    annotation = annotations[argname]
    parsed_attribute = {'desc': argdesc.strip(),
                        'type_': argtype.strip(),
                        'annotation': str(annotation)}
    return argname, parsed_attribute


EMPTY_PARSED_ATTRIBUTE = {"desc": "", "type": "", "annotation": ""}
FAILED_DOCSTRING_PARSING = {'description': 'Docstring parsing failed', 'attributes': {}}
FAILED_ATTRIBUTE_PARSING = {"desc": 'Attribute documentation parsing failed',
                            "type": "", "annotation": ""}


def _check_docstring(element):
<<<<<<< HEAD
    """
    Returns True if an object, a class or a method have a proper docstring. Otherwise, returns False.
    """
=======
    """ Return True if an object, a class or a method have a proper docstring. Otherwise, return False. """
>>>>>>> 39a82e97
    docstring = element.__doc__
    if docstring is None:
        print(f'Docstring not found for {element}')
        return False
    if isclass(element):
        # element is an object or a class
        annotations = get_type_hints(element.__init__)
    elif ismethod(element) or isfunction(element):
        # element is a method
        annotations = get_type_hints(element)
    else:
        raise NotImplementedError
    try:
        parse_docstring(docstring=docstring,
                        annotations=annotations)
        return True
    except TypeError:
        return False<|MERGE_RESOLUTION|>--- conflicted
+++ resolved
@@ -12,38 +12,20 @@
 
 
 class ParsedAttribute(TypedDict):
-<<<<<<< HEAD
-    """
-    Class to handle a ParsedAttribute.
-    """
-=======
     """ Parsed description of a docstring attribute. """
->>>>>>> 39a82e97
     desc: str
     type_: str
     annotation: str
 
 
 class ParsedDocstring(TypedDict):
-<<<<<<< HEAD
-    """
-    Class to handle a ParsedDocstring.
-    """
-=======
     """ Parsed description of a docstring. """
->>>>>>> 39a82e97
     description: str
     attributes: Dict[str, ParsedAttribute]
 
 
 def parse_docstring(docstring: str, annotations: Dict[str, Any]) -> ParsedDocstring:
-<<<<<<< HEAD
-    """
-    Parse docstring of given class. Refer to docs to see how docstrings should be built.
-    """
-=======
     """ Parse user-defined docstring of given class. Refer to docs to see how docstrings should be built. """
->>>>>>> 39a82e97
     if docstring:
         no_return_docstring = docstring.split(':return:')[0]
         splitted_docstring = no_return_docstring.split(':param ')
@@ -60,13 +42,7 @@
 
 
 def parse_attribute(param, annotations) -> Tuple[str, ParsedAttribute]:
-<<<<<<< HEAD
-    """
-    Parse attributes present in docstring in {'desc': str, 'type_': Type, 'annotation': str}.
-    """
-=======
     """ Extract attribute from user-defined docstring. """
->>>>>>> 39a82e97
     splitted_param = param.split(':type ')
     arg = splitted_param[0]
     typestr = splitted_param[1]
@@ -86,13 +62,7 @@
 
 
 def _check_docstring(element):
-<<<<<<< HEAD
-    """
-    Returns True if an object, a class or a method have a proper docstring. Otherwise, returns False.
-    """
-=======
     """ Return True if an object, a class or a method have a proper docstring. Otherwise, return False. """
->>>>>>> 39a82e97
     docstring = element.__doc__
     if docstring is None:
         print(f'Docstring not found for {element}')
