--- conflicted
+++ resolved
@@ -3,7 +3,7 @@
 """ Types tools. """
 
 import warnings
-from collections.abc import Iterator
+from collections.abc import Iterator, Sequence
 from typing import Any, Dict, List, Tuple, Type, Union, get_origin, get_args
 import orjson
 from dessia_common.abstract import CoreDessiaObject
@@ -44,7 +44,6 @@
         return False
 
 
-<<<<<<< HEAD
 def is_sequence(obj) -> bool:
     """
     Return True if object is sequence (but not string), else False.
@@ -75,8 +74,6 @@
     return obj.__class__ == tuple
 
 
-=======
->>>>>>> 4a131a41
 def is_builtin(type_):
     """ Return True if type_ is a simple python builtin (int, float, bool or str). """
     return type_ in TYPING_EQUIVALENCES
