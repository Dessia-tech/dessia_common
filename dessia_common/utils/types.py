"""
Types tools.
"""
from typing import Any, Dict, List, Tuple, Type, Union, get_origin, get_args

# import json
from collections.abc import Iterator, Sequence
from importlib import import_module

import orjson

from dessia_common.abstract import CoreDessiaObject
from dessia_common.typings import Subclass, InstanceOf, MethodType, ClassMethodType
from dessia_common.files import BinaryFile, StringFile


TYPING_EQUIVALENCES = {int: 'number', float: 'number', bool: 'boolean', str: 'string'}

TYPES_STRINGS = {int: 'int', float: 'float', bool: 'boolean', str: 'str',
                 list: 'list', tuple: 'tuple', dict: 'dict'}

SEQUENCE_TYPINGS = ['List', 'Sequence', 'Iterable']

TYPES_FROM_STRING = {'unicode': str, 'str': str, 'float': float, 'int': int, 'bool': bool}

SERIALIZED_BUILTINS = ['float', 'builtins.float', 'int', 'builtins.int', 'str', 'builtins.str', 'bool', 'builtins.bool']

_PYTHON_CLASS_CACHE = {}


def full_classname(object_, compute_for: str = 'instance'):
    """
    Get full class name of object_ (module + classname).
    """
    if compute_for == 'instance':
        return object_.__class__.__module__ + '.' + object_.__class__.__name__
    if compute_for == 'class':
        try:
            return object_.__module__ + '.' + object_.__name__
        except:
            print(object_)

    msg = 'Cannot compute {} full classname for object {}'
    raise NotImplementedError(msg.format(compute_for, object_))


def is_classname_transform(string: str):
    """
    Check if string is classname and return class if yes.
    """
    if '.' in string:
        split_string = string.split('.')
        if len(split_string) >= 2:
            try:
                class_ = get_python_class_from_class_name(string)
                return class_
            except (AttributeError, TypeError, ModuleNotFoundError, SyntaxError):
                return False
    return False


def is_jsonable(obj):
    """
<<<<<<< HEAD
    Returns if object can be dumped as it is in a json
=======
    Returns if object can be dumped as it is in a json.
>>>>>>> eb8ffd29
    """
    # First trying with orjson which is more efficient
    try:
        orjson.dumps(obj, option=orjson.OPT_SERIALIZE_NUMPY | orjson.OPT_NON_STR_KEYS).decode('utf-8')
        return True
    except Exception:
        return False

    # # If an error occurs try with json
    # try:
    #     json.dumps(obj)
    #     return True
    # except TypeError:
    #     return False


def is_serializable(obj):
    """
    Check if object is serializable.
    """
    if is_jsonable(obj):
        return True
    if isinstance(obj, CoreDessiaObject):
        dict_ = obj.to_dict()
        return is_jsonable(dict_)
    if isinstance(obj, dict):
        for key, value in obj.items():
            if not is_serializable(key) or not is_serializable(value):
                return False
        return True
    if is_sequence(obj):
        for element in obj:
            if not is_serializable(element):
                return False
        return True
    return False


def is_sequence(obj):
    """
    Check is obj is sequence.

    :param obj: Object to check
    :return: bool. True if object is a sequence but not a string. False otherwise
    """
    return isinstance(obj, Sequence) and not isinstance(obj, str)


def is_builtin(type_):
    """
    Check if type_ is in built-in types.
    """
    return type_ in TYPING_EQUIVALENCES


def isinstance_base_types(obj):
    """
    Returns True if the object is either a str, a float an int or None.
    """
    return isinstance(obj, (str, float, int)) or (obj is None)


def get_python_class_from_class_name(full_class_name):
    """
    Get class Python (type) from class name (str).
    """
    cached_value = _PYTHON_CLASS_CACHE.get(full_class_name, None)
    if cached_value is not None:
        return cached_value

    module_name, class_name = full_class_name.rsplit('.', 1)
    module = import_module(module_name)
    class_ = getattr(module, class_name)

    # Storing in cache
    _PYTHON_CLASS_CACHE[full_class_name] = class_
    return class_


def unfold_deep_annotation(typing_=None):
    if is_typing(typing_):
        origin = get_origin(typing_)
        args = get_args(typing_)
        return origin, args
    return None, None


def is_typing(object_: Any):
    """
    Check if object_ is a typing.
    """
    has_module = hasattr(object_, '__module__')
    has_origin = hasattr(object_, '__origin__')
    has_args = hasattr(object_, '__args__')
    return has_module and has_origin and has_args


def serialize_typing(typing_):
    """
    Serialize a typing.
    """
    if is_typing(typing_):
        return serialize_typing_types(typing_)
    if typing_ in [StringFile, BinaryFile, MethodType, ClassMethodType] or isinstance(typing_, type):
        return full_classname(typing_, compute_for='class')
    return str(typing_)


def serialize_typing_types(typing_):
    """
    Serialize typing as types.
    """
    origin = get_origin(typing_)
    args = get_args(typing_)
    if origin is Union:
        return serialize_union_typing(args)
    if origin is list:
        return f"List[{type_fullname(args[0])}]"
    if origin is tuple:
        argnames = ', '.join([type_fullname(a) for a in args])
        return f'Tuple[{argnames}]'
    # if origin is Iterator:
    #     return f"Iterator[{type_fullname(args[0])}]"
    if origin is dict:
        key_type = type_fullname(args[0])
        value_type = type_fullname(args[1])
        return f'Dict[{key_type}, {value_type}]'
    if origin is InstanceOf:
        return f'InstanceOf[{type_fullname(args[0])}]'
    if origin is Subclass:
        return f'Subclass[{type_fullname(args[0])}]'
    if origin is MethodType:
        return f'MethodType[{type_fullname(args[0])}]'
    if origin is ClassMethodType:
        return f'ClassMethodType[{type_fullname(args[0])}]'
    if origin is type:
        return "typing.Type"
    raise NotImplementedError(f"Serialization of typing {typing_} is not implemented")


def serialize_union_typing(args):
    """
    Serialize a Union type.
    """
    if len(args) == 2 and type(None) in args:
        # This is a false Union => Is a default value set to None
        return serialize_typing(args[0])

    # Types union
    argnames = ', '.join([type_fullname(a) for a in args])
    return f'Union[{argnames}]'


def type_fullname(arg):
    """
    Get full name of type.
    """
    if arg.__module__ == 'builtins':
        full_argname = '__builtins__.' + arg.__name__
    else:
        full_argname = serialize_typing(arg)
    return full_argname


def type_from_argname(argname):
    """
    Get type from argname.
    """
    splitted_argname = argname.rsplit('.', 1)
    if argname:
        if splitted_argname[0] == '__builtins__':
            argname = f"builtins.{splitted_argname[1]}"
        # if splitted_argname[0] != '__builtins__':
        return get_python_class_from_class_name(argname)
        # return literal_eval(splitted_argname[1])
    return Any


TYPING_FROM_SERIALIZED_NAME = {"List": List, "Tuple": Tuple, "Iterator": Iterator, "Dict": Dict}


def deserialize_typing(serialized_typing):
    """
    Deserialize a typing.
    """
    # TODO : handling recursive deserialization
    if isinstance(serialized_typing, str):
        # TODO other builtins should be implemented
        if serialized_typing in SERIALIZED_BUILTINS:
            return deserialize_builtin_typing(serialized_typing)

        if serialized_typing in ["dessia_common.files.StringFile", "dessia_common.files.BinaryFile"]:
            return deserialize_file_typing(serialized_typing)

        if serialized_typing in ["dessia_common.typings.MethodType", "dessia_common.typings.ClassMethodType"]:
            return deserialize_method_typing(serialized_typing)

        if serialized_typing == "Type":
            return Type

        if '[' in serialized_typing:
            toptype, remains = serialized_typing.split('[', 1)
            full_argname = remains.rsplit(']', 1)[0]
            if "[" in full_argname:
                return TYPING_FROM_SERIALIZED_NAME[toptype][deserialize_typing(full_argname)]
        else:
            toptype = serialized_typing
            full_argname = ''
        if toptype == 'List':
            return List[type_from_argname(full_argname)]
        if toptype == 'Tuple':
            return deserialize_tuple_typing(full_argname)
        # if toptype == "Iterator":
        #     return Iterator[type_from_argname(full_argname)]
        if toptype == 'Dict':
            args = full_argname.split(', ')
            key_type = type_from_argname(args[0])
            value_type = type_from_argname(args[1])
            return Dict[key_type, value_type]
        if toptype == "InstanceOf":
            return InstanceOf[type_from_argname(full_argname)]
        # if toptype == "Subclass":
        #     return InstanceOf[type_from_argname(full_argname)]
        return get_python_class_from_class_name(serialized_typing)
    raise NotImplementedError(f'{serialized_typing} of type {type(serialized_typing)}')


def deserialize_tuple_typing(full_argname):
    """
    Deserialize a tuple of typing.
    """
    if ', ' in full_argname:
        args = full_argname.split(', ')
        if len(args) == 0:
            return Tuple
        if len(args) == 1:
            type_ = type_from_argname(args[0])
            return Tuple[type_]
        if len(set(args)) == 1:
            type_ = type_from_argname(args[0])
            return Tuple[type_, ...]

        raise TypeError("Heterogenous tuples are forbidden as types for workflow non-block variables.")
    return Tuple[type_from_argname(full_argname)]


def deserialize_file_typing(serialized_typing):
    """
    Deserialize a file typing.
    """
    if serialized_typing == "dessia_common.files.StringFile":
        return StringFile
    if serialized_typing == "dessia_common.files.BinaryFile":
        return BinaryFile
    raise NotImplementedError(f"File typing {serialized_typing} deserialization is not implemented")


def deserialize_method_typing(serialized_typing):
    """
    Deserialize a method typing.
    """
    if serialized_typing == "dessia_common.typings.MethodType":
        return MethodType
    if serialized_typing == "dessia_common.typings.ClassMethodType":
        return ClassMethodType
    raise NotImplementedError(f"Method typing {serialized_typing} deserialization is not implemented")


def deserialize_builtin_typing(serialized_typing):
    """
    Deserialize a built-in typing.
    """
    if serialized_typing in ['float', 'builtins.float']:
        return float
    if serialized_typing in ['int', 'builtins.int']:
        return int
    if serialized_typing in ['str', 'builtins.str']:
        return str
    if serialized_typing in ['bool', 'builtins.bool']:
        return bool
    raise NotImplementedError(f"Builtin typing of {serialized_typing} deserialization is not implemented")


def is_bson_valid(value, allow_nonstring_keys=False) -> Tuple[bool, str]:
    """
    Returns validity (bool) and a hint (str).
    """
    if isinstance(value, (int, float, str)):
        return True, ''

    if value is None:
        return True, ''

    if isinstance(value, dict):
        for k, subvalue in value.items():
            # Key check
            if isinstance(k, str):
                if '.' in k:
                    return False, f'key {k} of dict is a string containing a ., which is forbidden'
            elif isinstance(k, float):
                return False, f'key {k} of dict is a float, which is forbidden'
            elif isinstance(k, int):
                if not allow_nonstring_keys:
                    log = f'key {k} of dict is an unsuported type {type(k)},' \
                          f'use allow_nonstring_keys=True to allow'
                    return False, log
            else:
                return False, f'key {k} of dict is an unsuported type {type(k)}'

            # Value Check
            v_valid, hint = is_bson_valid(value=subvalue, allow_nonstring_keys=allow_nonstring_keys)
            if not v_valid:
                return False, hint

    elif is_sequence(value):
        for subvalue in value:
            valid, hint = is_bson_valid(value=subvalue, allow_nonstring_keys=allow_nonstring_keys)
            if not valid:
                return valid, hint
    else:
        return False, f'Unrecognized type: {type(value)}'
    return True, ''

# TODO recursive_type and recursive_type functions look weird


def recursive_type(obj):
    """
    What is the difference with serialize typing (?).
    """
    if isinstance(obj, tuple(list(TYPING_EQUIVALENCES.keys()) + [dict])):
        type_ = TYPES_STRINGS[type(obj)]
    elif isinstance(obj, CoreDessiaObject):
        type_ = obj.__module__ + '.' + obj.__class__.__name__
    elif hasattr(obj, 'output_type'):
        type_ = obj.output_type
    elif isinstance(obj, (list, tuple)):
        type_ = []
        for element in obj:
            type_.append(recursive_type(element))
    elif obj is None:
        type_ = None
    else:
        raise NotImplementedError(obj)
    return type_


def union_is_default_value(typing_: Type) -> bool:
    """
    Union typings can be False positives.

<<<<<<< HEAD
    An argument of a function that has a default_value set to None is Optional[T],
    which is an alias for Union[T, NoneType]. This function checks if this is the case.
=======
    An argument of a function that has a default_value set to None is Optional[T], which is an alias for
    Union[T, NoneType]. This function checks if this is the case.
>>>>>>> eb8ffd29
    """
    args = get_args(typing_)
    return len(args) == 2 and type(None) in args


def typematch(type_: Type, match_against: Type) -> bool:
    """
    Return wether type_ matches against match_against.
<<<<<<< HEAD
=======

>>>>>>> eb8ffd29
    match_against needs to be "wider" than type_, and the check is not bilateral
    """
    # TODO Implement a more intelligent check for Unions : Union[T, U] should match against Union[T, U, V]
    # TODO Implement a check for Dict
    if type_ == match_against or match_against is Any or particular_typematches(type_, match_against):
        # Trivial cases. If types are strictly equal, then it should pass straight away
        return True

    if is_typing(type_):
        return complex_first_type_match(type_, match_against)

    if not is_typing(match_against):
        # type_ and match_against aren't complex : check for subclass only
        if issubclass(type_, match_against):
            return True

    # type_ is not complex and match_against is
    match_against, origin, args = heal_type(match_against)
    if origin is Union:
        matches = [typematch(type_, subtype) for subtype in args]
        return any(matches)
    return False


def complex_first_type_match(type_: Type, match_against: Type) -> bool:
    """
    Match type when type_ is a complex typing (List, Union, Tuple,...).
    """
    # Complex typing for the first type_. Cases : List, Tuple, Union
    if not is_typing(match_against):
        # Type matching is unilateral and match against should be more open than type_
        return False

    # Inspecting and healing types
    type_, type_origin, type_args = heal_type(type_)
    match_against, match_against_origin, match_against_args = heal_type(match_against)

    if type_origin != match_against_origin:
        # Being strict for now. Is there any other case than default values where this would be wrong ?
        return False

    if type_origin is list:
        # Can only have one arg, should match
        return typematch(type_args[0], match_against_args[0])

    if type_origin is tuple:
        # Order matters, all args should match
        return all(typematch(a, b) for a, b in zip(type_args, match_against_args))

    if type_origin is dict:
        # key type AND value type should match
        return typematch(type_args[0], match_against_args[0]) and typematch(type_args[1], match_against_args[1])

    if type_origin is Union:
        # type args must be a subset of match_against args set
        type_argsset = set(type_args)
        match_against_argsset = set(match_against_args)
        return type_argsset.issubset(match_against_argsset)

    # Otherwise, it is not implemented
    raise NotImplementedError(f"Type {type_} is a complex typing and cannot be matched against others yet")


def heal_type(type_: Type):
    """
    Inspect type and returns its params.

<<<<<<< HEAD
    For now, only checks wether the type is an 'Optional' / Union[T, NoneType],
    which should be flattened and not considered.
=======
    For now, only checks wether the type is an 'Optional' / Union[T, NoneType], which should be flattened and not
    considered.
>>>>>>> eb8ffd29

    Returns the cleaned type, origin and args.
    """
    type_origin = get_origin(type_)
    type_args = get_args(type_)
    if type_origin is Union:
        # Check for default values false positive
        if union_is_default_value(type_):
            type_ = type_args[0]
            type_origin = get_origin(type_)
            type_args = get_args(type_)
    return type_, type_origin, type_args


def particular_typematches(type_: Type, match_against: Type) -> bool:
<<<<<<< HEAD
    """Checks for specific cases of typematches and returns and boolean."""
=======
    """
    Checks for specific cases of typematches and returns and boolean.
    """
>>>>>>> eb8ffd29
    if type_ is int and match_against is float:
        return True
    return False<|MERGE_RESOLUTION|>--- conflicted
+++ resolved
@@ -61,11 +61,7 @@
 
 def is_jsonable(obj):
     """
-<<<<<<< HEAD
-    Returns if object can be dumped as it is in a json
-=======
     Returns if object can be dumped as it is in a json.
->>>>>>> eb8ffd29
     """
     # First trying with orjson which is more efficient
     try:
@@ -417,13 +413,8 @@
     """
     Union typings can be False positives.
 
-<<<<<<< HEAD
-    An argument of a function that has a default_value set to None is Optional[T],
-    which is an alias for Union[T, NoneType]. This function checks if this is the case.
-=======
     An argument of a function that has a default_value set to None is Optional[T], which is an alias for
     Union[T, NoneType]. This function checks if this is the case.
->>>>>>> eb8ffd29
     """
     args = get_args(typing_)
     return len(args) == 2 and type(None) in args
@@ -432,10 +423,7 @@
 def typematch(type_: Type, match_against: Type) -> bool:
     """
     Return wether type_ matches against match_against.
-<<<<<<< HEAD
-=======
-
->>>>>>> eb8ffd29
+
     match_against needs to be "wider" than type_, and the check is not bilateral
     """
     # TODO Implement a more intelligent check for Unions : Union[T, U] should match against Union[T, U, V]
@@ -503,13 +491,8 @@
     """
     Inspect type and returns its params.
 
-<<<<<<< HEAD
-    For now, only checks wether the type is an 'Optional' / Union[T, NoneType],
-    which should be flattened and not considered.
-=======
     For now, only checks wether the type is an 'Optional' / Union[T, NoneType], which should be flattened and not
     considered.
->>>>>>> eb8ffd29
 
     Returns the cleaned type, origin and args.
     """
@@ -525,13 +508,9 @@
 
 
 def particular_typematches(type_: Type, match_against: Type) -> bool:
-<<<<<<< HEAD
-    """Checks for specific cases of typematches and returns and boolean."""
-=======
     """
     Checks for specific cases of typematches and returns and boolean.
     """
->>>>>>> eb8ffd29
     if type_ is int and match_against is float:
         return True
     return False