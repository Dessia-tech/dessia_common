#!/usr/bin/env python3
# -*- coding: utf-8 -*-
"""
Types tools.
"""

from typing import Any, Dict, List, Tuple, Type, Union, get_origin, get_args

from collections.abc import Iterator, Sequence
from importlib import import_module

import orjson

from dessia_common.abstract import CoreDessiaObject
from dessia_common.typings import Subclass, InstanceOf, MethodType, ClassMethodType
from dessia_common.files import BinaryFile, StringFile


TYPING_EQUIVALENCES = {int: 'number', float: 'number', bool: 'boolean', str: 'string'}

TYPES_STRINGS = {int: 'int', float: 'float', bool: 'boolean', str: 'str',
                 list: 'list', tuple: 'tuple', dict: 'dict'}

SEQUENCE_TYPINGS = ['List', 'Sequence', 'Iterable']

TYPES_FROM_STRING = {'unicode': str, 'str': str, 'float': float, 'int': int, 'bool': bool}

SERIALIZED_BUILTINS = ['float', 'builtins.float', 'int', 'builtins.int', 'str', 'builtins.str', 'bool', 'builtins.bool']

_PYTHON_CLASS_CACHE = {}


def full_classname(object_, compute_for: str = 'instance'):
    """ Get full class name of object_ (module + classname). """
    if compute_for == 'instance':
        return object_.__class__.__module__ + '.' + object_.__class__.__name__
    if compute_for == 'class':
        try:
            return object_.__module__ + '.' + object_.__name__
        except:
            print(object_)

    msg = 'Cannot compute {} full classname for object {}'
    raise NotImplementedError(msg.format(compute_for, object_))


def is_classname_transform(string: str):
    """ Check if string is classname and return class if yes. """
    if '.' in string:
        split_string = string.split('.')
        if len(split_string) >= 2:
            try:
                class_ = get_python_class_from_class_name(string)
                return class_
            except (AttributeError, TypeError, ModuleNotFoundError, SyntaxError):
                return False
    return False


def is_jsonable(obj):
    """ Return if object can be dumped as it is in a json. """
    # First trying with orjson which is more efficient
    try:
        orjson.dumps(obj, option=orjson.OPT_SERIALIZE_NUMPY | orjson.OPT_NON_STR_KEYS).decode('utf-8')
        return True
    except Exception:
        return False

    # # If an error occurs try with json
    # try:
    #     json.dumps(obj)
    #     return True
    # except TypeError:
    #     return False


<<<<<<< HEAD
def is_serializable(obj):
    """
    Returns if the object provided is serializable.

    """
=======
def is_serializable(obj) -> bool:
    """ Return True if object is deeply serializable as Dessia's standards, else False"""
>>>>>>> 4b132643
    if is_jsonable(obj):
        return True
    if isinstance(obj, CoreDessiaObject):
        dict_ = obj.to_dict()
        return is_jsonable(dict_)
    if isinstance(obj, dict):
        for key, value in obj.items():
            if not is_serializable(key) or not is_serializable(value):
                return False
        return True
    if is_sequence(obj):
        for element in obj:
            if not is_serializable(element):
                return False
        return True
    return False


def is_sequence(obj):
    """
<<<<<<< HEAD
    Return if the object is a sequence (list or tuple).
=======
    Return True if object is sequence (but not string), else False.
>>>>>>> 4b132643

    :param obj: Object to check
    :return: bool. True if object is a sequence but not a string.
                   False otherwise
    """
    return isinstance(obj, Sequence) and not isinstance(obj, str)


def is_builtin(type_):
<<<<<<< HEAD
    """
    Return if the type is a python built in.

    """
=======
    """ Return True if type_ is a simple python builtin, ie. int, float, bool or str. """
>>>>>>> 4b132643
    return type_ in TYPING_EQUIVALENCES


def isinstance_base_types(obj):
    """ Return True if the object is either a str, a float an int or None. """
    return isinstance(obj, (str, float, int)) or (obj is None)


def get_python_class_from_class_name(full_class_name: str):
    """ Get python class object corresponging to given classname. """
    cached_value = _PYTHON_CLASS_CACHE.get(full_class_name, None)
    if cached_value is not None:
        return cached_value

    module_name, class_name = full_class_name.rsplit('.', 1)
    module = import_module(module_name)
    class_ = getattr(module, class_name)

    # Storing in cache
    _PYTHON_CLASS_CACHE[full_class_name] = class_
    return class_


def unfold_deep_annotation(typing_=None):
    """ Get origin (tuple, list,...) and arguments (type,...) from typing. """
    if is_typing(typing_):
        origin = get_origin(typing_)
        args = get_args(typing_)
        return origin, args
    return None, None


def is_typing(object_: Any):
<<<<<<< HEAD
    """
    Return if the object is a typing.
    """
=======
    """ Return True if given object can be seen as a typing (has a module, an origin and arguments). """
>>>>>>> 4b132643
    has_module = hasattr(object_, '__module__')
    has_origin = hasattr(object_, '__origin__')
    has_args = hasattr(object_, '__args__')
    return has_module and has_origin and has_args


def serialize_typing(typing_):
<<<<<<< HEAD
    """
    Serialize the typing.
    """
=======
    """ Compute a string from a type. """
>>>>>>> 4b132643
    if is_typing(typing_):
        return serialize_typing_types(typing_)
    if typing_ in [StringFile, BinaryFile, MethodType, ClassMethodType] or isinstance(typing_, type):
        return full_classname(typing_, compute_for='class')
    return str(typing_)


def serialize_typing_types(typing_):
    """ Compute a string from typings only. """
    origin = get_origin(typing_)
    args = get_args(typing_)
    if origin is Union:
        return serialize_union_typing(args)
    if origin is list:
        return f"List[{type_fullname(args[0])}]"
    if origin is tuple:
        argnames = ', '.join([type_fullname(a) for a in args])
        return f'Tuple[{argnames}]'
    # if origin is Iterator:
    #     return f"Iterator[{type_fullname(args[0])}]"
    if origin is dict:
        key_type = type_fullname(args[0])
        value_type = type_fullname(args[1])
        return f'Dict[{key_type}, {value_type}]'
    if origin is InstanceOf:
        return f'InstanceOf[{type_fullname(args[0])}]'
    if origin is Subclass:
        return f'Subclass[{type_fullname(args[0])}]'
    if origin is MethodType:
        return f'MethodType[{type_fullname(args[0])}]'
    if origin is ClassMethodType:
        return f'ClassMethodType[{type_fullname(args[0])}]'
    if origin is type:
        return "typing.Type"
    raise NotImplementedError(f"Serialization of typing {typing_} is not implemented")


def serialize_union_typing(args):
    """ Compute a string from union typings. """
    if len(args) == 2 and type(None) in args:
        # This is a false Union => Is a default value set to None
        return serialize_typing(args[0])

    # Types union
    argnames = ', '.join([type_fullname(a) for a in args])
    return f'Union[{argnames}]'


def type_fullname(arg):
    """ Get full classname from a typing. """
    if arg.__module__ == 'builtins':
        full_argname = '__builtins__.' + arg.__name__
    else:
        full_argname = serialize_typing(arg)
    return full_argname


def type_from_argname(argname):
    """ Try and compute a type from an argument's name. """
    splitted_argname = argname.rsplit('.', 1)
    if argname:
        if splitted_argname[0] == '__builtins__':
            argname = f"builtins.{splitted_argname[1]}"
        # if splitted_argname[0] != '__builtins__':
        return get_python_class_from_class_name(argname)
        # return literal_eval(splitted_argname[1])
    return Any


TYPING_FROM_SERIALIZED_NAME = {"List": List, "Tuple": Tuple, "Iterator": Iterator, "Dict": Dict}


def deserialize_typing(serialized_typing: str):
    """ Compute a typing from a string. """
    # TODO : handling recursive deserialization
    if isinstance(serialized_typing, str):
        # TODO other builtins should be implemented
        if serialized_typing in SERIALIZED_BUILTINS:
            return deserialize_builtin_typing(serialized_typing)

        if serialized_typing in ["dessia_common.files.StringFile", "dessia_common.files.BinaryFile"]:
            return deserialize_file_typing(serialized_typing)

        if serialized_typing in ["dessia_common.typings.MethodType", "dessia_common.typings.ClassMethodType"]:
            return deserialize_method_typing(serialized_typing)

        if serialized_typing == "Type":
            return Type

        if '[' in serialized_typing:
            toptype, remains = serialized_typing.split('[', 1)
            full_argname = remains.rsplit(']', 1)[0]
            if "[" in full_argname:
                return TYPING_FROM_SERIALIZED_NAME[toptype][deserialize_typing(full_argname)]
        else:
            toptype = serialized_typing
            full_argname = ''
        if toptype == 'List':
            return List[type_from_argname(full_argname)]
        if toptype == 'Tuple':
            return deserialize_tuple_typing(full_argname)
        # if toptype == "Iterator":
        #     return Iterator[type_from_argname(full_argname)]
        if toptype == 'Dict':
            args = full_argname.split(', ')
            key_type = type_from_argname(args[0])
            value_type = type_from_argname(args[1])
            return Dict[key_type, value_type]
        if toptype == "InstanceOf":
            return InstanceOf[type_from_argname(full_argname)]
        # if toptype == "Subclass":
        #     return InstanceOf[type_from_argname(full_argname)]
        return get_python_class_from_class_name(serialized_typing)
    raise NotImplementedError(f'{serialized_typing} of type {type(serialized_typing)}')


def deserialize_tuple_typing(full_argname):
    """ Compute a tuple typing from a string. """
    if ', ' in full_argname:
        args = full_argname.split(', ')
        if len(args) == 0:
            return Tuple
        if len(args) == 1:
            type_ = type_from_argname(args[0])
            return Tuple[type_]
        if len(set(args)) == 1:
            type_ = type_from_argname(args[0])
            return Tuple[type_, ...]

        raise TypeError("Heterogenous tuples are forbidden as types for workflow non-block variables.")
    return Tuple[type_from_argname(full_argname)]


def deserialize_file_typing(serialized_typing):
    """ Compute a file typing from a string. """
    if serialized_typing == "dessia_common.files.StringFile":
        return StringFile
    if serialized_typing == "dessia_common.files.BinaryFile":
        return BinaryFile
    raise NotImplementedError(f"File typing {serialized_typing} deserialization is not implemented")


def deserialize_method_typing(serialized_typing):
    """ Compute a method typing from a string. """
    if serialized_typing == "dessia_common.typings.MethodType":
        return MethodType
    if serialized_typing == "dessia_common.typings.ClassMethodType":
        return ClassMethodType
    raise NotImplementedError(f"Method typing {serialized_typing} deserialization is not implemented")


def deserialize_builtin_typing(serialized_typing):
    """ Compute a builtin typing from a string. """
    if serialized_typing in ['float', 'builtins.float']:
        return float
    if serialized_typing in ['int', 'builtins.int']:
        return int
    if serialized_typing in ['str', 'builtins.str']:
        return str
    if serialized_typing in ['bool', 'builtins.bool']:
        return bool
    raise NotImplementedError(f"Builtin typing of {serialized_typing} deserialization is not implemented")


def is_bson_valid(value, allow_nonstring_keys=False) -> Tuple[bool, str]:
    """ Return bson validity (bool) and a hint (str). """
    if isinstance(value, (int, float, str)):
        return True, ''

    if value is None:
        return True, ''

    if isinstance(value, dict):
        for k, subvalue in value.items():
            # Key check
            if isinstance(k, str):
                if '.' in k:
                    return False, f'key {k} of dict is a string containing a ., which is forbidden'
            elif isinstance(k, float):
                return False, f'key {k} of dict is a float, which is forbidden'
            elif isinstance(k, int):
                if not allow_nonstring_keys:
                    log = f'key {k} of dict is an unsuported type {type(k)},' \
                          f'use allow_nonstring_keys=True to allow'
                    return False, log
            else:
                return False, f'key {k} of dict is an unsuported type {type(k)}'

            # Value Check
            v_valid, hint = is_bson_valid(value=subvalue, allow_nonstring_keys=allow_nonstring_keys)
            if not v_valid:
                return False, hint

    elif is_sequence(value):
        for subvalue in value:
            valid, hint = is_bson_valid(value=subvalue, allow_nonstring_keys=allow_nonstring_keys)
            if not valid:
                return valid, hint
    else:
        return False, f'Unrecognized type: {type(value)}'
    return True, ''

# TODO recursive_type and recursive_type functions look weird


def recursive_type(obj):
    """ What is the difference with serialize typing (?). """
    if isinstance(obj, tuple(list(TYPING_EQUIVALENCES.keys()) + [dict])):
        type_ = TYPES_STRINGS[type(obj)]
    elif isinstance(obj, CoreDessiaObject):
        type_ = obj.__module__ + '.' + obj.__class__.__name__
    elif hasattr(obj, 'output_type'):
        type_ = obj.output_type
    elif isinstance(obj, (list, tuple)):
        type_ = []
        for element in obj:
            type_.append(recursive_type(element))
    elif obj is None:
        type_ = None
    else:
        raise NotImplementedError(obj)
    return type_


def union_is_default_value(typing_: Type) -> bool:
    """
    Union typings can be False positives.

    An argument of a function that has a default_value set to None is Optional[T],
    which is an alias for Union[T, NoneType]. This function checks if this is the case.
    """
    args = get_args(typing_)
    return len(args) == 2 and type(None) in args


def typematch(type_: Type, match_against: Type) -> bool:
    """
    Return wether type_ matches against match_against.

    match_against needs to be "wider" than type_, and the check is not bilateral
    """
    # TODO Implement a more intelligent check for Unions : Union[T, U] should match against Union[T, U, V]
    # TODO Implement a check for Dict
    if type_ == match_against or match_against is Any or particular_typematches(type_, match_against):
        # Trivial cases. If types are strictly equal, then it should pass straight away
        return True

    if is_typing(type_):
        return complex_first_type_match(type_, match_against)

    if not is_typing(match_against):
        # type_ and match_against aren't complex : check for subclass only
        if issubclass(type_, match_against):
            return True

    # type_ is not complex and match_against is
    match_against, origin, args = heal_type(match_against)
    if origin is Union:
        matches = [typematch(type_, subtype) for subtype in args]
        return any(matches)
    return False


def complex_first_type_match(type_: Type, match_against: Type) -> bool:
    """ Match type when type_ is a complex typing (List, Union, Tuple,...). """
    # Complex typing for the first type_. Cases : List, Tuple, Union
    if not is_typing(match_against):
        # Type matching is unilateral and match against should be more open than type_
        return False

    # Inspecting and healing types
    type_, type_origin, type_args = heal_type(type_)
    match_against, match_against_origin, match_against_args = heal_type(match_against)

    if type_origin != match_against_origin:
        # Being strict for now. Is there any other case than default values where this would be wrong ?
        return False

    if type_origin is list:
        # Can only have one arg, should match
        return typematch(type_args[0], match_against_args[0])

    if type_origin is tuple:
        # Order matters, all args should match
        return all(typematch(a, b) for a, b in zip(type_args, match_against_args))

    if type_origin is dict:
        # key type AND value type should match
        return typematch(type_args[0], match_against_args[0]) and typematch(type_args[1], match_against_args[1])

    if type_origin is Union:
        # type args must be a subset of match_against args set
        type_argsset = set(type_args)
        match_against_argsset = set(match_against_args)
        return type_argsset.issubset(match_against_argsset)

    # Otherwise, it is not implemented
    raise NotImplementedError(f"Type {type_} is a complex typing and cannot be matched against others yet")


def heal_type(type_: Type):
    """
    Inspect type and returns its params.

    For now, only checks wether the type is an 'Optional' / Union[T, NoneType],
    which should be flattened and not considered.

    Returns the cleaned type, origin and args.
    """
    type_origin = get_origin(type_)
    type_args = get_args(type_)
    if type_origin is Union:
        # Check for default values false positive
        if union_is_default_value(type_):
            type_ = type_args[0]
            type_origin = get_origin(type_)
            type_args = get_args(type_)
    return type_, type_origin, type_args


def particular_typematches(type_: Type, match_against: Type) -> bool:
    """ Check for specific cases of typematches and return a boolean. """
    if type_ is int and match_against is float:
        return True
    # Not refactoring this as a one-liner for now, as more cases should be added in the future.
    return False<|MERGE_RESOLUTION|>--- conflicted
+++ resolved
@@ -74,16 +74,8 @@
     #     return False
 
 
-<<<<<<< HEAD
-def is_serializable(obj):
-    """
-    Returns if the object provided is serializable.
-
-    """
-=======
 def is_serializable(obj) -> bool:
     """ Return True if object is deeply serializable as Dessia's standards, else False"""
->>>>>>> 4b132643
     if is_jsonable(obj):
         return True
     if isinstance(obj, CoreDessiaObject):
@@ -104,11 +96,7 @@
 
 def is_sequence(obj):
     """
-<<<<<<< HEAD
-    Return if the object is a sequence (list or tuple).
-=======
     Return True if object is sequence (but not string), else False.
->>>>>>> 4b132643
 
     :param obj: Object to check
     :return: bool. True if object is a sequence but not a string.
@@ -118,14 +106,7 @@
 
 
 def is_builtin(type_):
-<<<<<<< HEAD
-    """
-    Return if the type is a python built in.
-
-    """
-=======
     """ Return True if type_ is a simple python builtin, ie. int, float, bool or str. """
->>>>>>> 4b132643
     return type_ in TYPING_EQUIVALENCES
 
 
@@ -159,13 +140,7 @@
 
 
 def is_typing(object_: Any):
-<<<<<<< HEAD
-    """
-    Return if the object is a typing.
-    """
-=======
     """ Return True if given object can be seen as a typing (has a module, an origin and arguments). """
->>>>>>> 4b132643
     has_module = hasattr(object_, '__module__')
     has_origin = hasattr(object_, '__origin__')
     has_args = hasattr(object_, '__args__')
@@ -173,13 +148,7 @@
 
 
 def serialize_typing(typing_):
-<<<<<<< HEAD
-    """
-    Serialize the typing.
-    """
-=======
     """ Compute a string from a type. """
->>>>>>> 4b132643
     if is_typing(typing_):
         return serialize_typing_types(typing_)
     if typing_ in [StringFile, BinaryFile, MethodType, ClassMethodType] or isinstance(typing_, type):
