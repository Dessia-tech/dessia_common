#!/usr/bin/env python3
# -*- coding: utf-8 -*-
"""
Types tools.
"""

from typing import Any, Dict, List, Tuple, Type, Union, get_origin, get_args

<<<<<<< HEAD
# import json
import sys
=======
>>>>>>> c95f9fa2
from collections.abc import Iterator, Sequence
from importlib import import_module

import orjson

from dessia_common.abstract import CoreDessiaObject
from dessia_common.typings import Subclass, InstanceOf, MethodType, ClassMethodType
from dessia_common.files import BinaryFile, StringFile

<<<<<<< HEAD
=======
SIMPLE_TYPES = [int, str]
>>>>>>> c95f9fa2
TYPING_EQUIVALENCES = {int: 'number', float: 'number', bool: 'boolean', str: 'string'}

TYPES_STRINGS = {int: 'int', float: 'float', bool: 'boolean', str: 'str',
                 list: 'list', tuple: 'tuple', dict: 'dict'}

SEQUENCE_TYPINGS = ['List', 'Sequence', 'Iterable']

TYPES_FROM_STRING = {'unicode': str, 'str': str, 'float': float, 'int': int, 'bool': bool}

SERIALIZED_BUILTINS = ['float', 'builtins.float', 'int', 'builtins.int', 'str', 'builtins.str', 'bool', 'builtins.bool']

_PYTHON_CLASS_CACHE = {}


def full_classname(object_, compute_for: str = 'instance'):
    """ Get full class name of object_ (module + classname). """
    if compute_for == 'instance':
        return f"{object_.__class__.__module__}.{object_.__class__.__name__}"
    if compute_for == 'class':
        try:
            return f"{object_.__module__}.{object_.__name__}"
        except:
            print(object_)
    raise NotImplementedError(f"Cannot compute {compute_for} full classname for object {object_}")


def is_classname_transform(string: str):
    """ Check if string is classname and return class if yes. """
    if '.' in string:
        split_string = string.split('.')
        if len(split_string) >= 2:
            try:
                class_ = get_python_class_from_class_name(string)
                return class_
            except (AttributeError, TypeError, ModuleNotFoundError, SyntaxError):
                return False
    return False


def is_jsonable(obj):
    """
    Returns if object can be dumped as it is in a json.
    """
    # First trying with orjson which is more efficient
    try:
        orjson.dumps(obj, option=orjson.OPT_SERIALIZE_NUMPY | orjson.OPT_NON_STR_KEYS).decode('utf-8')
        return True
    except Exception:
        return False

    # # If an error occurs try with json
    # try:
    #     json.dumps(obj)
    #     return True
    # except TypeError:
    #     return False


def is_serializable(obj):
    """ Return True if object is deeply serializable as Dessia's standards, else False. """
    msg = "Function is_serializable has been moved to module serialization.py. Please use this one instead."
    raise NotImplementedError(msg)


def is_sequence(obj) -> bool:
    """
    Return True if object is sequence (but not string), else False.

    :param obj: Object to check
    :return: bool. True if object is a sequence but not a string. False otherwise
    """
    if is_list(obj) or is_tuple(obj):
        # Performance improvements for trivial checks
        return True
    return isinstance(obj, Sequence) and not isinstance(obj, str)


def is_list(obj) -> bool:
    """ Check if given obj is exactly of type list (not instance of). Used mainly for performance. """
    return obj.__class__ == list


def is_tuple(obj) -> bool:
    """ Check if given obj is exactly of type tuple (not instance of). Used mainly for performance. """
    return obj.__class__ == tuple


def is_builtin(type_):
    """ Return True if type_ is a simple python builtin, ie. int, float, bool or str. """
    return type_ in TYPING_EQUIVALENCES


def is_simple(obj):
    """ Return True if given object is a int or a str or None. Used mainly for performance. """
    return obj is None or obj.__class__ in SIMPLE_TYPES


def isinstance_base_types(obj):
    """ Return True if the object is either a str, a float an int or None. """
    if is_simple(obj):
        # Performance improvements for trivial types
        return True
    return isinstance(obj, (str, float, int))


def get_python_class_from_class_name(full_class_name: str):
    """ Get python class object corresponging to given classname. """
    cached_value = _PYTHON_CLASS_CACHE.get(full_class_name, None)
    # TODO : this is just quick fix, it will be modified soon with another.
    sys.setrecursionlimit(3000)
    if cached_value is not None:
        return cached_value

    module_name, class_name = full_class_name.rsplit('.', 1)
    module = import_module(module_name)

    class_ = getattr(module, class_name)
    # Storing in cache
    _PYTHON_CLASS_CACHE[full_class_name] = class_
    return class_


def unfold_deep_annotation(typing_=None):
    """ Get origin (tuple, list,...) and arguments (type,...) from typing. """
    if is_typing(typing_):
        origin = get_origin(typing_)
        args = get_args(typing_)
        return origin, args
    return None, None


def is_typing(object_: Any):
    """ Return True if given object can be seen as a typing (has a module, an origin and arguments). """
    has_module = hasattr(object_, '__module__')
    has_origin = hasattr(object_, '__origin__')
    has_args = hasattr(object_, '__args__')
    return has_module and has_origin and has_args


def serialize_typing(typing_):
    """ Compute a string from a type. """
    if is_typing(typing_):
        return serialize_typing_types(typing_)
    if typing_ in [StringFile, BinaryFile, MethodType, ClassMethodType] or isinstance(typing_, type):
        return full_classname(typing_, compute_for='class')
    return str(typing_)


def serialize_typing_types(typing_):
    """ Compute a string from typings only. """
    origin = get_origin(typing_)
    args = get_args(typing_)
    if origin is Union:
        return serialize_union_typing(args)
    if origin is list:
        return f"List[{type_fullname(args[0])}]"
    if origin is tuple:
        argnames = ', '.join([type_fullname(a) for a in args])
        return f'Tuple[{argnames}]'
    # if origin is Iterator:
    #     return f"Iterator[{type_fullname(args[0])}]"
    if origin is dict:
        key_type = type_fullname(args[0])
        value_type = type_fullname(args[1])
        return f'Dict[{key_type}, {value_type}]'
    if origin is InstanceOf:
        return f'InstanceOf[{type_fullname(args[0])}]'
    if origin is Subclass:
        return f'Subclass[{type_fullname(args[0])}]'
    if origin is MethodType:
        return f'MethodType[{type_fullname(args[0])}]'
    if origin is ClassMethodType:
        return f'ClassMethodType[{type_fullname(args[0])}]'
    if origin is type:
        return "typing.Type"
    raise NotImplementedError(f"Serialization of typing {typing_} is not implemented")


def serialize_union_typing(args):
    """ Compute a string from union typings. """
    if len(args) == 2 and type(None) in args:
        # This is a false Union => Is a default value set to None
        return serialize_typing(args[0])

    # Types union
    argnames = ', '.join([type_fullname(a) for a in args])
    return f'Union[{argnames}]'


def type_fullname(arg):
    """ Get full classname from a typing. """
    if arg.__module__ == 'builtins':
        full_argname = '__builtins__.' + arg.__name__
    else:
        full_argname = serialize_typing(arg)
    return full_argname


def type_from_argname(argname):
    """ Try and compute a type from an argument's name. """
    splitted_argname = argname.rsplit('.', 1)
    if argname:
        if splitted_argname[0] == '__builtins__':
            argname = f"builtins.{splitted_argname[1]}"
        # if splitted_argname[0] != '__builtins__':
        return get_python_class_from_class_name(argname)
        # return literal_eval(splitted_argname[1])
    return Any


TYPING_FROM_SERIALIZED_NAME = {"List": List, "Tuple": Tuple, "Iterator": Iterator, "Dict": Dict}


def deserialize_typing(serialized_typing: str):
    """ Compute a typing from a string. """
    # TODO : handling recursive deserialization
    if isinstance(serialized_typing, str):
        # TODO other builtins should be implemented
        if serialized_typing in SERIALIZED_BUILTINS:
            return deserialize_builtin_typing(serialized_typing)

        if serialized_typing in ["dessia_common.files.StringFile", "dessia_common.files.BinaryFile"]:
            return deserialize_file_typing(serialized_typing)

        if serialized_typing in ["dessia_common.typings.MethodType", "dessia_common.typings.ClassMethodType"]:
            return deserialize_method_typing(serialized_typing)

        if serialized_typing == "Type":
            return Type

        if '[' in serialized_typing:
            toptype, remains = serialized_typing.split('[', 1)
            full_argname = remains.rsplit(']', 1)[0]
            if "[" in full_argname:
                return TYPING_FROM_SERIALIZED_NAME[toptype][deserialize_typing(full_argname)]
        else:
            toptype = serialized_typing
            full_argname = ''
        if toptype == 'List':
            return List[type_from_argname(full_argname)]
        if toptype == 'Tuple':
            return deserialize_tuple_typing(full_argname)
        # if toptype == "Iterator":
        #     return Iterator[type_from_argname(full_argname)]
        if toptype == 'Dict':
            args = full_argname.split(', ')
            key_type = type_from_argname(args[0])
            value_type = type_from_argname(args[1])
            return Dict[key_type, value_type]
        if toptype == "InstanceOf":
            return InstanceOf[type_from_argname(full_argname)]
        # if toptype == "Subclass":
        #     return InstanceOf[type_from_argname(full_argname)]
        return get_python_class_from_class_name(serialized_typing)
    raise NotImplementedError(f'{serialized_typing} of type {type(serialized_typing)}')


def deserialize_tuple_typing(full_argname):
    """ Compute a tuple typing from a string. """
    if ', ' in full_argname:
        args = full_argname.split(', ')
        if len(args) == 0:
            return Tuple
        if len(args) == 1:
            type_ = type_from_argname(args[0])
            return Tuple[type_]
        if len(set(args)) == 1:
            type_ = type_from_argname(args[0])
            return Tuple[type_, ...]

        raise TypeError("Heterogenous tuples are forbidden as types for workflow non-block variables.")
    return Tuple[type_from_argname(full_argname)]


def deserialize_file_typing(serialized_typing):
    """ Compute a file typing from a string. """
    if serialized_typing == "dessia_common.files.StringFile":
        return StringFile
    if serialized_typing == "dessia_common.files.BinaryFile":
        return BinaryFile
    raise NotImplementedError(f"File typing {serialized_typing} deserialization is not implemented")


def deserialize_method_typing(serialized_typing):
    """ Compute a method typing from a string. """
    if serialized_typing == "dessia_common.typings.MethodType":
        return MethodType
    if serialized_typing == "dessia_common.typings.ClassMethodType":
        return ClassMethodType
    raise NotImplementedError(f"Method typing {serialized_typing} deserialization is not implemented")


def deserialize_builtin_typing(serialized_typing):
    """ Compute a builtin typing from a string. """
    if serialized_typing in ['float', 'builtins.float']:
        return float
    if serialized_typing in ['int', 'builtins.int']:
        return int
    if serialized_typing in ['str', 'builtins.str']:
        return str
    if serialized_typing in ['bool', 'builtins.bool']:
        return bool
    raise NotImplementedError(f"Builtin typing of {serialized_typing} deserialization is not implemented")


def is_bson_valid(value, allow_nonstring_keys=False) -> Tuple[bool, str]:
    """ Return bson validity (bool) and a hint (str). """
    if isinstance(value, (int, float, str)):
        return True, ''

    if value is None:
        return True, ''

    if isinstance(value, dict):
        for k, subvalue in value.items():
            # Key check
            if isinstance(k, str):
                if '.' in k:
                    return False, f'key {k} of dict is a string containing a ., which is forbidden'
            elif isinstance(k, float):
                return False, f'key {k} of dict is a float, which is forbidden'
            elif isinstance(k, int):
                if not allow_nonstring_keys:
                    log = f'key {k} of dict is an unsuported type {type(k)},' \
                          f'use allow_nonstring_keys=True to allow'
                    return False, log
            else:
                return False, f'key {k} of dict is an unsuported type {type(k)}'

            # Value Check
            v_valid, hint = is_bson_valid(value=subvalue, allow_nonstring_keys=allow_nonstring_keys)
            if not v_valid:
                return False, hint

    elif is_sequence(value):
        for subvalue in value:
            valid, hint = is_bson_valid(value=subvalue, allow_nonstring_keys=allow_nonstring_keys)
            if not valid:
                return valid, hint
    else:
        return False, f'Unrecognized type: {type(value)}'
    return True, ''


# TODO recursive_type and recursive_type functions look weird


def recursive_type(obj):
    """ What is the difference with serialize typing (?). """
    if isinstance(obj, tuple(list(TYPING_EQUIVALENCES.keys()) + [dict])):
        type_ = TYPES_STRINGS[type(obj)]
    elif isinstance(obj, CoreDessiaObject):
        type_ = obj.__module__ + '.' + obj.__class__.__name__
    elif hasattr(obj, 'output_type'):
        type_ = obj.output_type
    elif isinstance(obj, (list, tuple)):
        type_ = []
        for element in obj:
            type_.append(recursive_type(element))
    elif obj is None:
        type_ = None
    else:
        raise NotImplementedError(obj)
    return type_


def union_is_default_value(typing_: Type) -> bool:
    """
    Union typings can be False positives.

    An argument of a function that has a default_value set to None is Optional[T], which is an alias for
    Union[T, NoneType]. This function checks if this is the case.
    """
    args = get_args(typing_)
    return len(args) == 2 and type(None) in args


def typematch(type_: Type, match_against: Type) -> bool:
    """
    Return wether type_ matches against match_against.

    match_against needs to be "wider" than type_, and the check is not bilateral
    """
    # TODO Implement a more intelligent check for Unions : Union[T, U] should match against Union[T, U, V]
    # TODO Implement a check for Dict
    if type_ == match_against or match_against is Any or particular_typematches(type_, match_against):
        # Trivial cases. If types are strictly equal, then it should pass straight away
        return True

    if is_typing(type_):
        return complex_first_type_match(type_, match_against)

    if not is_typing(match_against):
        # type_ and match_against aren't complex : check for subclass only
        if issubclass(type_, match_against):
            return True

    # type_ is not complex and match_against is
    match_against, origin, args = heal_type(match_against)
    if origin is Union:
        matches = [typematch(type_, subtype) for subtype in args]
        return any(matches)
    return False


def complex_first_type_match(type_: Type, match_against: Type) -> bool:
    """ Match type when type_ is a complex typing (List, Union, Tuple,...). """
    # Complex typing for the first type_. Cases : List, Tuple, Union
    if not is_typing(match_against):
        # Type matching is unilateral and match against should be more open than type_
        return False

    # Inspecting and healing types
    type_, type_origin, type_args = heal_type(type_)
    match_against, match_against_origin, match_against_args = heal_type(match_against)

    if type_origin != match_against_origin:
        # Being strict for now. Is there any other case than default values where this would be wrong ?
        return False

    if type_origin is list:
        # Can only have one arg, should match
        return typematch(type_args[0], match_against_args[0])

    if type_origin is tuple:
        # Order matters, all args should match
        return all(typematch(a, b) for a, b in zip(type_args, match_against_args))

    if type_origin is dict:
        # key type AND value type should match
        return typematch(type_args[0], match_against_args[0]) and typematch(type_args[1], match_against_args[1])

    if type_origin is Union:
        # type args must be a subset of match_against args set
        type_argsset = set(type_args)
        match_against_argsset = set(match_against_args)
        return type_argsset.issubset(match_against_argsset)

    # Otherwise, it is not implemented
    raise NotImplementedError(f"Type {type_} is a complex typing and cannot be matched against others yet")


def heal_type(type_: Type):
    """
    Inspect type and returns its params.

    For now, only checks wether the type is an 'Optional' / Union[T, NoneType], which should be flattened and not
    considered.

    Returns the cleaned type, origin and args.
    """
    type_origin = get_origin(type_)
    type_args = get_args(type_)
    if type_origin is Union:
        # Check for default values false positive
        if union_is_default_value(type_):
            type_ = type_args[0]
            type_origin = get_origin(type_)
            type_args = get_args(type_)
    return type_, type_origin, type_args


def particular_typematches(type_: Type, match_against: Type) -> bool:
    """ Check for specific cases of typematches and return a boolean. """
    if type_ is int and match_against is float:
        return True
    # Not refactoring this as a one-liner for now, as more cases should be added in the future.
    return False<|MERGE_RESOLUTION|>--- conflicted
+++ resolved
@@ -6,11 +6,7 @@
 
 from typing import Any, Dict, List, Tuple, Type, Union, get_origin, get_args
 
-<<<<<<< HEAD
-# import json
 import sys
-=======
->>>>>>> c95f9fa2
 from collections.abc import Iterator, Sequence
 from importlib import import_module
 
@@ -20,10 +16,7 @@
 from dessia_common.typings import Subclass, InstanceOf, MethodType, ClassMethodType
 from dessia_common.files import BinaryFile, StringFile
 
-<<<<<<< HEAD
-=======
 SIMPLE_TYPES = [int, str]
->>>>>>> c95f9fa2
 TYPING_EQUIVALENCES = {int: 'number', float: 'number', bool: 'boolean', str: 'string'}
 
 TYPES_STRINGS = {int: 'int', float: 'float', bool: 'boolean', str: 'str',
