#!/usr/bin/env python3
# -*- coding: utf-8 -*-
"""
Serialization Tools

"""

import warnings
import inspect
import collections
import collections.abc
from ast import literal_eval
from typing import get_origin, get_args, Union, Any, BinaryIO, TextIO
from numpy import int64, float64
import networkx as nx
import dessia_common as dc
import dessia_common.core
import dessia_common.errors as dc_err
from dessia_common.files import StringFile, BinaryFile
import dessia_common.utils.types as dcty
from dessia_common.typings import InstanceOf
from dessia_common.graph import explore_tree_from_leaves  # , cut_tree_final_branches
from dessia_common.breakdown import get_in_object_from_path


def serialize_dict(dict_):
    """
    Serialize a dict into a dict (values are serialized)
    """
    serialized_dict = {}
    for key, value in dict_.items():
        serialized_dict[key] = serialize(value)
    return serialized_dict


def serialize_sequence(seq):
    """
    Serialize a sequence (list or sequence) into a list of dicts
    """
    serialized_sequence = []
    for value in seq:
        serialized_sequence.append(serialize(value))
    return serialized_sequence


def serialize(value):
    """
    Main function for serialization without pointers
    Calls recursively itself serialize_sequence and serialize_dict
    """
    if isinstance(value, (dc.DessiaObject, dessia_common.core.DessiaObject)):
        try:
            serialized_value = value.to_dict(use_pointers=False)
        except TypeError:
            warnings.warn(f'specific to_dict of class {value.__class__} '
                          'should implement use_pointers, memo and path arguments', Warning)
            serialized_value = value.to_dict()
    elif isinstance(value, dict):
        serialized_value = serialize_dict(value)
    elif dcty.is_sequence(value):
        serialized_value = serialize_sequence(value)
    elif isinstance(value, (BinaryFile, StringFile)):
        serialized_value = value
    elif isinstance(value, int64):
        serialized_value = int(value)
    elif isinstance(value, float64):
        serialized_value = float(value)
    elif isinstance(value, type) or dcty.is_typing(value):
        return dcty.serialize_typing(value)
    elif hasattr(value, 'to_dict'):
        to_dict_method = getattr(value, 'to_dict', None)
        if callable(to_dict_method):
            return to_dict_method()
    else:
        if not dcty.is_jsonable(value):
            msg = f'Element of value {value} is not json serializable'
            raise dc_err.SerializationError(msg)
        serialized_value = value
    return serialized_value


def serialize_with_pointers(value, memo=None, path='#'):
    """
    Main function for serialization with pointers
    """
    if memo is None:
        memo = {}
    if isinstance(value, (dc.DessiaObject, dessia_common.core.DessiaObject)):
        if value in memo:
            return {'$ref': memo[value]}, memo
        try:
            serialized = value.to_dict(use_pointers=True, memo=memo, path=path)

        except TypeError:
            warnings.warn('specific to_dict should implement use_pointers, memo and path arguments', Warning)
            serialized = value.to_dict()
        memo[value] = path

    elif isinstance(value, type):
        if value in memo:
            return {'$ref': memo[value]}, memo
        serialized = dcty.serialize_typing(value)
        memo[value] = path

    elif hasattr(value, 'to_dict'):
        if value in memo:
            return {'$ref': memo[value]}, memo
        serialized = value.to_dict()
        memo[value] = path

    elif isinstance(value, dict):
        serialized, memo = serialize_dict_with_pointers(value, memo=memo, path=path)
    elif dcty.is_sequence(value):
        serialized, memo = serialize_sequence_with_pointers(value, memo=memo, path=path)

    elif isinstance(value, (BinaryFile, StringFile)):
        serialized = value
    elif isinstance(value, (int64, float64)):
        serialized = serialize(value)
    else:
        if not dcty.is_jsonable(value):
            msg = f'Element of value {value} is not json serializable'
            raise dc_err.SerializationError(msg)
        serialized = value
    return serialized, memo


def serialize_dict_with_pointers(dict_, memo, path):
    """
    Serialize a dict recursively with jsonpointers using a memo dict at a given path of the top level object
    """
    serialized_dict = {}
    dict_attrs_keys = []
    seq_attrs_keys = []
    other_keys = []
    # Detecting type of keys
    for key, value in dict_.items():
        if isinstance(value, dict):
            dict_attrs_keys.append(key)
        elif dcty.is_sequence(value):
            seq_attrs_keys.append(key)
        else:
            other_keys.append(key)

    for key in other_keys:
        value_path = f'{path}/{key}'
        serialized_dict[key], memo = serialize_with_pointers(dict_[key], memo=memo, path=value_path)
    # Handle seq & dicts afterwards
    for key in seq_attrs_keys:
        value_path = f'{path}/{key}'
        serialized_dict[key], memo = serialize_sequence_with_pointers(dict_[key], memo=memo, path=value_path)

    for key in dict_attrs_keys:
        value_path = f'{path}/{key}'
        serialized_dict[key], memo = serialize_dict_with_pointers(dict_[key], memo=memo, path=value_path)
    return serialized_dict, memo


def serialize_sequence_with_pointers(seq, memo, path):
    """
    Serialize a sequence (list or tuple) using jsonpointers
    """
    serialized_sequence = []
    for ival, value in enumerate(seq):
        value_path = f'{path}/{ival}'
        serialized_value, memo = serialize_with_pointers(value, memo=memo, path=value_path)
        serialized_sequence.append(serialized_value)

    return serialized_sequence, memo


def deserialize(serialized_element, sequence_annotation: str = 'List',
                global_dict=None, pointers_memo=None, path: str = '#'):
    """
    Main function for deserialization, handle pointers
    """
    if pointers_memo is not None:
        if path in pointers_memo:
            return pointers_memo[path]

    if isinstance(serialized_element, dict):
        # try:
        return dict_to_object(serialized_element, global_dict=global_dict, pointers_memo=pointers_memo, path=path)
        # except TypeError:
        #     warnings.warn(f'specific dict_to_object of class {serialized_element.__class__.__name__}'
        #                   ' should implement global_dict and'
        #                   ' pointers_memo arguments',
        #                   Warning)
        #     return dict_to_object(serialized_element)
    if dcty.is_sequence(serialized_element):
        return deserialize_sequence(sequence=serialized_element, annotation=sequence_annotation,
                                    global_dict=global_dict, pointers_memo=pointers_memo, path=path)
    if isinstance(serialized_element, str):
        is_class_transformed = dcty.is_classname_transform(serialized_element)
        if is_class_transformed:
            return is_class_transformed
    return serialized_element


def deserialize_sequence(sequence, annotation=None,
                         global_dict=None, pointers_memo=None,
                         path='#'):
    # TODO: rename to deserialize sequence? Or is this a duplicate ?
    origin, args = dcty.unfold_deep_annotation(typing_=annotation)
    deserialized_sequence = []
    for ie, elt in enumerate(sequence):
        path_elt = f'{path}/{ie}'
        deserialized_element = deserialize(elt, args, global_dict=global_dict,
                                           pointers_memo=pointers_memo, path=path_elt)
        deserialized_sequence.append(deserialized_element)
    if origin is tuple:
        # Keeping as a tuple
        return tuple(deserialized_sequence)
    return deserialized_sequence


def dict_to_object(dict_, class_=None, force_generic: bool = False,
                   global_dict=None, pointers_memo=None, path='#'):
    """
    Transform a dict to an object
    """
    class_argspec = None

    if pointers_memo is None or global_dict is None:
        global_dict, pointers_memo = update_pointers_data(global_dict=global_dict, current_dict=dict_,
                                                          pointers_memo=pointers_memo)

    if '$ref' in dict_:
        try:
            return pointers_memo[dict_['$ref']]
        except KeyError as err:
            print('keys in memo:')
            for key in sorted(pointers_memo.keys()):
                print(f'\t{key}')
            raise RuntimeError(f"Pointer {dict_['$ref']} not in memo, at path {path}") from err

    if class_ is None and 'object_class' in dict_:
        class_ = dcty.get_python_class_from_class_name(dict_['object_class'])

    # Create init_dict
    if class_ is not None and hasattr(class_, 'dict_to_object'):
        different_methods = (class_.dict_to_object.__func__ is not dc.DessiaObject.dict_to_object.__func__)
        if different_methods and not force_generic:
            try:
                obj = class_.dict_to_object(dict_, global_dict=global_dict, pointers_memo=pointers_memo, path=path)
            except TypeError:
                warnings.warn(f'specific to_dict of class {class_.__name__} '
                              'should implement use_pointers, memo and path arguments', Warning)
                obj = class_.dict_to_object(dict_)

            return obj

        class_argspec = inspect.getfullargspec(class_)
        init_dict = {k: v for k, v in dict_.items() if k in class_argspec.args + class_argspec.kwonlyargs}
        # TOCHECK Class method to generate init_dict ??
    else:
        init_dict = dict_

    subobjects = {}
    for key, value in init_dict.items():
        if class_argspec is not None and key in class_argspec.annotations:
            annotation = class_argspec.annotations[key]
        else:
            annotation = None

        key_path = f'{path}/{key}'

        if key_path in pointers_memo:
            subobjects[key] = pointers_memo[key_path]
        else:
            subobjects[key] = deserialize(value, annotation, global_dict=global_dict,
                                          pointers_memo=pointers_memo, path=key_path)  # , enforce_pointers=False)
    if class_ is not None:
        obj = class_(**subobjects)
    else:
        obj = subobjects

    return obj


def deserialize_with_type(type_, value):
    if type_ in dcty.TYPES_STRINGS.values():
        return literal_eval(type_)(value)
    if isinstance(type_, str):
        class_ = dcty.get_python_class_from_class_name(type_)
        if inspect.isclass(class_):
            return class_.dict_to_object(value)
        raise NotImplementedError(f'Cannot get class from name {type_}')

    if isinstance(type_, (list, tuple)):
        return [deserialize_with_type(t, v) for t, v in zip(type_, value)]
    if type_ is None:
        return value

    raise NotImplementedError(type_)


def deserialize_with_typing(type_, argument, global_dict=None, pointers_memo=None, path='#'):
    """
    Deserialize an object with a typing info
    """
    origin = get_origin(type_)
    args = get_args(type_)
    deserialized_arg = None
    if origin is Union:
        # Check for Union false Positive (Default value = None)
        if len(args) == 2 and type(None) in args:
            return deserialize_argument(type_=args[0], argument=argument)

        # Type union
        classes = list(args)
        instantiated = False
        while instantiated is False:
            # Find the last class in the hierarchy
            hierarchy_lengths = [len(cls.mro()) for cls in classes]
            max_length = max(hierarchy_lengths)
            children_class_index = hierarchy_lengths.index(max_length)
            children_class = classes[children_class_index]
            try:
                # Try to deserialize
                # Throws KeyError if we try to put wrong dict into
                # dict_to_object. This means we try to instantiate
                # a children class with a parent dict_to_object
                deserialized_arg = children_class.dict_to_object(argument, global_dict=global_dict,
                                                                 pointers_memo=pointers_memo, path=path)

                # If it succeeds we have the right
                # class and instantiated object
                instantiated = True
            except KeyError:
                # This is not the right class, we should go see the parent
                classes.remove(children_class)
    elif origin in [list, collections.abc.Iterator]:
        # Homogenous sequences (lists)
        sequence_subtype = args[0]
        deserialized_arg = [deserialize_argument(sequence_subtype, arg) for arg in argument]
        if origin is collections.abc.Iterator:
            deserialized_arg = iter(deserialized_arg)

    elif origin is tuple:
        # Heterogenous sequences (tuples)
        deserialized_arg = tuple(deserialize_argument(t, arg) for (t, arg) in zip(args, argument))
    elif origin is dict:
        # Dynamic dict
        deserialized_arg = argument
    elif origin is InstanceOf:
        classname = args[0]
        object_class = dc.full_classname(object_=classname, compute_for='class')
        class_ = dcty.get_python_class_from_class_name(object_class)
<<<<<<< HEAD
        deserialized_arg = class_.dict_to_object(argument, global_dict=global_dict,
                                                 pointers_memo=pointers_memo, path=path)
=======
        deserialized_arg = class_.dict_to_object(argument)
    elif type_ == dcty.Type:
        deserialized_arg = dcty.is_classname_transform(argument)
>>>>>>> 3b3ceb2f
    else:
        msg = "Deserialization of typing {} is not implemented"
        raise NotImplementedError(msg.format(type_))
    return deserialized_arg


def deserialize_argument(type_, argument, global_dict=None, pointers_memo=None, path='#'):
    """
    Deserialize an argument of a function with the type
    """
    if argument is None:
        return None

    if dcty.is_typing(type_):
        return deserialize_with_typing(type_, argument)

    if type_ in [TextIO, BinaryIO] or isinstance(argument, (StringFile, BinaryFile)):
        return argument

    if type_ in dcty.TYPING_EQUIVALENCES:
        if isinstance(argument, type_):
            return argument
        if isinstance(argument, int) and type_ == float:
            # Explicit conversion in this case
            return float(argument)
        # else ...
        msg = f"Given built-in type and argument are incompatible: " \
              f"{type(argument)} and {type_} in {argument}"
        raise TypeError(msg)

    if type_ is Any:
        # Any type
        return argument
    if inspect.isclass(type_) and issubclass(type_, (dc.DessiaObject, dessia_common.core.DessiaObject)):
        # Custom classes
        return type_.dict_to_object(argument, global_dict=global_dict, pointers_memo=pointers_memo, path=path)

    if type_ == dcty.Type:
        return dcty.is_classname_transform(argument)

    raise TypeError(f"Deserialization of ype {type_} is Not Implemented")


def find_references(value, path='#'):
    """
    Traverse recursively the value to find reference (pointers) in it
    Calls recursively find_references_sequence and find_references_dict
    """
    if isinstance(value, dict):
        return find_references_dict(value, path)
    if dcty.isinstance_base_types(value):
        return []
    if dcty.is_sequence(value):
        return find_references_sequence(value, path)
    if isinstance(value, (BinaryFile, StringFile)):
        return []
    raise ValueError(value)


def find_references_sequence(seq, path):
    if isinstance(seq, str):
        raise ValueError

    references = []
    for ie, element in enumerate(seq):
        path_value = f'{path}/{ie}'
        references.extend(find_references(element, path=path_value))
        # if value_nodes or value_edges:

    return references


def find_references_dict(dict_, path):
    if '$ref' in dict_:

        return [(path, dict_['$ref'])]

    references = []
    for key, value in dict_.items():
        if not dcty.isinstance_base_types(value):
            path_value = f'{path}/{key}'
            refs_value = find_references(value, path=path_value)
            references.extend(refs_value)
    return references


def pointer_graph(value):
    """
    Create a graph of subattributes of an object with edge representing either:
     * the hierarchy of an subattribute to an attribute
     * the pointer link between the 2 elements
    """

    nodes = set()
    path_edges = set()
    pointer_edges = set()

    # refs = []
    refs_by_path = {}
    references = find_references(value)

    for path, reference in references:
        # refs.append(reference)
        refs_by_path[path] = reference
        # Slitting path & reference to add missing nodes
        # For path
        path_segments = path.split('/')
        nodes.add(path_segments[0])
        previous_node = path_segments[0]
        for segment in path_segments[1:]:
            node = f'{previous_node}/{segment}'
            nodes.add(node)
            path_edges.add((previous_node, node))
            previous_node = node

        # For reference
        reference_segments = reference.split('/')
        nodes.add(reference_segments[0])
        previous_node = reference_segments[0]
        for segment in reference_segments[1:]:
            node = f'{previous_node}/{segment}'
            nodes.add(node)
            path_edges.add((previous_node, node))
            previous_node = node

        pointer_edges.add((path, reference))

    graph = nx.DiGraph()
    graph.add_nodes_from(nodes)
    graph.add_edges_from(path_edges, path=True)
    graph.add_edges_from(pointer_edges, head_type='circle', color='#008000', path=False)

    refs_by_path = {r[0]: r[1] for r in references}
    extra_edges = []
    new_paths = {}
    for path, point_at in references:  # loop over all refs?
        current_node = point_at
        last_name_change = None

        while current_node != '#':
            if current_node in refs_by_path:

                extra_edges.append((path, refs_by_path[current_node]))
                last_name_change = (current_node, refs_by_path[current_node])

            # Going up
            current_node = '/'.join(current_node.split('/')[:-1])

        if last_name_change:
            # marking as new path from top level pointer
            segments = point_at.split('/')
            for i in range(len(segments) - 1):
                node = '/'.join(segments[:i + 2])
                new_path = node.replace(*last_name_change)
                if new_path != node:
                    new_paths[node] = new_path
                    extra_edges.append((node, new_paths[node]))

    graph.add_edges_from(extra_edges, path=False)

    nx.set_node_attributes(graph, new_paths, "equals")

    return graph


def update_pointers_data(global_dict, current_dict, pointers_memo):
    if global_dict is None or pointers_memo is None:
        global_dict = current_dict

        if pointers_memo is None:
            pointers_memo = {}

        pointers_memo.update(dereference_jsonpointers(current_dict))
    return global_dict, pointers_memo


def deserialization_order(dict_):
    """
    Analyse a dict representing an object and give a deserialization order
    """
    graph = pointer_graph(dict_)
    if '#' not in graph.nodes:
        return []

    cycles = list(nx.simple_cycles(graph))
    if cycles:
        for cycle in cycles:
            print(cycle)
        raise NotImplementedError('Cycles in jsonpointers not handled')

    order = list(explore_tree_from_leaves(graph))
    if '#' in order:
        order.remove('#')

    cleaned_order = []
    equals = nx.get_node_attributes(graph, 'equals')

    for node in order:
        if node in equals:
            if not equals[node] in cleaned_order:
                cleaned_order.append((node, equals[node]))
        else:
            cleaned_order.append((node, None))
    return cleaned_order


def dereference_jsonpointers(dict_):  # , global_dict):
    """
    Analyse the given dict to:
    - find jsonpointers
    - deserialize them in the right order to respect pointers graph
    :returns: a dict with key the path of the item and the value is the python object
    """
    order = deserialization_order(dict_)
    pointers_memo = {}
    for node, reference in order:
        if reference is None:
            serialized_element = get_in_object_from_path(object_=dict_, path=node, evaluate_pointers=False)
            pointers_memo[node] = deserialize(serialized_element=serialized_element, global_dict=dict_,
                                              pointers_memo=pointers_memo, path=node)
        else:
            pointers_memo[node] = pointers_memo[reference]
    return pointers_memo


def pointer_graph_elements(value, path='#'):

    if isinstance(value, dict):
        return pointer_graph_elements_dict(value, path)
    if dcty.isinstance_base_types(value):
        return [], []
    if dcty.is_sequence(value):
        return pointer_graph_elements_sequence(value, path)

    raise ValueError(value)


def pointer_graph_elements_sequence(seq, path='#'):
    """
    Compute
    """
    if isinstance(seq, str):
        raise ValueError

    edges = []
    nodes = []
    for ie, element in enumerate(seq):
        path_value = f'{path}/{ie}'
        value_nodes, value_edges = pointer_graph_elements(element, path=path_value)
        # if value_nodes or value_edges:

        nodes.append(path_value)
        nodes.extend(value_nodes)

        edges.append((path, path_value))
        edges.extend(value_edges)

    return nodes, edges


def pointer_graph_elements_dict(dict_, path='#'):

    if '$ref' in dict_:
        return [path, dict_['$ref']], [(path, dict_['$ref'], True)]

    edges = []
    nodes = []
    for key, value in dict_.items():
        if not dcty.isinstance_base_types(value):
            path_value = f'{path}/{key}'
            value_nodes, value_edges = pointer_graph_elements(value, path=path_value)
            # if value_nodes or value_edges:
            nodes.append(path_value)
            nodes.extend(value_nodes)

            edges.append((path, path_value, False))
            edges.extend(value_edges)

    return nodes, edges


def pointers_analysis(obj):
    """
    Analyse on object to output stats on pointer use in the object
    :returns: a tuple of 2 dicts: one giving the number of pointer use by class
    """
    if isinstance(obj, dict):
        dict_ = obj
    else:
        dict_ = obj.to_dict()

    class_number = {}
    composed_by = {}
    class_from_path = {}
    graph = pointer_graph(dict_)
    for path1, path2 in graph.edges():
        if path1 != '#':
            if path2 in class_from_path:
                val2_class = class_from_path[path2]
            else:
                val2 = get_in_object_from_path(obj, path2)
                val2_class = dcty.full_classname(val2)
                class_from_path[path2] = val2_class

            class_number[val2_class] = class_number.get(val2_class, 0) + 1

            if path1 in class_from_path:
                val1_class = class_from_path[path1]
            else:
                val1 = get_in_object_from_path(obj, path1)
                val1_class = dcty.full_classname(val1)
                # val1_class = val1['object_class']
                class_from_path[path1] = val1_class

            if val1_class != val2_class:
                if val2_class not in composed_by:
                    composed_by[val2_class] = {}

                if val1_class not in composed_by[val2_class]:
                    composed_by[val2_class][val1_class] = 1
                else:
                    composed_by[val2_class][val1_class] += 1

    return class_number, composed_by<|MERGE_RESOLUTION|>--- conflicted
+++ resolved
@@ -347,14 +347,12 @@
         classname = args[0]
         object_class = dc.full_classname(object_=classname, compute_for='class')
         class_ = dcty.get_python_class_from_class_name(object_class)
-<<<<<<< HEAD
+
         deserialized_arg = class_.dict_to_object(argument, global_dict=global_dict,
                                                  pointers_memo=pointers_memo, path=path)
-=======
-        deserialized_arg = class_.dict_to_object(argument)
+
     elif type_ == dcty.Type:
         deserialized_arg = dcty.is_classname_transform(argument)
->>>>>>> 3b3ceb2f
     else:
         msg = "Deserialization of typing {} is not implemented"
         raise NotImplementedError(msg.format(type_))
