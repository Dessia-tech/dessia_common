#!/usr/bin/env python3
# -*- coding: utf-8 -*-
"""
Serialization Tools

"""

import warnings
import inspect
import collections
import collections.abc
from ast import literal_eval
from typing import get_origin, get_args, Union, Any, BinaryIO, TextIO
from numpy import int64, float64
import networkx as nx
import dessia_common.core as dc
import dessia_common.errors as dc_err
from dessia_common.files import StringFile, BinaryFile
import dessia_common.utils.types as dcty
from dessia_common.typings import InstanceOf
from dessia_common.graph import explore_tree_from_leaves  # , cut_tree_final_branches
from dessia_common.breakdown import get_in_object_from_path

_fullargsspec_cache = {}


def serialize_dict(dict_):
    """
    Serialize a dict into a dict (values are serialized).
    """
    serialized_dict = {}
    for key, value in dict_.items():
        serialized_dict[key] = serialize(value)
    return serialized_dict


def serialize_sequence(seq):
    """
    Serialize a sequence (list or sequence) into a list of dicts.
    """
    serialized_sequence = []
    for value in seq:
        serialized_sequence.append(serialize(value))
    return serialized_sequence


def serialize(value):
    """
    Main function for serialization without pointers.
<<<<<<< HEAD
    Calls recursively itself serialize_sequence and serialize_dict.
=======

    Calls recursively itself serialize_sequence and serialize_dict
>>>>>>> 39a82e97
    """
    if isinstance(value, dc.DessiaObject):
        try:
            serialized_value = value.to_dict(use_pointers=False)
        except TypeError:
            warnings.warn(f'specific to_dict of class {value.__class__} '
                          'should implement use_pointers, memo and path arguments', Warning)
            serialized_value = value.to_dict()
    elif isinstance(value, dict):
        serialized_value = serialize_dict(value)
    elif dcty.is_sequence(value):
        serialized_value = serialize_sequence(value)
    elif isinstance(value, (BinaryFile, StringFile)):
        serialized_value = value
    elif isinstance(value, int64):
        serialized_value = int(value)
    elif isinstance(value, float64):
        serialized_value = float(value)
    elif isinstance(value, type) or dcty.is_typing(value):
        return dcty.serialize_typing(value)
    elif hasattr(value, 'to_dict'):
        to_dict_method = getattr(value, 'to_dict', None)
        if callable(to_dict_method):
            return to_dict_method()
    else:
        if not dcty.is_jsonable(value):
            msg = f'Element of value {value} is not json serializable'
            raise dc_err.SerializationError(msg)
        serialized_value = value
    return serialized_value


def serialize_with_pointers(value, memo=None, path='#'):
    """
    Main function for serialization with pointers.
    """
    if memo is None:
        memo = {}
    if isinstance(value, dc.DessiaObject):
        if value in memo:
            return {'$ref': memo[value]}, memo
        try:
            serialized = value.to_dict(use_pointers=True, memo=memo, path=path)

        except TypeError:
            warnings.warn('specific to_dict should implement use_pointers, memo and path arguments', Warning)
            serialized = value.to_dict()
        memo[value] = path

    elif isinstance(value, type):
        if value in memo:
            return {'$ref': memo[value]}, memo
        serialized = dcty.serialize_typing(value)
        memo[value] = path

    elif hasattr(value, 'to_dict'):
        if value in memo:
            return {'$ref': memo[value]}, memo
        serialized = value.to_dict()
        memo[value] = path

    elif isinstance(value, dict):
        serialized, memo = serialize_dict_with_pointers(value, memo=memo, path=path)
    elif dcty.is_sequence(value):
        serialized, memo = serialize_sequence_with_pointers(value, memo=memo, path=path)

    elif isinstance(value, (BinaryFile, StringFile)):
        serialized = value
    elif isinstance(value, (int64, float64)):
        serialized = serialize(value)
    else:
        if not dcty.is_jsonable(value):
            msg = f'Element of value {value} (type: {value.__class__.__name__}) is not json serializable'
            raise dc_err.SerializationError(msg)
        serialized = value
    return serialized, memo


def serialize_dict_with_pointers(dict_, memo, path):
    """
    Serialize a dict recursively with jsonpointers using a memo dict at a given path of the top level object.
    """
    serialized_dict = {}
    dict_attrs_keys = []
    seq_attrs_keys = []
    other_keys = []
    # Detecting type of keys
    for key, value in dict_.items():
        if isinstance(value, dict):
            dict_attrs_keys.append(key)
        elif dcty.is_sequence(value):
            seq_attrs_keys.append(key)
        else:
            other_keys.append(key)

    for key in other_keys:
        value_path = f'{path}/{key}'
        serialized_dict[key], memo = serialize_with_pointers(dict_[key], memo=memo, path=value_path)
    # Handle seq & dicts afterwards
    for key in seq_attrs_keys:
        value_path = f'{path}/{key}'
        serialized_dict[key], memo = serialize_sequence_with_pointers(dict_[key], memo=memo, path=value_path)

    for key in dict_attrs_keys:
        value_path = f'{path}/{key}'
        serialized_dict[key], memo = serialize_dict_with_pointers(dict_[key], memo=memo, path=value_path)
    return serialized_dict, memo


def serialize_sequence_with_pointers(seq, memo, path):
    """
    Serialize a sequence (list or tuple) using jsonpointers.
    """
    serialized_sequence = []
    for ival, value in enumerate(seq):
        value_path = f'{path}/{ival}'
        serialized_value, memo = serialize_with_pointers(value, memo=memo, path=value_path)
        serialized_sequence.append(serialized_value)

    return serialized_sequence, memo


def deserialize(serialized_element, sequence_annotation: str = 'List',
                global_dict=None, pointers_memo=None, path: str = '#'):
    """
    Main function for deserialization, handle pointers.
    """
    if pointers_memo is not None:
        if path in pointers_memo:
            return pointers_memo[path]

    if isinstance(serialized_element, dict):
        # try:
        return dict_to_object(serialized_element, global_dict=global_dict, pointers_memo=pointers_memo, path=path)
        # except TypeError:
        #     warnings.warn(f'specific dict_to_object of class {serialized_element.__class__.__name__}'
        #                   ' should implement global_dict and'
        #                   ' pointers_memo arguments',
        #                   Warning)
        #     return dict_to_object(serialized_element)
    if dcty.is_sequence(serialized_element):
        return deserialize_sequence(sequence=serialized_element, annotation=sequence_annotation,
                                    global_dict=global_dict, pointers_memo=pointers_memo, path=path)
    if isinstance(serialized_element, str):
        is_class_transformed = dcty.is_classname_transform(serialized_element)
        if is_class_transformed:
            return is_class_transformed
    return serialized_element


def deserialize_sequence(sequence, annotation=None,
                         global_dict=None, pointers_memo=None,
                         path='#'):
    """
    Deserialization function for sequences (tuple + list).

    :param path: the path of the sequence in the global dict. Used to search in the pointer memo.
    """
    origin, args = dcty.unfold_deep_annotation(typing_=annotation)
    deserialized_sequence = [deserialize(elt, args, global_dict=global_dict, pointers_memo=pointers_memo,
                                         path=f'{path}/{ie}') for ie, elt in enumerate(sequence)]

    if origin is tuple:
        # Keeping as a tuple
        return tuple(deserialized_sequence)
    return deserialized_sequence


def dict_to_object(dict_, class_=None, force_generic: bool = False,
                   global_dict=None, pointers_memo=None, path='#'):
    """
    Transform a dict to an object.
<<<<<<< HEAD
=======

    :param global_dict: The global object to find references into, where # is the root.
>>>>>>> 39a82e97
    """
    class_argspec = None

    if pointers_memo is None or global_dict is None:
        global_dict, pointers_memo = update_pointers_data(global_dict=global_dict, current_dict=dict_,
                                                          pointers_memo=pointers_memo)

    if '$ref' in dict_:
        try:
            return pointers_memo[dict_['$ref']]
        except KeyError as err:
            print('keys in memo:')
            for key in sorted(pointers_memo.keys()):
                print(f'\t{key}')
            raise RuntimeError(f"Pointer {dict_['$ref']} not in memo, at path {path}") from err

    if class_ is None and 'object_class' in dict_:
        class_ = dcty.get_python_class_from_class_name(dict_['object_class'])

    # Create init_dict
    if class_ is not None and hasattr(class_, 'dict_to_object'):
        different_methods = (class_.dict_to_object.__func__ is not dc.DessiaObject.dict_to_object.__func__)
        if different_methods and not force_generic:
            try:
                obj = class_.dict_to_object(dict_, global_dict=global_dict, pointers_memo=pointers_memo, path=path)
            except TypeError:
                warnings.warn(f'specific to_dict of class {class_.__name__} '
                              'should implement use_pointers, memo and path arguments', Warning)
                obj = class_.dict_to_object(dict_)

            return obj

        if class_ in _fullargsspec_cache:
            class_argspec = _fullargsspec_cache[class_]
        else:
            class_argspec = inspect.getfullargspec(class_)
            _fullargsspec_cache[class_] = class_argspec

        init_dict = {k: v for k, v in dict_.items() if k in class_argspec.args + class_argspec.kwonlyargs}
        # TOCHECK Class method to generate init_dict ??
    else:
        init_dict = dict_

    subobjects = {}
    for key, value in init_dict.items():
        if class_argspec is not None and key in class_argspec.annotations:
            annotation = class_argspec.annotations[key]
        else:
            annotation = None

        key_path = f'{path}/{key}'

        if key_path in pointers_memo:
            subobjects[key] = pointers_memo[key_path]
        else:
            subobjects[key] = deserialize(value, annotation, global_dict=global_dict,
                                          pointers_memo=pointers_memo, path=key_path)  # , enforce_pointers=False)
    if class_ is not None:
        obj = class_(**subobjects)
    else:
        obj = subobjects

    return obj


def deserialize_with_type(type_, value):
    """
<<<<<<< HEAD
    Deserialize the value with respect to the given type (useull for tuples for example).
=======
    Deserialization a value enforcing the right type.

    Usefull to deserialize as a tuple and not a tuple for ex.
>>>>>>> 39a82e97
    """
    if type_ in dcty.TYPES_STRINGS.values():
        return literal_eval(type_)(value)
    if isinstance(type_, str):
        class_ = dcty.get_python_class_from_class_name(type_)
        if inspect.isclass(class_):
            return class_.dict_to_object(value)
        raise NotImplementedError(f'Cannot get class from name {type_}')

    if isinstance(type_, (list, tuple)):
        return [deserialize_with_type(t, v) for t, v in zip(type_, value)]
    if type_ is None:
        return value

    raise NotImplementedError(type_)


def deserialize_with_typing(type_, argument, global_dict=None, pointers_memo=None, path='#'):
    """
<<<<<<< HEAD
    Deserialize an object with a typing info.
=======
    Deserialize an object with a typing info

    :param path: The path of the argument in global dict.
>>>>>>> 39a82e97
    """
    origin = get_origin(type_)
    args = get_args(type_)
    deserialized_arg = None
    if origin is Union:
        # Check for Union false Positive (Default value = None)
        if len(args) == 2 and type(None) in args:
            return deserialize_argument(type_=args[0], argument=argument)

        # Type union
        classes = list(args)
        instantiated = False
        while instantiated is False:
            # Find the last class in the hierarchy
            hierarchy_lengths = [len(cls.mro()) for cls in classes]
            max_length = max(hierarchy_lengths)
            children_class_index = hierarchy_lengths.index(max_length)
            children_class = classes[children_class_index]
            try:
                # Try to deserialize
                # Throws KeyError if we try to put wrong dict into
                # dict_to_object. This means we try to instantiate
                # a children class with a parent dict_to_object
                deserialized_arg = children_class.dict_to_object(argument, global_dict=global_dict,
                                                                 pointers_memo=pointers_memo, path=path)

                # If it succeeds we have the right
                # class and instantiated object
                instantiated = True
            except KeyError:
                # This is not the right class, we should go see the parent
                classes.remove(children_class)
    elif origin in [list, collections.abc.Iterator]:
        # Homogenous sequences (lists)
        sequence_subtype = args[0]
        deserialized_arg = [deserialize_argument(sequence_subtype, arg) for arg in argument]
        if origin is collections.abc.Iterator:
            deserialized_arg = iter(deserialized_arg)

    elif origin is tuple:
        # Heterogenous sequences (tuples)
        deserialized_arg = tuple(deserialize_argument(t, arg) for (t, arg) in zip(args, argument))
    elif origin is dict:
        # Dynamic dict
        deserialized_arg = argument
    elif origin is InstanceOf:
        classname = args[0]
        object_class = dcty.full_classname(object_=classname, compute_for='class')
        class_ = dcty.get_python_class_from_class_name(object_class)

        deserialized_arg = class_.dict_to_object(argument, global_dict=global_dict,
                                                 pointers_memo=pointers_memo, path=path)

    elif type_ == dcty.Type:
        deserialized_arg = dcty.is_classname_transform(argument)
    else:
        msg = "Deserialization of typing {} is not implemented"
        raise NotImplementedError(msg.format(type_))
    return deserialized_arg


def deserialize_argument(type_, argument, global_dict=None, pointers_memo=None, path='#'):
    """
    Deserialize an argument of a function with the type.
<<<<<<< HEAD
=======

    :param path: The path of the argument in global dict.
>>>>>>> 39a82e97
    """
    if argument is None:
        return None

    if isinstance(argument, dc.DessiaObject):
        return argument

    if dcty.is_typing(type_):
        return deserialize_with_typing(type_, argument)

    if type_ in [TextIO, BinaryIO] or isinstance(argument, (StringFile, BinaryFile)):
        return argument

    if type_ in dcty.TYPING_EQUIVALENCES:
        if isinstance(argument, type_):
            return argument
        if isinstance(argument, int) and type_ == float:
            # Explicit conversion in this case
            return float(argument)
        # else ...
        msg = f"Given built-in type and argument are incompatible: " \
              f"{type(argument)} and {type_} in {argument}"
        raise TypeError(msg)

    if type_ is Any:
        # Any type
        return argument
    if inspect.isclass(type_) and issubclass(type_, dc.DessiaObject):
        # Custom classes
        return type_.dict_to_object(argument, global_dict=global_dict, pointers_memo=pointers_memo, path=path)

    if type_ == dcty.Type:
        return dcty.is_classname_transform(argument)

    raise TypeError(f"Deserialization of ype {type_} is Not Implemented")


def find_references(value, path='#'):
    """
    Traverse recursively the value to find reference (pointers) in it.

    Calls recursively find_references_sequence and find_references_dict

    :param path: The path of the value in case of a recursive search.
    """
    if isinstance(value, dict):
        return find_references_dict(value, path)
    if dcty.isinstance_base_types(value):
        return []
    if dcty.is_sequence(value):
        return find_references_sequence(value, path)
    if isinstance(value, (BinaryFile, StringFile)):
        return []
    raise ValueError(value)


def find_references_sequence(seq, path):
    if isinstance(seq, str):
        raise ValueError

    references = []
    for ie, element in enumerate(seq):
        path_value = f'{path}/{ie}'
        references.extend(find_references(element, path=path_value))
        # if value_nodes or value_edges:

    return references


def find_references_dict(dict_, path):
    if '$ref' in dict_:

        return [(path, dict_['$ref'])]

    references = []
    for key, value in dict_.items():
        if not dcty.isinstance_base_types(value):
            path_value = f'{path}/{key}'
            refs_value = find_references(value, path=path_value)
            references.extend(refs_value)
    return references


def pointer_graph(value):
    """
    Create a graph of subattributes of an object with edge representing either:

     * the hierarchy of an subattribute to an attribute
     * the pointer link between the 2 elements
    """

    nodes = set()
    path_edges = set()
    pointer_edges = set()

    # refs = []
    refs_by_path = {}
    references = find_references(value)

    for path, reference in references:
        # refs.append(reference)
        refs_by_path[path] = reference
        # Slitting path & reference to add missing nodes
        # For path
        path_segments = path.split('/')
        nodes.add(path_segments[0])
        previous_node = path_segments[0]
        for segment in path_segments[1:]:
            node = f'{previous_node}/{segment}'
            nodes.add(node)
            path_edges.add((previous_node, node))
            previous_node = node

        # For reference
        reference_segments = reference.split('/')
        nodes.add(reference_segments[0])
        previous_node = reference_segments[0]
        for segment in reference_segments[1:]:
            node = f'{previous_node}/{segment}'
            nodes.add(node)
            path_edges.add((previous_node, node))
            previous_node = node

        pointer_edges.add((path, reference))

    graph = nx.DiGraph()
    graph.add_nodes_from(nodes)
    graph.add_edges_from(path_edges, path=True)
    graph.add_edges_from(pointer_edges, head_type='circle', color='#008000', path=False)

    refs_by_path = {r[0]: r[1] for r in references}
    extra_edges = []
    new_paths = {}
    for path, point_at in references:  # loop over all refs?
        current_node = point_at
        last_name_change = None

        while current_node != '#':
            if current_node in refs_by_path:

                extra_edges.append((path, refs_by_path[current_node]))
                last_name_change = (current_node, refs_by_path[current_node])

            # Going up
            current_node = '/'.join(current_node.split('/')[:-1])

        if last_name_change:
            # marking as new path from top level pointer
            segments = point_at.split('/')
            for i in range(len(segments) - 1):
                node = '/'.join(segments[:i + 2])
                new_path = node.replace(*last_name_change)
                if new_path != node:
                    new_paths[node] = new_path
                    extra_edges.append((node, new_paths[node]))

    graph.add_edges_from(extra_edges, path=False)

    nx.set_node_attributes(graph, new_paths, "equals")

    return graph


def update_pointers_data(global_dict, current_dict, pointers_memo):
    if global_dict is None or pointers_memo is None:
        global_dict = current_dict

        if pointers_memo is None:
            pointers_memo = {}

        pointers_memo.update(dereference_jsonpointers(current_dict))
    return global_dict, pointers_memo


def deserialization_order(dict_):
    """
    Analyse a dict representing an object and give a deserialization order
    """
    graph = pointer_graph(dict_)
    if '#' not in graph.nodes:
        return []

    cycles = list(nx.simple_cycles(graph))
    if cycles:
        for cycle in cycles:
            print(cycle)
        raise NotImplementedError('Cycles in jsonpointers not handled')

    order = list(explore_tree_from_leaves(graph))
    if '#' in order:
        order.remove('#')

    cleaned_order = []
    equals = nx.get_node_attributes(graph, 'equals')

    for node in order:
        if node in equals:
            if not equals[node] in cleaned_order:
                cleaned_order.append((node, equals[node]))
        else:
            cleaned_order.append((node, None))
    return cleaned_order


def dereference_jsonpointers(dict_):  # , global_dict):
    """
    Analyse the given dict to:

    - find jsonpointers
    - deserialize them in the right order to respect pointers graph

    :returns: a dict with key the path of the item and the value is the python object
    """
    order = deserialization_order(dict_)
    pointers_memo = {}
    for node, reference in order:
        if reference is None:
            serialized_element = get_in_object_from_path(object_=dict_, path=node, evaluate_pointers=False)
            pointers_memo[node] = deserialize(serialized_element=serialized_element, global_dict=dict_,
                                              pointers_memo=pointers_memo, path=node)
        else:
            pointers_memo[node] = pointers_memo[reference]
    return pointers_memo


def pointer_graph_elements(value, path='#'):

    if isinstance(value, dict):
        return pointer_graph_elements_dict(value, path)
    if dcty.isinstance_base_types(value):
        return [], []
    if dcty.is_sequence(value):
        return pointer_graph_elements_sequence(value, path)

    raise ValueError(value)


def pointer_graph_elements_sequence(seq, path='#'):
    """
    Compute
    """
    if isinstance(seq, str):
        raise ValueError

    edges = []
    nodes = []
    for ie, element in enumerate(seq):
        path_value = f'{path}/{ie}'
        value_nodes, value_edges = pointer_graph_elements(element, path=path_value)
        # if value_nodes or value_edges:

        nodes.append(path_value)
        nodes.extend(value_nodes)

        edges.append((path, path_value))
        edges.extend(value_edges)

    return nodes, edges


def pointer_graph_elements_dict(dict_, path='#'):

    if '$ref' in dict_:
        return [path, dict_['$ref']], [(path, dict_['$ref'], True)]

    edges = []
    nodes = []
    for key, value in dict_.items():
        if not dcty.isinstance_base_types(value):
            path_value = f'{path}/{key}'
            value_nodes, value_edges = pointer_graph_elements(value, path=path_value)
            # if value_nodes or value_edges:
            nodes.append(path_value)
            nodes.extend(value_nodes)

            edges.append((path, path_value, False))
            edges.extend(value_edges)

    return nodes, edges


def pointers_analysis(obj):
    """
    Analyse on object to output stats on pointer use in the object.

    :returns: a tuple of 2 dicts: one giving the number of pointer use by class
    """
    if isinstance(obj, dict):
        dict_ = obj
    else:
        dict_ = obj.to_dict()

    class_number = {}
    composed_by = {}
    class_from_path = {}
    graph = pointer_graph(dict_)
    for path1, path2 in graph.edges():
        if path1 != '#':
            if path2 in class_from_path:
                val2_class = class_from_path[path2]
            else:
                val2 = get_in_object_from_path(obj, path2)
                val2_class = dcty.full_classname(val2)
                class_from_path[path2] = val2_class

            class_number[val2_class] = class_number.get(val2_class, 0) + 1

            if path1 in class_from_path:
                val1_class = class_from_path[path1]
            else:
                val1 = get_in_object_from_path(obj, path1)
                val1_class = dcty.full_classname(val1)
                # val1_class = val1['object_class']
                class_from_path[path1] = val1_class

            if val1_class != val2_class:
                if val2_class not in composed_by:
                    composed_by[val2_class] = {}

                if val1_class not in composed_by[val2_class]:
                    composed_by[val2_class][val1_class] = 1
                else:
                    composed_by[val2_class][val1_class] += 1

    return class_number, composed_by<|MERGE_RESOLUTION|>--- conflicted
+++ resolved
@@ -47,12 +47,9 @@
 def serialize(value):
     """
     Main function for serialization without pointers.
-<<<<<<< HEAD
-    Calls recursively itself serialize_sequence and serialize_dict.
-=======
 
     Calls recursively itself serialize_sequence and serialize_dict
->>>>>>> 39a82e97
+
     """
     if isinstance(value, dc.DessiaObject):
         try:
@@ -225,11 +222,8 @@
                    global_dict=None, pointers_memo=None, path='#'):
     """
     Transform a dict to an object.
-<<<<<<< HEAD
-=======
 
     :param global_dict: The global object to find references into, where # is the root.
->>>>>>> 39a82e97
     """
     class_argspec = None
 
@@ -297,13 +291,9 @@
 
 def deserialize_with_type(type_, value):
     """
-<<<<<<< HEAD
-    Deserialize the value with respect to the given type (useull for tuples for example).
-=======
     Deserialization a value enforcing the right type.
 
-    Usefull to deserialize as a tuple and not a tuple for ex.
->>>>>>> 39a82e97
+    Usefull to deserialize as a tuple and not a list for ex.
     """
     if type_ in dcty.TYPES_STRINGS.values():
         return literal_eval(type_)(value)
@@ -323,13 +313,9 @@
 
 def deserialize_with_typing(type_, argument, global_dict=None, pointers_memo=None, path='#'):
     """
-<<<<<<< HEAD
     Deserialize an object with a typing info.
-=======
-    Deserialize an object with a typing info
 
     :param path: The path of the argument in global dict.
->>>>>>> 39a82e97
     """
     origin = get_origin(type_)
     args = get_args(type_)
@@ -394,11 +380,8 @@
 def deserialize_argument(type_, argument, global_dict=None, pointers_memo=None, path='#'):
     """
     Deserialize an argument of a function with the type.
-<<<<<<< HEAD
-=======
 
     :param path: The path of the argument in global dict.
->>>>>>> 39a82e97
     """
     if argument is None:
         return None
