--- conflicted
+++ resolved
@@ -43,13 +43,7 @@
 
 def serialize(value):
     """
-<<<<<<< HEAD
     Main function for serialization without pointers. Calls recursively itself serialize_sequence and serialize_dict.
-=======
-    Main function for serialization without pointers.
-
-    Calls recursively itself serialize_sequence and serialize_dict
->>>>>>> 39a82e97
     """
     if isinstance(value, dc.DessiaObject):
         try:
@@ -200,19 +194,11 @@
     return serialized_element
 
 
-<<<<<<< HEAD
 def deserialize_sequence(sequence, annotation=None, global_dict=None, pointers_memo=None, path='#'):
     """
-    Function to deserialize a sequence.
-=======
-def deserialize_sequence(sequence, annotation=None,
-                         global_dict=None, pointers_memo=None,
-                         path='#'):
-    """
     Deserialization function for sequences (tuple + list).
 
     :param path: the path of the sequence in the global dict. Used to search in the pointer memo.
->>>>>>> 39a82e97
     """
     origin, args = dcty.unfold_deep_annotation(typing_=annotation)
     deserialized_sequence = [deserialize(elt, args, global_dict=global_dict, pointers_memo=pointers_memo,
@@ -228,11 +214,8 @@
                    global_dict=None, pointers_memo=None, path='#'):
     """
     Transform a dict to an object.
-<<<<<<< HEAD
-=======
 
     :param global_dict: The global object to find references into, where # is the root.
->>>>>>> 39a82e97
     """
     class_argspec = None
 
@@ -300,13 +283,9 @@
 
 def deserialize_with_type(type_, value):
     """
-<<<<<<< HEAD
-    Deserialize value from its type and its value.
-=======
     Deserialization a value enforcing the right type.
 
     Usefull to deserialize as a tuple and not a tuple for ex.
->>>>>>> 39a82e97
     """
     if type_ in dcty.TYPES_STRINGS.values():
         return literal_eval(type_)(value)
@@ -326,13 +305,9 @@
 
 def deserialize_with_typing(type_, argument, global_dict=None, pointers_memo=None, path='#'):
     """
-<<<<<<< HEAD
-    Deserialize an object with a typing info.
-=======
     Deserialize an object with a typing info
 
     :param path: The path of the argument in global dict.
->>>>>>> 39a82e97
     """
     origin = get_origin(type_)
     args = get_args(type_)
@@ -397,11 +372,8 @@
 def deserialize_argument(type_, argument, global_dict=None, pointers_memo=None, path='#'):
     """
     Deserialize an argument of a function with the type.
-<<<<<<< HEAD
-=======
 
     :param path: The path of the argument in global dict.
->>>>>>> 39a82e97
     """
     if argument is None:
         return None
@@ -443,13 +415,9 @@
     """
     Traverse recursively the value to find reference (pointers) in it.
 
-<<<<<<< HEAD
-    Calls recursively find_references_sequence and find_references_dict.
-=======
     Calls recursively find_references_sequence and find_references_dict
 
     :param path: The path of the value in case of a recursive search.
->>>>>>> 39a82e97
     """
     if isinstance(value, dict):
         return find_references_dict(value, path)
@@ -497,14 +465,9 @@
 
 def pointer_graph(value):
     """
-<<<<<<< HEAD
     Create a graph of subattributes of an object.
 
     For this function, edge representing either:
-=======
-    Create a graph of subattributes of an object with edge representing either:
-
->>>>>>> 39a82e97
      * the hierarchy of an subattribute to an attribute
      * the pointer link between the 2 elements
     """
@@ -627,14 +590,9 @@
 
 def dereference_jsonpointers(dict_):  # , global_dict):
     """
-<<<<<<< HEAD
     Analyse the given dict.
 
     It searches for:
-=======
-    Analyse the given dict to:
-
->>>>>>> 39a82e97
     - find jsonpointers
     - deserialize them in the right order to respect pointers graph
 
