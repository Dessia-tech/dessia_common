#!/usr/bin/env python3
# -*- coding: utf-8 -*-
"""
Serialization Tools.
"""

import uuid
import warnings

import dessia_common.serialization as dcs


def serialize_dict(dict_):
    """
    Serialize a dict into a dict (values are serialized).
    """
    warnings.warn("Module serialization.py have been moved outside utils. Please use it instead")
    return dcs.serialize_dict(dict_)


def serialize_sequence(seq):
    """
    Serialize a sequence (list or sequence) into a list of dicts.
    """
    warnings.warn("Module serialization.py have been moved outside utils. Please use it instead")
    return dcs.serialize_sequence(seq)


def serialize(value):
    """
    Main function for serialization without pointers. Calls recursively itself serialize_sequence and serialize_dict.
    """
    warnings.warn("Module serialization.py have been moved outside utils. Please use it instead")
    return dcs.serialize(value)


def serialize_with_pointers(value, memo=None, path='#', id_method=True, id_memo=None):
    """
    Main function for serialization with pointers.
    """
<<<<<<< HEAD
    if memo is None:
        memo = {}
    if id_memo is None:
        id_memo = {}
    if isinstance(value, dc.DessiaObject):
        if value in memo:
            return {'$ref': memo[value]}, memo
        try:
            serialized = value.to_dict(use_pointers=True, memo=memo, path=path, id_memo=id_memo)

        except TypeError:
            warnings.warn('specific to_dict should implement use_pointers, memo and path arguments', Warning)
            serialized = value.to_dict()
        if id_method:
            id_ = str(uuid.uuid1())
            id_memo[id_] = serialized
            memo[value] = f'#/_references/{id_}'
        else:
            memo[value] = path

    elif isinstance(value, type):
        if value in memo:
            return {'$ref': memo[value]}, memo
        serialized = dcty.serialize_typing(value)
        # memo[value] = path

    # Regular object
    elif hasattr(value, 'to_dict'):
        if value in memo:
            return {'$ref': memo[value]}, memo
        serialized = value.to_dict()

        if id_method:
            id_ = str(uuid.uuid1())
            id_memo[id_] = serialized
            memo[value] = f'#/_references/{id_}'
        else:
            memo[value] = path

    elif isinstance(value, dict):
        serialized, memo = serialize_dict_with_pointers(value, memo=memo, path=path, id_method=id_method,
                                                        id_memo=id_memo)
    elif dcty.is_sequence(value):
        serialized, memo = serialize_sequence_with_pointers(value, memo=memo, path=path, id_method=id_method,
                                                            id_memo=id_memo)

    elif isinstance(value, (BinaryFile, StringFile)):
        serialized = value
    elif isinstance(value, (int64, float64)):
        serialized = serialize(value)
    else:
        if not dcty.is_jsonable(value):
            msg = f'Element of value {value} (type: {value.__class__.__name__}) is not json serializable'
            raise dc_err.SerializationError(msg)
        serialized = value

    if path == '#':
        # adding _references
        serialized['_references'] = id_memo

    return serialized, memo
=======
    warnings.warn("Module serialization.py have been moved outside utils. Please use it instead")
    return dcs.serialize_with_pointers(value=value, memo=memo, path=path)
>>>>>>> afe7c609


def serialize_dict_with_pointers(dict_, memo, path, id_method, id_memo):
    """
    Serialize a dict recursively with jsonpointers using a memo dict at a given path of the top level object.
    """
<<<<<<< HEAD
    if memo is None:
        memo = {}
    if id_memo is None:
        id_memo = {}

    serialized_dict = {}
    dict_attrs_keys = []
    seq_attrs_keys = []
    other_keys = []
    # Detecting type of keys
    for key, value in dict_.items():
        if isinstance(value, dict):
            dict_attrs_keys.append(key)
        elif dcty.is_sequence(value):
            seq_attrs_keys.append(key)
        else:
            other_keys.append(key)

    for key in other_keys:
        value_path = f'{path}/{key}'
        serialized_dict[key], memo = serialize_with_pointers(dict_[key], memo=memo, path=value_path,
                                                             id_memo=id_memo)
    # Handle seq & dicts afterwards
    for key in seq_attrs_keys:
        value_path = f'{path}/{key}'
        serialized_dict[key], memo = serialize_sequence_with_pointers(dict_[key], memo=memo, path=value_path,
                                                                      id_method=id_method, id_memo=id_memo)

    for key in dict_attrs_keys:
        value_path = f'{path}/{key}'
        serialized_dict[key], memo = serialize_dict_with_pointers(dict_[key], memo=memo, path=value_path,
                                                                  id_method=id_method, id_memo=id_memo)

    if path == '#':
        # adding _references
        serialized_dict['_references'] = id_memo
    return serialized_dict, memo
=======
    warnings.warn("Module serialization.py have been moved outside utils. Please use it instead")
    return dcs.serialize_dict_with_pointers(dict_=dict_, memo=memo, path=path)
>>>>>>> afe7c609


def serialize_sequence_with_pointers(seq, memo, path, id_method, id_memo):
    """
    Serialize a sequence (list or tuple) using jsonpointers.
    """
<<<<<<< HEAD
    serialized_sequence = []
    for ival, value in enumerate(seq):
        value_path = f'{path}/{ival}'
        serialized_value, memo = serialize_with_pointers(value, memo=memo, path=value_path, id_method=id_method,
                                                         id_memo=id_memo)
        serialized_sequence.append(serialized_value)
=======
    warnings.warn("Module serialization.py have been moved outside utils. Please use it instead")
    return dcs.serialize_sequence_with_pointers(seq=seq, memo=memo, path=path)
>>>>>>> afe7c609



def deserialize(serialized_element, sequence_annotation: str = 'List', global_dict=None,
                pointers_memo=None, path: str = '#'):
    """
    Main function for deserialization, handle pointers.
    """
    warnings.warn("Module serialization.py have been moved outside utils. Please use it instead")
    return dcs.deserialize(serialized_element=serialized_element, sequence_annotation=sequence_annotation,
                           global_dict=global_dict, pointers_memo=pointers_memo, path=path)


def deserialize_sequence(sequence, annotation=None, global_dict=None, pointers_memo=None, path='#'):
    """
    Deserialization function for sequences (tuple + list).

    :param path: the path of the sequence in the global dict. Used to search in the pointer memo.
    """
    warnings.warn("Module serialization.py have been moved outside utils. Please use it instead")
    return dcs.deserialize_sequence(sequence=sequence, annotation=annotation, global_dict=global_dict,
                                    pointers_memo=pointers_memo, path=path)


def dict_to_object(dict_, class_=None, force_generic: bool = False,
                   global_dict=None, pointers_memo=None, path='#'):
    """
    Transform a dict to an object.

    :param global_dict: The global object to find references into, where # is the root.
    """
    warnings.warn("Module serialization.py have been moved outside utils. Please use it instead")
    return dcs.dict_to_object(dict_=dict_, class_=class_, force_generic=force_generic, global_dict=global_dict,
                              pointers_memo=pointers_memo, path=path)


def deserialize_with_type(type_, value):
    """
    Deserialization a value enforcing the right type.

    Usefull to deserialize as a tuple and not a list for ex.
    """
    warnings.warn("Module serialization.py have been moved outside utils. Please use it instead")
    return dcs.deserialize_with_type(type_=type_, value=value)


def deserialize_with_typing(type_, argument, global_dict=None, pointers_memo=None, path='#'):
    """
    Deserialize an object with a typing info.

    :param path: The path of the argument in global dict.
    """
    warnings.warn("Module serialization.py have been moved outside utils. Please use it instead")
    return dcs.deserialize_with_typing(type_=type_, argument=argument, global_dict=global_dict,
                                       pointers_memo=pointers_memo, path=path)


def deserialize_argument(type_, argument, global_dict=None, pointers_memo=None, path='#'):
    """
    Deserialize an argument of a function with the type.

    :param path: The path of the argument in global dict.
    """
    warnings.warn("Module serialization.py have been moved outside utils. Please use it instead")
    return dcs.deserialize_argument(type_=type_, argument=argument, global_dict=global_dict,
                                    pointers_memo=pointers_memo, path=path)


def find_references(value, path='#'):
    """
    Traverse recursively the value to find reference (pointers) in it.

    Calls recursively find_references_sequence and find_references_dict

    :param path: The path of the value in case of a recursive search.
    """
<<<<<<< HEAD
    if isinstance(value, dict):
        return find_references_dict(value, path)
    if dcty.isinstance_base_types(value):
        return []
    if dcty.is_sequence(value):
        return find_references_sequence(value, path)
    if isinstance(value, (BinaryFile, StringFile)):
        return []
    if isinstance(value, dc.DessiaObject):
        return []
    raise ValueError(value)
=======
    warnings.warn("Module serialization.py have been moved outside utils. Please use it instead")
    return dcs.find_references(value=value, path=path)
>>>>>>> afe7c609


def find_references_sequence(seq, path):
    """ Compute references for a sequence. """
    warnings.warn("Module serialization.py have been moved outside utils. Please use it instead")
    return dcs.find_references_sequence(seq=seq, path=path)


def find_references_dict(dict_, path):
    """ Compute references for a dict. """
    warnings.warn("Module serialization.py have been moved outside utils. Please use it instead")
    return dcs.find_references_dict(dict_=dict_, path=path)


def pointer_graph(value):
    """
    Create a graph of subattributes of an object.

    For this function, edge representing either:
     * the hierarchy of an subattribute to an attribute
     * the pointer link between the 2 elements
    """
    warnings.warn("Module serialization.py have been moved outside utils. Please use it instead")
    return dcs.pointer_graph(value)


def update_pointers_data(global_dict, current_dict, pointers_memo):
    """ Update data dict from pointer. """
    warnings.warn("Module serialization.py have been moved outside utils. Please use it instead")
    return dcs.update_pointers_data(global_dict=global_dict, current_dict=current_dict, pointers_memo=pointers_memo)


def deserialization_order(dict_):
    """
    Analyse a dict representing an object and give a deserialization order.
    """
    warnings.warn("Module serialization.py have been moved outside utils. Please use it instead")
    return dcs.deserialization_order(dict_)


def dereference_jsonpointers(dict_):
    """
    Analyse the given dict.

    It searches for:
    - find jsonpointers
    - deserialize them in the right order to respect pointers graph

    :returns: a dict with key the path of the item and the value is the python object
    """
    warnings.warn("Module serialization.py have been moved outside utils. Please use it instead")
    return dcs.dereference_jsonpointers(dict_)


def pointer_graph_elements(value, path='#'):
    """ Compute graph. """
    warnings.warn("Module serialization.py have been moved outside utils. Please use it instead")
    return dcs.pointer_graph_elements(value=value, path=path)


def pointer_graph_elements_sequence(seq, path='#'):
    """ Compute graph from sequence. """
    warnings.warn("Module serialization.py have been moved outside utils. Please use it instead")
    return dcs.pointer_graph_elements_sequence(seq=seq, path=path)


def pointer_graph_elements_dict(dict_, path='#'):
    """ Compute graph from dict. """
    warnings.warn("Module serialization.py have been moved outside utils. Please use it instead")
    return dcs.pointer_graph_elements_dict(dict_=dict_, path=path)


def pointers_analysis(obj):
    """
    Analyse on object to output stats on pointer use in the object.

    :returns: a tuple of 2 dicts: one giving the number of pointer use by class
    """
<<<<<<< HEAD
    if isinstance(obj, dict):
        dict_ = obj
    else:
        dict_ = obj.to_dict()

    class_number = {}
    composed_by = {}
    class_from_path = {}
    graph = pointer_graph(dict_)
    for path1, path2 in graph.edges():
        if path1 != '#':
            if path2 in class_from_path:
                val2_class = class_from_path[path2]
            else:
                try:
                    val2 = get_in_object_from_path(obj, path2)
                    val2_class = dcty.full_classname(val2)
                    class_from_path[path2] = val2_class
                except AttributeError:
                    pass

            class_number[val2_class] = class_number.get(val2_class, 0) + 1

            if path1 in class_from_path:
                val1_class = class_from_path[path1]
            else:
                try:
                    val1 = get_in_object_from_path(obj, path1)
                    val1_class = dcty.full_classname(val1)
                    class_from_path[path1] = val1_class
                except AttributeError:
                    pass

            if val1_class != val2_class:
                if val2_class not in composed_by:
                    composed_by[val2_class] = {}

                if val1_class not in composed_by[val2_class]:
                    composed_by[val2_class][val1_class] = 1
                else:
                    composed_by[val2_class][val1_class] += 1

    return class_number, composed_by
=======
    warnings.warn("Module serialization.py have been moved outside utils. Please use it instead")
    return dcs.pointers_analysis(obj)
>>>>>>> afe7c609
<|MERGE_RESOLUTION|>--- conflicted
+++ resolved
@@ -4,7 +4,7 @@
 Serialization Tools.
 """
 
-import uuid
+
 import warnings
 
 import dessia_common.serialization as dcs
@@ -38,138 +38,24 @@
     """
     Main function for serialization with pointers.
     """
-<<<<<<< HEAD
-    if memo is None:
-        memo = {}
-    if id_memo is None:
-        id_memo = {}
-    if isinstance(value, dc.DessiaObject):
-        if value in memo:
-            return {'$ref': memo[value]}, memo
-        try:
-            serialized = value.to_dict(use_pointers=True, memo=memo, path=path, id_memo=id_memo)
-
-        except TypeError:
-            warnings.warn('specific to_dict should implement use_pointers, memo and path arguments', Warning)
-            serialized = value.to_dict()
-        if id_method:
-            id_ = str(uuid.uuid1())
-            id_memo[id_] = serialized
-            memo[value] = f'#/_references/{id_}'
-        else:
-            memo[value] = path
-
-    elif isinstance(value, type):
-        if value in memo:
-            return {'$ref': memo[value]}, memo
-        serialized = dcty.serialize_typing(value)
-        # memo[value] = path
-
-    # Regular object
-    elif hasattr(value, 'to_dict'):
-        if value in memo:
-            return {'$ref': memo[value]}, memo
-        serialized = value.to_dict()
-
-        if id_method:
-            id_ = str(uuid.uuid1())
-            id_memo[id_] = serialized
-            memo[value] = f'#/_references/{id_}'
-        else:
-            memo[value] = path
-
-    elif isinstance(value, dict):
-        serialized, memo = serialize_dict_with_pointers(value, memo=memo, path=path, id_method=id_method,
-                                                        id_memo=id_memo)
-    elif dcty.is_sequence(value):
-        serialized, memo = serialize_sequence_with_pointers(value, memo=memo, path=path, id_method=id_method,
-                                                            id_memo=id_memo)
-
-    elif isinstance(value, (BinaryFile, StringFile)):
-        serialized = value
-    elif isinstance(value, (int64, float64)):
-        serialized = serialize(value)
-    else:
-        if not dcty.is_jsonable(value):
-            msg = f'Element of value {value} (type: {value.__class__.__name__}) is not json serializable'
-            raise dc_err.SerializationError(msg)
-        serialized = value
-
-    if path == '#':
-        # adding _references
-        serialized['_references'] = id_memo
-
-    return serialized, memo
-=======
-    warnings.warn("Module serialization.py have been moved outside utils. Please use it instead")
-    return dcs.serialize_with_pointers(value=value, memo=memo, path=path)
->>>>>>> afe7c609
+    warnings.warn("Module serialization.py have been moved outside utils. Please use it instead")
+    return dcs.serialize_with_pointers(value=value, memo=memo, path=path, id_method=id_method, id_memo=id_memo)
 
 
 def serialize_dict_with_pointers(dict_, memo, path, id_method, id_memo):
     """
     Serialize a dict recursively with jsonpointers using a memo dict at a given path of the top level object.
     """
-<<<<<<< HEAD
-    if memo is None:
-        memo = {}
-    if id_memo is None:
-        id_memo = {}
-
-    serialized_dict = {}
-    dict_attrs_keys = []
-    seq_attrs_keys = []
-    other_keys = []
-    # Detecting type of keys
-    for key, value in dict_.items():
-        if isinstance(value, dict):
-            dict_attrs_keys.append(key)
-        elif dcty.is_sequence(value):
-            seq_attrs_keys.append(key)
-        else:
-            other_keys.append(key)
-
-    for key in other_keys:
-        value_path = f'{path}/{key}'
-        serialized_dict[key], memo = serialize_with_pointers(dict_[key], memo=memo, path=value_path,
-                                                             id_memo=id_memo)
-    # Handle seq & dicts afterwards
-    for key in seq_attrs_keys:
-        value_path = f'{path}/{key}'
-        serialized_dict[key], memo = serialize_sequence_with_pointers(dict_[key], memo=memo, path=value_path,
-                                                                      id_method=id_method, id_memo=id_memo)
-
-    for key in dict_attrs_keys:
-        value_path = f'{path}/{key}'
-        serialized_dict[key], memo = serialize_dict_with_pointers(dict_[key], memo=memo, path=value_path,
-                                                                  id_method=id_method, id_memo=id_memo)
-
-    if path == '#':
-        # adding _references
-        serialized_dict['_references'] = id_memo
-    return serialized_dict, memo
-=======
-    warnings.warn("Module serialization.py have been moved outside utils. Please use it instead")
-    return dcs.serialize_dict_with_pointers(dict_=dict_, memo=memo, path=path)
->>>>>>> afe7c609
+    warnings.warn("Module serialization.py have been moved outside utils. Please use it instead")
+    return dcs.serialize_dict_with_pointers(dict_=dict_, memo=memo, path=path, id_method=id_method, id_memo=id_memo)
 
 
 def serialize_sequence_with_pointers(seq, memo, path, id_method, id_memo):
     """
     Serialize a sequence (list or tuple) using jsonpointers.
     """
-<<<<<<< HEAD
-    serialized_sequence = []
-    for ival, value in enumerate(seq):
-        value_path = f'{path}/{ival}'
-        serialized_value, memo = serialize_with_pointers(value, memo=memo, path=value_path, id_method=id_method,
-                                                         id_memo=id_memo)
-        serialized_sequence.append(serialized_value)
-=======
-    warnings.warn("Module serialization.py have been moved outside utils. Please use it instead")
-    return dcs.serialize_sequence_with_pointers(seq=seq, memo=memo, path=path)
->>>>>>> afe7c609
-
+    warnings.warn("Module serialization.py have been moved outside utils. Please use it instead")
+    return dcs.serialize_sequence_with_pointers(seq=seq, memo=memo, path=path, id_method=id_method, id_memo=id_memo)
 
 
 def deserialize(serialized_element, sequence_annotation: str = 'List', global_dict=None,
@@ -245,22 +131,8 @@
 
     :param path: The path of the value in case of a recursive search.
     """
-<<<<<<< HEAD
-    if isinstance(value, dict):
-        return find_references_dict(value, path)
-    if dcty.isinstance_base_types(value):
-        return []
-    if dcty.is_sequence(value):
-        return find_references_sequence(value, path)
-    if isinstance(value, (BinaryFile, StringFile)):
-        return []
-    if isinstance(value, dc.DessiaObject):
-        return []
-    raise ValueError(value)
-=======
     warnings.warn("Module serialization.py have been moved outside utils. Please use it instead")
     return dcs.find_references(value=value, path=path)
->>>>>>> afe7c609
 
 
 def find_references_sequence(seq, path):
@@ -339,51 +211,5 @@
 
     :returns: a tuple of 2 dicts: one giving the number of pointer use by class
     """
-<<<<<<< HEAD
-    if isinstance(obj, dict):
-        dict_ = obj
-    else:
-        dict_ = obj.to_dict()
-
-    class_number = {}
-    composed_by = {}
-    class_from_path = {}
-    graph = pointer_graph(dict_)
-    for path1, path2 in graph.edges():
-        if path1 != '#':
-            if path2 in class_from_path:
-                val2_class = class_from_path[path2]
-            else:
-                try:
-                    val2 = get_in_object_from_path(obj, path2)
-                    val2_class = dcty.full_classname(val2)
-                    class_from_path[path2] = val2_class
-                except AttributeError:
-                    pass
-
-            class_number[val2_class] = class_number.get(val2_class, 0) + 1
-
-            if path1 in class_from_path:
-                val1_class = class_from_path[path1]
-            else:
-                try:
-                    val1 = get_in_object_from_path(obj, path1)
-                    val1_class = dcty.full_classname(val1)
-                    class_from_path[path1] = val1_class
-                except AttributeError:
-                    pass
-
-            if val1_class != val2_class:
-                if val2_class not in composed_by:
-                    composed_by[val2_class] = {}
-
-                if val1_class not in composed_by[val2_class]:
-                    composed_by[val2_class][val1_class] = 1
-                else:
-                    composed_by[val2_class][val1_class] += 1
-
-    return class_number, composed_by
-=======
-    warnings.warn("Module serialization.py have been moved outside utils. Please use it instead")
-    return dcs.pointers_analysis(obj)
->>>>>>> afe7c609
+    warnings.warn("Module serialization.py have been moved outside utils. Please use it instead")
+    return dcs.pointers_analysis(obj)