#!/usr/bin/env python3
# -*- coding: utf-8 -*-
"""
Serialization Tools

"""

from ast import literal_eval
import warnings
import inspect
import collections
from typing import get_origin, get_args, Union, Any, TextIO, BinaryIO
import dessia_common as dc
import dessia_common.errors as dc_err
from dessia_common.files import StringFile, BinaryFile
import dessia_common.utils.types as dcty
from dessia_common.typings import InstanceOf
from dessia_common.graph import explore_tree_from_leaves  # , cut_tree_final_branches
from dessia_common.breakdown import get_in_object_from_path
import networkx as nx


def serialize_dict(dict_):
    """
    Serialize a dict into a dict (values are serialized)
    """
    serialized_dict = {}
    for key, value in dict_.items():
        serialized_dict[key] = serialize(value)
    return serialized_dict


def serialize_sequence(seq):
    """
    Serialize a sequence (list or sequence) into a list of dicts
    """
    serialized_sequence = []
    for value in seq:
        serialized_sequence.append(serialize(value))
    return serialized_sequence


def serialize(value):
    """
    Main function for serialization without pointers
    Calls recursively itself serialize_sequence and serialize_dict
    """
    if isinstance(value, dc.DessiaObject):
        try:
            serialized_value = value.to_dict(use_pointers=False)
        except TypeError:
            warnings.warn(f'specific to_dict of class {value.__class__} '
                          'should implement use_pointers, memo and path arguments', Warning)
            serialized_value = value.to_dict()
    elif isinstance(value, dict):
        serialized_value = serialize_dict(value)
    elif dcty.is_sequence(value):
        serialized_value = serialize_sequence(value)
    elif isinstance(value, (BinaryFile, StringFile)):
        serialized_value = value
    elif isinstance(value, type) or dcty.is_typing(value):
        return dcty.serialize_typing(value)
    else:
        if not dcty.is_jsonable(value):
            msg = f'Element of value {value} is not json serializable'
            raise dc_err.SerializationError(msg)
        serialized_value = value
    return serialized_value


def serialize_with_pointers(value, memo=None, path='#'):
    """
    Main function for serialization with pointers
    """
    if memo is None:
        memo = {}
    if isinstance(value, dc.DessiaObject):
        if value in memo:
            return {'$ref': memo[value]}, memo
        try:
            serialized = value.to_dict(use_pointers=True, memo=memo, path=path)

        except TypeError:
            warnings.warn('specific to_dict should implement use_pointers, memo and path arguments', Warning)
            serialized = value.to_dict()
        memo[value] = path
    elif hasattr(value, 'to_dict'):
        serialized = value.to_dict()
    elif isinstance(value, dict):
        serialized, memo = serialize_dict_with_pointers(value, memo, path)
    elif dcty.is_sequence(value):
        serialized, memo = serialize_sequence_with_pointers(value, memo, path)
    elif isinstance(value, (BinaryFile, StringFile)):
        serialized = value
    else:
        if not dcty.is_jsonable(value):
            msg = f'Element of value {value} is not json serializable'
            raise dc_err.SerializationError(msg)
        serialized = value
    return serialized, memo


def serialize_dict_with_pointers(dict_, memo, path):
    '''
    Serialize a dict recursively with jsonpointers using a memo dict at a given path of the top level object
    '''
    serialized_dict = {}
    dict_attrs_keys = []
    seq_attrs_keys = []
    other_keys = []
    # Detecting type of keys
    for key, value in dict_.items():
        value_path = f'{path}/{key}'
        if isinstance(value, dict):
            dict_attrs_keys.append(key)
        elif dcty.is_sequence(value):
            seq_attrs_keys.append(key)
        else:
            other_keys.append(key)

    for key in other_keys:
        value_path = f'{path}/{key}'
        serialized_dict[key], memo = serialize_with_pointers(dict_[key], memo=memo, path=value_path)
    # Handle seq & dicts afterwards
    for key in seq_attrs_keys:
        value_path = f'{path}/{key}'
        serialized_dict[key], memo = serialize_sequence_with_pointers(dict_[key], memo=memo, path=value_path)

    for key in dict_attrs_keys:
        value_path = f'{path}/{key}'
        serialized_dict[key], memo = serialize_dict_with_pointers(dict_[key], memo=memo, path=value_path)
    return serialized_dict, memo


def serialize_sequence_with_pointers(seq, memo, path):
    '''
    Serialize a sequence (list or tuple) using jsonpointers
    '''
    serialized_sequence = []
    for ival, value in enumerate(seq):
        value_path = '{}/{}'.format(path, ival)
        serialized_value, memo = serialize_with_pointers(value, memo, path=value_path)
        serialized_sequence.append(serialized_value)

    return serialized_sequence, memo


def deserialize(serialized_element, sequence_annotation: str = 'List',
                global_dict=None, pointers_memo=None, path: str = '#'):
    """
    Main function for deserialization, handle pointers
    """

    if pointers_memo is not None:
        if path in pointers_memo:
            return pointers_memo[path]

    if isinstance(serialized_element, dict):
        # try:
        return dict_to_object(serialized_element, global_dict=global_dict,
                              pointers_memo=pointers_memo,
                              path=path)
        # except TypeError:
        #     warnings.warn(f'specific dict_to_object of class {serialized_element.__class__.__name__}'
        #                   ' should implement global_dict and'
        #                   ' pointers_memo arguments',
        #                   Warning)
        #     return dict_to_object(serialized_element)
    if dcty.is_sequence(serialized_element):
        return deserialize_sequence(sequence=serialized_element,
                                    annotation=sequence_annotation,
                                    global_dict=global_dict,
                                    pointers_memo=pointers_memo,
                                    path=path)
    return serialized_element


def deserialize_sequence(sequence, annotation=None,
                         global_dict=None, pointers_memo=None,
                         path='#'):
    # TODO: rename to deserialize sequence? Or is this a duplicate ?
    origin, args = dcty.unfold_deep_annotation(typing_=annotation)
    deserialized_sequence = []
    for ie, elt in enumerate(sequence):
        path_elt = f'{path}/{ie}'
        deserialized_element = deserialize(elt, args,
                                           global_dict=global_dict,
                                           pointers_memo=pointers_memo,
                                           path=path_elt)
        deserialized_sequence.append(deserialized_element)
    if origin is tuple:
        # Keeping as a tuple
        return tuple(deserialized_sequence)
    return deserialized_sequence


def dict_to_object(dict_, class_=None, force_generic: bool = False,
                   global_dict=None, pointers_memo=None, path='#'):
    """
    Transform a dict to an object
    """

    class_argspec = None

    if pointers_memo is None:
        pointers_memo = {}

    if global_dict is None:
        global_dict = dict_
        pointers_memo.update(dereference_jsonpointers(dict_))

    if '$ref' in dict_:
        return pointers_memo[dict_['$ref']]

    if class_ is None and 'object_class' in dict_:
        class_ = dcty.get_python_class_from_class_name(dict_['object_class'])

    # Create init_dict
    if class_ is not None and hasattr(class_, 'dict_to_object'):
        different_methods = (class_.dict_to_object.__func__ is not dc.DessiaObject.dict_to_object.__func__)

        if different_methods and not force_generic:
            try:
                obj = class_.dict_to_object(dict_,
                                            global_dict=global_dict,
                                            pointers_memo=pointers_memo,
                                            path=path)
            except TypeError:
                warnings.warn(f'specific to_dict of class {class_.__name__} '
                              'should implement use_pointers, memo and path arguments', Warning)
                obj = class_.dict_to_object(dict_)

            return obj

        class_argspec = inspect.getfullargspec(class_)
        init_dict = {k: v for k, v in dict_.items() if k in class_argspec.args + class_argspec.kwonlyargs}
        # TOCHECK Class method to generate init_dict ??
    else:
        init_dict = dict_

    subobjects = {}
    for key, value in init_dict.items():
        if class_argspec is not None and key in class_argspec.annotations:
            annotation = class_argspec.annotations[key]
        else:
            annotation = None

        key_path = f'{path}/{key}'

        if key_path in pointers_memo:
            subobjects[key] = pointers_memo[key_path]
        else:
            subobjects[key] = deserialize(value, annotation, global_dict=global_dict,
                                          pointers_memo=pointers_memo, path=key_path)  # , enforce_pointers=False)
    if class_ is not None:
        obj = class_(**subobjects)
    else:
        obj = subobjects

    return obj


def deserialize_with_type(type_, value):
    if type_ in dcty.TYPES_STRINGS.values():
        return literal_eval(type_)(value)
    if isinstance(type_, str):
        class_ = dcty.get_python_class_from_class_name(type_)
        if inspect.isclass(class_):
            return class_.dict_to_object(value)
        raise NotImplementedError(f'Cannot get class from name {type_}')

    if isinstance(type_, (list, tuple)):
        return [deserialize_with_type(t, v) for t, v in zip(type_, value)]
    if type_ is None:
        return value

    raise NotImplementedError(type_)


def deserialize_with_typing(type_, argument):
    """
    Deserialize an object with a typing info
    """
    origin = get_origin(type_)
    args = get_args(type_)
    if origin is Union:
        # Check for Union false Positive (Default value = None)
        if len(args) == 2 and type(None) in args:
            return deserialize_argument(type_=args[0], argument=argument)

        # Type union
        classes = list(args)
        instantiated = False
        while instantiated is False:
            # Find the last class in the hierarchy
            hierarchy_lengths = [len(cls.mro()) for cls in classes]
            max_length = max(hierarchy_lengths)
            children_class_index = hierarchy_lengths.index(max_length)
            children_class = classes[children_class_index]
            try:
                # Try to deserialize
                # Throws KeyError if we try to put wrong dict into
                # dict_to_object. This means we try to instantiate
                # a children class with a parent dict_to_object
                deserialized_arg = children_class.dict_to_object(argument)

                # If it succeeds we have the right
                # class and instantiated object
                instantiated = True
            except KeyError:
                # This is not the right class, we should go see the parent
                classes.remove(children_class)
    elif origin in [list, collections.Iterator]:
        # Homogenous sequences (lists)
        sequence_subtype = args[0]
        deserialized_arg = [deserialize_argument(sequence_subtype, arg) for arg in argument]
        if origin is collections.Iterator:
            deserialized_arg = iter(deserialized_arg)

    elif origin is tuple:
        # Heterogenous sequences (tuples)
        deserialized_arg = tuple([deserialize_argument(t, arg) for t, arg in zip(args, argument)])
    elif origin is dict:
        # Dynamic dict
        deserialized_arg = argument
    elif origin is InstanceOf:
        classname = args[0]
        object_class = dc.full_classname(object_=classname, compute_for='class')
        class_ = dcty.get_python_class_from_class_name(object_class)
        deserialized_arg = class_.dict_to_object(argument)
    else:
        msg = "Deserialization of typing {} is not implemented"
        raise NotImplementedError(msg.format(type_))
    return deserialized_arg


def deserialize_argument(type_, argument):
    """
    Deserialize an argument of a function with the type
    """
    if argument is None:
        return None
    if dcty.is_typing(type_):
        return deserialize_with_typing(type_, argument)
<<<<<<< HEAD
    if type_ is TextIO:
        deserialized_arg = argument
    elif type_ is BinaryIO:
        # files are supplied as io.BytesIO  which is compatible with : BinaryIO
=======
    elif type_ in [TextIO, BinaryIO, StringFile, BinaryFile]:
>>>>>>> 4cb4c161
        deserialized_arg = argument
    else:
        if type_ in dcty.TYPING_EQUIVALENCES.keys():
            if isinstance(argument, type_):
                deserialized_arg = argument
            else:
                if isinstance(argument, int) and type_ == float:
                    # Explicit conversion in this case
                    deserialized_arg = float(argument)
                else:
                    msg = f"Given built-in type and argument are incompatible: " \
                          f"{type(argument)} and {type_} in {argument}"
                    raise TypeError(msg)
        elif type_ is Any:
            # Any type
            deserialized_arg = argument
        elif inspect.isclass(type_) and issubclass(type_, dc.DessiaObject):
            # Custom classes
            deserialized_arg = type_.dict_to_object(argument)
        else:
            raise TypeError("Deserialization of ype {} is Not Implemented".format(type_))
    return deserialized_arg


def find_references(value, path='#'):
    """
    Traverse recursively the value to find reference (pointers) in it
    Calls recursively find_references_sequence and find_references_dict
    """
    if isinstance(value, dict):
        return find_references_dict(value, path)
    if dcty.isinstance_base_types(value):
        return []
    if dcty.is_sequence(value):
        return find_references_sequence(value, path)
    if isinstance(value, (BinaryFile, StringFile)):
        return []
    raise ValueError(value)


def find_references_sequence(seq, path='#'):
    if isinstance(seq, str):
        raise ValueError

    references = []
    for ie, element in enumerate(seq):
        path_value = f'{path}/{ie}'
        references.extend(find_references(element, path=path_value))
        # if value_nodes or value_edges:

    return references


def find_references_dict(dict_, path='#'):
    if '$ref' in dict_:
        return [(path, dict_['$ref'])]

    references = []
    for key, value in dict_.items():
        if not dcty.isinstance_base_types(value):
            path_value = f'{path}/{key}'
            references.extend(find_references(value, path=path_value))
    return references


def pointer_graph(value):
    """
    Create a graph of subattributes of an object with edge representing either:
     * the hierarchy of an subattribute to an attribute
     * the pointer link between the 2 elements
    """

    nodes = set()
    edges = set()
    for path, reference in find_references(value):
        # Slitting path & reference to add missing nodes
        # For path
        path_segments = path.split('/')
        nodes.add(path_segments[0])
        previous_node = path_segments[0]
        for segment in path_segments[1:]:
            node = f'{previous_node}/{segment}'
            nodes.add(node)
            edges.add((previous_node, node))
            previous_node = node

        # For reference
        reference_segments = reference.split('/')
        nodes.add(reference_segments[0])
        previous_node = reference_segments[0]
        for segment in reference_segments[1:]:
            node = f'{previous_node}/{segment}'
            nodes.add(node)
            edges.add((previous_node, node))
            previous_node = node

        edges.add((path, reference))

    graph = nx.DiGraph()
    graph.add_nodes_from(nodes)
    graph.add_edges_from(edges)

    return graph


def deserialization_order(dict_):
    """
    Analyse a dict representing an object and give a deserialization order
    """
    graph = pointer_graph(dict_)
    if '#' in graph.nodes:
        cycles = list(nx.simple_cycles(graph))
        if cycles:
            # import dessia_common.displays
            # dessia_common.displays.draw_networkx_graph(graph)
            for cycle in cycles:
                print(cycle)
            raise NotImplementedError('Cycles in jsonpointers not handled')

        order = list(explore_tree_from_leaves(graph))
        if '#' in order:
            order.remove('#')
        return order
    return []


def dereference_jsonpointers(dict_):  # , global_dict):
    """
    Analyse the given dict to:
    - find jsonpointers
    - deserialize them in the right order to respect pointers graph
    :returns: a dict with key the path of the item and the value is the python object
    """

    order = deserialization_order(dict_)

    pointers_memo = {}
    for ref in order:
        serialized_element = get_in_object_from_path(dict_, ref)
        pointers_memo[ref] = deserialize(serialized_element=serialized_element,
                                         global_dict=dict_,
                                         pointers_memo=pointers_memo,
                                         path=ref)

    return pointers_memo


def pointer_graph_elements(value, path='#'):

    if isinstance(value, dict):
        return pointer_graph_elements_dict(value, path)
    if dcty.isinstance_base_types(value):
        return [], []
    if dcty.is_sequence(value):
        return pointer_graph_elements_sequence(value, path)

    raise ValueError(value)


def pointer_graph_elements_sequence(seq, path='#'):
    """
    Compute
    """
    if isinstance(seq, str):
        raise ValueError

    edges = []
    nodes = []
    for ie, element in enumerate(seq):
        path_value = f'{path}/{ie}'
        value_nodes, value_edges = pointer_graph_elements(element, path=path_value)
        # if value_nodes or value_edges:

        nodes.append(path_value)
        nodes.extend(value_nodes)

        edges.append((path, path_value))
        edges.extend(value_edges)

    return nodes, edges


def pointer_graph_elements_dict(dict_, path='#'):

    if '$ref' in dict_:
        return [path, dict_['$ref']], [(path, dict_['$ref'])]

    edges = []
    nodes = []
    for key, value in dict_.items():
        if not dcty.isinstance_base_types(value):
            path_value = f'{path}/{key}'
            value_nodes, value_edges = pointer_graph_elements(value, path=path_value)
            # if value_nodes or value_edges:
            nodes.append(path_value)
            nodes.extend(value_nodes)

            edges.append((path, path_value))
            edges.extend(value_edges)

    return nodes, edges


def pointers_analysis(obj):
    """
    Analyse on object to output stats on pointer use in the object
    :returns: a tuple of 2 dicts: one giving the number of pointer use by class
    """
    if isinstance(obj, dict):
        dict_ = obj
    else:
        dict_ = obj.to_dict()

    class_number = {}
    composed_by = {}
    class_from_path = {}
    graph = pointer_graph(dict_)
    for path1, path2 in graph.edges():
        if path1 != '#':
            if path2 in class_from_path:
                val2_class = class_from_path[path2]
            else:
                val2 = get_in_object_from_path(obj, path2)
                val2_class = dcty.full_classname(val2)
                # val2_class = val2['object_class']
                class_from_path[path2] = val2_class

            # if 'object_class' in val2:
            # val2_class = val2['object_class']
            class_number[val2_class] = class_number.get(val2_class, 0) + 1

            if path1 in class_from_path:
                val1_class = class_from_path[path1]
            else:
                val1 = get_in_object_from_path(obj, path1)
                val1_class = dcty.full_classname(val1)
                # val1_class = val1['object_class']
                class_from_path[path1] = val1_class

            if val1_class != val2_class:
                if not val2_class in composed_by:
                    composed_by[val2_class] = {}

                if not val1_class in composed_by[val2_class]:
                    composed_by[val2_class][val1_class] = 1
                else:
                    composed_by[val2_class][val1_class] += 1

    return class_number, composed_by<|MERGE_RESOLUTION|>--- conflicted
+++ resolved
@@ -342,14 +342,7 @@
         return None
     if dcty.is_typing(type_):
         return deserialize_with_typing(type_, argument)
-<<<<<<< HEAD
-    if type_ is TextIO:
-        deserialized_arg = argument
-    elif type_ is BinaryIO:
-        # files are supplied as io.BytesIO  which is compatible with : BinaryIO
-=======
-    elif type_ in [TextIO, BinaryIO, StringFile, BinaryFile]:
->>>>>>> 4cb4c161
+    if type_ in [TextIO, BinaryIO, StringFile, BinaryFile]:
         deserialized_arg = argument
     else:
         if type_ in dcty.TYPING_EQUIVALENCES.keys():
