#!/usr/bin/env python3
# -*- coding: utf-8 -*-
"""
Serialization Tools.
"""

import warnings
import dessia_common.serialization as dcs


def serialize_dict(dict_):
    """
    Serialize a dict into a dict (values are serialized).
    """
    warnings.warn("Module serialization.py have been moved outside utils. Please use it instead")
    return dcs.serialize_dict(dict_)


def serialize_sequence(seq):
    """
    Serialize a sequence (list or sequence) into a list of dicts.
    """
    warnings.warn("Module serialization.py have been moved outside utils. Please use it instead")
    return dcs.serialize_sequence(seq)


def serialize(value):
    """
    Main function for serialization without pointers. Calls recursively itself serialize_sequence and serialize_dict.
    """
    warnings.warn("Module serialization.py have been moved outside utils. Please use it instead")
    return dcs.serialize(value)


def serialize_with_pointers(value, memo=None, path='#'):
    """
    Main function for serialization with pointers.
    """
    warnings.warn("Module serialization.py have been moved outside utils. Please use it instead")
    return dcs.serialize_with_pointers(value=value, memo=memo, path=path)


def serialize_dict_with_pointers(dict_, memo, path):
    """
    Serialize a dict recursively with jsonpointers using a memo dict at a given path of the top level object.
    """
    warnings.warn("Module serialization.py have been moved outside utils. Please use it instead")
    return dcs.serialize_dict_with_pointers(dict_=dict_, memo=memo, path=path)


def serialize_sequence_with_pointers(seq, memo, path):
    """
    Serialize a sequence (list or tuple) using jsonpointers.
    """
    warnings.warn("Module serialization.py have been moved outside utils. Please use it instead")
    return dcs.serialize_sequence_with_pointers(seq=seq, memo=memo, path=path)


def deserialize(serialized_element, sequence_annotation: str = 'List', global_dict=None,
                pointers_memo=None, path: str = '#'):
    """
    Main function for deserialization, handle pointers.
    """
    warnings.warn("Module serialization.py have been moved outside utils. Please use it instead")
    return dcs.deserialize(serialized_element=serialized_element, sequence_annotation=sequence_annotation,
                           global_dict=global_dict, pointers_memo=pointers_memo, path=path)


def deserialize_sequence(sequence, annotation=None, global_dict=None, pointers_memo=None, path='#'):
    """
    Deserialization function for sequences (tuple + list).

    :param path: the path of the sequence in the global dict. Used to search in the pointer memo.
    """
    warnings.warn("Module serialization.py have been moved outside utils. Please use it instead")
    return dcs.deserialize_sequence(sequence=sequence, annotation=annotation, global_dict=global_dict,
                                    pointers_memo=pointers_memo, path=path)


def dict_to_object(dict_, class_=None, force_generic: bool = False,
                   global_dict=None, pointers_memo=None, path='#'):
    """
    Transform a dict to an object.

    :param global_dict: The global object to find references into, where # is the root.
    """
    warnings.warn("Module serialization.py have been moved outside utils. Please use it instead")
    return dcs.dict_to_object(dict_=dict_, class_=class_, force_generic=force_generic, global_dict=global_dict,
                              pointers_memo=pointers_memo, path=path)


def deserialize_with_type(type_, value):
    """
    Deserialization a value enforcing the right type.

    Usefull to deserialize as a tuple and not a list for ex.
    """
    warnings.warn("Module serialization.py have been moved outside utils. Please use it instead")
    return dcs.deserialize_with_type(type_=type_, value=value)


def deserialize_with_typing(type_, argument, global_dict=None, pointers_memo=None, path='#'):
    """
    Deserialize an object with a typing info.

    :param path: The path of the argument in global dict.
    """
    warnings.warn("Module serialization.py have been moved outside utils. Please use it instead")
    return dcs.deserialize_with_typing(type_=type_, argument=argument, global_dict=global_dict,
                                       pointers_memo=pointers_memo, path=path)


def deserialize_argument(type_, argument, global_dict=None, pointers_memo=None, path='#'):
    """
    Deserialize an argument of a function with the type.

    :param path: The path of the argument in global dict.
    """
    warnings.warn("Module serialization.py have been moved outside utils. Please use it instead")
    return dcs.deserialize_argument(type_=type_, argument=argument, global_dict=global_dict,
                                    pointers_memo=pointers_memo, path=path)


def find_references(value, path='#'):
    """
    Traverse recursively the value to find reference (pointers) in it.

    Calls recursively find_references_sequence and find_references_dict

    :param path: The path of the value in case of a recursive search.
    """
    warnings.warn("Module serialization.py have been moved outside utils. Please use it instead")
    return dcs.find_references(value=value, path=path)


def find_references_sequence(seq, path):
<<<<<<< HEAD
    """
    Compute references for a sequence.
    """
=======
    """ Compute references for a sequence. """
>>>>>>> 22926687
    warnings.warn("Module serialization.py have been moved outside utils. Please use it instead")
    return dcs.find_references_sequence(seq=seq, path=path)


def find_references_dict(dict_, path):
<<<<<<< HEAD
    """
    Compute references for a dict.
    """
=======
    """ Compute references for a dict. """
>>>>>>> 22926687
    warnings.warn("Module serialization.py have been moved outside utils. Please use it instead")
    return dcs.find_references_dict(dict_=dict_, path=path)


def pointer_graph(value):
    """
    Create a graph of subattributes of an object.

    For this function, edge representing either:
     * the hierarchy of an subattribute to an attribute
     * the pointer link between the 2 elements
    """
    warnings.warn("Module serialization.py have been moved outside utils. Please use it instead")
    return dcs.pointer_graph(value)


def update_pointers_data(global_dict, current_dict, pointers_memo):
    """ Update data dict from pointer. """
    warnings.warn("Module serialization.py have been moved outside utils. Please use it instead")
    return dcs.update_pointers_data(global_dict=global_dict, current_dict=current_dict, pointers_memo=pointers_memo)


def deserialization_order(dict_):
    """
    Analyse a dict representing an object and give a deserialization order.
    """
    warnings.warn("Module serialization.py have been moved outside utils. Please use it instead")
    return dcs.deserialization_order(dict_)


def dereference_jsonpointers(dict_):
    """
    Analyse the given dict.

    It searches for:
    - find jsonpointers
    - deserialize them in the right order to respect pointers graph

    :returns: a dict with key the path of the item and the value is the python object
    """
    warnings.warn("Module serialization.py have been moved outside utils. Please use it instead")
    return dcs.dereference_jsonpointers(dict_)


def pointer_graph_elements(value, path='#'):
<<<<<<< HEAD
    """ Compute pointer graph. """
=======
    """ Compute graph. """
>>>>>>> 22926687
    warnings.warn("Module serialization.py have been moved outside utils. Please use it instead")
    return dcs.pointer_graph_elements(value=value, path=path)


def pointer_graph_elements_sequence(seq, path='#'):
<<<<<<< HEAD
    """ Compute pointer sequence graph. """
=======
    """ Compute graph from sequence. """
>>>>>>> 22926687
    warnings.warn("Module serialization.py have been moved outside utils. Please use it instead")
    return dcs.pointer_graph_elements_sequence(seq=seq, path=path)


def pointer_graph_elements_dict(dict_, path='#'):
<<<<<<< HEAD
    """ Compute pointer dict graph. """
=======
    """ Compute graph from dict. """
>>>>>>> 22926687
    warnings.warn("Module serialization.py have been moved outside utils. Please use it instead")
    return dcs.pointer_graph_elements_dict(dict_=dict_, path=path)


def pointers_analysis(obj):
    """
    Analyse on object to output stats on pointer use in the object.

    :returns: a tuple of 2 dicts: one giving the number of pointer use by class
    """
    warnings.warn("Module serialization.py have been moved outside utils. Please use it instead")
    return dcs.pointers_analysis(obj)<|MERGE_RESOLUTION|>--- conflicted
+++ resolved
@@ -134,25 +134,13 @@
 
 
 def find_references_sequence(seq, path):
-<<<<<<< HEAD
-    """
-    Compute references for a sequence.
-    """
-=======
     """ Compute references for a sequence. """
->>>>>>> 22926687
     warnings.warn("Module serialization.py have been moved outside utils. Please use it instead")
     return dcs.find_references_sequence(seq=seq, path=path)
 
 
 def find_references_dict(dict_, path):
-<<<<<<< HEAD
-    """
-    Compute references for a dict.
-    """
-=======
     """ Compute references for a dict. """
->>>>>>> 22926687
     warnings.warn("Module serialization.py have been moved outside utils. Please use it instead")
     return dcs.find_references_dict(dict_=dict_, path=path)
 
@@ -198,31 +186,19 @@
 
 
 def pointer_graph_elements(value, path='#'):
-<<<<<<< HEAD
     """ Compute pointer graph. """
-=======
-    """ Compute graph. """
->>>>>>> 22926687
     warnings.warn("Module serialization.py have been moved outside utils. Please use it instead")
     return dcs.pointer_graph_elements(value=value, path=path)
 
 
 def pointer_graph_elements_sequence(seq, path='#'):
-<<<<<<< HEAD
     """ Compute pointer sequence graph. """
-=======
-    """ Compute graph from sequence. """
->>>>>>> 22926687
     warnings.warn("Module serialization.py have been moved outside utils. Please use it instead")
     return dcs.pointer_graph_elements_sequence(seq=seq, path=path)
 
 
 def pointer_graph_elements_dict(dict_, path='#'):
-<<<<<<< HEAD
     """ Compute pointer dict graph. """
-=======
-    """ Compute graph from dict. """
->>>>>>> 22926687
     warnings.warn("Module serialization.py have been moved outside utils. Please use it instead")
     return dcs.pointer_graph_elements_dict(dict_=dict_, path=path)
 
