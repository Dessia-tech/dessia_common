#!/usr/bin/env python3
# -*- coding: utf-8 -*-
"""
Serialization Tools.
"""

import warnings
<<<<<<< HEAD
import dessia_common.serialization as dcs
=======
import inspect
import collections
import collections.abc
from ast import literal_eval
from typing import get_origin, get_args, Union, Any, BinaryIO, TextIO
from numpy import int64, float64
import networkx as nx
import dessia_common.core as dc
import dessia_common.errors as dc_err
from dessia_common.files import StringFile, BinaryFile
import dessia_common.utils.types as dcty
from dessia_common.typings import InstanceOf
from dessia_common.graph import explore_tree_from_leaves  # , cut_tree_final_branches
from dessia_common.breakdown import get_in_object_from_path

_fullargsspec_cache = {}
>>>>>>> d7c41ed0


def serialize_dict(dict_):
    """
    Serialize a dict into a dict (values are serialized).
    """
    warnings.warn("Module serialization.py have been moved outside utils. Please use it instead")
    return dcs.serialize_dict(dict_)


def serialize_sequence(seq):
    """
    Serialize a sequence (list or sequence) into a list of dicts.
    """
    warnings.warn("Module serialization.py have been moved outside utils. Please use it instead")
    return dcs.serialize_sequence(seq)


def serialize(value):
    """
    Main function for serialization without pointers. Calls recursively itself serialize_sequence and serialize_dict.
    """
    warnings.warn("Module serialization.py have been moved outside utils. Please use it instead")
    return dcs.serialize(value)


def serialize_with_pointers(value, memo=None, path='#'):
    """
    Main function for serialization with pointers.
    """
    warnings.warn("Module serialization.py have been moved outside utils. Please use it instead")
    return dcs.serialize_with_pointers(value=value, memo=memo, path=path)


def serialize_dict_with_pointers(dict_, memo, path):
    """
    Serialize a dict recursively with jsonpointers using a memo dict at a given path of the top level object.
    """
    warnings.warn("Module serialization.py have been moved outside utils. Please use it instead")
    return dcs.serialize_dict_with_pointers(dict_=dict_, memo=memo, path=path)


def serialize_sequence_with_pointers(seq, memo, path):
    """
    Serialize a sequence (list or tuple) using jsonpointers.
    """
    warnings.warn("Module serialization.py have been moved outside utils. Please use it instead")
    return dcs.serialize_sequence_with_pointers(seq=seq, memo=memo, path=path)


<<<<<<< HEAD
=======

>>>>>>> d7c41ed0
def deserialize(serialized_element, sequence_annotation: str = 'List', global_dict=None,
                pointers_memo=None, path: str = '#'):
    """
    Main function for deserialization, handle pointers.
    """
<<<<<<< HEAD
    warnings.warn("Module serialization.py have been moved outside utils. Please use it instead")
    return dcs.deserialize(serialized_element=serialized_element, sequence_annotation=sequence_annotation,
                           global_dict=global_dict, pointers_memo=pointers_memo, path=path)


def deserialize_sequence(sequence, annotation=None, global_dict=None, pointers_memo=None, path='#'):
    warnings.warn("Module serialization.py have been moved outside utils. Please use it instead")
    return dcs.deserialize_sequence(sequence=sequence, annotation=annotation, global_dict=global_dict,
                                    pointers_memo=pointers_memo, path=path)
=======
    if pointers_memo is not None:
        if path in pointers_memo:
            return pointers_memo[path]

    if isinstance(serialized_element, dict):
        # try:
        return dict_to_object(serialized_element, global_dict=global_dict, pointers_memo=pointers_memo, path=path)
        # except TypeError:
        #     warnings.warn(f'specific dict_to_object of class {serialized_element.__class__.__name__}'
        #                   ' should implement global_dict and'
        #                   ' pointers_memo arguments',
        #                   Warning)
        #     return dict_to_object(serialized_element)
    if dcty.is_sequence(serialized_element):
        return deserialize_sequence(sequence=serialized_element, annotation=sequence_annotation,
                                    global_dict=global_dict, pointers_memo=pointers_memo, path=path)
    if isinstance(serialized_element, str):
        is_class_transformed = dcty.is_classname_transform(serialized_element)
        if is_class_transformed:
            return is_class_transformed
    return serialized_element


def deserialize_sequence(sequence, annotation=None, global_dict=None, pointers_memo=None, path='#'):
    """
    Deserialization function for sequences (tuple + list).

    :param path: the path of the sequence in the global dict. Used to search in the pointer memo.
    """
    origin, args = dcty.unfold_deep_annotation(typing_=annotation)
    deserialized_sequence = [deserialize(elt, args, global_dict=global_dict, pointers_memo=pointers_memo,
                                         path=f'{path}/{ie}') for ie, elt in enumerate(sequence)]

    if origin is tuple:
        # Keeping as a tuple
        return tuple(deserialized_sequence)
    return deserialized_sequence
>>>>>>> d7c41ed0


def dict_to_object(dict_, class_=None, force_generic: bool = False,
                   global_dict=None, pointers_memo=None, path='#'):
    """
    Transform a dict to an object.

    :param global_dict: The global object to find references into, where # is the root.
    """
<<<<<<< HEAD
    warnings.warn("Module serialization.py have been moved outside utils. Please use it instead")
    return dcs.dict_to_object(dict_=dict_, class_=class_, force_generic=force_generic, global_dict=global_dict,
                              pointers_memo=pointers_memo, path=path)


def deserialize_with_type(type_, value):
    warnings.warn("Module serialization.py have been moved outside utils. Please use it instead")
    return dcs.deserialize_with_type(type_=type_, value=value)
=======
    class_argspec = None

    if pointers_memo is None or global_dict is None:
        global_dict, pointers_memo = update_pointers_data(global_dict=global_dict, current_dict=dict_,
                                                          pointers_memo=pointers_memo)

    if '$ref' in dict_:
        try:
            return pointers_memo[dict_['$ref']]
        except KeyError as err:
            print('keys in memo:')
            for key in sorted(pointers_memo.keys()):
                print(f'\t{key}')
            raise RuntimeError(f"Pointer {dict_['$ref']} not in memo, at path {path}") from err

    if class_ is None and 'object_class' in dict_:
        class_ = dcty.get_python_class_from_class_name(dict_['object_class'])

    # Create init_dict
    if class_ is not None and hasattr(class_, 'dict_to_object'):
        different_methods = (class_.dict_to_object.__func__ is not dc.DessiaObject.dict_to_object.__func__)
        if different_methods and not force_generic:
            try:
                obj = class_.dict_to_object(dict_, global_dict=global_dict, pointers_memo=pointers_memo, path=path)
            except TypeError:
                warnings.warn(f'specific to_dict of class {class_.__name__} '
                              'should implement use_pointers, memo and path arguments', Warning)
                obj = class_.dict_to_object(dict_)

            return obj

        if class_ in _fullargsspec_cache:
            class_argspec = _fullargsspec_cache[class_]
        else:
            class_argspec = inspect.getfullargspec(class_)
            _fullargsspec_cache[class_] = class_argspec

        init_dict = {k: v for k, v in dict_.items() if k in class_argspec.args + class_argspec.kwonlyargs}
        # TOCHECK Class method to generate init_dict ??
    else:
        init_dict = dict_

    subobjects = {}
    for key, value in init_dict.items():
        if class_argspec is not None and key in class_argspec.annotations:
            annotation = class_argspec.annotations[key]
        else:
            annotation = None

        key_path = f'{path}/{key}'

        if key_path in pointers_memo:
            subobjects[key] = pointers_memo[key_path]
        else:
            subobjects[key] = deserialize(value, annotation, global_dict=global_dict,
                                          pointers_memo=pointers_memo, path=key_path)  # , enforce_pointers=False)
    if class_ is not None:
        obj = class_(**subobjects)
    else:
        obj = subobjects

    return obj


def deserialize_with_type(type_, value):
    """
    Deserialization a value enforcing the right type.

    Usefull to deserialize as a tuple and not a list for ex.
    """
    if type_ in dcty.TYPES_STRINGS.values():
        return literal_eval(type_)(value)
    if isinstance(type_, str):
        class_ = dcty.get_python_class_from_class_name(type_)
        if inspect.isclass(class_):
            return class_.dict_to_object(value)
        raise NotImplementedError(f'Cannot get class from name {type_}')

    if isinstance(type_, (list, tuple)):
        return [deserialize_with_type(t, v) for t, v in zip(type_, value)]
    if type_ is None:
        return value

    raise NotImplementedError(type_)
>>>>>>> d7c41ed0


def deserialize_with_typing(type_, argument, global_dict=None, pointers_memo=None, path='#'):
    """
    Deserialize an object with a typing info.

    :param path: The path of the argument in global dict.
    """
    warnings.warn("Module serialization.py have been moved outside utils. Please use it instead")
    return dcs.deserialize_with_typing(type_=type_, argument=argument, global_dict=global_dict,
                                       pointers_memo=pointers_memo, path=path)


def deserialize_argument(type_, argument, global_dict=None, pointers_memo=None, path='#'):
    """
    Deserialize an argument of a function with the type.

    :param path: The path of the argument in global dict.
    """
    warnings.warn("Module serialization.py have been moved outside utils. Please use it instead")
    return dcs.deserialize_argument(type_=type_, argument=argument, global_dict=global_dict,
                                    pointers_memo=pointers_memo, path=path)


def find_references(value, path='#'):
    """
    Traverse recursively the value to find reference (pointers) in it.

    Calls recursively find_references_sequence and find_references_dict

    :param path: The path of the value in case of a recursive search.
    """
    warnings.warn("Module serialization.py have been moved outside utils. Please use it instead")
    return dcs.find_references(value=value, path=path)


def find_references_sequence(seq, path):
<<<<<<< HEAD
    warnings.warn("Module serialization.py have been moved outside utils. Please use it instead")
    return dcs.find_references_sequence(seq=seq, path=path)


def find_references_dict(dict_, path):
    warnings.warn("Module serialization.py have been moved outside utils. Please use it instead")
    return dcs.find_references_dict(dict_=dict_, path=path)
=======
    """
    Compute references for a sequence.
    """
    if isinstance(seq, str):
        raise ValueError

    references = []
    for ie, element in enumerate(seq):
        path_value = f'{path}/{ie}'
        references.extend(find_references(element, path=path_value))
        # if value_nodes or value_edges:

    return references


def find_references_dict(dict_, path):
    """
    Compute references for a dict.
    """
    if '$ref' in dict_:

        return [(path, dict_['$ref'])]

    references = []
    for key, value in dict_.items():
        if not dcty.isinstance_base_types(value):
            path_value = f'{path}/{key}'
            refs_value = find_references(value, path=path_value)
            references.extend(refs_value)
    return references
>>>>>>> d7c41ed0


def pointer_graph(value):
    """
    Create a graph of subattributes of an object.

    For this function, edge representing either:
     * the hierarchy of an subattribute to an attribute
     * the pointer link between the 2 elements
    """
    warnings.warn("Module serialization.py have been moved outside utils. Please use it instead")
    return dcs.pointer_graph(value)


def update_pointers_data(global_dict, current_dict, pointers_memo):
<<<<<<< HEAD
    warnings.warn("Module serialization.py have been moved outside utils. Please use it instead")
    return dcs.update_pointers_data(global_dict=global_dict, current_dict=current_dict, pointers_memo=pointers_memo)
=======
    """
    Update data dict from pointer.
    """
    if global_dict is None or pointers_memo is None:
        global_dict = current_dict

        if pointers_memo is None:
            pointers_memo = {}

        pointers_memo.update(dereference_jsonpointers(current_dict))
    return global_dict, pointers_memo
>>>>>>> d7c41ed0


def deserialization_order(dict_):
    """
    Analyse a dict representing an object and give a deserialization order.
    """
    warnings.warn("Module serialization.py have been moved outside utils. Please use it instead")
    return dcs.deserialization_order(dict_)


def dereference_jsonpointers(dict_):
    """
    Analyse the given dict.

    It searches for:
    - find jsonpointers
    - deserialize them in the right order to respect pointers graph

    :returns: a dict with key the path of the item and the value is the python object
    """
    warnings.warn("Module serialization.py have been moved outside utils. Please use it instead")
    return dcs.dereference_jsonpointers(dict_)


def pointer_graph_elements(value, path='#'):
<<<<<<< HEAD
    warnings.warn("Module serialization.py have been moved outside utils. Please use it instead")
    return dcs.pointer_graph_elements(value=value, path=path)


def pointer_graph_elements_sequence(seq, path='#'):
    """
    Compute
    """
    warnings.warn("Module serialization.py have been moved outside utils. Please use it instead")
    return dcs.pointer_graph_elements_sequence(seq=seq, path=path)


def pointer_graph_elements_dict(dict_, path='#'):
    warnings.warn("Module serialization.py have been moved outside utils. Please use it instead")
    return dcs.pointer_graph_elements_dict(dict_=dict_, path=path)
=======
    if isinstance(value, dict):
        return pointer_graph_elements_dict(value, path)
    if dcty.isinstance_base_types(value):
        return [], []
    if dcty.is_sequence(value):
        return pointer_graph_elements_sequence(value, path)

    raise ValueError(value)


def pointer_graph_elements_sequence(seq, path='#'):
    if isinstance(seq, str):
        raise ValueError

    edges = []
    nodes = []
    for ie, element in enumerate(seq):
        path_value = f'{path}/{ie}'
        value_nodes, value_edges = pointer_graph_elements(element, path=path_value)
        # if value_nodes or value_edges:

        nodes.append(path_value)
        nodes.extend(value_nodes)

        edges.append((path, path_value))
        edges.extend(value_edges)

    return nodes, edges


def pointer_graph_elements_dict(dict_, path='#'):
    if '$ref' in dict_:
        return [path, dict_['$ref']], [(path, dict_['$ref'], True)]

    edges = []
    nodes = []
    for key, value in dict_.items():
        if not dcty.isinstance_base_types(value):
            path_value = f'{path}/{key}'
            value_nodes, value_edges = pointer_graph_elements(value, path=path_value)
            # if value_nodes or value_edges:
            nodes.append(path_value)
            nodes.extend(value_nodes)

            edges.append((path, path_value, False))
            edges.extend(value_edges)

    return nodes, edges
>>>>>>> d7c41ed0


def pointers_analysis(obj):
    """
    Analyse on object to output stats on pointer use in the object.

    :returns: a tuple of 2 dicts: one giving the number of pointer use by class
    """
    warnings.warn("Module serialization.py have been moved outside utils. Please use it instead")
    return dcs.pointers_analysis(obj)<|MERGE_RESOLUTION|>--- conflicted
+++ resolved
@@ -5,26 +5,7 @@
 """
 
 import warnings
-<<<<<<< HEAD
 import dessia_common.serialization as dcs
-=======
-import inspect
-import collections
-import collections.abc
-from ast import literal_eval
-from typing import get_origin, get_args, Union, Any, BinaryIO, TextIO
-from numpy import int64, float64
-import networkx as nx
-import dessia_common.core as dc
-import dessia_common.errors as dc_err
-from dessia_common.files import StringFile, BinaryFile
-import dessia_common.utils.types as dcty
-from dessia_common.typings import InstanceOf
-from dessia_common.graph import explore_tree_from_leaves  # , cut_tree_final_branches
-from dessia_common.breakdown import get_in_object_from_path
-
-_fullargsspec_cache = {}
->>>>>>> d7c41ed0
 
 
 def serialize_dict(dict_):
@@ -75,64 +56,21 @@
     return dcs.serialize_sequence_with_pointers(seq=seq, memo=memo, path=path)
 
 
-<<<<<<< HEAD
-=======
-
->>>>>>> d7c41ed0
 def deserialize(serialized_element, sequence_annotation: str = 'List', global_dict=None,
                 pointers_memo=None, path: str = '#'):
     """
     Main function for deserialization, handle pointers.
     """
-<<<<<<< HEAD
     warnings.warn("Module serialization.py have been moved outside utils. Please use it instead")
     return dcs.deserialize(serialized_element=serialized_element, sequence_annotation=sequence_annotation,
                            global_dict=global_dict, pointers_memo=pointers_memo, path=path)
 
 
 def deserialize_sequence(sequence, annotation=None, global_dict=None, pointers_memo=None, path='#'):
+    """ Deserialization function for sequences (tuple + list). """
     warnings.warn("Module serialization.py have been moved outside utils. Please use it instead")
     return dcs.deserialize_sequence(sequence=sequence, annotation=annotation, global_dict=global_dict,
                                     pointers_memo=pointers_memo, path=path)
-=======
-    if pointers_memo is not None:
-        if path in pointers_memo:
-            return pointers_memo[path]
-
-    if isinstance(serialized_element, dict):
-        # try:
-        return dict_to_object(serialized_element, global_dict=global_dict, pointers_memo=pointers_memo, path=path)
-        # except TypeError:
-        #     warnings.warn(f'specific dict_to_object of class {serialized_element.__class__.__name__}'
-        #                   ' should implement global_dict and'
-        #                   ' pointers_memo arguments',
-        #                   Warning)
-        #     return dict_to_object(serialized_element)
-    if dcty.is_sequence(serialized_element):
-        return deserialize_sequence(sequence=serialized_element, annotation=sequence_annotation,
-                                    global_dict=global_dict, pointers_memo=pointers_memo, path=path)
-    if isinstance(serialized_element, str):
-        is_class_transformed = dcty.is_classname_transform(serialized_element)
-        if is_class_transformed:
-            return is_class_transformed
-    return serialized_element
-
-
-def deserialize_sequence(sequence, annotation=None, global_dict=None, pointers_memo=None, path='#'):
-    """
-    Deserialization function for sequences (tuple + list).
-
-    :param path: the path of the sequence in the global dict. Used to search in the pointer memo.
-    """
-    origin, args = dcty.unfold_deep_annotation(typing_=annotation)
-    deserialized_sequence = [deserialize(elt, args, global_dict=global_dict, pointers_memo=pointers_memo,
-                                         path=f'{path}/{ie}') for ie, elt in enumerate(sequence)]
-
-    if origin is tuple:
-        # Keeping as a tuple
-        return tuple(deserialized_sequence)
-    return deserialized_sequence
->>>>>>> d7c41ed0
 
 
 def dict_to_object(dict_, class_=None, force_generic: bool = False,
@@ -142,101 +80,19 @@
 
     :param global_dict: The global object to find references into, where # is the root.
     """
-<<<<<<< HEAD
     warnings.warn("Module serialization.py have been moved outside utils. Please use it instead")
     return dcs.dict_to_object(dict_=dict_, class_=class_, force_generic=force_generic, global_dict=global_dict,
                               pointers_memo=pointers_memo, path=path)
 
 
 def deserialize_with_type(type_, value):
+    """
+    Deserialization a value enforcing the right type.
+
+    Usefull to deserialize as a tuple and not a list for ex.
+    """
     warnings.warn("Module serialization.py have been moved outside utils. Please use it instead")
     return dcs.deserialize_with_type(type_=type_, value=value)
-=======
-    class_argspec = None
-
-    if pointers_memo is None or global_dict is None:
-        global_dict, pointers_memo = update_pointers_data(global_dict=global_dict, current_dict=dict_,
-                                                          pointers_memo=pointers_memo)
-
-    if '$ref' in dict_:
-        try:
-            return pointers_memo[dict_['$ref']]
-        except KeyError as err:
-            print('keys in memo:')
-            for key in sorted(pointers_memo.keys()):
-                print(f'\t{key}')
-            raise RuntimeError(f"Pointer {dict_['$ref']} not in memo, at path {path}") from err
-
-    if class_ is None and 'object_class' in dict_:
-        class_ = dcty.get_python_class_from_class_name(dict_['object_class'])
-
-    # Create init_dict
-    if class_ is not None and hasattr(class_, 'dict_to_object'):
-        different_methods = (class_.dict_to_object.__func__ is not dc.DessiaObject.dict_to_object.__func__)
-        if different_methods and not force_generic:
-            try:
-                obj = class_.dict_to_object(dict_, global_dict=global_dict, pointers_memo=pointers_memo, path=path)
-            except TypeError:
-                warnings.warn(f'specific to_dict of class {class_.__name__} '
-                              'should implement use_pointers, memo and path arguments', Warning)
-                obj = class_.dict_to_object(dict_)
-
-            return obj
-
-        if class_ in _fullargsspec_cache:
-            class_argspec = _fullargsspec_cache[class_]
-        else:
-            class_argspec = inspect.getfullargspec(class_)
-            _fullargsspec_cache[class_] = class_argspec
-
-        init_dict = {k: v for k, v in dict_.items() if k in class_argspec.args + class_argspec.kwonlyargs}
-        # TOCHECK Class method to generate init_dict ??
-    else:
-        init_dict = dict_
-
-    subobjects = {}
-    for key, value in init_dict.items():
-        if class_argspec is not None and key in class_argspec.annotations:
-            annotation = class_argspec.annotations[key]
-        else:
-            annotation = None
-
-        key_path = f'{path}/{key}'
-
-        if key_path in pointers_memo:
-            subobjects[key] = pointers_memo[key_path]
-        else:
-            subobjects[key] = deserialize(value, annotation, global_dict=global_dict,
-                                          pointers_memo=pointers_memo, path=key_path)  # , enforce_pointers=False)
-    if class_ is not None:
-        obj = class_(**subobjects)
-    else:
-        obj = subobjects
-
-    return obj
-
-
-def deserialize_with_type(type_, value):
-    """
-    Deserialization a value enforcing the right type.
-
-    Usefull to deserialize as a tuple and not a list for ex.
-    """
-    if type_ in dcty.TYPES_STRINGS.values():
-        return literal_eval(type_)(value)
-    if isinstance(type_, str):
-        class_ = dcty.get_python_class_from_class_name(type_)
-        if inspect.isclass(class_):
-            return class_.dict_to_object(value)
-        raise NotImplementedError(f'Cannot get class from name {type_}')
-
-    if isinstance(type_, (list, tuple)):
-        return [deserialize_with_type(t, v) for t, v in zip(type_, value)]
-    if type_ is None:
-        return value
-
-    raise NotImplementedError(type_)
->>>>>>> d7c41ed0
 
 
 def deserialize_with_typing(type_, argument, global_dict=None, pointers_memo=None, path='#'):
@@ -274,46 +130,19 @@
 
 
 def find_references_sequence(seq, path):
-<<<<<<< HEAD
+    """
+    Compute references for a sequence.
+    """
     warnings.warn("Module serialization.py have been moved outside utils. Please use it instead")
     return dcs.find_references_sequence(seq=seq, path=path)
 
 
 def find_references_dict(dict_, path):
+    """
+    Compute references for a dict.
+    """
     warnings.warn("Module serialization.py have been moved outside utils. Please use it instead")
     return dcs.find_references_dict(dict_=dict_, path=path)
-=======
-    """
-    Compute references for a sequence.
-    """
-    if isinstance(seq, str):
-        raise ValueError
-
-    references = []
-    for ie, element in enumerate(seq):
-        path_value = f'{path}/{ie}'
-        references.extend(find_references(element, path=path_value))
-        # if value_nodes or value_edges:
-
-    return references
-
-
-def find_references_dict(dict_, path):
-    """
-    Compute references for a dict.
-    """
-    if '$ref' in dict_:
-
-        return [(path, dict_['$ref'])]
-
-    references = []
-    for key, value in dict_.items():
-        if not dcty.isinstance_base_types(value):
-            path_value = f'{path}/{key}'
-            refs_value = find_references(value, path=path_value)
-            references.extend(refs_value)
-    return references
->>>>>>> d7c41ed0
 
 
 def pointer_graph(value):
@@ -329,22 +158,11 @@
 
 
 def update_pointers_data(global_dict, current_dict, pointers_memo):
-<<<<<<< HEAD
+    """
+    Update data dict from pointer.
+    """
     warnings.warn("Module serialization.py have been moved outside utils. Please use it instead")
     return dcs.update_pointers_data(global_dict=global_dict, current_dict=current_dict, pointers_memo=pointers_memo)
-=======
-    """
-    Update data dict from pointer.
-    """
-    if global_dict is None or pointers_memo is None:
-        global_dict = current_dict
-
-        if pointers_memo is None:
-            pointers_memo = {}
-
-        pointers_memo.update(dereference_jsonpointers(current_dict))
-    return global_dict, pointers_memo
->>>>>>> d7c41ed0
 
 
 def deserialization_order(dict_):
@@ -370,72 +188,21 @@
 
 
 def pointer_graph_elements(value, path='#'):
-<<<<<<< HEAD
+    """ Compute pointer graph. """
     warnings.warn("Module serialization.py have been moved outside utils. Please use it instead")
     return dcs.pointer_graph_elements(value=value, path=path)
 
 
 def pointer_graph_elements_sequence(seq, path='#'):
-    """
-    Compute
-    """
+    """ Compute pointer sequence graph. """
     warnings.warn("Module serialization.py have been moved outside utils. Please use it instead")
     return dcs.pointer_graph_elements_sequence(seq=seq, path=path)
 
 
 def pointer_graph_elements_dict(dict_, path='#'):
+    """ Compute pointer dict graph. """
     warnings.warn("Module serialization.py have been moved outside utils. Please use it instead")
     return dcs.pointer_graph_elements_dict(dict_=dict_, path=path)
-=======
-    if isinstance(value, dict):
-        return pointer_graph_elements_dict(value, path)
-    if dcty.isinstance_base_types(value):
-        return [], []
-    if dcty.is_sequence(value):
-        return pointer_graph_elements_sequence(value, path)
-
-    raise ValueError(value)
-
-
-def pointer_graph_elements_sequence(seq, path='#'):
-    if isinstance(seq, str):
-        raise ValueError
-
-    edges = []
-    nodes = []
-    for ie, element in enumerate(seq):
-        path_value = f'{path}/{ie}'
-        value_nodes, value_edges = pointer_graph_elements(element, path=path_value)
-        # if value_nodes or value_edges:
-
-        nodes.append(path_value)
-        nodes.extend(value_nodes)
-
-        edges.append((path, path_value))
-        edges.extend(value_edges)
-
-    return nodes, edges
-
-
-def pointer_graph_elements_dict(dict_, path='#'):
-    if '$ref' in dict_:
-        return [path, dict_['$ref']], [(path, dict_['$ref'], True)]
-
-    edges = []
-    nodes = []
-    for key, value in dict_.items():
-        if not dcty.isinstance_base_types(value):
-            path_value = f'{path}/{key}'
-            value_nodes, value_edges = pointer_graph_elements(value, path=path_value)
-            # if value_nodes or value_edges:
-            nodes.append(path_value)
-            nodes.extend(value_nodes)
-
-            edges.append((path, path_value, False))
-            edges.extend(value_edges)
-
-    return nodes, edges
->>>>>>> d7c41ed0
 
 
 def pointers_analysis(obj):
