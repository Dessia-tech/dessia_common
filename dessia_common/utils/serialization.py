#!/usr/bin/env python3
# -*- coding: utf-8 -*-
"""
Serialization Tools

"""

from ast import literal_eval
import warnings
import inspect
import collections
from typing import get_origin, get_args, Union, Any, TextIO, BinaryIO
import dessia_common as dc
import dessia_common.errors as dc_err
import dessia_common.files
import dessia_common.utils.types as dcty
from dessia_common.typings import InstanceOf
from dessia_common.graph import explore_tree_from_leaves  # , cut_tree_final_branches
from dessia_common.breakdown import get_in_object_from_path
import networkx as nx


def serialize_dict(dict_):
    """
    Serialize a dict into a dict (values are serialized)
    """
    serialized_dict = {}
    for key, value in dict_.items():
        serialized_dict[key] = serialize(value)
    return serialized_dict


def serialize_sequence(seq):
    """
    Serialize a sequence (list or sequence) into a list of dicts
    """
    serialized_sequence = []
    for value in seq:
        serialized_sequence.append(serialize(value))
    return serialized_sequence


def serialize(value):
    """
    Main function for serialization without pointers
    Calls recursively itself serialize_sequence and serialize_dict
    """
    if isinstance(value, dc.DessiaObject):
        try:
            serialized_value = value.to_dict(use_pointers=False)
        except TypeError:
            warnings.warn(f'specific to_dict of class {value.__class__} '
                          'should implement use_pointers, memo and path arguments', Warning)
            serialized_value = value.to_dict()
    elif isinstance(value, dict):
        serialized_value = serialize_dict(value)
    elif dcty.is_sequence(value):
        serialized_value = serialize_sequence(value)
    elif isinstance(value, (dessia_common.files.BinaryFile, dessia_common.files.StringFile)):
        serialized_value = value
    elif isinstance(value, type) or dcty.is_typing(value):
        return dcty.serialize_typing(value)
    else:
        if not dcty.is_jsonable(value):
            msg = f'Element of value {value} is not json serializable'
            raise dc_err.SerializationError(msg)
        serialized_value = value
    return serialized_value


def serialize_with_pointers(value, memo=None, path='#'):
    """
    Main function for serialization with pointers
    """
    if memo is None:
        memo = {}
    if isinstance(value, dc.DessiaObject):
        if value in memo:
            return {'$ref': memo[value]}, memo
        try:
            serialized = value.to_dict(use_pointers=True, memo=memo, path=path)

        except TypeError:
            warnings.warn('specific to_dict should implement use_pointers, memo and path arguments', Warning)
            serialized = value.to_dict()
        memo[value] = path
    elif hasattr(value, 'to_dict'):
        serialized = value.to_dict()
    elif isinstance(value, dict):
        serialized, memo = serialize_dict_with_pointers(value, memo, path)
    elif dcty.is_sequence(value):
        serialized, memo = serialize_sequence_with_pointers(value, memo, path)
    elif isinstance(value, (dessia_common.files.BinaryFile, dessia_common.files.StringFile)):
        serialized = value
    else:
        if not dcty.is_jsonable(value):
            msg = f'Element of value {value} is not json serializable'
            raise dc_err.SerializationError(msg)
        serialized = value
    return serialized, memo


def serialize_dict_with_pointers(dict_, memo, path):
    '''
    Serialize a dict recursively with jsonpointers using a memo dict at a given path of the top level object
    '''
    serialized_dict = {}
    dict_attrs_keys = []
    seq_attrs_keys = []
    other_keys = []
    # Detecting type of keys
    for key, value in dict_.items():
        value_path = f'{path}/{key}'
        if isinstance(value, dict):
            dict_attrs_keys.append(key)
        elif dcty.is_sequence(value):
            seq_attrs_keys.append(key)
        else:
            other_keys.append(key)

    for key in other_keys:
        value_path = f'{path}/{key}'
        serialized_dict[key], memo = serialize_with_pointers(dict_[key], memo=memo, path=value_path)
    # Handle seq & dicts afterwards
    for key in seq_attrs_keys:
        value_path = f'{path}/{key}'
        serialized_dict[key], memo = serialize_sequence_with_pointers(dict_[key], memo=memo, path=value_path)

    for key in dict_attrs_keys:
        value_path = f'{path}/{key}'
        serialized_dict[key], memo = serialize_dict_with_pointers(dict_[key], memo=memo, path=value_path)
    return serialized_dict, memo


def serialize_sequence_with_pointers(seq, memo, path):
    '''
    Serialize a sequence (list or tuple) using jsonpointers
    '''
    serialized_sequence = []
    for ival, value in enumerate(seq):
        value_path = '{}/{}'.format(path, ival)
        serialized_value, memo = serialize_with_pointers(value, memo, path=value_path)
        serialized_sequence.append(serialized_value)

    return serialized_sequence, memo


def deserialize(serialized_element, sequence_annotation: str = 'List',
                global_dict=None, pointers_memo=None, path: str = '#'):
    """
    Main function for deserialization, handle pointers
    """

    if pointers_memo is not None:
        if path in pointers_memo:
            return pointers_memo[path]

    if isinstance(serialized_element, dict):
        try:
            return dict_to_object(serialized_element, global_dict=global_dict,
                                  pointers_memo=pointers_memo,
                                  path=path)
        except TypeError:
            warnings.warn(f'specific dict_to_object of class {serialized_element.__class__.__name__}'
                          ' should implement global_dict and'
                          ' pointers_memo arguments',
                          Warning)
            return dict_to_object(serialized_element)
    elif dcty.is_sequence(serialized_element):
        return deserialize_sequence(sequence=serialized_element,
                                    annotation=sequence_annotation,
                                    global_dict=global_dict,
                                    pointers_memo=pointers_memo,
                                    path=path)
    return serialized_element


def deserialize_sequence(sequence, annotation=None,
                         global_dict=None, pointers_memo=None,
                         path='#'):
    # TODO: rename to deserialize sequence? Or is this a duplicate ?
    origin, args = dcty.unfold_deep_annotation(typing_=annotation)
    deserialized_sequence = []
    for ie, elt in enumerate(sequence):
        path_elt = f'{path}/{ie}'
        deserialized_element = deserialize(elt, args,
                                           global_dict=global_dict,
                                           pointers_memo=pointers_memo,
                                           path=path_elt)
        deserialized_sequence.append(deserialized_element)
    if origin is tuple:
        # Keeping as a tuple
        return tuple(deserialized_sequence)
    return deserialized_sequence


def dict_to_object(dict_, class_=None, force_generic: bool = False,
                   global_dict=None, pointers_memo=None, path='#'):
    '''
    Transform a dict to an object
    '''

    class_argspec = None

    if pointers_memo is None:
        pointers_memo = {}

    if global_dict is None:
        global_dict = dict_
        pointers_memo.update(dereference_jsonpointers(dict_))

    if '$ref' in dict_:
        return pointers_memo[dict_['$ref']]

    # working_dict = dict_

    if class_ is None and 'object_class' in dict_:
        class_ = dcty.get_python_class_from_class_name(dict_['object_class'])

    # Create init_dict
    init_dict = None
    if class_ is not None and hasattr(class_, 'dict_to_object'):
        different_methods = (class_.dict_to_object.__func__
                             is not dc.DessiaObject.dict_to_object.__func__)

        if different_methods and not force_generic:
            try:
                obj = class_.dict_to_object(dict_,
                                            global_dict=global_dict,
                                            pointers_memo=pointers_memo,
                                            path=path)
            except TypeError:
                obj = class_.dict_to_object(dict_)
            return obj

        class_argspec = inspect.getfullargspec(class_)
        init_dict = {k: v for k, v in dict_.items()
                     if k in class_argspec.args + class_argspec.kwonlyargs}
        # TOCHECK Class method to generate init_dict ??
    else:
        init_dict = dict_

    subobjects = {}
    for key, value in init_dict.items():
        if class_argspec is not None and key in class_argspec.annotations:
            annotation = class_argspec.annotations[key]
        else:
            annotation = None

        key_path = f'{path}/{key}'

        if key_path in pointers_memo:
            subobjects[key] = pointers_memo[key_path]
        else:
            subobjects[key] = deserialize(value, annotation,
                                          global_dict=global_dict,
                                          pointers_memo=pointers_memo,
                                          path=key_path)  # , enforce_pointers=False)
    if class_ is not None:
        obj = class_(**subobjects)
    else:
        obj = subobjects

    return obj


def deserialize_with_type(type_, value):
    if type_ in dcty.TYPES_STRINGS.values():
<<<<<<< HEAD
        return literal_eval(type_)(value)
    elif isinstance(type_, str):
=======
        return eval(type_)(value)
    if isinstance(type_, str):
>>>>>>> daf9e608
        class_ = dcty.get_python_class_from_class_name(type_)
        if inspect.isclass(class_):
            return class_.dict_to_object(value)
        raise NotImplementedError(f'Cannot get class from name {type_}')

    if isinstance(type_, (list, tuple)):
        return [deserialize_with_type(t, v) for t, v in zip(type_, value)]
    if type_ is None:
        return value

    raise NotImplementedError(type_)


def deserialize_with_typing(type_, argument):
    """
    Deserialize an object with a typing info
    """
    origin = get_origin(type_)
    args = get_args(type_)
    if origin is Union:
        # Check for Union false Positive (Default value = None)
        if len(args) == 2 and type(None) in args:
            return deserialize_argument(type_=args[0], argument=argument)

        # Type union
        classes = list(args)
        instantiated = False
        while instantiated is False:
            # Find the last class in the hierarchy
            hierarchy_lengths = [len(cls.mro()) for cls in classes]
            max_length = max(hierarchy_lengths)
            children_class_index = hierarchy_lengths.index(max_length)
            children_class = classes[children_class_index]
            try:
                # Try to deserialize
                # Throws KeyError if we try to put wrong dict into
                # dict_to_object. This means we try to instantiate
                # a children class with a parent dict_to_object
                deserialized_arg = children_class.dict_to_object(argument)

                # If it succeeds we have the right
                # class and instantiated object
                instantiated = True
            except KeyError:
                # This is not the right class, we should go see the parent
                classes.remove(children_class)
    elif origin in [list, collections.Iterator]:
        # Homogenous sequences (lists)
        sequence_subtype = args[0]
        deserialized_arg = [deserialize_argument(sequence_subtype, arg)
                            for arg in argument]
        if origin is collections.Iterator:
            deserialized_arg = iter(deserialized_arg)

    elif origin is tuple:
        # Heterogenous sequences (tuples)
        deserialized_arg = tuple([deserialize_argument(t, arg)
                                  for t, arg in zip(args, argument)])
    elif origin is dict:
        # Dynamic dict
        deserialized_arg = argument
    elif origin is InstanceOf:
        classname = args[0]
        object_class = dc.full_classname(object_=classname,
                                         compute_for='class')
        class_ = dcty.get_python_class_from_class_name(object_class)
        deserialized_arg = class_.dict_to_object(argument)
    else:
        msg = "Deserialization of typing {} is not implemented"
        raise NotImplementedError(msg.format(type_))
    return deserialized_arg


def deserialize_argument(type_, argument):
    """
    Deserialize an argument of a function with the type
    """
    if argument is None:
        return None

    if dcty.is_typing(type_):
        return deserialize_with_typing(type_, argument)
    elif type_ is TextIO:
        deserialized_arg = argument
    elif type_ is BinaryIO:
        # files are supplied as io.BytesIO  which is compatible with : BinaryIO
        deserialized_arg = argument
    else:
        if type_ in dcty.TYPING_EQUIVALENCES.keys():
            if isinstance(argument, type_):
                deserialized_arg = argument
            else:
                if isinstance(argument, int) and type_ == float:
                    # Explicit conversion in this case
                    deserialized_arg = float(argument)
                else:
                    msg = 'Given built-in type and argument are incompatible: '
                    msg += '{} and {} in {}'.format(type(argument),
                                                    type_, argument)
                    raise TypeError(msg)
        elif type_ is Any:
            # Any type
            deserialized_arg = argument
        elif inspect.isclass(type_) and issubclass(type_, dc.DessiaObject):
            # Custom classes
            deserialized_arg = type_.dict_to_object(argument)
        else:
            raise TypeError("Deserialization of ype {} is Not Implemented".format(type_))
    return deserialized_arg


def find_references(value, path='#'):
    """
    Traverse recursively the value to find reference (pointers) in it
    Calls recursively find_references_sequence and find_references_dict
    """
    if isinstance(value, dict):
        return find_references_dict(value, path)
    if dcty.isinstance_base_types(value):
        return []
    if dcty.is_sequence(value):
        return find_references_sequence(value, path)
    if isinstance(value, (dessia_common.files.BinaryFile, dessia_common.files.StringFile)):
        return []
    raise ValueError(value)


def find_references_sequence(seq, path='#'):
    if isinstance(seq, str):
        raise ValueError

    references = []
    for ie, element in enumerate(seq):
        path_value = f'{path}/{ie}'
        references.extend(find_references(element, path=path_value))
        # if value_nodes or value_edges:

    return references


def find_references_dict(dict_, path='#'):
    if '$ref' in dict_:
        return [(path, dict_['$ref'])]

    references = []
    for key, value in dict_.items():
        if not dcty.isinstance_base_types(value):
            path_value = f'{path}/{key}'
            references.extend(find_references(value, path=path_value))
    return references


def pointer_graph(value):
    """
    Create a graph of subattributes of an object with edge representing either:
     * the hierarchy of an subattribute to an attribute
     * the pointer link between the 2 elements
    """

    nodes = set()
    edges = set()
    for path, reference in find_references(value):
        # Slitting path & reference to add missing nodes
        # For path
        path_segments = path.split('/')
        nodes.add(path_segments[0])
        previous_node = path_segments[0]
        for segment in path_segments[1:]:
            node = f'{previous_node}/{segment}'
            nodes.add(node)
            edges.add((previous_node, node))
            previous_node = node

        # For reference
        reference_segments = reference.split('/')
        nodes.add(reference_segments[0])
        previous_node = reference_segments[0]
        for segment in reference_segments[1:]:
            node = f'{previous_node}/{segment}'
            nodes.add(node)
            edges.add((previous_node, node))
            previous_node = node

        edges.add((path, reference))

    graph = nx.DiGraph()
    graph.add_nodes_from(nodes)
    graph.add_edges_from(edges)

    return graph


def deserialization_order(dict_):
    """
    Analyse a dict representing an object and give a deserialization order
    """
    graph = pointer_graph(dict_)
    if '#' in graph.nodes:
        cycles = list(nx.simple_cycles(graph))
        if cycles:
            # import dessia_common.displays
            # dessia_common.displays.draw_networkx_graph(graph)
            for cycle in cycles:
                print(cycle)
            raise NotImplementedError('Cycles in jsonpointers not handled')

        order = list(explore_tree_from_leaves(graph))
        if '#' in order:
            order.remove('#')
        return order
    return []


def dereference_jsonpointers(dict_):  # , global_dict):
    """
    Analyse the given dict to:
    - find jsonpointers
    - deserialize them in the right order to respect pointers graph
    :returns: a dict with key the path of the item and the value is the python object
    """

    order = deserialization_order(dict_)

    pointers_memo = {}
    for ref in order:
        serialized_element = get_in_object_from_path(dict_, ref)
        pointers_memo[ref] = deserialize(serialized_element=serialized_element,
                                         global_dict=dict_,
                                         pointers_memo=pointers_memo,
                                         path=ref)

    return pointers_memo


def pointer_graph_elements(value, path='#'):

    if isinstance(value, dict):
        return pointer_graph_elements_dict(value, path)
    if dcty.isinstance_base_types(value):
        return [], []
    elif dcty.is_sequence(value):
        return pointer_graph_elements_sequence(value, path)

    raise ValueError(value)


def pointer_graph_elements_sequence(seq, path='#'):
    """
    Compute
    """
    if isinstance(seq, str):
        raise ValueError

    edges = []
    nodes = []
    for ie, element in enumerate(seq):
        path_value = f'{path}/{ie}'
        value_nodes, value_edges = pointer_graph_elements(element, path=path_value)
        # if value_nodes or value_edges:

        nodes.append(path_value)
        nodes.extend(value_nodes)

        edges.append((path, path_value))
        edges.extend(value_edges)

    return nodes, edges


def pointer_graph_elements_dict(dict_, path='#'):

    if '$ref' in dict_:
        return [path, dict_['$ref']], [(path, dict_['$ref'])]

    edges = []
    nodes = []
    for key, value in dict_.items():
        if not dcty.isinstance_base_types(value):
            path_value = f'{path}/{key}'
            value_nodes, value_edges = pointer_graph_elements(value, path=path_value)
            # if value_nodes or value_edges:
            nodes.append(path_value)
            nodes.extend(value_nodes)

            edges.append((path, path_value))
            edges.extend(value_edges)

    return nodes, edges


def pointers_analysis(obj):
    """
    Analyse on object to output stats on pointer use in the object
    :returns: a tuple of 2 dicts: one giving the number of pointer use by class
    """
    if isinstance(obj, dict):
        dict_ = obj
    else:
        dict_ = obj.to_dict()

    class_number = {}
    composed_by = {}
    class_from_path = {}
    graph = pointer_graph(dict_)
    for path1, path2 in graph.edges():
        if path1 != '#':
            if path2 in class_from_path:
                val2_class = class_from_path[path2]
            else:
                val2 = get_in_object_from_path(obj, path2)
                val2_class = dcty.full_classname(val2)
                # val2_class = val2['object_class']
                class_from_path[path2] = val2_class

            # if 'object_class' in val2:
            # val2_class = val2['object_class']
            class_number[val2_class] = class_number.get(val2_class, 0) + 1

            if path1 in class_from_path:
                val1_class = class_from_path[path1]
            else:
                val1 = get_in_object_from_path(obj, path1)
                val1_class = dcty.full_classname(val1)
                # val1_class = val1['object_class']
                class_from_path[path1] = val1_class

            if val1_class != val2_class:
                if not val2_class in composed_by:
                    composed_by[val2_class] = {}

                if not val1_class in composed_by[val2_class]:
                    composed_by[val2_class][val1_class] = 1
                else:
                    composed_by[val2_class][val1_class] += 1

    return class_number, composed_by<|MERGE_RESOLUTION|>--- conflicted
+++ resolved
@@ -266,13 +266,8 @@
 
 def deserialize_with_type(type_, value):
     if type_ in dcty.TYPES_STRINGS.values():
-<<<<<<< HEAD
         return literal_eval(type_)(value)
-    elif isinstance(type_, str):
-=======
-        return eval(type_)(value)
     if isinstance(type_, str):
->>>>>>> daf9e608
         class_ = dcty.get_python_class_from_class_name(type_)
         if inspect.isclass(class_):
             return class_.dict_to_object(value)
