#!/usr/bin/env python3
# -*- coding: utf-8 -*-
"""
General checks & checklists.
"""

<<<<<<< HEAD
from dessia_common.serialization import SerializableObject


=======
>>>>>>> ee38e1b9
LEVEL_TO_INT = {'debug': 0, 'info': 1, 'warning': 2, 'error': 3}


class PassedCheck:
    """
    Represents the result of a check that has no error.
    """
    level = 'info'

    def __init__(self, message: str):
        self.message = message

    def __repr__(self):
        return f'[{self.level}]: {self.__class__.__name__} {self.message}'


class CheckWarning(PassedCheck):
    """
    Represents a check warning.
    """
    level = 'warning'


class FailedCheck(PassedCheck):
    """
    Represents a failed check.
    """
    level = 'error'


class BadType(FailedCheck):
    """
    Represents a failed check due to a bad type.
    """


class GeometricInconsistance(FailedCheck):
    """
    Represents a failed check due to a geometric inconsistency.
    """


class CheckList:
    """
    A list of checks result.
    """

    def __init__(self, checks):
        self.checks = checks

    def __repr__(self):
        rep = f'Check list containing {len(self.checks)} checks:\n'
        for check_idx, check in enumerate(self.checks):
            rep += f'Check {check_idx+1}: {check}\n'
        return rep

    def __add__(self, other_checklist):
        return self.__class__(self.checks + other_checklist.checks)

    def checks_above_level(self, level='error'):
        checks = []
        for check in self.checks:
            if LEVEL_TO_INT[check.level] >= LEVEL_TO_INT[level]:
                checks.append(check)
        return checks

    def raise_if_above_level(self, level='error'):
        for check in self.checks_above_level(level=level):
            raise ValueError(f'Check: {check} is above level "{level}"')


def is_int(value, level='error'):
    """
    Returns if value is a int.
    """
    if not isinstance(value, int):
        return CheckList([FailedCheck(f'Value {value} is not an int')])
    if level == 'info':
        return CheckList([PassedCheck(f'value {value} is an int')])
    return CheckList([])


def is_float(value, level='error'):
    """
    Returns if value is a float.
    """
    if not isinstance(value, float):
        return CheckList([FailedCheck(f'Value {value} is not a float')])
    if level == 'info':
        return CheckList([PassedCheck(f'value {value} is a float')])
    return CheckList([])


def is_str(value, level='error'):
    """
    Returns if value is a str.
    """
    if not isinstance(value, str):
        return CheckList([FailedCheck(f'Value {value} is not a str')])
    if level == 'info':
        return CheckList([PassedCheck(f'value {value} is a str')])
    return CheckList([])


def type_check(value, expected_type, level='error'):
    """
    Type check the value against the expected type.

    This is experimental!
    """
    if expected_type is int:
        return is_int(value)
    if expected_type is float:
        return is_float(value)
    if expected_type is str:
        return is_str(value)

    if not isinstance(value, expected_type):
        return CheckList([FailedCheck(f'Value {value} is not of type {expected_type}')])
    if level == 'info':
        return CheckList([PassedCheck(f'value {value} is of expected type {expected_type}')])

    return CheckList([])<|MERGE_RESOLUTION|>--- conflicted
+++ resolved
@@ -4,12 +4,6 @@
 General checks & checklists.
 """
 
-<<<<<<< HEAD
-from dessia_common.serialization import SerializableObject
-
-
-=======
->>>>>>> ee38e1b9
 LEVEL_TO_INT = {'debug': 0, 'info': 1, 'warning': 2, 'error': 3}
 
 
