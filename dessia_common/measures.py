--- conflicted
+++ resolved
@@ -1,13 +1,9 @@
 #!/usr/bin/env python3
 # -*- coding: utf-8 -*-
 """
-<<<<<<< HEAD
-Module to handle sizes in specified measurement units.
-=======
 Defines physic quantities called measures.
 
 It is an overloading of float, and usefull in platform forms to have access to units conversion.
->>>>>>> 6701a8b5
 """
 
 from dessia_common.utils.types import get_python_class_from_class_name
