"""
Typings for dessia_common.
"""
from typing import TypeVar, Generic, Dict, Any, Tuple


T = TypeVar('T')


class Subclass(Generic[T]):
<<<<<<< HEAD
    pass
#     def __new__(cls, *args, **kwargs) -> T:
#         raise NotImplementedError("Should not try to instantiate Subclass")


class InstanceOf(Generic[T]):
    pass
#     def __new__(cls, *args, **kwargs) -> T:
#         raise NotImplementedError("Should not try to instantiate InstanceOf")
=======
    """ Typing that denotes a Subclass of T. """


class InstanceOf(Generic[T]):
    """ Typing that denotes a Instance of T. """
>>>>>>> c95f9fa2


class MethodType(Generic[T]):
    """ Typing that denotes a method of class T. """
    def __init__(self, class_: T, name: str):
        self.class_ = class_
        self.name = name

    def __deepcopy__(self, memo=None):
        return MethodType(self.class_, self.name)

    def get_method(self):
        """ Helper to get real method from class_ and method name. """
        return getattr(self.class_, self.name)


class ClassMethodType(MethodType[T]):
    """ Typing that denotes a classmethod of class T. """
    def __init__(self, class_: T, name: str):
        MethodType.__init__(self, class_=class_, name=name)


class AttributeType(Generic[T]):
    """ Typing that denotes an attribute of class T. """
    def __init__(self, class_: T, name: str):
        self.class_ = class_
        self.name = name


class ClassAttributeType(AttributeType[T]):
    """ Typing that denotes a class attribute of class T. """
    def __init__(self, class_: T, name: str):
        AttributeType.__init__(self, class_=class_, name=name)


# Types Aliases
JsonSerializable = Dict[str, Any]
RGBColor = Tuple[float, float, float]<|MERGE_RESOLUTION|>--- conflicted
+++ resolved
@@ -8,23 +8,11 @@
 
 
 class Subclass(Generic[T]):
-<<<<<<< HEAD
-    pass
-#     def __new__(cls, *args, **kwargs) -> T:
-#         raise NotImplementedError("Should not try to instantiate Subclass")
-
-
-class InstanceOf(Generic[T]):
-    pass
-#     def __new__(cls, *args, **kwargs) -> T:
-#         raise NotImplementedError("Should not try to instantiate InstanceOf")
-=======
     """ Typing that denotes a Subclass of T. """
 
 
 class InstanceOf(Generic[T]):
     """ Typing that denotes a Instance of T. """
->>>>>>> c95f9fa2
 
 
 class MethodType(Generic[T]):
