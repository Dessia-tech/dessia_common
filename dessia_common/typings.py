--- conflicted
+++ resolved
@@ -21,7 +21,6 @@
 class Measure(float):
     units = ''
 
-<<<<<<< HEAD
 class Distance(Measure):
     units = 'm'
 
@@ -31,24 +30,10 @@
 class Torque(Measure):
     units = 'Nm'
 
-=======
-    
-class Distance(Measure):
-    units = 'm'
-
 
 class Mass(Measure):
     units = 'kg'
 
 
-class Force(Measure):
-    units = 'N'
-
-
-class Torque(Measure):
-    units = 'Nm'
-
-
->>>>>>> d62debd6
 class Stress(Measure):
     units = 'Pa'