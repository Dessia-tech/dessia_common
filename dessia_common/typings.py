""" Typing for dessia_common. """
<<<<<<< HEAD
from types import GenericAlias
from typing import TypeVar, Generic, Dict, Any, Tuple, Literal, get_type_hints
=======
import inspect
from typing import TypeVar, Generic, Dict, Any, Tuple, get_type_hints
>>>>>>> 29e77240

from dessia_common.utils.helpers import full_classname, get_python_class_from_class_name


T = TypeVar("T")
D = TypeVar("D")


class KeyOf:
    """ Enum from dict keys"""

    def __class_getitem__(cls, item: Dict[str, Any]):
        return Literal[tuple(item.keys())]


class Subclass(Generic[T]):
    """ Typing that denotes a Subclass of T. """


class InstanceOf(Generic[T]):
    """ Typing that denotes a Instance of T. """


class MethodType(Generic[T]):
    """ Typing that denotes a method of class T. """

    def __init__(self, class_: T, name: str):
        self.class_ = class_
        self.name = name

    def __deepcopy__(self, memo=None):
        return MethodType(self.class_, self.name)

    def get_method(self):
        """ Helper to get real method from class_ and method name. """
        return getattr(self.class_, self.name)

    def output_type(self):
        """ Helper to get method output type. """
        method = self.get_method()
        hints = get_type_hints(method)
        return hints.get("return", None)

    def to_dict(self):
        """ Write Method Type as a dictionary. """
        classname = full_classname(object_=self.class_, compute_for='class')
        method_type_classname = full_classname(object_=self.__class__, compute_for="class")
        return {"class_": classname, "name": self.name, "object_class": method_type_classname}

    @classmethod
    def dict_to_object(cls, dict_) -> 'MethodType':
        """ Deserialize dictionary as a Method Type. """
        class_ = get_python_class_from_class_name(dict_["class_"])
        return cls(class_=class_, name=dict_["name"])


class ClassMethodType(MethodType[T]):
    """ Typing that denotes a class method of class T. """
    
    def __init__(self, class_: T, name: str):
        MethodType.__init__(self, class_=class_, name=name)


class AttributeType(Generic[T]):
    """ Typing that denotes an attribute of class T. """

    def __init__(self, class_: T, name: str):
        self.class_ = class_
        self.name = name

    def __deepcopy__(self, memo=None):
        return AttributeType(self.class_, self.name)

    @property
    def type_(self):
        """ Get the user-defined type of the attribute."""
        parameters = inspect.signature(self.class_).parameters
        attribute = parameters.get(self.name, None)
        if not attribute:
            return None
        if not hasattr(attribute, "annotation"):
            return attribute
        if attribute.annotation == inspect.Parameter.empty:
            return None
        return attribute.annotation

    def to_dict(self):
        """ Write Attribute Type as a dictionary. """
        classname = full_classname(object_=self.class_, compute_for='class')
        method_type_classname = full_classname(object_=self.__class__, compute_for="class")
        return {"class_": classname, "name": self.name, "object_class": method_type_classname}

    @classmethod
    def dict_to_object(cls, dict_) -> 'AttributeType':
        """ Deserialize dictionary as an Attribute Type. """
        class_ = get_python_class_from_class_name(dict_["class_"])
        return cls(class_=class_, name=dict_["name"])


class ClassAttributeType(AttributeType[T]):
    """ Typing that denotes a class attribute of class T. """

    def __init__(self, class_: T, name: str):
        AttributeType.__init__(self, class_=class_, name=name)


class ViewType(AttributeType[T]):
    """ Typing that denotes a Display Settings. """

    decorator = None

    def get_method(self):
        """ Helper to get real method from class_ and method name. """
        settings = self.class_._display_settings_from_selector(self.name)
        return getattr(self.class_, settings.method)


class CadViewType(ViewType[T]):
    """ Typing that denotes a CAD Display Settings. """

    decorator = "cad_view"


class MarkdownType(ViewType[T]):
    """ Typing that denotes a CAD Display Settings. """

    decorator = "markdown_view"


class PlotDataType(ViewType[T]):
    """ Typing that denotes a CAD Display Settings. """

    decorator = "plot_data_view"


# Types Aliases
JsonSerializable = Dict[str, Any]
RGBColor = Tuple[float, float, float]<|MERGE_RESOLUTION|>--- conflicted
+++ resolved
@@ -1,17 +1,11 @@
 """ Typing for dessia_common. """
-<<<<<<< HEAD
-from types import GenericAlias
+import inspect
 from typing import TypeVar, Generic, Dict, Any, Tuple, Literal, get_type_hints
-=======
-import inspect
-from typing import TypeVar, Generic, Dict, Any, Tuple, get_type_hints
->>>>>>> 29e77240
 
 from dessia_common.utils.helpers import full_classname, get_python_class_from_class_name
 
 
 T = TypeVar("T")
-D = TypeVar("D")
 
 
 class KeyOf:
