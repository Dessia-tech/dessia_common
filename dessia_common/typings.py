--- conflicted
+++ resolved
@@ -1,8 +1,5 @@
-<<<<<<< HEAD
-from typing import TypeVar, Generic, Dict, Any, List, Tuple
-=======
-from typing import TypeVar, Generic, Dict, Any, SupportsFloat, Protocol
->>>>>>> 2cab22d4
+from typing import TypeVar, Generic, Dict, Any, SupportsFloat, Protocol, Tuple
+
 
 T = TypeVar('T')
 
@@ -16,10 +13,8 @@
 
 # Types Aliases
 JsonSerializable = Dict[str, Any]
+RGBColor = Tuple[float, float, float]
 
-<<<<<<< HEAD
-RGBColor = Tuple[float, float, float]
-=======
 
 # Measures
 class Measure(float):
@@ -49,5 +44,4 @@
 class Distance(Measure):
     units = 'm'
     # def __float__(self):
-    #     return float.__float__(self)
->>>>>>> 2cab22d4
+    #     return float.__float__(self)