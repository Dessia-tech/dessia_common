# Changelog

All notable changes to this project will be documented in this file.

The format is based on [Keep a Changelog](https://keepachangelog.com/en/1.0.0/),
and this project adheres to [Semantic Versioning](https://semver.org/spec/v2.0.0.html).

## Unreleased

### Added
- Sampler class
- (De)Serialization handles 'typing.Type'
- Workflow: handle position in to_dict / dict_to_object process


### Breaking Changes
- Measures moved to dessia_common.measures
- HeterogeneousList becomes Dataset
- CategorizedList becomes ClusteredDataset
- Change file organization for datatools:
    * File datatools.py becomes directory datatools
    * class Dataset is now coded in file dataset.py
    * class ClusteredDataset is now coded in file cluster.py
    * class Sampler is now coded in file sampling.py
    * Metrics function are now coded in file metrics.py
- Retrocompatibility is supported for the present time, with a big warning


### Changes
- Workflow: improve layout method

### Performance
- switch is_jsonable to orjson

### Fixed
<<<<<<< HEAD
=======
- Workflow: improve to_script
>>>>>>> 3c575481


## v0.10.0 [9/26/2022]

### Added
- FiltersList class
- Easy access to Dataset with getitem, len, add, extend, sort
- filtering method in Dataset that calls a FiltersList
- Documentation for Dataset (previously HeterogeneousList), ClusteredDataset (previously CategorizedList), DessiaFilter, FiltersList
- pareto front and parallel plot for Dataset
- Sort parallel plot axis with correlation coefficient (experimental algorithm that seems to work)
- Metrics for Dataset (previously HeterogeneousList) and ClusteredDataset (previously CategorizedList)
- Centroids for ClusteredDataset (previously CategorizedList)
- Nearly all required tests for all these developments

### Breaking Changes
- Change attribute "operator" of DessiaFilter to "comparison_operator"
- Change name of file "cluster.py" to "datatools.py"
- Move Dataset in "datatools.py"

### Changes
- Add 'logical_operator="and"' attribute to workflow.block.Filter
- Improve workflow._data_eq

### Performance
- DessiaFilters and FiltersList: A priori optimized access to elements so it is really faster than before

### Fixed
- Excel Export now used proper length of the cell value
- Fix workflow.copy() issue where a nbv with several pipes became several nbv with one pipe  

## v0.9.0 [7/20/2022]

### Added
- Clustering classes

### Fixed
- Implement to_script method for workflow class
- Prevent foreach name from being it's iter_input name
- Temporarly remove workflow-state from workflow run display settings

## v0.8.0

### Added
- performance analysis function

### Fixed
- babylon display fix
- Any typing does not trigger error with subclass anymore
- workflow: imposed variable values fixes

### Performance
- types: caching type from calling import_module

## v0.7.0

### Fixed
- FileTypes looks for subclass in jsonschema computation instead of wrong isinstance

### Added
- Physical Object: splitting CAD capabilities from DessiaObject
- Workflow to script (for a few blocks to begin with)
- Separate evaluation of displays with display settings feature
- workflow: port matching 

### Changed
- Enhanced get attr use literal eval to try to get dict keys
- moved blocks in dessia_common.workflow.blocks, retrocompatbility with previous behavior

### Deleted
- Import Block in workflow

## v0.6.0
### Added
- Exports in workflows
- Workflow inputs documentation from docstrings
- Workflow description and documentation
- Custom Dessia FileTypes

### Changed
- split export functions in two: one to write to a file, one to save in a stream
- to_dict use jsonpointers, des

## v0.5.1
### Fixed
- copy problems
- more tests

## v0.5.0

### Added
- Workflow stop/start first features
- Files Typings
- Inputs can now search for upstream nonblock_variables
- Add input_values addition bulk methods (from block_index & indice sequence)
- Can compute jsonschema from Any annotation
- Add more structure to dev objects
- ClassMethod Block now supports MethodType
- WorkflowState add_input_values activates them
- Several variables index computation methods

### Changed
- data_eq checks for a dual non insinstance test before returning false
- Moved errors to submodule dessia_common.errors
- Workflow.variable_from_indices is not a classmethod anymore
- Full support of MethodType for ModelMethod Block

### Fixed
- Re-instantiate nonblock_variable when copying workflow
- WorkflowState now serialize its values keys in to_dict
- deepcopy of workflow 

### Refactor
- Separate in utils module

## v0.4.7
## Added
- File typings
- Support for Iterator typing
- Object's default_dicts now implement objct_class

## v0.4.6

### Added
### Fixed
- Display block faulty definition (removed inputs as init argument & fixed to_dict)
- Workflow & WorkflowRun uses implemented data_eq
- WorkflowRun data_eq when output_value is a sequence
- ForEach checks for workflow_block equivalence instead of equality



#### New Features
* Block Display: propagation of kwargs to model _displays
* MethodType
* Fields in workflows jsonschema that were missing
* Names can now be set at Workflows run and run_again
* Dev Objects implement markdown display
* Support for None argument deserialization
* Support for InstanceOf argument deserialization
* add stl export
* (workflow): add kwargs to block Display subcall
* (markdown): clean indents inside DisplayObject Init
* (workflow): use method typing for ModelMethod
* (typing): add method typing
* (dev): add markdown to dev-objects
* (workflow): add name input to run arguments
* (deserialize_arg): add InstanceOf support
* (dict_to_object): add force_generic argument
* adding some units
* save to file handles stringio
* export formats
* (optimization): fixed attributes
* (forms): add Distance to forms objects
* (core): python_typing mandatory in jsonschema
* restric extrapolation in interpolation_from_istep
* (core): serialize Dict typing
* (core): add standalone_in_db entry to generic union jsonschema
* add InstanceOf typing
* add builtins default
* (typings): add deprecation warning on Subclass
* (core): add exception to prevent docstring parsing from failing platform
* separating __getstate__ and serailizable dict features in DessiaObject
* (forms): add graph2d to dev objects
* rename type datatype as class datatype
* callback in run_again
* (forms): add doc to dev objects
* add docstring parsing & description to jsonschema
* (core): add datatype for Type typing
* check platform
* (workflow): a couple features for workflows
* (forms): allow methods for dev purpose
* add method flag ton method_jsonschema
* (core): default_dict based on datatype
* (core): add standalone_in_db to jsonschema_from_annotation
* add standalone_in_db in DessiaObject's jsonschema method
* kwargs in volmdlr primitives
* Kwargs in plot_data
* (workflow): add input/output connections to ForEach
* (forms): add optionnal sequence
* propose support for default_value type serialization
* add subclass typed arg for dev purpose
* (core): raise TypeError if structure is used as static dict value
* (core): raise ValueError if plot_data is not a sequence
* (workflow): add input/output_connections to WorkflowBlock
* (core): add jsonschema_from_annonation Optional support
* (core): add is_typing function
* (workflow): positions in to_dict()
* (workflow): workflow.displays_() calls workflow_blocks.workflow's display_()
* (typings): add units to jsonschema if Measure
* (workflow): add types to block init

#### Fixes
* workflow ClassMethod in no returns in annotation
* (display_block): fix kwargs propagation
* (filter): remove TypedDict to use conventionnel non standalone class
* (workflow): add name argument to run_again
* (forms): remove extra " form multiline string
* finalize generation
* verbose typing for workflow
* (workflow): MultiPlot inputs
* (workflow): TypedVariable dict_to_object typo
* (deseriliaze_arguments): add supoport of None & Optional
* (workflow): display block inputs and to_dict
* working decision tree generator
* (workflow): fix WorkflowRun data_eq when output is sequence
* (workflow): workflow uses data_eq & ForEach use block.equivalent
* (makefile): revert command
* extrapolate in utils, biggest canvas for plot_data
* (core): remove raise serialise typing error
* sorted in istep
* getstate to dict
* default value for variable-length objects
* moving volume model
* (workflow): recursion error fix
* (workflow): refresh position before setting it in dict
* (workflow): workflowblock position
* (typings): add include_extra to get_type_hints
* (forms): add name and elements to scatterplot & forms workflow
* (core): add missing data to tuple from annotation
* (workflow): dict_to_arguments issues

#### Refactorings
* (workflow): remove pareto from workflow inputs
* (core): propagate subclass name change to jsonschema
* use InstanceOf instead of Subclass
* (workflow): import from dessia_common instead of whole module
* (core): format parsed docstring
* (workflow): change type-arguments typings to Type
* remove default_values on dev objects
* (workflow): set input/output connections to None
* (core): clean code
* (core): proposition on new default_dict
* (core): replace some jsonschema attributes out of loops
* (workflow): comment Function block out
* remove include_extras argument
* (core): add some more introspection helpers
* (workflow): class InstantiateModel instead of InstanciateModel
* (typings): use get_type_hints instead of __annotations__

#### Others
* (plot_data): update to 0.5.1


### [0.4.5]
## Added
- Dev Objects : add maldefined method
- Typings : add Mass typing
- Add force_generic argument to dict_to_object to avoid recursion when generic computation is needed
- Dict typing serilization/deserialization
- All typings serialization
- python_typing is set in all jsonschema

## [0.4.4]
### Added
- InstanceOf typing. Subclass is Deprecated
- Docstring parsing & failure prevention
- Description of class and attributes in jsonschema

### Changed
- Union cannot implement two classes with non coherent standalone_in_db attributes anymore

### Removed
- TypedDict not supported anymore

## [0.4.3]
### Added
- Datatype from jsonschema method
- Method flag in jsonschema
- Add is_builtin function
- Raise ValueError if plot_data is not a sequence
- compute_for argument to full_classname to allow classname computing for class object
	
### Fixed
- dict_to_arguments of workflows have now right signature

### Changed
- Default values are based on datatypes
- Complex structure as static dict value is not supported anymore
- Remove type from Sequence block
- Use Subclass instead of Type for typings
- Use of instrospection helpers for jsonschema computation from typings (get_type_hints, get_args, get_origin)
- WorkflowRun method_jsonschemas implements Workflow method

## 0.4.2
### Changed
- BREAKING CHANGE : _display_angular is renamed _displays
- BREAKING CHANGE : Block ParallelPlot is renamed MultiPlot
- Kwargs are added to _displays in order to pass args such as reference_attribute
- Display block is now a base class for all display blocks
- ForEach block implementation : workflow_block_input -> iter_input_index

### Added
- Serialization tuples
- DisplayObject
- _displayable_input as Display block class attribute

### Fix
- Fix wrong type check with __origin__ in deserialize argument

## [v0.4.1]


## [v0.4]
### Fix
- _eq_is_eq_data as False in workflow class definitions

### Changed
- introducing _eq_is_data_eq instead of _generic eq
- __origin__ used in serialize_typing instead of _name. For typing type checking

### Added
- _data_diff method to DessiaObject

### Removed
- Compiled parts of package, switching to full open-source

## [0.3.10]
### Fixed
- Run again takes input_values arguments as it should
- Changed workflow to workflow in to_dict/dict_to_object
- Support for new data types
- Added mypy_extensions to setup.py

### Added
- Relevant Error raised in getting deep_attribute when object has no attribute
- is_sequence function
- Documentation on blocks
_ Rerun method for WorkflowRuns & prerequisite (input_values in __init__ et method_jsonschema)
- Method dict attribute
- Generic serialize function
- ParallelPlot block
- Memorize attribute in Variables and intermediate variables values in workflow_run
- Non Standalone object default value in default dict support
- Demo classes for forms data format
- Add unit_tests.py script + exec in drone
- Recursive/complex deepattr function

### Changed
- Add a more explicit message to list as default value error
- Filter block doesn't write _display_angular anymore. See ParallelPlot
- Catalog _display_angular to conform to ParallelPlot Block

## [0.3.8]
### Added
- Change rerun method name to run_again
- Unpacker for sequence workflow block
- Cars dataset as imported models
- Models & Templates added to MANIFEST.in

### Changed
- ModelAttribute use dessia_common's getdeepattr to get attributes in subobjects
- Test directions and signs of coeff for maximization in find_best_objectives
- BestCoefficients names changed to remove space in it
- Directions argument is now mandatory

## [0.3.7]
### Fixed
- coefficients_from_angles list was used as dictionnary in from_angles method

## [0.3.6]
### Added
- Support of dict (keys and values) copy in generic deepcopy
- Find best objective

### Changed
- Export csv to fit vectored_objects removal
- All set variables in _display_angular config instead of just choice_variables
- Strategy for scale and custom value scaling 

## [0.3.5]
### Changed
- Objective settings is now inside Objective and not global inside Catalog
- Datasets are reordered to properly display in front
- Ordered attributes for catalog

### Fixed
- Classes in every type object jsonschema
- n_near_values now gives indices in display and is workings

## [0.3.4]
### Changed
- Changes in WorklowRun _display_angular to handle new datasets structure
- Removed VectoredObject. Catalog now know List of List as data array
- Datasets values are now indices of corresponding points in all values of data array

## [0.3.3]
## Added
- WorkflowBlock 
- Type checking in workflow
- imposed variable values

## [0.3.2]
### Added
- Plot data in display of DessiaObject
- Deprecation decorator

### Changed
- dessia_methods to allowed_methods
- return & progress_callback removed from _method_jsonschema
- copy as one DessiaObject method with deep attribute
- _editable_variables to _non_editable_attributes
- handling of new frontend display values

### Fixed
- (Quickfix) Check if output_value is None
- revert to working version of vectored_object scale

## [0.3.1]
### Added
- First version of sphinx documentation
- generic dict to arguments
- copy/deeepcopy

## [0.3.0]
### Added
- VectoredObjects

## [0.2.3]
### Added
- nonblock variables in workflow
- jointjs enhancements: layout colors for ports...

## [0.2.2]
### Added
- SerializationError
- is_jsonable
- get_python_class_from_class_name
- base_dict returns class name
### Changed
- Checks for volume_model implementation

## [0.2.1]

### Added
- Evolution class
- ConsistencyError in core

## [0.2.0]

### Added
- _export_formats to DessiaObject

### Fixed
- Check equality of methods working on classes

## [0.1.2] - 2019-12-20

### Added
- Generic eq,
- Copy volmdlr support
<|MERGE_RESOLUTION|>--- conflicted
+++ resolved
@@ -33,10 +33,7 @@
 - switch is_jsonable to orjson
 
 ### Fixed
-<<<<<<< HEAD
-=======
 - Workflow: improve to_script
->>>>>>> 3c575481
 
 
 ## v0.10.0 [9/26/2022]
