# Changelog

All notable changes to this project will be documented in this file.

The format is based on [Keep a Changelog](https://keepachangelog.com/en/1.0.0/),
and this project adheres to [Semantic Versioning](https://semver.org/spec/v2.0.0.html).

## 0.15.0

### Added

- Documentation : Rewrite from scratch
- WorkflowState: add memory usage monitoring & markdown


### Removed

- Workflow : jointjs plot


## 0.15.0

### Added

- Workflow : Variables now have a pretty type to display on frontend

### Changed

- Workflow : Block input and output names have been enhanced


## 0.14.0


### Added

- Blocks : GetModelAttribute block which will replace ModelAttribute in a few releases
- Blocks : Display blocks are now more configurable (Custom selector)
- DessiaObjegitct : Add type to load_from_file method arguments
- Displays : Displays can now be defined with decorators
- Document generator : New module to write in docx file
- Document generator : New class Table
- Files : Functions to init StringFile and BinaryFile from local path
- Files : .doc & .docx files typings
- MarkdownWriter : New functions (table_of_contents, header)
- Schemas refactor : Support of Ellipsed tuple (Tuple[T, ...])
- Schemas refactor : More Error Checks
- Schemas refactor : JSON export to method schemas for low-code implementations
- Schemas refactor : Default value to method types
- Schemas refactor : Standalone in db property
- Schemas refactor : Support for Display View Types
- Schemas refactor : Mutualize Display View Types and Attribute Types
- Typings : AttributeType, ClassAttributeType and View Types
- Workflow : Tasks display


### Changed
 
- Blocks : Add the possibility to have TypedValue in SetModelAttribute
- Blocks : ! Display blocks definition have changed to adapt to new View Decorator paradigm
- Dataset : Default color of points from blue to grey to make the difference between selected points and the other ones
- DessiaObject : Rename load_from_file and load_from_stream to from_json and from_json_stream
- Export : Export all 3d formats in zip file
- Workflow : WorkflowRun now has smart display by default computation
  - Documentation is disabled when at least one block is displayed by default, enabled otherwise
  - Workflow always shows Documentation and its Display by default
- Workflow : Memorize display pipes from init


### Fixed

- Dataset : Allow to specify attributes of subojects for creating dataset matrix ('subobject/attr')
- Exports : Add trailing line at the end of JSON export
- Schemas refactor : Allow incomplete schemas
- Schemas refactor : Old jsonschema with magic Method Type serialized value
- Schemas refactor : Sequence schema uses args_schemas instead of unique items_schemas
- Workflow : Propagate progress_callback to blocks
- Workflow Blocks : New display selectors are now correctly deserialized


### Refactored

- Tests : Change tests. Unittests are in 'tests' folder. Other tests in scripts
- DessiaObject : Check Platform is now verbose and split into several functions
- Document generator : Refactor document_generator module
- Schemas : Whole jsonschema generation process. It now uses Oriented Object algorithms. Most of jsonschema module is now deprecated
- Schemas : Remove Any support in schemas
- Schemas : Use of Schemas to serialize typings
- Schemas : Change serialize_typing function name to serialize_annotation
- Workflow : to_dict method do not use pointers anymore
- Workflow : Remove some attributes from serialization


### Removed

- Serialization : Remove warning for dict_to_object if class is not inheriting from SerializableObject

### Chore

- Fix Spelling (x2)
- Pylint : Fix iterator error
- Object : Add Backward Compatibality over method_dict to cover old frontend calls
- Workflow : Add Backward Compatibility over ModelMethod, ClassMethod, GetModelAttribute & SetModelAttribute blocks


<<<<<<< HEAD
=======
### Build

- CI : Upload coverage is now optional



>>>>>>> 82500d98
## 0.13.3

### Changed

- package_version is removed from serialization
- License changed from GPL to Lesser GPL
- Add rotation speed in measures

### Fix

- Workflow name correction: correct the name if it contains an apostrophe.

## 0.13.5 [09/25/2023]

### Fix
- add python 3.9 minimum requirement to avoid install issues

## 0.13.4 [07/31/2023]

### Added
- Add rotational speed to measures

## 0.13.3 [05/04/2023]

### Fix
- Fixes a bug when generating a script from a workflow : names containing special quote characters are now properly escaped

## 0.13.2 [03/01/2023]

### Fix

- Workflow state/run to_dict fix on adding references
- Handle serialization pointers of non-standalone objects
- hash fix: calling hash instead of data hash in eq.

### Added

- Display settings now have load_by_default config option

## 0.13.1

### Fix

- Handle serialization pointers of non-standalone objects
- WorkflowRun settings now sets the right method to call for workflow display


## 0.13.0 [02/14/2023]


### Chore

- Tag for release candidate
- Toggle some D2xx errors

### Fix

- Do not take into account non-eq attributes

### CI

- tutorials/ci_tutorials.py added to check runnability of .ipynb files inside this new folder
- automatic upload of coverage
- spellcheck with pyenchant integrated to pylint
- fixing versions of pylint and pydocstyle to avoid uncontrolled new errors

### Performance

- Change sequence hash to check only first and last element recursively
- Change dict hash to check only first and last element recursively
- Refactor search_memo function to improve copy performance
- Add pre-checks for non list-like element in is_sequence function
- For is_serializable, not using pointers while trying to_dict
- Refactor workflow run values for serializability checks


### Chore

- Toggle some D2xx errors
- Tag for release candidate

### Fixed

- fix str of Dataset

## 0.12.0 [01/20/2023]


### Changed

- Reference path is now given all the way down to plot_data
- DessiaObject kwargs in init are deprecated

### Fixed

- serialization (to_dict) use some uuids instead of paths for references.
- Workflow : Serialize Imposed Variable Values
- Workflow : to_script Export now write only class name instead of full_classname
- Hot fix for is_valid method of workflow's Block
- Core : add a boolean for platform checking in check_list. Fixes a problem with testing classes not existing
- Reference path for datatools Dataset and ClusteredDataset

### Refactor

- Move ./utils/serialization to ./serialization to avoid cyclic-imports

### CI

- add a check to enforce update of changelog in PR
- code_pydocstyle.py checks daily instead of weekly
- Add a time decrease effect for pylint

### Performance

- Conform doc for many parts of dessia_common
- 100% coverage for clusters module
- cache inspect.fullargspecs calls
- Add trivial checks for simple types
- Avoid redundant serialization in display blocks

### Build

- Update python minimum version to 3.8 (3.7 was not supported in fact)
- Update scikit learn to minimum 1.2.0 for the parameter metric in Clustering

### Tests

- Add backend backward import tests in order to warn when imports are changed

### Chores
- Merge back master to dev
- Docs weekly decrease
- Fixed all remaining pydocstyle errors
- Docs new rules
- More docs


## 0.11.0 [12/19/2022]

### Fixed

- Workflow pipe order when copy
- Diff Dict is now robust to uneven arguments commutation
- Fix path deepth when dict misses keys

### Changed
- Refactor copy_pipes and nbv checking

### Performance

- Cache for fullargspec and deserialize sequence as comprehension list

## v0.10.2

- non serializable attributes were not working
- wrong import to sklearn -> scikit-learn

## v0.10.1

### Fixed
- jsonschema bug
- time rendering on workflow

## v0.10.0

### Added
- Generic save to file
- Sampler class
- (De)Serialization handles 'typing.Type'
- Workflow: handle position in to_dict / dict_to_object process
- sub_matrix method to Dataset


### Breaking Changes
- Measures moved to dessia_common.measures
- HeterogeneousList becomes Dataset
- CategorizedList becomes ClusteredDataset
- Change file organization for datatools:
    * File datatools.py becomes directory datatools
    * class Dataset is now coded in file dataset.py
    * class ClusteredDataset is now coded in file cluster.py
    * class Sampler is now coded in file sampling.py
    * Metrics function are now coded in file metrics.py
- Retrocompatibility is supported for the present time, with a big warning
- pareto methods of datatools are now called with a list of attributes and not anymore a costs matrix


### Changes
- Workflow: improve layout method

### Performance
- switch is_jsonable to orjson

### Fixed
- Workflow: improve to_script


## v0.10.0 [9/26/2022]

### Added
- FiltersList class
- Easy access to Dataset with getitem, len, add, extend, sort
- filtering method in Dataset that calls a FiltersList
- Documentation for Dataset (previously HeterogeneousList), ClusteredDataset (previously CategorizedList), DessiaFilter, FiltersList
- pareto front and parallel plot for Dataset
- Sort parallel plot axis with correlation coefficient (experimental algorithm that seems to work)
- Metrics for Dataset (previously HeterogeneousList) and ClusteredDataset (previously CategorizedList)
- Centroids for ClusteredDataset (previously CategorizedList)
- Nearly all required tests for all these developments

### Breaking Changes
- Change attribute "operator" of DessiaFilter to "comparison_operator"
- Change name of file "cluster.py" to "datatools.py"
- Move Dataset in "datatools.py"

### Changes
- Add 'logical_operator="and"' attribute to workflow.block.Filter
- Improve workflow._data_eq

### Performance
- DessiaFilters and FiltersList: A priori optimized access to elements so it is really faster than before

### Fixed
- Excel Export now used proper length of the cell value
- Fix workflow.copy() issue where a nbv with several pipes became several nbv with one pipe  

## v0.9.0 [7/20/2022]

### Added
- Clustering classes

### Fixed
- Implement to_script method for workflow class
- Prevent foreach name from being it's iter_input name
- Temporarly remove workflow-state from workflow run display settings

## v0.8.0

### Added
- performance analysis function

### Fixed
- babylon display fix
- Any typing does not trigger error with subclass anymore
- workflow: imposed variable values fixes

### Performance
- types: caching type from calling import_module

## v0.7.0

### Fixed
- FileTypes looks for subclass in jsonschema computation instead of wrong isinstance

### Added
- Physical Object: splitting CAD capabilities from DessiaObject
- Workflow to script (for a few blocks to begin with)
- Separate evaluation of displays with display settings feature
- workflow: port matching

### Changed
- Enhanced get attr use literal eval to try to get dict keys
- moved blocks in dessia_common.workflow.blocks, retrocompatbility with previous behavior

### Deleted
- Import Block in workflow

## v0.6.0
### Added
- Exports in workflows
- Workflow inputs documentation from docstrings
- Workflow description and documentation
- Custom Dessia FileTypes

### Changed
- split export functions in two: one to write to a file, one to save in a stream
- to_dict use jsonpointers, des

## v0.5.1
### Fixed
- copy problems
- more tests

## v0.5.0

### Added
- Workflow stop/start first features
- Files Typings
- Inputs can now search for upstream nonblock_variables
- Add input_values addition bulk methods (from block_index & indice sequence)
- Can compute jsonschema from Any annotation
- Add more structure to dev objects
- ClassMethod Block now supports MethodType
- WorkflowState add_input_values activates them
- Several variables index computation methods

### Changed
- data_eq checks for a dual non insinstance test before returning false
- Moved errors to submodule dessia_common.errors
- Workflow.variable_from_indices is not a classmethod anymore
- Full support of MethodType for ModelMethod Block

### Fixed
- Re-instantiate nonblock_variable when copying workflow
- WorkflowState now serialize its values keys in to_dict
- deepcopy of workflow

### Refactor
- Separate in utils module

## v0.4.7
## Added
- File typings
- Support for Iterator typing
- Object's default_dicts now implement objct_class

## v0.4.6

### Added
### Fixed
- Display block faulty definition (removed inputs as init argument & fixed to_dict)
- Workflow & WorkflowRun uses implemented data_eq
- WorkflowRun data_eq when output_value is a sequence
- ForEach checks for workflow_block equivalence instead of equality



#### New Features
* Block Display: propagation of kwargs to model _displays
* MethodType
* Fields in workflows jsonschema that were missing
* Names can now be set at Workflows run and run_again
* Dev Objects implement markdown display
* Support for None argument deserialization
* Support for InstanceOf argument deserialization
* add stl export
* (workflow): add kwargs to block Display subcall
* (markdown): clean indents inside DisplayObject Init
* (workflow): use method typing for ModelMethod
* (typing): add method typing
* (dev): add markdown to dev-objects
* (workflow): add name input to run arguments
* (deserialize_arg): add InstanceOf support
* (dict_to_object): add force_generic argument
* adding some units
* save to file handles stringio
* export formats
* (optimization): fixed attributes
* (forms): add Distance to forms objects
* (core): python_typing mandatory in jsonschema
* restric extrapolation in interpolation_from_istep
* (core): serialize Dict typing
* (core): add standalone_in_db entry to generic union jsonschema
* add InstanceOf typing
* add builtins default
* (typings): add deprecation warning on Subclass
* (core): add exception to prevent docstring parsing from failing platform
* separating __getstate__ and serailizable dict features in DessiaObject
* (forms): add graph2d to dev objects
* rename type datatype as class datatype
* callback in run_again
* (forms): add doc to dev objects
* add docstring parsing & description to jsonschema
* (core): add datatype for Type typing
* check platform
* (workflow): a couple features for workflows
* (forms): allow methods for dev purpose
* add method flag ton method_jsonschema
* (core): default_dict based on datatype
* (core): add standalone_in_db to jsonschema_from_annotation
* add standalone_in_db in DessiaObject's jsonschema method
* kwargs in volmdlr primitives
* Kwargs in plot_data
* (workflow): add input/output connections to ForEach
* (forms): add optionnal sequence
* propose support for default_value type serialization
* add subclass typed arg for dev purpose
* (core): raise TypeError if structure is used as static dict value
* (core): raise ValueError if plot_data is not a sequence
* (workflow): add input/output_connections to WorkflowBlock
* (core): add jsonschema_from_annonation Optional support
* (core): add is_typing function
* (workflow): positions in to_dict()
* (workflow): workflow.displays_() calls workflow_blocks.workflow's display_()
* (typings): add units to jsonschema if Measure
* (workflow): add types to block init

#### Fixes
* workflow ClassMethod in no returns in annotation
* (display_block): fix kwargs propagation
* (filter): remove TypedDict to use conventionnel non standalone class
* (workflow): add name argument to run_again
* (forms): remove extra " form multiline string
* finalize generation
* verbose typing for workflow
* (workflow): MultiPlot inputs
* (workflow): TypedVariable dict_to_object typo
* (deseriliaze_arguments): add supoport of None & Optional
* (workflow): display block inputs and to_dict
* working decision tree generator
* (workflow): fix WorkflowRun data_eq when output is sequence
* (workflow): workflow uses data_eq & ForEach use block.equivalent
* (makefile): revert command
* extrapolate in utils, biggest canvas for plot_data
* (core): remove raise serialise typing error
* sorted in istep
* getstate to dict
* default value for variable-length objects
* moving volume model
* (workflow): recursion error fix
* (workflow): refresh position before setting it in dict
* (workflow): workflowblock position
* (typings): add include_extra to get_type_hints
* (forms): add name and elements to scatterplot & forms workflow
* (core): add missing data to tuple from annotation
* (workflow): dict_to_arguments issues

#### Refactorings
* (workflow): remove pareto from workflow inputs
* (core): propagate subclass name change to jsonschema
* use InstanceOf instead of Subclass
* (workflow): import from dessia_common instead of whole module
* (core): format parsed docstring
* (workflow): change type-arguments typings to Type
* remove default_values on dev objects
* (workflow): set input/output connections to None
* (core): clean code
* (core): proposition on new default_dict
* (core): replace some jsonschema attributes out of loops
* (workflow): comment Function block out
* remove include_extras argument
* (core): add some more introspection helpers
* (workflow): class InstantiateModel instead of InstanciateModel
* (typings): use get_type_hints instead of __annotations__

#### Others
* (plot_data): update to 0.5.1


### [0.4.5]
## Added
- Dev Objects : add maldefined method
- Typings : add Mass typing
- Add force_generic argument to dict_to_object to avoid recursion when generic computation is needed
- Dict typing serilization/deserialization
- All typings serialization
- python_typing is set in all jsonschema

## [0.4.4]
### Added
- InstanceOf typing. Subclass is Deprecated
- Docstring parsing & failure prevention
- Description of class and attributes in jsonschema

### Changed
- Union cannot implement two classes with non coherent standalone_in_db attributes anymore

### Removed
- TypedDict not supported anymore

## [0.4.3]
### Added
- Datatype from jsonschema method
- Method flag in jsonschema
- Add is_builtin function
- Raise ValueError if plot_data is not a sequence
- compute_for argument to full_classname to allow classname computing for class object

### Fixed
- dict_to_arguments of workflows have now right signature

### Changed
- Default values are based on datatypes
- Complex structure as static dict value is not supported anymore
- Remove type from Sequence block
- Use Subclass instead of Type for typings
- Use of instrospection helpers for jsonschema computation from typings (get_type_hints, get_args, get_origin)
- WorkflowRun method_jsonschemas implements Workflow method

## 0.4.2
### Changed
- BREAKING CHANGE : _display_angular is renamed _displays
- BREAKING CHANGE : Block ParallelPlot is renamed MultiPlot
- Kwargs are added to _displays in order to pass args such as reference_attribute
- Display block is now a base class for all display blocks
- ForEach block implementation : workflow_block_input -> iter_input_index

### Added
- Serialization tuples
- DisplayObject
- _displayable_input as Display block class attribute

### Fix
- Fix wrong type check with __origin__ in deserialize argument

## [v0.4.1]


## [v0.4]
### Fix
- _eq_is_eq_data as False in workflow class definitions

### Changed
- introducing _eq_is_data_eq instead of _generic eq
- __origin__ used in serialize_typing instead of _name. For typing type checking

### Added
- _data_diff method to DessiaObject

### Removed
- Compiled parts of package, switching to full open-source

## [0.3.10]
### Fixed
- Run again takes input_values arguments as it should
- Changed workflow to workflow in to_dict/dict_to_object
- Support for new data types
- Added mypy_extensions to setup.py

### Added
- Relevant Error raised in getting deep_attribute when object has no attribute
- is_sequence function
- Documentation on blocks
_ Rerun method for WorkflowRuns & prerequisite (input_values in __init__ et method_jsonschema)
- Method dict attribute
- Generic serialize function
- ParallelPlot block
- Memorize attribute in Variables and intermediate variables values in workflow_run
- Non Standalone object default value in default dict support
- Demo classes for forms data format
- Add unit_tests.py script + exec in drone
- Recursive/complex deepattr function

### Changed
- Add a more explicit message to list as default value error
- Filter block doesn't write _display_angular anymore. See ParallelPlot
- Catalog _display_angular to conform to ParallelPlot Block

## [0.3.8]
### Added
- Change rerun method name to run_again
- Unpacker for sequence workflow block
- Cars dataset as imported models
- Models & Templates added to MANIFEST.in

### Changed
- ModelAttribute use dessia_common's getdeepattr to get attributes in subobjects
- Test directions and signs of coeff for maximization in find_best_objectives
- BestCoefficients names changed to remove space in it
- Directions argument is now mandatory

## [0.3.7]
### Fixed
- coefficients_from_angles list was used as dictionnary in from_angles method

## [0.3.6]
### Added
- Support of dict (keys and values) copy in generic deepcopy
- Find best objective

### Changed
- Export csv to fit vectored_objects removal
- All set variables in _display_angular config instead of just choice_variables
- Strategy for scale and custom value scaling

## [0.3.5]
### Changed
- Objective settings is now inside Objective and not global inside Catalog
- Datasets are reordered to properly display in front
- Ordered attributes for catalog

### Fixed
- Classes in every type object jsonschema
- n_near_values now gives indices in display and is workings

## [0.3.4]
### Changed
- Changes in WorklowRun _display_angular to handle new datasets structure
- Removed VectoredObject. Catalog now know List of List as data array
- Datasets values are now indices of corresponding points in all values of data array

## [0.3.3]
## Added
- WorkflowBlock
- Type checking in workflow
- imposed variable values

## [0.3.2]
### Added
- Plot data in display of DessiaObject
- Deprecation decorator

### Changed
- dessia_methods to allowed_methods
- return & progress_callback removed from _method_jsonschema
- copy as one DessiaObject method with deep attribute
- _editable_variables to _non_editable_attributes
- handling of new frontend display values

### Fixed
- (Quickfix) Check if output_value is None
- revert to working version of vectored_object scale

## [0.3.1]
### Added
- First version of sphinx documentation
- generic dict to arguments
- copy/deeepcopy

## [0.3.0]
### Added
- VectoredObjects

## [0.2.3]
### Added
- nonblock variables in workflow
- jointjs enhancements: layout colors for ports...

## [0.2.2]
### Added
- SerializationError
- is_jsonable
- get_python_class_from_class_name
- base_dict returns class name
### Changed
- Checks for volume_model implementation

## [0.2.1]

### Added
- Evolution class
- ConsistencyError in core

## [0.2.0]

### Added
- _export_formats to DessiaObject

### Fixed
- Check equality of methods working on classes

## [0.1.2] - 2019-12-20

### Added
- Generic eq,
- Copy volmdlr support<|MERGE_RESOLUTION|>--- conflicted
+++ resolved
@@ -103,15 +103,11 @@
 - Workflow : Add Backward Compatibility over ModelMethod, ClassMethod, GetModelAttribute & SetModelAttribute blocks
 
 
-<<<<<<< HEAD
-=======
 ### Build
 
 - CI : Upload coverage is now optional
 
 
-
->>>>>>> 82500d98
 ## 0.13.3
 
 ### Changed
