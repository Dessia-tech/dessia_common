--- conflicted
+++ resolved
@@ -30,11 +30,8 @@
 - Use of Schemas to serialize typings
 - Change serialize_typing function name to serialize_annotation
 - Change tests. Unittests are in 'tests' folder. Other tests in scripts
-<<<<<<< HEAD
+- Check Platform is now verbose and split into several functions
 - Workflow : to_dict method do not use pointers anymore
-=======
-- Check Platform is now verbose and split into several functions
->>>>>>> bb7b54a5
 
 ### Chore
 
