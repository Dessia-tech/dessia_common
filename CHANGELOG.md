# Changelog

All notable changes to this project will be documented in this file.

The format is based on [Keep a Changelog](https://keepachangelog.com/en/1.0.0/),
and this project adheres to [Semantic Versioning](https://semver.org/spec/v2.0.0.html).

## Unreleased

### Added
<<<<<<< HEAD
- Workflow: handle position in to_dict / dict_to_object process
=======
- Sampler class
- (De)Serialization handles 'typing.Type'

### Breaking Changes


### Changes


### Performance


### Fixed


## v0.10.0 [9/26/2022]

### Added
>>>>>>> 6f53d807
- FiltersList class
- Easy access to HeterogeneousList with getitem, len, add, extend, sort
- filtering method in HeterogeneousList that calls a FiltersList
- Documentation for HeterogeneousList, CategorizedList, DessiaFilter, FiltersList
- pareto front and parallel plot for HeterogeneousList
- Sort parallel plot axis with correlation coefficient (experimental algorithm that seems to work)
- Metrics for HeterogeneousList and CategorizedList
- Centroids for CategorizedList
- Nearly all required tests for all these developments

### Breaking Changes
- Change attribute "operator" of DessiaFilter to "comparison_operator"
- Change name of file "cluster.py" to "datatools.py"
- Move HeterogeneousList in "datatools.py"

### Changes
- Add 'logical_operator="and"' attribute to workflow.block.Filter
- Improve workflow._data_eq

### Performance
- DessiaFilters and FiltersList: A priori optimized access to elements so it is really faster than before

### Fixed
- Excel Export now used proper length of the cell value
- Fix workflow.copy() issue where a nbv with several pipes became several nbv with one pipe  

## v0.9.0 [7/20/2022]

### Added
- Clustering classes

### Fixed
- Implement to_script method for workflow class
- Prevent foreach name from being it's iter_input name
- Temporarly remove workflow-state from workflow run display settings

## v0.8.0

### Added
- performance analysis function

### Fixed
- babylon display fix
- Any typing does not trigger error with subclass anymore
- workflow: imposed variable values fixes

### Performance
- types: caching type from calling import_module

## v0.7.0

### Fixed
- FileTypes looks for subclass in jsonschema computation instead of wrong isinstance

### Added
- Physical Object: splitting CAD capabilities from DessiaObject
- Workflow to script (for a few blocks to begin with)
- Separate evaluation of displays with display settings feature
- workflow: port matching 

### Changed
- Enhanced get attr use literal eval to try to get dict keys
- moved blocks in dessia_common.workflow.blocks, retrocompatbility with previous behavior

### Deleted
- Import Block in workflow

## v0.6.0
### Added
- Exports in workflows
- Workflow inputs documentation from docstrings
- Workflow description and documentation
- Custom Dessia FileTypes

### Changed
- split export functions in two: one to write to a file, one to save in a stream
- to_dict use jsonpointers, des

## v0.5.1
### Fixed
- copy problems
- more tests

## v0.5.0

### Added
- Workflow stop/start first features
- Files Typings
- Inputs can now search for upstream nonblock_variables
- Add input_values addition bulk methods (from block_index & indice sequence)
- Can compute jsonschema from Any annotation
- Add more structure to dev objects
- ClassMethod Block now supports MethodType
- WorkflowState add_input_values activates them
- Several variables index computation methods

### Changed
- data_eq checks for a dual non insinstance test before returning false
- Moved errors to submodule dessia_common.errors
- Workflow.variable_from_indices is not a classmethod anymore
- Full support of MethodType for ModelMethod Block

### Fixed
- Re-instantiate nonblock_variable when copying workflow
- WorkflowState now serialize its values keys in to_dict
- deepcopy of workflow 

### Refactor
- Separate in utils module

## v0.4.7
## Added
- File typings
- Support for Iterator typing
- Object's default_dicts now implement objct_class

## v0.4.6

### Added
### Fixed
- Display block faulty definition (removed inputs as init argument & fixed to_dict)
- Workflow & WorkflowRun uses implemented data_eq
- WorkflowRun data_eq when output_value is a sequence
- ForEach checks for workflow_block equivalence instead of equality



#### New Features
* Block Display: propagation of kwargs to model _displays
* MethodType
* Fields in workflows jsonschema that were missing
* Names can now be set at Workflows run and run_again
* Dev Objects implement markdown display
* Support for None argument deserialization
* Support for InstanceOf argument deserialization
* add stl export
* (workflow): add kwargs to block Display subcall
* (markdown): clean indents inside DisplayObject Init
* (workflow): use method typing for ModelMethod
* (typing): add method typing
* (dev): add markdown to dev-objects
* (workflow): add name input to run arguments
* (deserialize_arg): add InstanceOf support
* (dict_to_object): add force_generic argument
* adding some units
* save to file handles stringio
* export formats
* (optimization): fixed attributes
* (forms): add Distance to forms objects
* (core): python_typing mandatory in jsonschema
* restric extrapolation in interpolation_from_istep
* (core): serialize Dict typing
* (core): add standalone_in_db entry to generic union jsonschema
* add InstanceOf typing
* add builtins default
* (typings): add deprecation warning on Subclass
* (core): add exception to prevent docstring parsing from failing platform
* separating __getstate__ and serailizable dict features in DessiaObject
* (forms): add graph2d to dev objects
* rename type datatype as class datatype
* callback in run_again
* (forms): add doc to dev objects
* add docstring parsing & description to jsonschema
* (core): add datatype for Type typing
* check platform
* (workflow): a couple features for workflows
* (forms): allow methods for dev purpose
* add method flag ton method_jsonschema
* (core): default_dict based on datatype
* (core): add standalone_in_db to jsonschema_from_annotation
* add standalone_in_db in DessiaObject's jsonschema method
* kwargs in volmdlr primitives
* Kwargs in plot_data
* (workflow): add input/output connections to ForEach
* (forms): add optionnal sequence
* propose support for default_value type serialization
* add subclass typed arg for dev purpose
* (core): raise TypeError if structure is used as static dict value
* (core): raise ValueError if plot_data is not a sequence
* (workflow): add input/output_connections to WorkflowBlock
* (core): add jsonschema_from_annonation Optional support
* (core): add is_typing function
* (workflow): positions in to_dict()
* (workflow): workflow.displays_() calls workflow_blocks.workflow's display_()
* (typings): add units to jsonschema if Measure
* (workflow): add types to block init

#### Fixes
* workflow ClassMethod in no returns in annotation
* (display_block): fix kwargs propagation
* (filter): remove TypedDict to use conventionnel non standalone class
* (workflow): add name argument to run_again
* (forms): remove extra " form multiline string
* finalize generation
* verbose typing for workflow
* (workflow): MultiPlot inputs
* (workflow): TypedVariable dict_to_object typo
* (deseriliaze_arguments): add supoport of None & Optional
* (workflow): display block inputs and to_dict
* working decision tree generator
* (workflow): fix WorkflowRun data_eq when output is sequence
* (workflow): workflow uses data_eq & ForEach use block.equivalent
* (makefile): revert command
* extrapolate in utils, biggest canvas for plot_data
* (core): remove raise serialise typing error
* sorted in istep
* getstate to dict
* default value for variable-length objects
* moving volume model
* (workflow): recursion error fix
* (workflow): refresh position before setting it in dict
* (workflow): workflowblock position
* (typings): add include_extra to get_type_hints
* (forms): add name and elements to scatterplot & forms workflow
* (core): add missing data to tuple from annotation
* (workflow): dict_to_arguments issues

#### Refactorings
* (workflow): remove pareto from workflow inputs
* (core): propagate subclass name change to jsonschema
* use InstanceOf instead of Subclass
* (workflow): import from dessia_common instead of whole module
* (core): format parsed docstring
* (workflow): change type-arguments typings to Type
* remove default_values on dev objects
* (workflow): set input/output connections to None
* (core): clean code
* (core): proposition on new default_dict
* (core): replace some jsonschema attributes out of loops
* (workflow): comment Function block out
* remove include_extras argument
* (core): add some more introspection helpers
* (workflow): class InstantiateModel instead of InstanciateModel
* (typings): use get_type_hints instead of __annotations__

#### Others
* (plot_data): update to 0.5.1


### [0.4.5]
## Added
- Dev Objects : add maldefined method
- Typings : add Mass typing
- Add force_generic argument to dict_to_object to avoid recursion when generic computation is needed
- Dict typing serilization/deserialization
- All typings serialization
- python_typing is set in all jsonschema

## [0.4.4]
### Added
- InstanceOf typing. Subclass is Deprecated
- Docstring parsing & failure prevention
- Description of class and attributes in jsonschema

### Changed
- Union cannot implement two classes with non coherent standalone_in_db attributes anymore

### Removed
- TypedDict not supported anymore

## [0.4.3]
### Added
- Datatype from jsonschema method
- Method flag in jsonschema
- Add is_builtin function
- Raise ValueError if plot_data is not a sequence
- compute_for argument to full_classname to allow classname computing for class object
	
### Fixed
- dict_to_arguments of workflows have now right signature

### Changed
- Default values are based on datatypes
- Complex structure as static dict value is not supported anymore
- Remove type from Sequence block
- Use Subclass instead of Type for typings
- Use of instrospection helpers for jsonschema computation from typings (get_type_hints, get_args, get_origin)
- WorkflowRun method_jsonschemas implements Workflow method

## 0.4.2
### Changed
- BREAKING CHANGE : _display_angular is renamed _displays
- BREAKING CHANGE : Block ParallelPlot is renamed MultiPlot
- Kwargs are added to _displays in order to pass args such as reference_attribute
- Display block is now a base class for all display blocks
- ForEach block implementation : workflow_block_input -> iter_input_index

### Added
- Serialization tuples
- DisplayObject
- _displayable_input as Display block class attribute

### Fix
- Fix wrong type check with __origin__ in deserialize argument

## [v0.4.1]


## [v0.4]
### Fix
- _eq_is_eq_data as False in workflow class definitions

### Changed
- introducing _eq_is_data_eq instead of _generic eq
- __origin__ used in serialize_typing instead of _name. For typing type checking

### Added
- _data_diff method to DessiaObject

### Removed
- Compiled parts of package, switching to full open-source

## [0.3.10]
### Fixed
- Run again takes input_values arguments as it should
- Changed workflow to workflow in to_dict/dict_to_object
- Support for new data types
- Added mypy_extensions to setup.py

### Added
- Relevant Error raised in getting deep_attribute when object has no attribute
- is_sequence function
- Documentation on blocks
_ Rerun method for WorkflowRuns & prerequisite (input_values in __init__ et method_jsonschema)
- Method dict attribute
- Generic serialize function
- ParallelPlot block
- Memorize attribute in Variables and intermediate variables values in workflow_run
- Non Standalone object default value in default dict support
- Demo classes for forms data format
- Add unit_tests.py script + exec in drone
- Recursive/complex deepattr function

### Changed
- Add a more explicit message to list as default value error
- Filter block doesn't write _display_angular anymore. See ParallelPlot
- Catalog _display_angular to conform to ParallelPlot Block

## [0.3.8]
### Added
- Change rerun method name to run_again
- Unpacker for sequence workflow block
- Cars dataset as imported models
- Models & Templates added to MANIFEST.in

### Changed
- ModelAttribute use dessia_common's getdeepattr to get attributes in subobjects
- Test directions and signs of coeff for maximization in find_best_objectives
- BestCoefficients names changed to remove space in it
- Directions argument is now mandatory

## [0.3.7]
### Fixed
- coefficients_from_angles list was used as dictionnary in from_angles method

## [0.3.6]
### Added
- Support of dict (keys and values) copy in generic deepcopy
- Find best objective

### Changed
- Export csv to fit vectored_objects removal
- All set variables in _display_angular config instead of just choice_variables
- Strategy for scale and custom value scaling 

## [0.3.5]
### Changed
- Objective settings is now inside Objective and not global inside Catalog
- Datasets are reordered to properly display in front
- Ordered attributes for catalog

### Fixed
- Classes in every type object jsonschema
- n_near_values now gives indices in display and is workings

## [0.3.4]
### Changed
- Changes in WorklowRun _display_angular to handle new datasets structure
- Removed VectoredObject. Catalog now know List of List as data array
- Datasets values are now indices of corresponding points in all values of data array

## [0.3.3]
## Added
- WorkflowBlock 
- Type checking in workflow
- imposed variable values

## [0.3.2]
### Added
- Plot data in display of DessiaObject
- Deprecation decorator

### Changed
- dessia_methods to allowed_methods
- return & progress_callback removed from _method_jsonschema
- copy as one DessiaObject method with deep attribute
- _editable_variables to _non_editable_attributes
- handling of new frontend display values

### Fixed
- (Quickfix) Check if output_value is None
- revert to working version of vectored_object scale

## [0.3.1]
### Added
- First version of sphinx documentation
- generic dict to arguments
- copy/deeepcopy

## [0.3.0]
### Added
- VectoredObjects

## [0.2.3]
### Added
- nonblock variables in workflow
- jointjs enhancements: layout colors for ports...

## [0.2.2]
### Added
- SerializationError
- is_jsonable
- get_python_class_from_class_name
- base_dict returns class name
### Changed
- Checks for volume_model implementation

## [0.2.1]

### Added
- Evolution class
- ConsistencyError in core

## [0.2.0]

### Added
- _export_formats to DessiaObject

### Fixed
- Check equality of methods working on classes

## [0.1.2] - 2019-12-20

### Added
- Generic eq,
- Copy volmdlr support
<|MERGE_RESOLUTION|>--- conflicted
+++ resolved
@@ -8,17 +8,15 @@
 ## Unreleased
 
 ### Added
-<<<<<<< HEAD
-- Workflow: handle position in to_dict / dict_to_object process
-=======
 - Sampler class
 - (De)Serialization handles 'typing.Type'
+- Workflow: handle position in to_dict / dict_to_object process
 
 ### Breaking Changes
 
 
 ### Changes
-
+- Workflow: improve layout method
 
 ### Performance
 
@@ -29,7 +27,6 @@
 ## v0.10.0 [9/26/2022]
 
 ### Added
->>>>>>> 6f53d807
 - FiltersList class
 - Easy access to HeterogeneousList with getitem, len, add, extend, sort
 - filtering method in HeterogeneousList that calls a FiltersList
