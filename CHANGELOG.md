# Changelog

All notable changes to this project will be documented in this file.

The format is based on [Keep a Changelog](https://keepachangelog.com/en/1.0.0/),
and this project adheres to [Semantic Versioning](https://semver.org/spec/v2.0.0.html).


## 0.13.0

### Chore

- Toggle some D2xx errors 

## 0.12.0

### Changed

- Reference path is now given all the way down to plot_data

### Fixed

- serialization (to_dict) use some uuids instead of paths for references.
- Workflow : Serialize Imposed Variable Values
- Workflow : to_script Export now write only class name instead of full_classname
- Hot fix for is_valid method of workflow's Block
- Core : add a boolean for platform checking in check_list. Fixes a problem with testing classes not existing

### Refactor

- Move ./utils/serialization to ./serialization to avoid cyclic-imports

### CI

- add a check to enforce update of changelog in PR
<<<<<<< HEAD
- tutorials/ci_tutorials.py added to check runnability of .ipynb files inside this new folder
=======
- code_pydocstyle.py checks daily instead of weekly
>>>>>>> 125534ed

### Performance

- Conform doc for many parts of dessia_common
- 100% coverage for clusters module
- cache inspect.fullargspecs calls
- Add trivial checks for simple types
- Avoid redundant serialization in display blocks

### Build

- Update python minimum version to 3.8 (3.7 was not supported in fact)
- Update scikit learn to minimum 1.2.0 for the parameter metric in Clustering

### Tests

- Add backend backward import tests in order to warn when imports are changed

### Chores
- Merge back master to dev
- Docs weekly decrease
- Fixed all remaining pydocstyle errors


## 0.11.0

### Fixed

- Workflow pipe order when copy
- Diff Dict is now robust to uneven arguments commutation
- Fix path deepth when dict misses keys

### Changed
- Refactor copy_pipes and nbv checking

### Performance

- Cache for fullargspec and deserialize sequence as comprehension list

## v0.10.2

- non serializable attributes were not working
- wrong import to sklearn -> scikit-learn

## v0.10.1

### Fixed
- jsonschema bug
- time rendering on workflow

## v0.10.0

### Added
- Generic save to file
- Sampler class
- (De)Serialization handles 'typing.Type'
- Workflow: handle position in to_dict / dict_to_object process
- sub_matrix method to Dataset


### Breaking Changes
- Measures moved to dessia_common.measures
- HeterogeneousList becomes Dataset
- CategorizedList becomes ClusteredDataset
- Change file organization for datatools:
    * File datatools.py becomes directory datatools
    * class Dataset is now coded in file dataset.py
    * class ClusteredDataset is now coded in file cluster.py
    * class Sampler is now coded in file sampling.py
    * Metrics function are now coded in file metrics.py
- Retrocompatibility is supported for the present time, with a big warning
- pareto methods of datatools are now called with a list of attributes and not anymore a costs matrix


### Changes
- Workflow: improve layout method

### Performance
- switch is_jsonable to orjson

### Fixed
- Workflow: improve to_script


## v0.10.0 [9/26/2022]

### Added
- FiltersList class
- Easy access to Dataset with getitem, len, add, extend, sort
- filtering method in Dataset that calls a FiltersList
- Documentation for Dataset (previously HeterogeneousList), ClusteredDataset (previously CategorizedList), DessiaFilter, FiltersList
- pareto front and parallel plot for Dataset
- Sort parallel plot axis with correlation coefficient (experimental algorithm that seems to work)
- Metrics for Dataset (previously HeterogeneousList) and ClusteredDataset (previously CategorizedList)
- Centroids for ClusteredDataset (previously CategorizedList)
- Nearly all required tests for all these developments

### Breaking Changes
- Change attribute "operator" of DessiaFilter to "comparison_operator"
- Change name of file "cluster.py" to "datatools.py"
- Move Dataset in "datatools.py"

### Changes
- Add 'logical_operator="and"' attribute to workflow.block.Filter
- Improve workflow._data_eq

### Performance
- DessiaFilters and FiltersList: A priori optimized access to elements so it is really faster than before

### Fixed
- Excel Export now used proper length of the cell value
- Fix workflow.copy() issue where a nbv with several pipes became several nbv with one pipe  

## v0.9.0 [7/20/2022]

### Added
- Clustering classes

### Fixed
- Implement to_script method for workflow class
- Prevent foreach name from being it's iter_input name
- Temporarly remove workflow-state from workflow run display settings

## v0.8.0

### Added
- performance analysis function

### Fixed
- babylon display fix
- Any typing does not trigger error with subclass anymore
- workflow: imposed variable values fixes

### Performance
- types: caching type from calling import_module

## v0.7.0

### Fixed
- FileTypes looks for subclass in jsonschema computation instead of wrong isinstance

### Added
- Physical Object: splitting CAD capabilities from DessiaObject
- Workflow to script (for a few blocks to begin with)
- Separate evaluation of displays with display settings feature
- workflow: port matching

### Changed
- Enhanced get attr use literal eval to try to get dict keys
- moved blocks in dessia_common.workflow.blocks, retrocompatbility with previous behavior

### Deleted
- Import Block in workflow

## v0.6.0
### Added
- Exports in workflows
- Workflow inputs documentation from docstrings
- Workflow description and documentation
- Custom Dessia FileTypes

### Changed
- split export functions in two: one to write to a file, one to save in a stream
- to_dict use jsonpointers, des

## v0.5.1
### Fixed
- copy problems
- more tests

## v0.5.0

### Added
- Workflow stop/start first features
- Files Typings
- Inputs can now search for upstream nonblock_variables
- Add input_values addition bulk methods (from block_index & indice sequence)
- Can compute jsonschema from Any annotation
- Add more structure to dev objects
- ClassMethod Block now supports MethodType
- WorkflowState add_input_values activates them
- Several variables index computation methods

### Changed
- data_eq checks for a dual non insinstance test before returning false
- Moved errors to submodule dessia_common.errors
- Workflow.variable_from_indices is not a classmethod anymore
- Full support of MethodType for ModelMethod Block

### Fixed
- Re-instantiate nonblock_variable when copying workflow
- WorkflowState now serialize its values keys in to_dict
- deepcopy of workflow

### Refactor
- Separate in utils module

## v0.4.7
## Added
- File typings
- Support for Iterator typing
- Object's default_dicts now implement objct_class

## v0.4.6

### Added
### Fixed
- Display block faulty definition (removed inputs as init argument & fixed to_dict)
- Workflow & WorkflowRun uses implemented data_eq
- WorkflowRun data_eq when output_value is a sequence
- ForEach checks for workflow_block equivalence instead of equality



#### New Features
* Block Display: propagation of kwargs to model _displays
* MethodType
* Fields in workflows jsonschema that were missing
* Names can now be set at Workflows run and run_again
* Dev Objects implement markdown display
* Support for None argument deserialization
* Support for InstanceOf argument deserialization
* add stl export
* (workflow): add kwargs to block Display subcall
* (markdown): clean indents inside DisplayObject Init
* (workflow): use method typing for ModelMethod
* (typing): add method typing
* (dev): add markdown to dev-objects
* (workflow): add name input to run arguments
* (deserialize_arg): add InstanceOf support
* (dict_to_object): add force_generic argument
* adding some units
* save to file handles stringio
* export formats
* (optimization): fixed attributes
* (forms): add Distance to forms objects
* (core): python_typing mandatory in jsonschema
* restric extrapolation in interpolation_from_istep
* (core): serialize Dict typing
* (core): add standalone_in_db entry to generic union jsonschema
* add InstanceOf typing
* add builtins default
* (typings): add deprecation warning on Subclass
* (core): add exception to prevent docstring parsing from failing platform
* separating __getstate__ and serailizable dict features in DessiaObject
* (forms): add graph2d to dev objects
* rename type datatype as class datatype
* callback in run_again
* (forms): add doc to dev objects
* add docstring parsing & description to jsonschema
* (core): add datatype for Type typing
* check platform
* (workflow): a couple features for workflows
* (forms): allow methods for dev purpose
* add method flag ton method_jsonschema
* (core): default_dict based on datatype
* (core): add standalone_in_db to jsonschema_from_annotation
* add standalone_in_db in DessiaObject's jsonschema method
* kwargs in volmdlr primitives
* Kwargs in plot_data
* (workflow): add input/output connections to ForEach
* (forms): add optionnal sequence
* propose support for default_value type serialization
* add subclass typed arg for dev purpose
* (core): raise TypeError if structure is used as static dict value
* (core): raise ValueError if plot_data is not a sequence
* (workflow): add input/output_connections to WorkflowBlock
* (core): add jsonschema_from_annonation Optional support
* (core): add is_typing function
* (workflow): positions in to_dict()
* (workflow): workflow.displays_() calls workflow_blocks.workflow's display_()
* (typings): add units to jsonschema if Measure
* (workflow): add types to block init

#### Fixes
* workflow ClassMethod in no returns in annotation
* (display_block): fix kwargs propagation
* (filter): remove TypedDict to use conventionnel non standalone class
* (workflow): add name argument to run_again
* (forms): remove extra " form multiline string
* finalize generation
* verbose typing for workflow
* (workflow): MultiPlot inputs
* (workflow): TypedVariable dict_to_object typo
* (deseriliaze_arguments): add supoport of None & Optional
* (workflow): display block inputs and to_dict
* working decision tree generator
* (workflow): fix WorkflowRun data_eq when output is sequence
* (workflow): workflow uses data_eq & ForEach use block.equivalent
* (makefile): revert command
* extrapolate in utils, biggest canvas for plot_data
* (core): remove raise serialise typing error
* sorted in istep
* getstate to dict
* default value for variable-length objects
* moving volume model
* (workflow): recursion error fix
* (workflow): refresh position before setting it in dict
* (workflow): workflowblock position
* (typings): add include_extra to get_type_hints
* (forms): add name and elements to scatterplot & forms workflow
* (core): add missing data to tuple from annotation
* (workflow): dict_to_arguments issues

#### Refactorings
* (workflow): remove pareto from workflow inputs
* (core): propagate subclass name change to jsonschema
* use InstanceOf instead of Subclass
* (workflow): import from dessia_common instead of whole module
* (core): format parsed docstring
* (workflow): change type-arguments typings to Type
* remove default_values on dev objects
* (workflow): set input/output connections to None
* (core): clean code
* (core): proposition on new default_dict
* (core): replace some jsonschema attributes out of loops
* (workflow): comment Function block out
* remove include_extras argument
* (core): add some more introspection helpers
* (workflow): class InstantiateModel instead of InstanciateModel
* (typings): use get_type_hints instead of __annotations__

#### Others
* (plot_data): update to 0.5.1


### [0.4.5]
## Added
- Dev Objects : add maldefined method
- Typings : add Mass typing
- Add force_generic argument to dict_to_object to avoid recursion when generic computation is needed
- Dict typing serilization/deserialization
- All typings serialization
- python_typing is set in all jsonschema

## [0.4.4]
### Added
- InstanceOf typing. Subclass is Deprecated
- Docstring parsing & failure prevention
- Description of class and attributes in jsonschema

### Changed
- Union cannot implement two classes with non coherent standalone_in_db attributes anymore

### Removed
- TypedDict not supported anymore

## [0.4.3]
### Added
- Datatype from jsonschema method
- Method flag in jsonschema
- Add is_builtin function
- Raise ValueError if plot_data is not a sequence
- compute_for argument to full_classname to allow classname computing for class object

### Fixed
- dict_to_arguments of workflows have now right signature

### Changed
- Default values are based on datatypes
- Complex structure as static dict value is not supported anymore
- Remove type from Sequence block
- Use Subclass instead of Type for typings
- Use of instrospection helpers for jsonschema computation from typings (get_type_hints, get_args, get_origin)
- WorkflowRun method_jsonschemas implements Workflow method

## 0.4.2
### Changed
- BREAKING CHANGE : _display_angular is renamed _displays
- BREAKING CHANGE : Block ParallelPlot is renamed MultiPlot
- Kwargs are added to _displays in order to pass args such as reference_attribute
- Display block is now a base class for all display blocks
- ForEach block implementation : workflow_block_input -> iter_input_index

### Added
- Serialization tuples
- DisplayObject
- _displayable_input as Display block class attribute

### Fix
- Fix wrong type check with __origin__ in deserialize argument

## [v0.4.1]


## [v0.4]
### Fix
- _eq_is_eq_data as False in workflow class definitions

### Changed
- introducing _eq_is_data_eq instead of _generic eq
- __origin__ used in serialize_typing instead of _name. For typing type checking

### Added
- _data_diff method to DessiaObject

### Removed
- Compiled parts of package, switching to full open-source

## [0.3.10]
### Fixed
- Run again takes input_values arguments as it should
- Changed workflow to workflow in to_dict/dict_to_object
- Support for new data types
- Added mypy_extensions to setup.py

### Added
- Relevant Error raised in getting deep_attribute when object has no attribute
- is_sequence function
- Documentation on blocks
_ Rerun method for WorkflowRuns & prerequisite (input_values in __init__ et method_jsonschema)
- Method dict attribute
- Generic serialize function
- ParallelPlot block
- Memorize attribute in Variables and intermediate variables values in workflow_run
- Non Standalone object default value in default dict support
- Demo classes for forms data format
- Add unit_tests.py script + exec in drone
- Recursive/complex deepattr function

### Changed
- Add a more explicit message to list as default value error
- Filter block doesn't write _display_angular anymore. See ParallelPlot
- Catalog _display_angular to conform to ParallelPlot Block

## [0.3.8]
### Added
- Change rerun method name to run_again
- Unpacker for sequence workflow block
- Cars dataset as imported models
- Models & Templates added to MANIFEST.in

### Changed
- ModelAttribute use dessia_common's getdeepattr to get attributes in subobjects
- Test directions and signs of coeff for maximization in find_best_objectives
- BestCoefficients names changed to remove space in it
- Directions argument is now mandatory

## [0.3.7]
### Fixed
- coefficients_from_angles list was used as dictionnary in from_angles method

## [0.3.6]
### Added
- Support of dict (keys and values) copy in generic deepcopy
- Find best objective

### Changed
- Export csv to fit vectored_objects removal
- All set variables in _display_angular config instead of just choice_variables
- Strategy for scale and custom value scaling

## [0.3.5]
### Changed
- Objective settings is now inside Objective and not global inside Catalog
- Datasets are reordered to properly display in front
- Ordered attributes for catalog

### Fixed
- Classes in every type object jsonschema
- n_near_values now gives indices in display and is workings

## [0.3.4]
### Changed
- Changes in WorklowRun _display_angular to handle new datasets structure
- Removed VectoredObject. Catalog now know List of List as data array
- Datasets values are now indices of corresponding points in all values of data array

## [0.3.3]
## Added
- WorkflowBlock
- Type checking in workflow
- imposed variable values

## [0.3.2]
### Added
- Plot data in display of DessiaObject
- Deprecation decorator

### Changed
- dessia_methods to allowed_methods
- return & progress_callback removed from _method_jsonschema
- copy as one DessiaObject method with deep attribute
- _editable_variables to _non_editable_attributes
- handling of new frontend display values

### Fixed
- (Quickfix) Check if output_value is None
- revert to working version of vectored_object scale

## [0.3.1]
### Added
- First version of sphinx documentation
- generic dict to arguments
- copy/deeepcopy

## [0.3.0]
### Added
- VectoredObjects

## [0.2.3]
### Added
- nonblock variables in workflow
- jointjs enhancements: layout colors for ports...

## [0.2.2]
### Added
- SerializationError
- is_jsonable
- get_python_class_from_class_name
- base_dict returns class name
### Changed
- Checks for volume_model implementation

## [0.2.1]

### Added
- Evolution class
- ConsistencyError in core

## [0.2.0]

### Added
- _export_formats to DessiaObject

### Fixed
- Check equality of methods working on classes

## [0.1.2] - 2019-12-20

### Added
- Generic eq,
- Copy volmdlr support<|MERGE_RESOLUTION|>--- conflicted
+++ resolved
@@ -11,6 +11,10 @@
 ### Chore
 
 - Toggle some D2xx errors 
+
+### CI
+
+- tutorials/ci_tutorials.py added to check runnability of .ipynb files inside this new folder
 
 ## 0.12.0
 
@@ -33,11 +37,7 @@
 ### CI
 
 - add a check to enforce update of changelog in PR
-<<<<<<< HEAD
-- tutorials/ci_tutorials.py added to check runnability of .ipynb files inside this new folder
-=======
 - code_pydocstyle.py checks daily instead of weekly
->>>>>>> 125534ed
 
 ### Performance
 
