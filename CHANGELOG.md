--- conflicted
+++ resolved
@@ -19,14 +19,9 @@
 ### Changed
 
 - Workflow : Block input and output names have been enhanced
-
-
-<<<<<<< HEAD
-### Changed
-
-- Workflow : Block input and output names have been enhanced
 - Workflow : Inputs now have entries for Imposed Variable Values
-=======
+
+
 ### Removed
 
 - Workflow : jointjs plot
@@ -36,13 +31,14 @@
 ### Changed
 
 - Multiplot block takes selector as a string
->>>>>>> 840a173a
 
 ### Fixed
 
 - 'reference_path' is now passed on by Display block while evaluating
 
+
 ## 0.14.0
+
 
 ### Added
 
