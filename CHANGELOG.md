# Changelog

All notable changes to this project will be documented in this file.

The format is based on [Keep a Changelog](https://keepachangelog.com/en/1.0.0/),
and this project adheres to [Semantic Versioning](https://semver.org/spec/v2.0.0.html).

<<<<<<< HEAD

## 0.14.0

### Added

- Schemas refactor: add support of Ellipsed tuple (Tuple[T, ...])


### Fixed

- Schemas refactor : allow incomplete schemas
- Schemas refactor : old jsonschema with magic Method Type serialized value
- Schemas refactor : Sequence schema uses args_schemas instead of unique items_schemas


### Refactored

- Refactor the whole jsonschema generation process. It now uses Oriented Object algorithms. Most of jsonschema module is now deprecated
- Remove Any support in schemas
- Use of Schemas to serialize typings
- Change serialize_typing function name to serialize_annotation
- Change tests. Unittests are in 'tests' folder. Other tests in scripts

=======
## 0.13.2 [Unreleased yet]

### Added 

- Display settings now have load_by_default config option

### Fix
>>>>>>> ac89b5fb

## 0.13.1

### Fix

- Handle serialization pointers of non-standalone objects
- WorkflowRun settings now sets the right method to call for workflow display
- Handle serialization pointers of non-standalone objects


## 0.13.0

### Chore

- Tag for release candidate
- Toggle some D2xx errors

### Fix

- Do not take into account non-eq attributes

### CI

- tutorials/ci_tutorials.py added to check runnability of .ipynb files inside this new folder
- automatic upload of coverage
- spellcheck with pyenchant integrated to pylint
- fixing versions of pylint and pydocstyle to avoid uncontrolled new errors

### Performance

- Change sequence hash to check only first and last element recursively
- Change dict hash to check only first and last element recursively
- Refactor search_memo function to improve copy performance
- Add pre-checks for non list-like element in is_sequence function
- For is_serializable, not using pointers while trying to_dict
- Refactor workflow run values for serializability checks


### Chore

- Toggle some D2xx errors
- Tag for release candidate

### Fixed

- fix str of Dataset

## 0.12.0


### Changed

- Reference path is now given all the way down to plot_data
- DessiaObject kwargs in init are deprecated

### Fixed

- serialization (to_dict) use some uuids instead of paths for references.
- Workflow : Serialize Imposed Variable Values
- Workflow : to_script Export now write only class name instead of full_classname
- Hot fix for is_valid method of workflow's Block
- Core : add a boolean for platform checking in check_list. Fixes a problem with testing classes not existing
- Reference path for datatools Dataset and ClusteredDataset

### Refactor

- Move ./utils/serialization to ./serialization to avoid cyclic-imports

### CI

- add a check to enforce update of changelog in PR
- code_pydocstyle.py checks daily instead of weekly
- Add a time decrease effect for pylint

### Performance

- Conform doc for many parts of dessia_common
- 100% coverage for clusters module
- cache inspect.fullargspecs calls
- Add trivial checks for simple types
- Avoid redundant serialization in display blocks

### Build

- Update python minimum version to 3.8 (3.7 was not supported in fact)
- Update scikit learn to minimum 1.2.0 for the parameter metric in Clustering

### Tests

- Add backend backward import tests in order to warn when imports are changed

### Chores
- Merge back master to dev
- Docs weekly decrease
- Fixed all remaining pydocstyle errors
- Docs new rules
- More docs


## 0.11.0

### Fixed

- Workflow pipe order when copy
- Diff Dict is now robust to uneven arguments commutation
- Fix path deepth when dict misses keys

### Changed
- Refactor copy_pipes and nbv checking

### Performance

- Cache for fullargspec and deserialize sequence as comprehension list

## v0.10.2

- non serializable attributes were not working
- wrong import to sklearn -> scikit-learn

## v0.10.1

### Fixed
- jsonschema bug
- time rendering on workflow

## v0.10.0

### Added
- Generic save to file
- Sampler class
- (De)Serialization handles 'typing.Type'
- Workflow: handle position in to_dict / dict_to_object process
- sub_matrix method to Dataset


### Breaking Changes
- Measures moved to dessia_common.measures
- HeterogeneousList becomes Dataset
- CategorizedList becomes ClusteredDataset
- Change file organization for datatools:
    * File datatools.py becomes directory datatools
    * class Dataset is now coded in file dataset.py
    * class ClusteredDataset is now coded in file cluster.py
    * class Sampler is now coded in file sampling.py
    * Metrics function are now coded in file metrics.py
- Retrocompatibility is supported for the present time, with a big warning
- pareto methods of datatools are now called with a list of attributes and not anymore a costs matrix


### Changes
- Workflow: improve layout method

### Performance
- switch is_jsonable to orjson

### Fixed
- Workflow: improve to_script


## v0.10.0 [9/26/2022]

### Added
- FiltersList class
- Easy access to Dataset with getitem, len, add, extend, sort
- filtering method in Dataset that calls a FiltersList
- Documentation for Dataset (previously HeterogeneousList), ClusteredDataset (previously CategorizedList), DessiaFilter, FiltersList
- pareto front and parallel plot for Dataset
- Sort parallel plot axis with correlation coefficient (experimental algorithm that seems to work)
- Metrics for Dataset (previously HeterogeneousList) and ClusteredDataset (previously CategorizedList)
- Centroids for ClusteredDataset (previously CategorizedList)
- Nearly all required tests for all these developments

### Breaking Changes
- Change attribute "operator" of DessiaFilter to "comparison_operator"
- Change name of file "cluster.py" to "datatools.py"
- Move Dataset in "datatools.py"

### Changes
- Add 'logical_operator="and"' attribute to workflow.block.Filter
- Improve workflow._data_eq

### Performance
- DessiaFilters and FiltersList: A priori optimized access to elements so it is really faster than before

### Fixed
- Excel Export now used proper length of the cell value
- Fix workflow.copy() issue where a nbv with several pipes became several nbv with one pipe  

## v0.9.0 [7/20/2022]

### Added
- Clustering classes

### Fixed
- Implement to_script method for workflow class
- Prevent foreach name from being it's iter_input name
- Temporarly remove workflow-state from workflow run display settings

## v0.8.0

### Added
- performance analysis function

### Fixed
- babylon display fix
- Any typing does not trigger error with subclass anymore
- workflow: imposed variable values fixes

### Performance
- types: caching type from calling import_module

## v0.7.0

### Fixed
- FileTypes looks for subclass in jsonschema computation instead of wrong isinstance

### Added
- Physical Object: splitting CAD capabilities from DessiaObject
- Workflow to script (for a few blocks to begin with)
- Separate evaluation of displays with display settings feature
- workflow: port matching

### Changed
- Enhanced get attr use literal eval to try to get dict keys
- moved blocks in dessia_common.workflow.blocks, retrocompatbility with previous behavior

### Deleted
- Import Block in workflow

## v0.6.0
### Added
- Exports in workflows
- Workflow inputs documentation from docstrings
- Workflow description and documentation
- Custom Dessia FileTypes

### Changed
- split export functions in two: one to write to a file, one to save in a stream
- to_dict use jsonpointers, des

## v0.5.1
### Fixed
- copy problems
- more tests

## v0.5.0

### Added
- Workflow stop/start first features
- Files Typings
- Inputs can now search for upstream nonblock_variables
- Add input_values addition bulk methods (from block_index & indice sequence)
- Can compute jsonschema from Any annotation
- Add more structure to dev objects
- ClassMethod Block now supports MethodType
- WorkflowState add_input_values activates them
- Several variables index computation methods

### Changed
- data_eq checks for a dual non insinstance test before returning false
- Moved errors to submodule dessia_common.errors
- Workflow.variable_from_indices is not a classmethod anymore
- Full support of MethodType for ModelMethod Block

### Fixed
- Re-instantiate nonblock_variable when copying workflow
- WorkflowState now serialize its values keys in to_dict
- deepcopy of workflow

### Refactor
- Separate in utils module

## v0.4.7
## Added
- File typings
- Support for Iterator typing
- Object's default_dicts now implement objct_class

## v0.4.6

### Added
### Fixed
- Display block faulty definition (removed inputs as init argument & fixed to_dict)
- Workflow & WorkflowRun uses implemented data_eq
- WorkflowRun data_eq when output_value is a sequence
- ForEach checks for workflow_block equivalence instead of equality



#### New Features
* Block Display: propagation of kwargs to model _displays
* MethodType
* Fields in workflows jsonschema that were missing
* Names can now be set at Workflows run and run_again
* Dev Objects implement markdown display
* Support for None argument deserialization
* Support for InstanceOf argument deserialization
* add stl export
* (workflow): add kwargs to block Display subcall
* (markdown): clean indents inside DisplayObject Init
* (workflow): use method typing for ModelMethod
* (typing): add method typing
* (dev): add markdown to dev-objects
* (workflow): add name input to run arguments
* (deserialize_arg): add InstanceOf support
* (dict_to_object): add force_generic argument
* adding some units
* save to file handles stringio
* export formats
* (optimization): fixed attributes
* (forms): add Distance to forms objects
* (core): python_typing mandatory in jsonschema
* restric extrapolation in interpolation_from_istep
* (core): serialize Dict typing
* (core): add standalone_in_db entry to generic union jsonschema
* add InstanceOf typing
* add builtins default
* (typings): add deprecation warning on Subclass
* (core): add exception to prevent docstring parsing from failing platform
* separating __getstate__ and serailizable dict features in DessiaObject
* (forms): add graph2d to dev objects
* rename type datatype as class datatype
* callback in run_again
* (forms): add doc to dev objects
* add docstring parsing & description to jsonschema
* (core): add datatype for Type typing
* check platform
* (workflow): a couple features for workflows
* (forms): allow methods for dev purpose
* add method flag ton method_jsonschema
* (core): default_dict based on datatype
* (core): add standalone_in_db to jsonschema_from_annotation
* add standalone_in_db in DessiaObject's jsonschema method
* kwargs in volmdlr primitives
* Kwargs in plot_data
* (workflow): add input/output connections to ForEach
* (forms): add optionnal sequence
* propose support for default_value type serialization
* add subclass typed arg for dev purpose
* (core): raise TypeError if structure is used as static dict value
* (core): raise ValueError if plot_data is not a sequence
* (workflow): add input/output_connections to WorkflowBlock
* (core): add jsonschema_from_annonation Optional support
* (core): add is_typing function
* (workflow): positions in to_dict()
* (workflow): workflow.displays_() calls workflow_blocks.workflow's display_()
* (typings): add units to jsonschema if Measure
* (workflow): add types to block init

#### Fixes
* workflow ClassMethod in no returns in annotation
* (display_block): fix kwargs propagation
* (filter): remove TypedDict to use conventionnel non standalone class
* (workflow): add name argument to run_again
* (forms): remove extra " form multiline string
* finalize generation
* verbose typing for workflow
* (workflow): MultiPlot inputs
* (workflow): TypedVariable dict_to_object typo
* (deseriliaze_arguments): add supoport of None & Optional
* (workflow): display block inputs and to_dict
* working decision tree generator
* (workflow): fix WorkflowRun data_eq when output is sequence
* (workflow): workflow uses data_eq & ForEach use block.equivalent
* (makefile): revert command
* extrapolate in utils, biggest canvas for plot_data
* (core): remove raise serialise typing error
* sorted in istep
* getstate to dict
* default value for variable-length objects
* moving volume model
* (workflow): recursion error fix
* (workflow): refresh position before setting it in dict
* (workflow): workflowblock position
* (typings): add include_extra to get_type_hints
* (forms): add name and elements to scatterplot & forms workflow
* (core): add missing data to tuple from annotation
* (workflow): dict_to_arguments issues

#### Refactorings
* (workflow): remove pareto from workflow inputs
* (core): propagate subclass name change to jsonschema
* use InstanceOf instead of Subclass
* (workflow): import from dessia_common instead of whole module
* (core): format parsed docstring
* (workflow): change type-arguments typings to Type
* remove default_values on dev objects
* (workflow): set input/output connections to None
* (core): clean code
* (core): proposition on new default_dict
* (core): replace some jsonschema attributes out of loops
* (workflow): comment Function block out
* remove include_extras argument
* (core): add some more introspection helpers
* (workflow): class InstantiateModel instead of InstanciateModel
* (typings): use get_type_hints instead of __annotations__

#### Others
* (plot_data): update to 0.5.1


### [0.4.5]
## Added
- Dev Objects : add maldefined method
- Typings : add Mass typing
- Add force_generic argument to dict_to_object to avoid recursion when generic computation is needed
- Dict typing serilization/deserialization
- All typings serialization
- python_typing is set in all jsonschema

## [0.4.4]
### Added
- InstanceOf typing. Subclass is Deprecated
- Docstring parsing & failure prevention
- Description of class and attributes in jsonschema

### Changed
- Union cannot implement two classes with non coherent standalone_in_db attributes anymore

### Removed
- TypedDict not supported anymore

## [0.4.3]
### Added
- Datatype from jsonschema method
- Method flag in jsonschema
- Add is_builtin function
- Raise ValueError if plot_data is not a sequence
- compute_for argument to full_classname to allow classname computing for class object

### Fixed
- dict_to_arguments of workflows have now right signature

### Changed
- Default values are based on datatypes
- Complex structure as static dict value is not supported anymore
- Remove type from Sequence block
- Use Subclass instead of Type for typings
- Use of instrospection helpers for jsonschema computation from typings (get_type_hints, get_args, get_origin)
- WorkflowRun method_jsonschemas implements Workflow method

## 0.4.2
### Changed
- BREAKING CHANGE : _display_angular is renamed _displays
- BREAKING CHANGE : Block ParallelPlot is renamed MultiPlot
- Kwargs are added to _displays in order to pass args such as reference_attribute
- Display block is now a base class for all display blocks
- ForEach block implementation : workflow_block_input -> iter_input_index

### Added
- Serialization tuples
- DisplayObject
- _displayable_input as Display block class attribute

### Fix
- Fix wrong type check with __origin__ in deserialize argument

## [v0.4.1]


## [v0.4]
### Fix
- _eq_is_eq_data as False in workflow class definitions

### Changed
- introducing _eq_is_data_eq instead of _generic eq
- __origin__ used in serialize_typing instead of _name. For typing type checking

### Added
- _data_diff method to DessiaObject

### Removed
- Compiled parts of package, switching to full open-source

## [0.3.10]
### Fixed
- Run again takes input_values arguments as it should
- Changed workflow to workflow in to_dict/dict_to_object
- Support for new data types
- Added mypy_extensions to setup.py

### Added
- Relevant Error raised in getting deep_attribute when object has no attribute
- is_sequence function
- Documentation on blocks
_ Rerun method for WorkflowRuns & prerequisite (input_values in __init__ et method_jsonschema)
- Method dict attribute
- Generic serialize function
- ParallelPlot block
- Memorize attribute in Variables and intermediate variables values in workflow_run
- Non Standalone object default value in default dict support
- Demo classes for forms data format
- Add unit_tests.py script + exec in drone
- Recursive/complex deepattr function

### Changed
- Add a more explicit message to list as default value error
- Filter block doesn't write _display_angular anymore. See ParallelPlot
- Catalog _display_angular to conform to ParallelPlot Block

## [0.3.8]
### Added
- Change rerun method name to run_again
- Unpacker for sequence workflow block
- Cars dataset as imported models
- Models & Templates added to MANIFEST.in

### Changed
- ModelAttribute use dessia_common's getdeepattr to get attributes in subobjects
- Test directions and signs of coeff for maximization in find_best_objectives
- BestCoefficients names changed to remove space in it
- Directions argument is now mandatory

## [0.3.7]
### Fixed
- coefficients_from_angles list was used as dictionnary in from_angles method

## [0.3.6]
### Added
- Support of dict (keys and values) copy in generic deepcopy
- Find best objective

### Changed
- Export csv to fit vectored_objects removal
- All set variables in _display_angular config instead of just choice_variables
- Strategy for scale and custom value scaling

## [0.3.5]
### Changed
- Objective settings is now inside Objective and not global inside Catalog
- Datasets are reordered to properly display in front
- Ordered attributes for catalog

### Fixed
- Classes in every type object jsonschema
- n_near_values now gives indices in display and is workings

## [0.3.4]
### Changed
- Changes in WorklowRun _display_angular to handle new datasets structure
- Removed VectoredObject. Catalog now know List of List as data array
- Datasets values are now indices of corresponding points in all values of data array

## [0.3.3]
## Added
- WorkflowBlock
- Type checking in workflow
- imposed variable values

## [0.3.2]
### Added
- Plot data in display of DessiaObject
- Deprecation decorator

### Changed
- dessia_methods to allowed_methods
- return & progress_callback removed from _method_jsonschema
- copy as one DessiaObject method with deep attribute
- _editable_variables to _non_editable_attributes
- handling of new frontend display values

### Fixed
- (Quickfix) Check if output_value is None
- revert to working version of vectored_object scale

## [0.3.1]
### Added
- First version of sphinx documentation
- generic dict to arguments
- copy/deeepcopy

## [0.3.0]
### Added
- VectoredObjects

## [0.2.3]
### Added
- nonblock variables in workflow
- jointjs enhancements: layout colors for ports...

## [0.2.2]
### Added
- SerializationError
- is_jsonable
- get_python_class_from_class_name
- base_dict returns class name
### Changed
- Checks for volume_model implementation

## [0.2.1]

### Added
- Evolution class
- ConsistencyError in core

## [0.2.0]

### Added
- _export_formats to DessiaObject

### Fixed
- Check equality of methods working on classes

## [0.1.2] - 2019-12-20

### Added
- Generic eq,
- Copy volmdlr support<|MERGE_RESOLUTION|>--- conflicted
+++ resolved
@@ -5,7 +5,6 @@
 The format is based on [Keep a Changelog](https://keepachangelog.com/en/1.0.0/),
 and this project adheres to [Semantic Versioning](https://semver.org/spec/v2.0.0.html).
 
-<<<<<<< HEAD
 
 ## 0.14.0
 
@@ -29,7 +28,7 @@
 - Change serialize_typing function name to serialize_annotation
 - Change tests. Unittests are in 'tests' folder. Other tests in scripts
 
-=======
+
 ## 0.13.2 [Unreleased yet]
 
 ### Added 
@@ -37,7 +36,6 @@
 - Display settings now have load_by_default config option
 
 ### Fix
->>>>>>> ac89b5fb
 
 ## 0.13.1
 
