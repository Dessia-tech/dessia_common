--- conflicted
+++ resolved
@@ -8,17 +8,15 @@
 
 ## 0.13.0
 
-<<<<<<< HEAD
 ### Performance
 
 - Change sequence hash to check only first and last element recursively
 - Add pre-checks for non list-like element in is_sequence function
 
-=======
 ### Chore
 
 - Tag for release candidate
->>>>>>> c23d344c
+
 
 ## 0.12.0 (now branch dev)
 
