--- conflicted
+++ resolved
@@ -10,12 +10,8 @@
 
 ### Fix
 
-<<<<<<< HEAD
-
+- PhysicalObject : Remove to_stl encoding element
 - Schema : Take `None` default value into account
-=======
-- PhysicalObject : Remove to_stl encoding element
->>>>>>> a821a604
 - WorkflowRun : Compute memory usage, subtract before_memory
 
 
