# Changelog

All notable changes to this project will be documented in this file.

The format is based on [Keep a Changelog](https://keepachangelog.com/en/1.0.0/),
and this project adheres to [Semantic Versioning](https://semver.org/spec/v2.0.0.html).

## 0.13.2 [Unreleased yet]

### Fix
- Workflow state/run to_dict fix on adding references

## 0.13.1 [released 02/21/2023]

### Fix
<<<<<<< HEAD
- Handle serialization pointers of non-standalone objects
=======
- hash fix: calling hash instead of data hash in eq.

## 0.13.1

### Fix

>>>>>>> c7000d4c
- WorkflowRun settings now sets the right method to call for workflow display
- Handle serialization pointers of non-standalone objects

## 0.13.0 [02/14/2023]

### Fix
- Do not take into account non-eq attributes

### CI

- tutorials/ci_tutorials.py added to check runnability of .ipynb files inside this new folder
- automatic upload of coverage
- fixing versions of pylint and pydocstyle to avoid uncontrolled new errors

### Performance

- Change sequence hash to check only first and last element recursively
- Change dict hash to check only first and last element recursively
- Refactor search_memo function to improve copy performance
- Add pre-checks for non list-like element in is_sequence function
- For is_serializable, not using pointers while trying to_dict
- Refactor workflow run values for serializability checks


### Chore

- Toggle some D2xx errors
- Tag for release candidate

### Fixed

- fix str of Dataset

## 0.12.0 [released 01/20/2023]

### Changed

- Reference path is now given all the way down to plot_data
- DessiaObject kwargs in init are deprecated

### Fixed

- serialization (to_dict) use some uuids instead of paths for references.
- Workflow : Serialize Imposed Variable Values
- Workflow : to_script Export now write only class name instead of full_classname
- Hot fix for is_valid method of workflow's Block
- Core : add a boolean for platform checking in check_list. Fixes a problem with testing classes not existing
- Reference path for datatools Dataset and ClusteredDataset

### Refactor

- Move ./utils/serialization to ./serialization to avoid cyclic-imports

### CI

- add a check to enforce update of changelog in PR
- code_pydocstyle.py checks daily instead of weekly

### Performance

- Conform doc for many parts of dessia_common
- 100% coverage for clusters module
- cache inspect.fullargspecs calls
- Add trivial checks for simple types
- Avoid redundant serialization in display blocks

### Build

- Update python minimum version to 3.8 (3.7 was not supported in fact)
- Update scikit learn to minimum 1.2.0 for the parameter metric in Clustering

### Tests

- Add backend backward import tests in order to warn when imports are changed

### Chores
- Merge back master to dev
- Docs weekly decrease
- Fixed all remaining pydocstyle errors
- Docs new rules
- More docs


## 0.11.0 [released 12/19/2022]

### Fixed

- Workflow pipe order when copy
- Diff Dict is now robust to uneven arguments commutation
- Fix path deepth when dict misses keys

### Changed
- Refactor copy_pipes and nbv checking

### Performance

- Cache for fullargspec and deserialize sequence as comprehension list

## v0.10.2

- non serializable attributes were not working
- wrong import to sklearn -> scikit-learn

## v0.10.1

### Fixed
- jsonschema bug
- time rendering on workflow

## v0.10.0

### Added
- Generic save to file
- Sampler class
- (De)Serialization handles 'typing.Type'
- Workflow: handle position in to_dict / dict_to_object process
- sub_matrix method to Dataset


### Breaking Changes
- Measures moved to dessia_common.measures
- HeterogeneousList becomes Dataset
- CategorizedList becomes ClusteredDataset
- Change file organization for datatools:
    * File datatools.py becomes directory datatools
    * class Dataset is now coded in file dataset.py
    * class ClusteredDataset is now coded in file cluster.py
    * class Sampler is now coded in file sampling.py
    * Metrics function are now coded in file metrics.py
- Retrocompatibility is supported for the present time, with a big warning
- pareto methods of datatools are now called with a list of attributes and not anymore a costs matrix


### Changes
- Workflow: improve layout method

### Performance
- switch is_jsonable to orjson

### Fixed
- Workflow: improve to_script


## v0.10.0 [9/26/2022]

### Added
- FiltersList class
- Easy access to Dataset with getitem, len, add, extend, sort
- filtering method in Dataset that calls a FiltersList
- Documentation for Dataset (previously HeterogeneousList), ClusteredDataset (previously CategorizedList), DessiaFilter, FiltersList
- pareto front and parallel plot for Dataset
- Sort parallel plot axis with correlation coefficient (experimental algorithm that seems to work)
- Metrics for Dataset (previously HeterogeneousList) and ClusteredDataset (previously CategorizedList)
- Centroids for ClusteredDataset (previously CategorizedList)
- Nearly all required tests for all these developments

### Breaking Changes
- Change attribute "operator" of DessiaFilter to "comparison_operator"
- Change name of file "cluster.py" to "datatools.py"
- Move Dataset in "datatools.py"

### Changes
- Add 'logical_operator="and"' attribute to workflow.block.Filter
- Improve workflow._data_eq

### Performance
- DessiaFilters and FiltersList: A priori optimized access to elements so it is really faster than before

### Fixed
- Excel Export now used proper length of the cell value
- Fix workflow.copy() issue where a nbv with several pipes became several nbv with one pipe  

## v0.9.0 [7/20/2022]

### Added
- Clustering classes

### Fixed
- Implement to_script method for workflow class
- Prevent foreach name from being it's iter_input name
- Temporarly remove workflow-state from workflow run display settings

## v0.8.0

### Added
- performance analysis function

### Fixed
- babylon display fix
- Any typing does not trigger error with subclass anymore
- workflow: imposed variable values fixes

### Performance
- types: caching type from calling import_module

## v0.7.0

### Fixed
- FileTypes looks for subclass in jsonschema computation instead of wrong isinstance

### Added
- Physical Object: splitting CAD capabilities from DessiaObject
- Workflow to script (for a few blocks to begin with)
- Separate evaluation of displays with display settings feature
- workflow: port matching

### Changed
- Enhanced get attr use literal eval to try to get dict keys
- moved blocks in dessia_common.workflow.blocks, retrocompatbility with previous behavior

### Deleted
- Import Block in workflow

## v0.6.0
### Added
- Exports in workflows
- Workflow inputs documentation from docstrings
- Workflow description and documentation
- Custom Dessia FileTypes

### Changed
- split export functions in two: one to write to a file, one to save in a stream
- to_dict use jsonpointers, des

## v0.5.1
### Fixed
- copy problems
- more tests

## v0.5.0

### Added
- Workflow stop/start first features
- Files Typings
- Inputs can now search for upstream nonblock_variables
- Add input_values addition bulk methods (from block_index & indice sequence)
- Can compute jsonschema from Any annotation
- Add more structure to dev objects
- ClassMethod Block now supports MethodType
- WorkflowState add_input_values activates them
- Several variables index computation methods

### Changed
- data_eq checks for a dual non insinstance test before returning false
- Moved errors to submodule dessia_common.errors
- Workflow.variable_from_indices is not a classmethod anymore
- Full support of MethodType for ModelMethod Block

### Fixed
- Re-instantiate nonblock_variable when copying workflow
- WorkflowState now serialize its values keys in to_dict
- deepcopy of workflow

### Refactor
- Separate in utils module

## v0.4.7
## Added
- File typings
- Support for Iterator typing
- Object's default_dicts now implement objct_class

## v0.4.6

### Added
### Fixed
- Display block faulty definition (removed inputs as init argument & fixed to_dict)
- Workflow & WorkflowRun uses implemented data_eq
- WorkflowRun data_eq when output_value is a sequence
- ForEach checks for workflow_block equivalence instead of equality



#### New Features
* Block Display: propagation of kwargs to model _displays
* MethodType
* Fields in workflows jsonschema that were missing
* Names can now be set at Workflows run and run_again
* Dev Objects implement markdown display
* Support for None argument deserialization
* Support for InstanceOf argument deserialization
* add stl export
* (workflow): add kwargs to block Display subcall
* (markdown): clean indents inside DisplayObject Init
* (workflow): use method typing for ModelMethod
* (typing): add method typing
* (dev): add markdown to dev-objects
* (workflow): add name input to run arguments
* (deserialize_arg): add InstanceOf support
* (dict_to_object): add force_generic argument
* adding some units
* save to file handles stringio
* export formats
* (optimization): fixed attributes
* (forms): add Distance to forms objects
* (core): python_typing mandatory in jsonschema
* restric extrapolation in interpolation_from_istep
* (core): serialize Dict typing
* (core): add standalone_in_db entry to generic union jsonschema
* add InstanceOf typing
* add builtins default
* (typings): add deprecation warning on Subclass
* (core): add exception to prevent docstring parsing from failing platform
* separating __getstate__ and serailizable dict features in DessiaObject
* (forms): add graph2d to dev objects
* rename type datatype as class datatype
* callback in run_again
* (forms): add doc to dev objects
* add docstring parsing & description to jsonschema
* (core): add datatype for Type typing
* check platform
* (workflow): a couple features for workflows
* (forms): allow methods for dev purpose
* add method flag ton method_jsonschema
* (core): default_dict based on datatype
* (core): add standalone_in_db to jsonschema_from_annotation
* add standalone_in_db in DessiaObject's jsonschema method
* kwargs in volmdlr primitives
* Kwargs in plot_data
* (workflow): add input/output connections to ForEach
* (forms): add optionnal sequence
* propose support for default_value type serialization
* add subclass typed arg for dev purpose
* (core): raise TypeError if structure is used as static dict value
* (core): raise ValueError if plot_data is not a sequence
* (workflow): add input/output_connections to WorkflowBlock
* (core): add jsonschema_from_annonation Optional support
* (core): add is_typing function
* (workflow): positions in to_dict()
* (workflow): workflow.displays_() calls workflow_blocks.workflow's display_()
* (typings): add units to jsonschema if Measure
* (workflow): add types to block init

#### Fixes
* workflow ClassMethod in no returns in annotation
* (display_block): fix kwargs propagation
* (filter): remove TypedDict to use conventionnel non standalone class
* (workflow): add name argument to run_again
* (forms): remove extra " form multiline string
* finalize generation
* verbose typing for workflow
* (workflow): MultiPlot inputs
* (workflow): TypedVariable dict_to_object typo
* (deseriliaze_arguments): add supoport of None & Optional
* (workflow): display block inputs and to_dict
* working decision tree generator
* (workflow): fix WorkflowRun data_eq when output is sequence
* (workflow): workflow uses data_eq & ForEach use block.equivalent
* (makefile): revert command
* extrapolate in utils, biggest canvas for plot_data
* (core): remove raise serialise typing error
* sorted in istep
* getstate to dict
* default value for variable-length objects
* moving volume model
* (workflow): recursion error fix
* (workflow): refresh position before setting it in dict
* (workflow): workflowblock position
* (typings): add include_extra to get_type_hints
* (forms): add name and elements to scatterplot & forms workflow
* (core): add missing data to tuple from annotation
* (workflow): dict_to_arguments issues

#### Refactorings
* (workflow): remove pareto from workflow inputs
* (core): propagate subclass name change to jsonschema
* use InstanceOf instead of Subclass
* (workflow): import from dessia_common instead of whole module
* (core): format parsed docstring
* (workflow): change type-arguments typings to Type
* remove default_values on dev objects
* (workflow): set input/output connections to None
* (core): clean code
* (core): proposition on new default_dict
* (core): replace some jsonschema attributes out of loops
* (workflow): comment Function block out
* remove include_extras argument
* (core): add some more introspection helpers
* (workflow): class InstantiateModel instead of InstanciateModel
* (typings): use get_type_hints instead of __annotations__

#### Others
* (plot_data): update to 0.5.1


### [0.4.5]
## Added
- Dev Objects : add maldefined method
- Typings : add Mass typing
- Add force_generic argument to dict_to_object to avoid recursion when generic computation is needed
- Dict typing serilization/deserialization
- All typings serialization
- python_typing is set in all jsonschema

## [0.4.4]
### Added
- InstanceOf typing. Subclass is Deprecated
- Docstring parsing & failure prevention
- Description of class and attributes in jsonschema

### Changed
- Union cannot implement two classes with non coherent standalone_in_db attributes anymore

### Removed
- TypedDict not supported anymore

## [0.4.3]
### Added
- Datatype from jsonschema method
- Method flag in jsonschema
- Add is_builtin function
- Raise ValueError if plot_data is not a sequence
- compute_for argument to full_classname to allow classname computing for class object

### Fixed
- dict_to_arguments of workflows have now right signature

### Changed
- Default values are based on datatypes
- Complex structure as static dict value is not supported anymore
- Remove type from Sequence block
- Use Subclass instead of Type for typings
- Use of instrospection helpers for jsonschema computation from typings (get_type_hints, get_args, get_origin)
- WorkflowRun method_jsonschemas implements Workflow method

## 0.4.2
### Changed
- BREAKING CHANGE : _display_angular is renamed _displays
- BREAKING CHANGE : Block ParallelPlot is renamed MultiPlot
- Kwargs are added to _displays in order to pass args such as reference_attribute
- Display block is now a base class for all display blocks
- ForEach block implementation : workflow_block_input -> iter_input_index

### Added
- Serialization tuples
- DisplayObject
- _displayable_input as Display block class attribute

### Fix
- Fix wrong type check with __origin__ in deserialize argument

## [v0.4.1]


## [v0.4]
### Fix
- _eq_is_eq_data as False in workflow class definitions

### Changed
- introducing _eq_is_data_eq instead of _generic eq
- __origin__ used in serialize_typing instead of _name. For typing type checking

### Added
- _data_diff method to DessiaObject

### Removed
- Compiled parts of package, switching to full open-source

## [0.3.10]
### Fixed
- Run again takes input_values arguments as it should
- Changed workflow to workflow in to_dict/dict_to_object
- Support for new data types
- Added mypy_extensions to setup.py

### Added
- Relevant Error raised in getting deep_attribute when object has no attribute
- is_sequence function
- Documentation on blocks
_ Rerun method for WorkflowRuns & prerequisite (input_values in __init__ et method_jsonschema)
- Method dict attribute
- Generic serialize function
- ParallelPlot block
- Memorize attribute in Variables and intermediate variables values in workflow_run
- Non Standalone object default value in default dict support
- Demo classes for forms data format
- Add unit_tests.py script + exec in drone
- Recursive/complex deepattr function

### Changed
- Add a more explicit message to list as default value error
- Filter block doesn't write _display_angular anymore. See ParallelPlot
- Catalog _display_angular to conform to ParallelPlot Block

## [0.3.8]
### Added
- Change rerun method name to run_again
- Unpacker for sequence workflow block
- Cars dataset as imported models
- Models & Templates added to MANIFEST.in

### Changed
- ModelAttribute use dessia_common's getdeepattr to get attributes in subobjects
- Test directions and signs of coeff for maximization in find_best_objectives
- BestCoefficients names changed to remove space in it
- Directions argument is now mandatory

## [0.3.7]
### Fixed
- coefficients_from_angles list was used as dictionnary in from_angles method

## [0.3.6]
### Added
- Support of dict (keys and values) copy in generic deepcopy
- Find best objective

### Changed
- Export csv to fit vectored_objects removal
- All set variables in _display_angular config instead of just choice_variables
- Strategy for scale and custom value scaling

## [0.3.5]
### Changed
- Objective settings is now inside Objective and not global inside Catalog
- Datasets are reordered to properly display in front
- Ordered attributes for catalog

### Fixed
- Classes in every type object jsonschema
- n_near_values now gives indices in display and is workings

## [0.3.4]
### Changed
- Changes in WorklowRun _display_angular to handle new datasets structure
- Removed VectoredObject. Catalog now know List of List as data array
- Datasets values are now indices of corresponding points in all values of data array

## [0.3.3]
## Added
- WorkflowBlock
- Type checking in workflow
- imposed variable values

## [0.3.2]
### Added
- Plot data in display of DessiaObject
- Deprecation decorator

### Changed
- dessia_methods to allowed_methods
- return & progress_callback removed from _method_jsonschema
- copy as one DessiaObject method with deep attribute
- _editable_variables to _non_editable_attributes
- handling of new frontend display values

### Fixed
- (Quickfix) Check if output_value is None
- revert to working version of vectored_object scale

## [0.3.1]
### Added
- First version of sphinx documentation
- generic dict to arguments
- copy/deeepcopy

## [0.3.0]
### Added
- VectoredObjects

## [0.2.3]
### Added
- nonblock variables in workflow
- jointjs enhancements: layout colors for ports...

## [0.2.2]
### Added
- SerializationError
- is_jsonable
- get_python_class_from_class_name
- base_dict returns class name
### Changed
- Checks for volume_model implementation

## [0.2.1]

### Added
- Evolution class
- ConsistencyError in core

## [0.2.0]

### Added
- _export_formats to DessiaObject

### Fixed
- Check equality of methods working on classes

## [0.1.2] - 2019-12-20

### Added
- Generic eq,
- Copy volmdlr support<|MERGE_RESOLUTION|>--- conflicted
+++ resolved
@@ -9,20 +9,13 @@
 
 ### Fix
 - Workflow state/run to_dict fix on adding references
-
-## 0.13.1 [released 02/21/2023]
+- Handle serialization pointers of non-standalone objects
+- hash fix: calling hash instead of data hash in eq.
+
+## 0.13.1
 
 ### Fix
-<<<<<<< HEAD
-- Handle serialization pointers of non-standalone objects
-=======
-- hash fix: calling hash instead of data hash in eq.
-
-## 0.13.1
-
-### Fix
-
->>>>>>> c7000d4c
+
 - WorkflowRun settings now sets the right method to call for workflow display
 - Handle serialization pointers of non-standalone objects
 
