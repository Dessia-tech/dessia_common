# Changelog

All notable changes to this project will be documented in this file.

The format is based on [Keep a Changelog](https://keepachangelog.com/en/1.0.0/),
and this project adheres to [Semantic Versioning](https://semver.org/spec/v2.0.0.html).


## 0.16.2

### Fix

<<<<<<< HEAD
- Export: Add block_index if export blocks
=======
- PhysicalObject : Remove to_stl encoding element
- Schema : Take `None` default value into account
>>>>>>> f0056332
- WorkflowRun : Compute memory usage, subtract before_memory


### Build

- Numpy : Restrict version to lower 2.0.0



## 0.16.1

### Fix

- ModelMethod : Call the right dict_to_object of MethodType
- MultiPlot : Add selector_name MultiPlot script
- WorkflowRun : Add markdown to display_settings


## 0.16.0

###

- Excel Reader

### Build

- Global : remove usage of pkg_resources to use importlib.resources instead

### Fix

- Serialization : Fix wrong path in serialization that result in pointers cycles in some cases
- Workflow : Fix export workflow in .py script

### Refactor

- Export: Add all export formats in zip file by iterating over _export_formats()
- Serialization : Mutualize DessiaObject and Regular objects pointer serialization


## 0.15.4

### Fix

- Workflow : Add display block class discovery


## 0.15.3

### Fix

- Workflow : Add backward compatibility for variables


## 0.15.2


### Build

- Drone : Use pip install instead of setup.py install
- Drone : Remove non-working try on failure ignore


## 0.15.1

### Removed

- Workflow : remove useless code

### Build

- Drone : Try to ignore pypi upload failure


## 0.15.0


### Added

- Documentation : Rewrite from scratch
- Forms : Update with last volmdlr
- Workflow : Variables now have a pretty type to display on frontend
- Workflow : add documentation to workflow when export in .py
- Workflow : Add Label to variables
- WorkflowState : add memory usage monitoring & markdown
- Schemas : Property file relevance. Replace 0.13.7 hot with this

### Changed

- PhysicalObject: Pool to_stem and to_step_stream
- Workflow : Block input and output names have been enhanced
- Workflow : Inputs now have entries for Imposed Variable Values

### Fixed

- Document generator : Fix add_picture to .docx

### Removed

- Workflow : jointjs plot


## 0.14.2


###  Fix

- Set right path in pointers for non DessiaObject equal elements


## 0.14.1


### Changed

- Multiplot block takes selector as a string

### Fixed

- 'reference_path' is now passed on by Display block while evaluating


## 0.14.0


### Added

- Blocks : GetModelAttribute block which will replace ModelAttribute in a few releases
- Blocks : Display blocks are now more configurable (Custom selector)
- DessiaObjegitct : Add type to load_from_file method arguments
- Displays : Displays can now be defined with decorators
- Document generator : New module to write in docx file
- Document generator : New class Table
- Files : Functions to init StringFile and BinaryFile from local path
- Files : .doc & .docx files typings
- MarkdownWriter : New functions (table_of_contents, header)
- Schemas refactor : Support of Ellipsed tuple (Tuple[T, ...])
- Schemas refactor : More Error Checks
- Schemas refactor : JSON export to method schemas for low-code implementations
- Schemas refactor : Default value to method types
- Schemas refactor : Standalone in db property
- Schemas refactor : Support for Display View Types
- Schemas refactor : Mutualize Display View Types and Attribute Types
- Typings : AttributeType, ClassAttributeType and View Types
- Workflow : Tasks display


### Changed
 
- Blocks : Add the possibility to have TypedValue in SetModelAttribute
- Blocks : ! Display blocks definition have changed to adapt to new View Decorator paradigm
- Dataset : Default color of points from blue to grey to make the difference between selected points and the other ones
- DessiaObject : Rename load_from_file and load_from_stream to from_json and from_json_stream
- Export : Export all 3d formats in zip file
- Workflow : WorkflowRun now has smart display by default computation
  - Documentation is disabled when at least one block is displayed by default, enabled otherwise
  - Workflow always shows Documentation and its Display by default
- Workflow : Memorize display pipes from init


### Fixed

- Dataset : Allow to specify attributes of subojects for creating dataset matrix ('subobject/attr')
- Exports : Add trailing line at the end of JSON export
- Schemas refactor : Allow incomplete schemas
- Schemas refactor : Old jsonschema with magic Method Type serialized value
- Schemas refactor : Sequence schema uses args_schemas instead of unique items_schemas
- Workflow : Propagate progress_callback to blocks
- Workflow Blocks : New display selectors are now correctly deserialized


### Refactored

- Tests : Change tests. Unittests are in 'tests' folder. Other tests in scripts
- DessiaObject : Check Platform is now verbose and split into several functions
- Document generator : Refactor document_generator module
- Schemas : Whole jsonschema generation process. It now uses Oriented Object algorithms. Most of jsonschema module is now deprecated
- Schemas : Remove Any support in schemas
- Schemas : Use of Schemas to serialize typings
- Schemas : Change serialize_typing function name to serialize_annotation
- Workflow : to_dict method do not use pointers anymore
- Workflow : Remove some attributes from serialization


### Removed

- Serialization : Remove warning for dict_to_object if class is not inheriting from SerializableObject

### Chore

- Fix Spelling (x2)
- Pylint : Fix iterator error
- Object : Add Backward Compatibality over method_dict to cover old frontend calls
- Workflow : Add Backward Compatibility over ModelMethod, ClassMethod, GetModelAttribute & SetModelAttribute blocks


### Build

- CI : Upload coverage is now optional


## 0.13.7


### Fix

- Workflow: Ignore Optional File-Like Sequence inputs in WorkflowRun serialization


## 0.13.6


### Fix

- Workflow: Ignore Optional File-Like Sequence inputs in WorkflowRun serialization


## 0.13.5 [09/25/2023]


### Fix

- add python 3.9 minimum requirement to avoid install issues


## 0.13.4 [07/31/2023]


### Added
- Add rotational speed to measures


## 0.13.3 [05/04/2023]


### Changed

- Add rotation speed in measures
- License changed from GPL to Lesser GPL
- package_version is removed from serialization

### Fix

- Fixes a bug when generating a script from a workflow : names containing special quote characters are now properly escaped
- Workflow name correction: correct the name if it contains an apostrophe.


## 0.13.2 [03/01/2023]


### Fix

- Workflow state/run to_dict fix on adding references
- Handle serialization pointers of non-standalone objects
- hash fix: calling hash instead of data hash in eq.

### Added

- Display settings now have load_by_default config option


## 0.13.1


### Fix

- Handle serialization pointers of non-standalone objects
- WorkflowRun settings now sets the right method to call for workflow display


## 0.13.0 [02/14/2023]


### Chore

- Tag for release candidate
- Toggle some D2xx errors

### Fix

- Do not take into account non-eq attributes

### CI

- tutorials/ci_tutorials.py added to check runnability of .ipynb files inside this new folder
- automatic upload of coverage
- spellcheck with pyenchant integrated to pylint
- fixing versions of pylint and pydocstyle to avoid uncontrolled new errors

### Performance

- Change sequence hash to check only first and last element recursively
- Change dict hash to check only first and last element recursively
- Refactor search_memo function to improve copy performance
- Add pre-checks for non list-like element in is_sequence function
- For is_serializable, not using pointers while trying to_dict
- Refactor workflow run values for serializability checks


### Chore

- Toggle some D2xx errors
- Tag for release candidate

### Fixed

- fix str of Dataset

## 0.12.0 [01/20/2023]


### Changed

- Reference path is now given all the way down to plot_data
- DessiaObject kwargs in init are deprecated

### Fixed

- serialization (to_dict) use some uuids instead of paths for references.
- Workflow : Serialize Imposed Variable Values
- Workflow : to_script Export now write only class name instead of full_classname
- Hot fix for is_valid method of workflow's Block
- Core : add a boolean for platform checking in check_list. Fixes a problem with testing classes not existing
- Reference path for datatools Dataset and ClusteredDataset

### Refactor

- Move ./utils/serialization to ./serialization to avoid cyclic-imports

### CI

- add a check to enforce update of changelog in PR
- code_pydocstyle.py checks daily instead of weekly
- Add a time decrease effect for pylint

### Performance

- Conform doc for many parts of dessia_common
- 100% coverage for clusters module
- cache inspect.fullargspecs calls
- Add trivial checks for simple types
- Avoid redundant serialization in display blocks

### Build

- Update python minimum version to 3.8 (3.7 was not supported in fact)
- Update scikit learn to minimum 1.2.0 for the parameter metric in Clustering

### Tests

- Add backend backward import tests in order to warn when imports are changed

### Chores
- Merge back master to dev
- Docs weekly decrease
- Fixed all remaining pydocstyle errors
- Docs new rules
- More docs


## 0.11.0 [12/19/2022]

### Fixed

- Workflow pipe order when copy
- Diff Dict is now robust to uneven arguments commutation
- Fix path deepth when dict misses keys

### Changed
- Refactor copy_pipes and nbv checking

### Performance

- Cache for fullargspec and deserialize sequence as comprehension list

## v0.10.2

- non serializable attributes were not working
- wrong import to sklearn -> scikit-learn

## v0.10.1

### Fixed
- jsonschema bug
- time rendering on workflow

## v0.10.0

### Added
- Generic save to file
- Sampler class
- (De)Serialization handles 'typing.Type'
- Workflow: handle position in to_dict / dict_to_object process
- sub_matrix method to Dataset


### Breaking Changes
- Measures moved to dessia_common.measures
- HeterogeneousList becomes Dataset
- CategorizedList becomes ClusteredDataset
- Change file organization for datatools:
    * File datatools.py becomes directory datatools
    * class Dataset is now coded in file dataset.py
    * class ClusteredDataset is now coded in file cluster.py
    * class Sampler is now coded in file sampling.py
    * Metrics function are now coded in file metrics.py
- Retrocompatibility is supported for the present time, with a big warning
- pareto methods of datatools are now called with a list of attributes and not anymore a costs matrix


### Changes
- Workflow: improve layout method

### Performance
- switch is_jsonable to orjson

### Fixed
- Workflow: improve to_script


## v0.10.0 [9/26/2022]

### Added
- FiltersList class
- Easy access to Dataset with getitem, len, add, extend, sort
- filtering method in Dataset that calls a FiltersList
- Documentation for Dataset (previously HeterogeneousList), ClusteredDataset (previously CategorizedList), DessiaFilter, FiltersList
- pareto front and parallel plot for Dataset
- Sort parallel plot axis with correlation coefficient (experimental algorithm that seems to work)
- Metrics for Dataset (previously HeterogeneousList) and ClusteredDataset (previously CategorizedList)
- Centroids for ClusteredDataset (previously CategorizedList)
- Nearly all required tests for all these developments

### Breaking Changes
- Change attribute "operator" of DessiaFilter to "comparison_operator"
- Change name of file "cluster.py" to "datatools.py"
- Move Dataset in "datatools.py"

### Changes
- Add 'logical_operator="and"' attribute to workflow.block.Filter
- Improve workflow._data_eq

### Performance
- DessiaFilters and FiltersList: A priori optimized access to elements so it is really faster than before

### Fixed
- Excel Export now used proper length of the cell value
- Fix workflow.copy() issue where a nbv with several pipes became several nbv with one pipe  

## v0.9.0 [7/20/2022]

### Added
- Clustering classes

### Fixed
- Implement to_script method for workflow class
- Prevent foreach name from being it's iter_input name
- Temporarly remove workflow-state from workflow run display settings

## v0.8.0

### Added
- performance analysis function

### Fixed
- babylon display fix
- Any typing does not trigger error with subclass anymore
- workflow: imposed variable values fixes

### Performance
- types: caching type from calling import_module

## v0.7.0

### Fixed
- FileTypes looks for subclass in jsonschema computation instead of wrong isinstance

### Added
- Physical Object: splitting CAD capabilities from DessiaObject
- Workflow to script (for a few blocks to begin with)
- Separate evaluation of displays with display settings feature
- workflow: port matching

### Changed
- Enhanced get attr use literal eval to try to get dict keys
- moved blocks in dessia_common.workflow.blocks, retrocompatbility with previous behavior

### Deleted
- Import Block in workflow

## v0.6.0
### Added
- Exports in workflows
- Workflow inputs documentation from docstrings
- Workflow description and documentation
- Custom Dessia FileTypes

### Changed
- split export functions in two: one to write to a file, one to save in a stream
- to_dict use jsonpointers, des

## v0.5.1
### Fixed
- copy problems
- more tests

## v0.5.0

### Added
- Workflow stop/start first features
- Files Typings
- Inputs can now search for upstream nonblock_variables
- Add input_values addition bulk methods (from block_index & indice sequence)
- Can compute jsonschema from Any annotation
- Add more structure to dev objects
- ClassMethod Block now supports MethodType
- WorkflowState add_input_values activates them
- Several variables index computation methods

### Changed
- data_eq checks for a dual non insinstance test before returning false
- Moved errors to submodule dessia_common.errors
- Workflow.variable_from_indices is not a classmethod anymore
- Full support of MethodType for ModelMethod Block

### Fixed
- Re-instantiate nonblock_variable when copying workflow
- WorkflowState now serialize its values keys in to_dict
- deepcopy of workflow

### Refactor
- Separate in utils module

## v0.4.7
## Added
- File typings
- Support for Iterator typing
- Object's default_dicts now implement objct_class

## v0.4.6

### Added
### Fixed
- Display block faulty definition (removed inputs as init argument & fixed to_dict)
- Workflow & WorkflowRun uses implemented data_eq
- WorkflowRun data_eq when output_value is a sequence
- ForEach checks for workflow_block equivalence instead of equality



#### New Features
* Block Display: propagation of kwargs to model _displays
* MethodType
* Fields in workflows jsonschema that were missing
* Names can now be set at Workflows run and run_again
* Dev Objects implement markdown display
* Support for None argument deserialization
* Support for InstanceOf argument deserialization
* add stl export
* (workflow): add kwargs to block Display subcall
* (markdown): clean indents inside DisplayObject Init
* (workflow): use method typing for ModelMethod
* (typing): add method typing
* (dev): add markdown to dev-objects
* (workflow): add name input to run arguments
* (deserialize_arg): add InstanceOf support
* (dict_to_object): add force_generic argument
* adding some units
* save to file handles stringio
* export formats
* (optimization): fixed attributes
* (forms): add Distance to forms objects
* (core): python_typing mandatory in jsonschema
* restric extrapolation in interpolation_from_istep
* (core): serialize Dict typing
* (core): add standalone_in_db entry to generic union jsonschema
* add InstanceOf typing
* add builtins default
* (typings): add deprecation warning on Subclass
* (core): add exception to prevent docstring parsing from failing platform
* separating __getstate__ and serailizable dict features in DessiaObject
* (forms): add graph2d to dev objects
* rename type datatype as class datatype
* callback in run_again
* (forms): add doc to dev objects
* add docstring parsing & description to jsonschema
* (core): add datatype for Type typing
* check platform
* (workflow): a couple features for workflows
* (forms): allow methods for dev purpose
* add method flag ton method_jsonschema
* (core): default_dict based on datatype
* (core): add standalone_in_db to jsonschema_from_annotation
* add standalone_in_db in DessiaObject's jsonschema method
* kwargs in volmdlr primitives
* Kwargs in plot_data
* (workflow): add input/output connections to ForEach
* (forms): add optionnal sequence
* propose support for default_value type serialization
* add subclass typed arg for dev purpose
* (core): raise TypeError if structure is used as static dict value
* (core): raise ValueError if plot_data is not a sequence
* (workflow): add input/output_connections to WorkflowBlock
* (core): add jsonschema_from_annonation Optional support
* (core): add is_typing function
* (workflow): positions in to_dict()
* (workflow): workflow.displays_() calls workflow_blocks.workflow's display_()
* (typings): add units to jsonschema if Measure
* (workflow): add types to block init

#### Fixes
* workflow ClassMethod in no returns in annotation
* (display_block): fix kwargs propagation
* (filter): remove TypedDict to use conventionnel non standalone class
* (workflow): add name argument to run_again
* (forms): remove extra " form multiline string
* finalize generation
* verbose typing for workflow
* (workflow): MultiPlot inputs
* (workflow): TypedVariable dict_to_object typo
* (deseriliaze_arguments): add supoport of None & Optional
* (workflow): display block inputs and to_dict
* working decision tree generator
* (workflow): fix WorkflowRun data_eq when output is sequence
* (workflow): workflow uses data_eq & ForEach use block.equivalent
* (makefile): revert command
* extrapolate in utils, biggest canvas for plot_data
* (core): remove raise serialise typing error
* sorted in istep
* getstate to dict
* default value for variable-length objects
* moving volume model
* (workflow): recursion error fix
* (workflow): refresh position before setting it in dict
* (workflow): workflowblock position
* (typings): add include_extra to get_type_hints
* (forms): add name and elements to scatterplot & forms workflow
* (core): add missing data to tuple from annotation
* (workflow): dict_to_arguments issues

#### Refactorings
* (workflow): remove pareto from workflow inputs
* (core): propagate subclass name change to jsonschema
* use InstanceOf instead of Subclass
* (workflow): import from dessia_common instead of whole module
* (core): format parsed docstring
* (workflow): change type-arguments typings to Type
* remove default_values on dev objects
* (workflow): set input/output connections to None
* (core): clean code
* (core): proposition on new default_dict
* (core): replace some jsonschema attributes out of loops
* (workflow): comment Function block out
* remove include_extras argument
* (core): add some more introspection helpers
* (workflow): class InstantiateModel instead of InstanciateModel
* (typings): use get_type_hints instead of __annotations__

#### Others
* (plot_data): update to 0.5.1


### [0.4.5]
## Added
- Dev Objects : add maldefined method
- Typings : add Mass typing
- Add force_generic argument to dict_to_object to avoid recursion when generic computation is needed
- Dict typing serilization/deserialization
- All typings serialization
- python_typing is set in all jsonschema

## [0.4.4]
### Added
- InstanceOf typing. Subclass is Deprecated
- Docstring parsing & failure prevention
- Description of class and attributes in jsonschema

### Changed
- Union cannot implement two classes with non coherent standalone_in_db attributes anymore

### Removed
- TypedDict not supported anymore

## [0.4.3]
### Added
- Datatype from jsonschema method
- Method flag in jsonschema
- Add is_builtin function
- Raise ValueError if plot_data is not a sequence
- compute_for argument to full_classname to allow classname computing for class object

### Fixed
- dict_to_arguments of workflows have now right signature

### Changed
- Default values are based on datatypes
- Complex structure as static dict value is not supported anymore
- Remove type from Sequence block
- Use Subclass instead of Type for typings
- Use of instrospection helpers for jsonschema computation from typings (get_type_hints, get_args, get_origin)
- WorkflowRun method_jsonschemas implements Workflow method

## 0.4.2
### Changed
- BREAKING CHANGE : _display_angular is renamed _displays
- BREAKING CHANGE : Block ParallelPlot is renamed MultiPlot
- Kwargs are added to _displays in order to pass args such as reference_attribute
- Display block is now a base class for all display blocks
- ForEach block implementation : workflow_block_input -> iter_input_index

### Added
- Serialization tuples
- DisplayObject
- _displayable_input as Display block class attribute

### Fix
- Fix wrong type check with __origin__ in deserialize argument

## [v0.4.1]


## [v0.4]
### Fix
- _eq_is_eq_data as False in workflow class definitions

### Changed
- introducing _eq_is_data_eq instead of _generic eq
- __origin__ used in serialize_typing instead of _name. For typing type checking

### Added
- _data_diff method to DessiaObject

### Removed
- Compiled parts of package, switching to full open-source

## [0.3.10]
### Fixed
- Run again takes input_values arguments as it should
- Changed workflow to workflow in to_dict/dict_to_object
- Support for new data types
- Added mypy_extensions to setup.py

### Added
- Relevant Error raised in getting deep_attribute when object has no attribute
- is_sequence function
- Documentation on blocks
_ Rerun method for WorkflowRuns & prerequisite (input_values in __init__ et method_jsonschema)
- Method dict attribute
- Generic serialize function
- ParallelPlot block
- Memorize attribute in Variables and intermediate variables values in workflow_run
- Non Standalone object default value in default dict support
- Demo classes for forms data format
- Add unit_tests.py script + exec in drone
- Recursive/complex deepattr function

### Changed
- Add a more explicit message to list as default value error
- Filter block doesn't write _display_angular anymore. See ParallelPlot
- Catalog _display_angular to conform to ParallelPlot Block

## [0.3.8]
### Added
- Change rerun method name to run_again
- Unpacker for sequence workflow block
- Cars dataset as imported models
- Models & Templates added to MANIFEST.in

### Changed
- ModelAttribute use dessia_common's getdeepattr to get attributes in subobjects
- Test directions and signs of coeff for maximization in find_best_objectives
- BestCoefficients names changed to remove space in it
- Directions argument is now mandatory

## [0.3.7]
### Fixed
- coefficients_from_angles list was used as dictionnary in from_angles method

## [0.3.6]
### Added
- Support of dict (keys and values) copy in generic deepcopy
- Find best objective

### Changed
- Export csv to fit vectored_objects removal
- All set variables in _display_angular config instead of just choice_variables
- Strategy for scale and custom value scaling

## [0.3.5]
### Changed
- Objective settings is now inside Objective and not global inside Catalog
- Datasets are reordered to properly display in front
- Ordered attributes for catalog

### Fixed
- Classes in every type object jsonschema
- n_near_values now gives indices in display and is workings

## [0.3.4]
### Changed
- Changes in WorklowRun _display_angular to handle new datasets structure
- Removed VectoredObject. Catalog now know List of List as data array
- Datasets values are now indices of corresponding points in all values of data array

## [0.3.3]
## Added
- WorkflowBlock
- Type checking in workflow
- imposed variable values

## [0.3.2]
### Added
- Plot data in display of DessiaObject
- Deprecation decorator

### Changed
- dessia_methods to allowed_methods
- return & progress_callback removed from _method_jsonschema
- copy as one DessiaObject method with deep attribute
- _editable_variables to _non_editable_attributes
- handling of new frontend display values

### Fixed
- (Quickfix) Check if output_value is None
- revert to working version of vectored_object scale

## [0.3.1]
### Added
- First version of sphinx documentation
- generic dict to arguments
- copy/deeepcopy

## [0.3.0]
### Added
- VectoredObjects

## [0.2.3]
### Added
- nonblock variables in workflow
- jointjs enhancements: layout colors for ports...

## [0.2.2]
### Added
- SerializationError
- is_jsonable
- get_python_class_from_class_name
- base_dict returns class name
### Changed
- Checks for volume_model implementation

## [0.2.1]

### Added
- Evolution class
- ConsistencyError in core

## [0.2.0]

### Added
- _export_formats to DessiaObject

### Fixed
- Check equality of methods working on classes

## [0.1.2] - 2019-12-20

### Added
- Generic eq,
- Copy volmdlr support<|MERGE_RESOLUTION|>--- conflicted
+++ resolved
@@ -10,12 +10,9 @@
 
 ### Fix
 
-<<<<<<< HEAD
 - Export: Add block_index if export blocks
-=======
 - PhysicalObject : Remove to_stl encoding element
 - Schema : Take `None` default value into account
->>>>>>> f0056332
 - WorkflowRun : Compute memory usage, subtract before_memory
 
 
