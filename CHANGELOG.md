# Changelog

All notable changes to this project will be documented in this file.

The format is based on [Keep a Changelog](https://keepachangelog.com/en/1.0.0/),
and this project adheres to [Semantic Versioning](https://semver.org/spec/v2.0.0.html).

<<<<<<< HEAD

## 0.14.0

### Added

- Blocks : display blocks are now more configurable (custom selector and type)
- DessiaObject: add type to load_from_file method
- Files: .doc & .docx files typings
- Schemas refactor: add support of Ellipsed tuple (Tuple[T, ...])
- Schemas refactor: add more Error Checks
- Schemas refactor: add a json export to method schemas for low-code implementations
- Schemas refactor: add default value to method types

### Fixed

- Schemas refactor : allow incomplete schemas
- Schemas refactor : old jsonschema with magic Method Type serialized value
- Schemas refactor : Sequence schema uses args_schemas instead of unique items_schemas


### Refactored

- Refactor the whole jsonschema generation process. It now uses Oriented Object algorithms. Most of jsonschema module is now deprecated
- Remove Any support in schemas
- Use of Schemas to serialize typings
- Change serialize_typing function name to serialize_annotation
- Change tests. Unittests are in 'tests' folder. Other tests in scripts
- Check Platform is now verbose and split into several functions
- Workflow : to_dict method do not use pointers anymore
- Workflow : Remove some attributes from serialization


### Removed

- Serialization : remove warning for dict_to_object if class is not inheriting from SerializableObject

### Chore

- Fix Spelling

### Perf

- use ref__ instead of $ref in serialization to avoid overhead during CRUD operation on platform. Retrocompatibility for old marker.


## 0.13.2

### Added 

- Display settings now have load_by_default config option
=======
## Unreleased

### Changed
- package_version is removed from serialization

## 0.13.2 [released 03/01/2023]
>>>>>>> 709be718

### Fix

- Workflow state/run to_dict fix on adding references
- Handle serialization pointers of non-standalone objects
- hash fix: calling hash instead of data hash in eq.

## 0.13.1

### Fix

- Handle serialization pointers of non-standalone objects
- WorkflowRun settings now sets the right method to call for workflow display


## 0.13.0 [02/14/2023]


### Chore

- Tag for release candidate
- Toggle some D2xx errors

### Fix

- Do not take into account non-eq attributes

### CI

- tutorials/ci_tutorials.py added to check runnability of .ipynb files inside this new folder
- automatic upload of coverage
- spellcheck with pyenchant integrated to pylint
- fixing versions of pylint and pydocstyle to avoid uncontrolled new errors

### Performance

- Change sequence hash to check only first and last element recursively
- Change dict hash to check only first and last element recursively
- Refactor search_memo function to improve copy performance
- Add pre-checks for non list-like element in is_sequence function
- For is_serializable, not using pointers while trying to_dict
- Refactor workflow run values for serializability checks


### Chore

- Toggle some D2xx errors
- Tag for release candidate

### Fixed

- fix str of Dataset

## 0.12.0 [released 01/20/2023]


### Changed

- Reference path is now given all the way down to plot_data
- DessiaObject kwargs in init are deprecated

### Fixed

- serialization (to_dict) use some uuids instead of paths for references.
- Workflow : Serialize Imposed Variable Values
- Workflow : to_script Export now write only class name instead of full_classname
- Hot fix for is_valid method of workflow's Block
- Core : add a boolean for platform checking in check_list. Fixes a problem with testing classes not existing
- Reference path for datatools Dataset and ClusteredDataset

### Refactor

- Move ./utils/serialization to ./serialization to avoid cyclic-imports

### CI

- add a check to enforce update of changelog in PR
- code_pydocstyle.py checks daily instead of weekly
- Add a time decrease effect for pylint

### Performance

- Conform doc for many parts of dessia_common
- 100% coverage for clusters module
- cache inspect.fullargspecs calls
- Add trivial checks for simple types
- Avoid redundant serialization in display blocks

### Build

- Update python minimum version to 3.8 (3.7 was not supported in fact)
- Update scikit learn to minimum 1.2.0 for the parameter metric in Clustering

### Tests

- Add backend backward import tests in order to warn when imports are changed

### Chores
- Merge back master to dev
- Docs weekly decrease
- Fixed all remaining pydocstyle errors
- Docs new rules
- More docs


## 0.11.0 [released 12/19/2022]

### Fixed

- Workflow pipe order when copy
- Diff Dict is now robust to uneven arguments commutation
- Fix path deepth when dict misses keys

### Changed
- Refactor copy_pipes and nbv checking

### Performance

- Cache for fullargspec and deserialize sequence as comprehension list

## v0.10.2

- non serializable attributes were not working
- wrong import to sklearn -> scikit-learn

## v0.10.1

### Fixed
- jsonschema bug
- time rendering on workflow

## v0.10.0

### Added
- Generic save to file
- Sampler class
- (De)Serialization handles 'typing.Type'
- Workflow: handle position in to_dict / dict_to_object process
- sub_matrix method to Dataset


### Breaking Changes
- Measures moved to dessia_common.measures
- HeterogeneousList becomes Dataset
- CategorizedList becomes ClusteredDataset
- Change file organization for datatools:
    * File datatools.py becomes directory datatools
    * class Dataset is now coded in file dataset.py
    * class ClusteredDataset is now coded in file cluster.py
    * class Sampler is now coded in file sampling.py
    * Metrics function are now coded in file metrics.py
- Retrocompatibility is supported for the present time, with a big warning
- pareto methods of datatools are now called with a list of attributes and not anymore a costs matrix


### Changes
- Workflow: improve layout method

### Performance
- switch is_jsonable to orjson

### Fixed
- Workflow: improve to_script


## v0.10.0 [9/26/2022]

### Added
- FiltersList class
- Easy access to Dataset with getitem, len, add, extend, sort
- filtering method in Dataset that calls a FiltersList
- Documentation for Dataset (previously HeterogeneousList), ClusteredDataset (previously CategorizedList), DessiaFilter, FiltersList
- pareto front and parallel plot for Dataset
- Sort parallel plot axis with correlation coefficient (experimental algorithm that seems to work)
- Metrics for Dataset (previously HeterogeneousList) and ClusteredDataset (previously CategorizedList)
- Centroids for ClusteredDataset (previously CategorizedList)
- Nearly all required tests for all these developments

### Breaking Changes
- Change attribute "operator" of DessiaFilter to "comparison_operator"
- Change name of file "cluster.py" to "datatools.py"
- Move Dataset in "datatools.py"

### Changes
- Add 'logical_operator="and"' attribute to workflow.block.Filter
- Improve workflow._data_eq

### Performance
- DessiaFilters and FiltersList: A priori optimized access to elements so it is really faster than before

### Fixed
- Excel Export now used proper length of the cell value
- Fix workflow.copy() issue where a nbv with several pipes became several nbv with one pipe  

## v0.9.0 [7/20/2022]

### Added
- Clustering classes

### Fixed
- Implement to_script method for workflow class
- Prevent foreach name from being it's iter_input name
- Temporarly remove workflow-state from workflow run display settings

## v0.8.0

### Added
- performance analysis function

### Fixed
- babylon display fix
- Any typing does not trigger error with subclass anymore
- workflow: imposed variable values fixes

### Performance
- types: caching type from calling import_module

## v0.7.0

### Fixed
- FileTypes looks for subclass in jsonschema computation instead of wrong isinstance

### Added
- Physical Object: splitting CAD capabilities from DessiaObject
- Workflow to script (for a few blocks to begin with)
- Separate evaluation of displays with display settings feature
- workflow: port matching

### Changed
- Enhanced get attr use literal eval to try to get dict keys
- moved blocks in dessia_common.workflow.blocks, retrocompatbility with previous behavior

### Deleted
- Import Block in workflow

## v0.6.0
### Added
- Exports in workflows
- Workflow inputs documentation from docstrings
- Workflow description and documentation
- Custom Dessia FileTypes

### Changed
- split export functions in two: one to write to a file, one to save in a stream
- to_dict use jsonpointers, des

## v0.5.1
### Fixed
- copy problems
- more tests

## v0.5.0

### Added
- Workflow stop/start first features
- Files Typings
- Inputs can now search for upstream nonblock_variables
- Add input_values addition bulk methods (from block_index & indice sequence)
- Can compute jsonschema from Any annotation
- Add more structure to dev objects
- ClassMethod Block now supports MethodType
- WorkflowState add_input_values activates them
- Several variables index computation methods

### Changed
- data_eq checks for a dual non insinstance test before returning false
- Moved errors to submodule dessia_common.errors
- Workflow.variable_from_indices is not a classmethod anymore
- Full support of MethodType for ModelMethod Block

### Fixed
- Re-instantiate nonblock_variable when copying workflow
- WorkflowState now serialize its values keys in to_dict
- deepcopy of workflow

### Refactor
- Separate in utils module

## v0.4.7
## Added
- File typings
- Support for Iterator typing
- Object's default_dicts now implement objct_class

## v0.4.6

### Added
### Fixed
- Display block faulty definition (removed inputs as init argument & fixed to_dict)
- Workflow & WorkflowRun uses implemented data_eq
- WorkflowRun data_eq when output_value is a sequence
- ForEach checks for workflow_block equivalence instead of equality



#### New Features
* Block Display: propagation of kwargs to model _displays
* MethodType
* Fields in workflows jsonschema that were missing
* Names can now be set at Workflows run and run_again
* Dev Objects implement markdown display
* Support for None argument deserialization
* Support for InstanceOf argument deserialization
* add stl export
* (workflow): add kwargs to block Display subcall
* (markdown): clean indents inside DisplayObject Init
* (workflow): use method typing for ModelMethod
* (typing): add method typing
* (dev): add markdown to dev-objects
* (workflow): add name input to run arguments
* (deserialize_arg): add InstanceOf support
* (dict_to_object): add force_generic argument
* adding some units
* save to file handles stringio
* export formats
* (optimization): fixed attributes
* (forms): add Distance to forms objects
* (core): python_typing mandatory in jsonschema
* restric extrapolation in interpolation_from_istep
* (core): serialize Dict typing
* (core): add standalone_in_db entry to generic union jsonschema
* add InstanceOf typing
* add builtins default
* (typings): add deprecation warning on Subclass
* (core): add exception to prevent docstring parsing from failing platform
* separating __getstate__ and serailizable dict features in DessiaObject
* (forms): add graph2d to dev objects
* rename type datatype as class datatype
* callback in run_again
* (forms): add doc to dev objects
* add docstring parsing & description to jsonschema
* (core): add datatype for Type typing
* check platform
* (workflow): a couple features for workflows
* (forms): allow methods for dev purpose
* add method flag ton method_jsonschema
* (core): default_dict based on datatype
* (core): add standalone_in_db to jsonschema_from_annotation
* add standalone_in_db in DessiaObject's jsonschema method
* kwargs in volmdlr primitives
* Kwargs in plot_data
* (workflow): add input/output connections to ForEach
* (forms): add optionnal sequence
* propose support for default_value type serialization
* add subclass typed arg for dev purpose
* (core): raise TypeError if structure is used as static dict value
* (core): raise ValueError if plot_data is not a sequence
* (workflow): add input/output_connections to WorkflowBlock
* (core): add jsonschema_from_annonation Optional support
* (core): add is_typing function
* (workflow): positions in to_dict()
* (workflow): workflow.displays_() calls workflow_blocks.workflow's display_()
* (typings): add units to jsonschema if Measure
* (workflow): add types to block init

#### Fixes
* workflow ClassMethod in no returns in annotation
* (display_block): fix kwargs propagation
* (filter): remove TypedDict to use conventionnel non standalone class
* (workflow): add name argument to run_again
* (forms): remove extra " form multiline string
* finalize generation
* verbose typing for workflow
* (workflow): MultiPlot inputs
* (workflow): TypedVariable dict_to_object typo
* (deseriliaze_arguments): add supoport of None & Optional
* (workflow): display block inputs and to_dict
* working decision tree generator
* (workflow): fix WorkflowRun data_eq when output is sequence
* (workflow): workflow uses data_eq & ForEach use block.equivalent
* (makefile): revert command
* extrapolate in utils, biggest canvas for plot_data
* (core): remove raise serialise typing error
* sorted in istep
* getstate to dict
* default value for variable-length objects
* moving volume model
* (workflow): recursion error fix
* (workflow): refresh position before setting it in dict
* (workflow): workflowblock position
* (typings): add include_extra to get_type_hints
* (forms): add name and elements to scatterplot & forms workflow
* (core): add missing data to tuple from annotation
* (workflow): dict_to_arguments issues

#### Refactorings
* (workflow): remove pareto from workflow inputs
* (core): propagate subclass name change to jsonschema
* use InstanceOf instead of Subclass
* (workflow): import from dessia_common instead of whole module
* (core): format parsed docstring
* (workflow): change type-arguments typings to Type
* remove default_values on dev objects
* (workflow): set input/output connections to None
* (core): clean code
* (core): proposition on new default_dict
* (core): replace some jsonschema attributes out of loops
* (workflow): comment Function block out
* remove include_extras argument
* (core): add some more introspection helpers
* (workflow): class InstantiateModel instead of InstanciateModel
* (typings): use get_type_hints instead of __annotations__

#### Others
* (plot_data): update to 0.5.1


### [0.4.5]
## Added
- Dev Objects : add maldefined method
- Typings : add Mass typing
- Add force_generic argument to dict_to_object to avoid recursion when generic computation is needed
- Dict typing serilization/deserialization
- All typings serialization
- python_typing is set in all jsonschema

## [0.4.4]
### Added
- InstanceOf typing. Subclass is Deprecated
- Docstring parsing & failure prevention
- Description of class and attributes in jsonschema

### Changed
- Union cannot implement two classes with non coherent standalone_in_db attributes anymore

### Removed
- TypedDict not supported anymore

## [0.4.3]
### Added
- Datatype from jsonschema method
- Method flag in jsonschema
- Add is_builtin function
- Raise ValueError if plot_data is not a sequence
- compute_for argument to full_classname to allow classname computing for class object

### Fixed
- dict_to_arguments of workflows have now right signature

### Changed
- Default values are based on datatypes
- Complex structure as static dict value is not supported anymore
- Remove type from Sequence block
- Use Subclass instead of Type for typings
- Use of instrospection helpers for jsonschema computation from typings (get_type_hints, get_args, get_origin)
- WorkflowRun method_jsonschemas implements Workflow method

## 0.4.2
### Changed
- BREAKING CHANGE : _display_angular is renamed _displays
- BREAKING CHANGE : Block ParallelPlot is renamed MultiPlot
- Kwargs are added to _displays in order to pass args such as reference_attribute
- Display block is now a base class for all display blocks
- ForEach block implementation : workflow_block_input -> iter_input_index

### Added
- Serialization tuples
- DisplayObject
- _displayable_input as Display block class attribute

### Fix
- Fix wrong type check with __origin__ in deserialize argument

## [v0.4.1]


## [v0.4]
### Fix
- _eq_is_eq_data as False in workflow class definitions

### Changed
- introducing _eq_is_data_eq instead of _generic eq
- __origin__ used in serialize_typing instead of _name. For typing type checking

### Added
- _data_diff method to DessiaObject

### Removed
- Compiled parts of package, switching to full open-source

## [0.3.10]
### Fixed
- Run again takes input_values arguments as it should
- Changed workflow to workflow in to_dict/dict_to_object
- Support for new data types
- Added mypy_extensions to setup.py

### Added
- Relevant Error raised in getting deep_attribute when object has no attribute
- is_sequence function
- Documentation on blocks
_ Rerun method for WorkflowRuns & prerequisite (input_values in __init__ et method_jsonschema)
- Method dict attribute
- Generic serialize function
- ParallelPlot block
- Memorize attribute in Variables and intermediate variables values in workflow_run
- Non Standalone object default value in default dict support
- Demo classes for forms data format
- Add unit_tests.py script + exec in drone
- Recursive/complex deepattr function

### Changed
- Add a more explicit message to list as default value error
- Filter block doesn't write _display_angular anymore. See ParallelPlot
- Catalog _display_angular to conform to ParallelPlot Block

## [0.3.8]
### Added
- Change rerun method name to run_again
- Unpacker for sequence workflow block
- Cars dataset as imported models
- Models & Templates added to MANIFEST.in

### Changed
- ModelAttribute use dessia_common's getdeepattr to get attributes in subobjects
- Test directions and signs of coeff for maximization in find_best_objectives
- BestCoefficients names changed to remove space in it
- Directions argument is now mandatory

## [0.3.7]
### Fixed
- coefficients_from_angles list was used as dictionnary in from_angles method

## [0.3.6]
### Added
- Support of dict (keys and values) copy in generic deepcopy
- Find best objective

### Changed
- Export csv to fit vectored_objects removal
- All set variables in _display_angular config instead of just choice_variables
- Strategy for scale and custom value scaling

## [0.3.5]
### Changed
- Objective settings is now inside Objective and not global inside Catalog
- Datasets are reordered to properly display in front
- Ordered attributes for catalog

### Fixed
- Classes in every type object jsonschema
- n_near_values now gives indices in display and is workings

## [0.3.4]
### Changed
- Changes in WorklowRun _display_angular to handle new datasets structure
- Removed VectoredObject. Catalog now know List of List as data array
- Datasets values are now indices of corresponding points in all values of data array

## [0.3.3]
## Added
- WorkflowBlock
- Type checking in workflow
- imposed variable values

## [0.3.2]
### Added
- Plot data in display of DessiaObject
- Deprecation decorator

### Changed
- dessia_methods to allowed_methods
- return & progress_callback removed from _method_jsonschema
- copy as one DessiaObject method with deep attribute
- _editable_variables to _non_editable_attributes
- handling of new frontend display values

### Fixed
- (Quickfix) Check if output_value is None
- revert to working version of vectored_object scale

## [0.3.1]
### Added
- First version of sphinx documentation
- generic dict to arguments
- copy/deeepcopy

## [0.3.0]
### Added
- VectoredObjects

## [0.2.3]
### Added
- nonblock variables in workflow
- jointjs enhancements: layout colors for ports...

## [0.2.2]
### Added
- SerializationError
- is_jsonable
- get_python_class_from_class_name
- base_dict returns class name
### Changed
- Checks for volume_model implementation

## [0.2.1]

### Added
- Evolution class
- ConsistencyError in core

## [0.2.0]

### Added
- _export_formats to DessiaObject

### Fixed
- Check equality of methods working on classes

## [0.1.2] - 2019-12-20

### Added
- Generic eq,
- Copy volmdlr support<|MERGE_RESOLUTION|>--- conflicted
+++ resolved
@@ -4,8 +4,6 @@
 
 The format is based on [Keep a Changelog](https://keepachangelog.com/en/1.0.0/),
 and this project adheres to [Semantic Versioning](https://semver.org/spec/v2.0.0.html).
-
-<<<<<<< HEAD
 
 ## 0.14.0
 
@@ -51,19 +49,18 @@
 - use ref__ instead of $ref in serialization to avoid overhead during CRUD operation on platform. Retrocompatibility for old marker.
 
 
+## 0.13.3
+
+### Changed
+
+- package_version is removed from serialization
+
+
 ## 0.13.2
 
 ### Added 
 
 - Display settings now have load_by_default config option
-=======
-## Unreleased
-
-### Changed
-- package_version is removed from serialization
-
-## 0.13.2 [released 03/01/2023]
->>>>>>> 709be718
 
 ### Fix
 
