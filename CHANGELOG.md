--- conflicted
+++ resolved
@@ -8,12 +8,9 @@
 ## Unreleased
 
 ### Fixed
-<<<<<<< HEAD
+
 - Prevent foreach name from being it's iter_input name
-=======
-
 - Temporarly remove workflow-state from workflow run display settings
->>>>>>> 69b05b92
 
 ## v0.8.0
 
