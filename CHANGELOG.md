# Changelog

All notable changes to this project will be documented in this file.

The format is based on [Keep a Changelog](https://keepachangelog.com/en/1.0.0/),
and this project adheres to [Semantic Versioning](https://semver.org/spec/v2.0.0.html).

## Unreleased

### Added
- FiltersList class
- Easy access to HeterogeneousList with getitem, len, add, extend, sort
<<<<<<< HEAD
- filtering method to HeterogeneousList that calls a FiltersList

### Breaking Changes
- Change attribute "operator" of DessiaFilter to "comparison_operator"
=======
- filtering method in HeterogeneousList that calls a FiltersList
- Documentation for HeterogeneousList, CategorizedList, DessiaFilter, FiltersList
- pareto front and parallel plot for HeterogeneousList
- Sort parallel plot axis with correlation coefficient (experimental algorithm that seems to work)
- Nearly all required tests for all these developments

### Breaking Changes
- Change attribute "operator" of DessiaFilter to "comparison_operator"
- Change name of file "cluster.py" to "datatools.py"
- Move HeterogeneousList in "datatools.py"
>>>>>>> 05ca0b83

### Changes
- Add 'logical_operator="and"' attribute to workflow.block.Filter

### Performance
- DessiaFilters and FiltersList: A priori optimized access to elements so it is really faster than before

### Fixed
- Excel Export now used proper length of the cell value
- Fix workflow.copy() issue where a nbv with several pipes became several nbv with one pipe  

## v0.9.0 [7/20/2022]

### Added
- Clustering classes

### Fixed
- Implement to_script method for workflow class
- Prevent foreach name from being it's iter_input name
- Temporarly remove workflow-state from workflow run display settings

## v0.8.0

### Added
- performance analysis function

### Fixed
- babylon display fix
- Any typing does not trigger error with subclass anymore
- workflow: imposed variable values fixes

### Performance
- types: caching type from calling import_module

## v0.7.0

### Fixed
- FileTypes looks for subclass in jsonschema computation instead of wrong isinstance

### Added
- Physical Object: splitting CAD capabilities from DessiaObject
- Workflow to script (for a few blocks to begin with)
- Separate evaluation of displays with display settings feature
- workflow: port matching 

### Changed
- Enhanced get attr use literal eval to try to get dict keys
- moved blocks in dessia_common.workflow.blocks, retrocompatbility with previous behavior

### Deleted
- Import Block in workflow

## v0.6.0
### Added
- Exports in workflows
- Workflow inputs documentation from docstrings
- Workflow description and documentation
- Custom Dessia FileTypes

### Changed
- split export functions in two: one to write to a file, one to save in a stream
- to_dict use jsonpointers, des

## v0.5.1
### Fixed
- copy problems
- more tests

## v0.5.0

### Added
- Workflow stop/start first features
- Files Typings
- Inputs can now search for upstream nonblock_variables
- Add input_values addition bulk methods (from block_index & indice sequence)
- Can compute jsonschema from Any annotation
- Add more structure to dev objects
- ClassMethod Block now supports MethodType
- WorkflowState add_input_values activates them
- Several variables index computation methods

### Changed
- data_eq checks for a dual non insinstance test before returning false
- Moved errors to submodule dessia_common.errors
- Workflow.variable_from_indices is not a classmethod anymore
- Full support of MethodType for ModelMethod Block

### Fixed
- Re-instantiate nonblock_variable when copying workflow
- WorkflowState now serialize its values keys in to_dict
- deepcopy of workflow 

### Refactor
- Separate in utils module

## v0.4.7
## Added
- File typings
- Support for Iterator typing
- Object's default_dicts now implement objct_class

## v0.4.6

### Added
### Fixed
- Display block faulty definition (removed inputs as init argument & fixed to_dict)
- Workflow & WorkflowRun uses implemented data_eq
- WorkflowRun data_eq when output_value is a sequence
- ForEach checks for workflow_block equivalence instead of equality



#### New Features
* Block Display: propagation of kwargs to model _displays
* MethodType
* Fields in workflows jsonschema that were missing
* Names can now be set at Workflows run and run_again
* Dev Objects implement markdown display
* Support for None argument deserialization
* Support for InstanceOf argument deserialization
* add stl export
* (workflow): add kwargs to block Display subcall
* (markdown): clean indents inside DisplayObject Init
* (workflow): use method typing for ModelMethod
* (typing): add method typing
* (dev): add markdown to dev-objects
* (workflow): add name input to run arguments
* (deserialize_arg): add InstanceOf support
* (dict_to_object): add force_generic argument
* adding some units
* save to file handles stringio
* export formats
* (optimization): fixed attributes
* (forms): add Distance to forms objects
* (core): python_typing mandatory in jsonschema
* restric extrapolation in interpolation_from_istep
* (core): serialize Dict typing
* (core): add standalone_in_db entry to generic union jsonschema
* add InstanceOf typing
* add builtins default
* (typings): add deprecation warning on Subclass
* (core): add exception to prevent docstring parsing from failing platform
* separating __getstate__ and serailizable dict features in DessiaObject
* (forms): add graph2d to dev objects
* rename type datatype as class datatype
* callback in run_again
* (forms): add doc to dev objects
* add docstring parsing & description to jsonschema
* (core): add datatype for Type typing
* check platform
* (workflow): a couple features for workflows
* (forms): allow methods for dev purpose
* add method flag ton method_jsonschema
* (core): default_dict based on datatype
* (core): add standalone_in_db to jsonschema_from_annotation
* add standalone_in_db in DessiaObject's jsonschema method
* kwargs in volmdlr primitives
* Kwargs in plot_data
* (workflow): add input/output connections to ForEach
* (forms): add optionnal sequence
* propose support for default_value type serialization
* add subclass typed arg for dev purpose
* (core): raise TypeError if structure is used as static dict value
* (core): raise ValueError if plot_data is not a sequence
* (workflow): add input/output_connections to WorkflowBlock
* (core): add jsonschema_from_annonation Optional support
* (core): add is_typing function
* (workflow): positions in to_dict()
* (workflow): workflow.displays_() calls workflow_blocks.workflow's display_()
* (typings): add units to jsonschema if Measure
* (workflow): add types to block init

#### Fixes
* workflow ClassMethod in no returns in annotation
* (display_block): fix kwargs propagation
* (filter): remove TypedDict to use conventionnel non standalone class
* (workflow): add name argument to run_again
* (forms): remove extra " form multiline string
* finalize generation
* verbose typing for workflow
* (workflow): MultiPlot inputs
* (workflow): TypedVariable dict_to_object typo
* (deseriliaze_arguments): add supoport of None & Optional
* (workflow): display block inputs and to_dict
* working decision tree generator
* (workflow): fix WorkflowRun data_eq when output is sequence
* (workflow): workflow uses data_eq & ForEach use block.equivalent
* (makefile): revert command
* extrapolate in utils, biggest canvas for plot_data
* (core): remove raise serialise typing error
* sorted in istep
* getstate to dict
* default value for variable-length objects
* moving volume model
* (workflow): recursion error fix
* (workflow): refresh position before setting it in dict
* (workflow): workflowblock position
* (typings): add include_extra to get_type_hints
* (forms): add name and elements to scatterplot & forms workflow
* (core): add missing data to tuple from annotation
* (workflow): dict_to_arguments issues

#### Refactorings
* (workflow): remove pareto from workflow inputs
* (core): propagate subclass name change to jsonschema
* use InstanceOf instead of Subclass
* (workflow): import from dessia_common instead of whole module
* (core): format parsed docstring
* (workflow): change type-arguments typings to Type
* remove default_values on dev objects
* (workflow): set input/output connections to None
* (core): clean code
* (core): proposition on new default_dict
* (core): replace some jsonschema attributes out of loops
* (workflow): comment Function block out
* remove include_extras argument
* (core): add some more introspection helpers
* (workflow): class InstantiateModel instead of InstanciateModel
* (typings): use get_type_hints instead of __annotations__

#### Others
* (plot_data): update to 0.5.1


### [0.4.5]
## Added
- Dev Objects : add maldefined method
- Typings : add Mass typing
- Add force_generic argument to dict_to_object to avoid recursion when generic computation is needed
- Dict typing serilization/deserialization
- All typings serialization
- python_typing is set in all jsonschema

## [0.4.4]
### Added
- InstanceOf typing. Subclass is Deprecated
- Docstring parsing & failure prevention
- Description of class and attributes in jsonschema

### Changed
- Union cannot implement two classes with non coherent standalone_in_db attributes anymore

### Removed
- TypedDict not supported anymore

## [0.4.3]
### Added
- Datatype from jsonschema method
- Method flag in jsonschema
- Add is_builtin function
- Raise ValueError if plot_data is not a sequence
- compute_for argument to full_classname to allow classname computing for class object
	
### Fixed
- dict_to_arguments of workflows have now right signature

### Changed
- Default values are based on datatypes
- Complex structure as static dict value is not supported anymore
- Remove type from Sequence block
- Use Subclass instead of Type for typings
- Use of instrospection helpers for jsonschema computation from typings (get_type_hints, get_args, get_origin)
- WorkflowRun method_jsonschemas implements Workflow method

## 0.4.2
### Changed
- BREAKING CHANGE : _display_angular is renamed _displays
- BREAKING CHANGE : Block ParallelPlot is renamed MultiPlot
- Kwargs are added to _displays in order to pass args such as reference_attribute
- Display block is now a base class for all display blocks
- ForEach block implementation : workflow_block_input -> iter_input_index

### Added
- Serialization tuples
- DisplayObject
- _displayable_input as Display block class attribute

### Fix
- Fix wrong type check with __origin__ in deserialize argument

## [v0.4.1]


## [v0.4]
### Fix
- _eq_is_eq_data as False in workflow class definitions

### Changed
- introducing _eq_is_data_eq instead of _generic eq
- __origin__ used in serialize_typing instead of _name. For typing type checking

### Added
- _data_diff method to DessiaObject

### Removed
- Compiled parts of package, switching to full open-source

## [0.3.10]
### Fixed
- Run again takes input_values arguments as it should
- Changed workflow to workflow in to_dict/dict_to_object
- Support for new data types
- Added mypy_extensions to setup.py

### Added
- Relevant Error raised in getting deep_attribute when object has no attribute
- is_sequence function
- Documentation on blocks
_ Rerun method for WorkflowRuns & prerequisite (input_values in __init__ et method_jsonschema)
- Method dict attribute
- Generic serialize function
- ParallelPlot block
- Memorize attribute in Variables and intermediate variables values in workflow_run
- Non Standalone object default value in default dict support
- Demo classes for forms data format
- Add unit_tests.py script + exec in drone
- Recursive/complex deepattr function

### Changed
- Add a more explicit message to list as default value error
- Filter block doesn't write _display_angular anymore. See ParallelPlot
- Catalog _display_angular to conform to ParallelPlot Block

## [0.3.8]
### Added
- Change rerun method name to run_again
- Unpacker for sequence workflow block
- Cars dataset as imported models
- Models & Templates added to MANIFEST.in

### Changed
- ModelAttribute use dessia_common's getdeepattr to get attributes in subobjects
- Test directions and signs of coeff for maximization in find_best_objectives
- BestCoefficients names changed to remove space in it
- Directions argument is now mandatory

## [0.3.7]
### Fixed
- coefficients_from_angles list was used as dictionnary in from_angles method

## [0.3.6]
### Added
- Support of dict (keys and values) copy in generic deepcopy
- Find best objective

### Changed
- Export csv to fit vectored_objects removal
- All set variables in _display_angular config instead of just choice_variables
- Strategy for scale and custom value scaling 

## [0.3.5]
### Changed
- Objective settings is now inside Objective and not global inside Catalog
- Datasets are reordered to properly display in front
- Ordered attributes for catalog

### Fixed
- Classes in every type object jsonschema
- n_near_values now gives indices in display and is workings

## [0.3.4]
### Changed
- Changes in WorklowRun _display_angular to handle new datasets structure
- Removed VectoredObject. Catalog now know List of List as data array
- Datasets values are now indices of corresponding points in all values of data array

## [0.3.3]
## Added
- WorkflowBlock 
- Type checking in workflow
- imposed variable values

## [0.3.2]
### Added
- Plot data in display of DessiaObject
- Deprecation decorator

### Changed
- dessia_methods to allowed_methods
- return & progress_callback removed from _method_jsonschema
- copy as one DessiaObject method with deep attribute
- _editable_variables to _non_editable_attributes
- handling of new frontend display values

### Fixed
- (Quickfix) Check if output_value is None
- revert to working version of vectored_object scale

## [0.3.1]
### Added
- First version of sphinx documentation
- generic dict to arguments
- copy/deeepcopy

## [0.3.0]
### Added
- VectoredObjects

## [0.2.3]
### Added
- nonblock variables in workflow
- jointjs enhancements: layout colors for ports...

## [0.2.2]
### Added
- SerializationError
- is_jsonable
- get_python_class_from_class_name
- base_dict returns class name
### Changed
- Checks for volume_model implementation

## [0.2.1]

### Added
- Evolution class
- ConsistencyError in core

## [0.2.0]

### Added
- _export_formats to DessiaObject

### Fixed
- Check equality of methods working on classes

## [0.1.2] - 2019-12-20

### Added
- Generic eq,
- Copy volmdlr support
<|MERGE_RESOLUTION|>--- conflicted
+++ resolved
@@ -10,12 +10,6 @@
 ### Added
 - FiltersList class
 - Easy access to HeterogeneousList with getitem, len, add, extend, sort
-<<<<<<< HEAD
-- filtering method to HeterogeneousList that calls a FiltersList
-
-### Breaking Changes
-- Change attribute "operator" of DessiaFilter to "comparison_operator"
-=======
 - filtering method in HeterogeneousList that calls a FiltersList
 - Documentation for HeterogeneousList, CategorizedList, DessiaFilter, FiltersList
 - pareto front and parallel plot for HeterogeneousList
@@ -26,7 +20,6 @@
 - Change attribute "operator" of DessiaFilter to "comparison_operator"
 - Change name of file "cluster.py" to "datatools.py"
 - Move HeterogeneousList in "datatools.py"
->>>>>>> 05ca0b83
 
 ### Changes
 - Add 'logical_operator="and"' attribute to workflow.block.Filter
