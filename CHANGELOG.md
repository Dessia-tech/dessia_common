--- conflicted
+++ resolved
@@ -12,11 +12,8 @@
 - Several variables index computation methods
 
 ### Changed
-<<<<<<< HEAD
 - Moved errors to submodule dessia_common.errors
-=======
 - Workflow.variable_from_indices is not a classmethod anymore
->>>>>>> 0da8eb93
 - Full support of MethodType for ModelMethod Block
 
 ### Fixed
