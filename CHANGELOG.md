--- conflicted
+++ resolved
@@ -29,12 +29,8 @@
 - Refactor search_memo function to improve copy performance
 - Add pre-checks for non list-like element in is_sequence function
 - For is_serializable, not using pointers while trying to_dict
-<<<<<<< HEAD
+- Refactor workflow run values for serializability checks
 - Workflow : fix to_script, take into account non block variable 
-=======
-- Refactor workflow run values for serializability checks
-
->>>>>>> 5f63a472
 
 ### Chore
 
