# Changelog

All notable changes to this project will be documented in this file.

The format is based on [Keep a Changelog](https://keepachangelog.com/en/1.0.0/),
and this project adheres to [Semantic Versioning](https://semver.org/spec/v2.0.0.html).

## Unreleased

<<<<<<< HEAD
### Added
- FiltersList class
- Easy access to HeterogeneousList with getitem, len, add, extend, sort
- filtering method to HeterogeneousList that calls a FiltersList

### Breaking Changes
- Change attribute "operator" of DessiaFilter to "comparison_operator"

### Changes
- Add 'logical_operator="and"' attribute to workflow.block.Filter

### Performance
- DessiaFilters and FiltersList: A priori optimized access to elements so it is really faster than before
=======
### Fixed

- Excel Export now used proper length of the cell value
>>>>>>> 53db1b2f

## v0.9.0 [7/20/2022]

### Added
- Clustering classes

### Fixed
- Implement to_script method for workflow class
- Prevent foreach name from being it's iter_input name
- Temporarly remove workflow-state from workflow run display settings

## v0.8.0

### Added
- performance analysis function

### Fixed
- babylon display fix
- Any typing does not trigger error with subclass anymore
- workflow: imposed variable values fixes

### Performance
- types: caching type from calling import_module

## v0.7.0

### Fixed
- FileTypes looks for subclass in jsonschema computation instead of wrong isinstance

### Added
- Physical Object: splitting CAD capabilities from DessiaObject
- Workflow to script (for a few blocks to begin with)
- Separate evaluation of displays with display settings feature
- workflow: port matching 

### Changed
- Enhanced get attr use literal eval to try to get dict keys
- moved blocks in dessia_common.workflow.blocks, retrocompatbility with previous behavior

### Deleted
- Import Block in workflow

## v0.6.0
### Added
- Exports in workflows
- Workflow inputs documentation from docstrings
- Workflow description and documentation
- Custom Dessia FileTypes

### Changed
- split export functions in two: one to write to a file, one to save in a stream
- to_dict use jsonpointers, des

## v0.5.1
### Fixed
- copy problems
- more tests

## v0.5.0

### Added
- Workflow stop/start first features
- Files Typings
- Inputs can now search for upstream nonblock_variables
- Add input_values addition bulk methods (from block_index & indice sequence)
- Can compute jsonschema from Any annotation
- Add more structure to dev objects
- ClassMethod Block now supports MethodType
- WorkflowState add_input_values activates them
- Several variables index computation methods

### Changed
- data_eq checks for a dual non insinstance test before returning false
- Moved errors to submodule dessia_common.errors
- Workflow.variable_from_indices is not a classmethod anymore
- Full support of MethodType for ModelMethod Block

### Fixed
- Re-instantiate nonblock_variable when copying workflow
- WorkflowState now serialize its values keys in to_dict
- deepcopy of workflow 

### Refactor
- Separate in utils module

## v0.4.7
## Added
- File typings
- Support for Iterator typing
- Object's default_dicts now implement objct_class

## v0.4.6

### Added
### Fixed
- Display block faulty definition (removed inputs as init argument & fixed to_dict)
- Workflow & WorkflowRun uses implemented data_eq
- WorkflowRun data_eq when output_value is a sequence
- ForEach checks for workflow_block equivalence instead of equality



#### New Features
* Block Display: propagation of kwargs to model _displays
* MethodType
* Fields in workflows jsonschema that were missing
* Names can now be set at Workflows run and run_again
* Dev Objects implement markdown display
* Support for None argument deserialization
* Support for InstanceOf argument deserialization
* add stl export
* (workflow): add kwargs to block Display subcall
* (markdown): clean indents inside DisplayObject Init
* (workflow): use method typing for ModelMethod
* (typing): add method typing
* (dev): add markdown to dev-objects
* (workflow): add name input to run arguments
* (deserialize_arg): add InstanceOf support
* (dict_to_object): add force_generic argument
* adding some units
* save to file handles stringio
* export formats
* (optimization): fixed attributes
* (forms): add Distance to forms objects
* (core): python_typing mandatory in jsonschema
* restric extrapolation in interpolation_from_istep
* (core): serialize Dict typing
* (core): add standalone_in_db entry to generic union jsonschema
* add InstanceOf typing
* add builtins default
* (typings): add deprecation warning on Subclass
* (core): add exception to prevent docstring parsing from failing platform
* separating __getstate__ and serailizable dict features in DessiaObject
* (forms): add graph2d to dev objects
* rename type datatype as class datatype
* callback in run_again
* (forms): add doc to dev objects
* add docstring parsing & description to jsonschema
* (core): add datatype for Type typing
* check platform
* (workflow): a couple features for workflows
* (forms): allow methods for dev purpose
* add method flag ton method_jsonschema
* (core): default_dict based on datatype
* (core): add standalone_in_db to jsonschema_from_annotation
* add standalone_in_db in DessiaObject's jsonschema method
* kwargs in volmdlr primitives
* Kwargs in plot_data
* (workflow): add input/output connections to ForEach
* (forms): add optionnal sequence
* propose support for default_value type serialization
* add subclass typed arg for dev purpose
* (core): raise TypeError if structure is used as static dict value
* (core): raise ValueError if plot_data is not a sequence
* (workflow): add input/output_connections to WorkflowBlock
* (core): add jsonschema_from_annonation Optional support
* (core): add is_typing function
* (workflow): positions in to_dict()
* (workflow): workflow.displays_() calls workflow_blocks.workflow's display_()
* (typings): add units to jsonschema if Measure
* (workflow): add types to block init

#### Fixes
* workflow ClassMethod in no returns in annotation
* (display_block): fix kwargs propagation
* (filter): remove TypedDict to use conventionnel non standalone class
* (workflow): add name argument to run_again
* (forms): remove extra " form multiline string
* finalize generation
* verbose typing for workflow
* (workflow): MultiPlot inputs
* (workflow): TypedVariable dict_to_object typo
* (deseriliaze_arguments): add supoport of None & Optional
* (workflow): display block inputs and to_dict
* working decision tree generator
* (workflow): fix WorkflowRun data_eq when output is sequence
* (workflow): workflow uses data_eq & ForEach use block.equivalent
* (makefile): revert command
* extrapolate in utils, biggest canvas for plot_data
* (core): remove raise serialise typing error
* sorted in istep
* getstate to dict
* default value for variable-length objects
* moving volume model
* (workflow): recursion error fix
* (workflow): refresh position before setting it in dict
* (workflow): workflowblock position
* (typings): add include_extra to get_type_hints
* (forms): add name and elements to scatterplot & forms workflow
* (core): add missing data to tuple from annotation
* (workflow): dict_to_arguments issues

#### Refactorings
* (workflow): remove pareto from workflow inputs
* (core): propagate subclass name change to jsonschema
* use InstanceOf instead of Subclass
* (workflow): import from dessia_common instead of whole module
* (core): format parsed docstring
* (workflow): change type-arguments typings to Type
* remove default_values on dev objects
* (workflow): set input/output connections to None
* (core): clean code
* (core): proposition on new default_dict
* (core): replace some jsonschema attributes out of loops
* (workflow): comment Function block out
* remove include_extras argument
* (core): add some more introspection helpers
* (workflow): class InstantiateModel instead of InstanciateModel
* (typings): use get_type_hints instead of __annotations__

#### Others
* (plot_data): update to 0.5.1


### [0.4.5]
## Added
- Dev Objects : add maldefined method
- Typings : add Mass typing
- Add force_generic argument to dict_to_object to avoid recursion when generic computation is needed
- Dict typing serilization/deserialization
- All typings serialization
- python_typing is set in all jsonschema

## [0.4.4]
### Added
- InstanceOf typing. Subclass is Deprecated
- Docstring parsing & failure prevention
- Description of class and attributes in jsonschema

### Changed
- Union cannot implement two classes with non coherent standalone_in_db attributes anymore

### Removed
- TypedDict not supported anymore

## [0.4.3]
### Added
- Datatype from jsonschema method
- Method flag in jsonschema
- Add is_builtin function
- Raise ValueError if plot_data is not a sequence
- compute_for argument to full_classname to allow classname computing for class object
	
### Fixed
- dict_to_arguments of workflows have now right signature

### Changed
- Default values are based on datatypes
- Complex structure as static dict value is not supported anymore
- Remove type from Sequence block
- Use Subclass instead of Type for typings
- Use of instrospection helpers for jsonschema computation from typings (get_type_hints, get_args, get_origin)
- WorkflowRun method_jsonschemas implements Workflow method

## 0.4.2
### Changed
- BREAKING CHANGE : _display_angular is renamed _displays
- BREAKING CHANGE : Block ParallelPlot is renamed MultiPlot
- Kwargs are added to _displays in order to pass args such as reference_attribute
- Display block is now a base class for all display blocks
- ForEach block implementation : workflow_block_input -> iter_input_index

### Added
- Serialization tuples
- DisplayObject
- _displayable_input as Display block class attribute

### Fix
- Fix wrong type check with __origin__ in deserialize argument

## [v0.4.1]


## [v0.4]
### Fix
- _eq_is_eq_data as False in workflow class definitions

### Changed
- introducing _eq_is_data_eq instead of _generic eq
- __origin__ used in serialize_typing instead of _name. For typing type checking

### Added
- _data_diff method to DessiaObject

### Removed
- Compiled parts of package, switching to full open-source

## [0.3.10]
### Fixed
- Run again takes input_values arguments as it should
- Changed workflow to workflow in to_dict/dict_to_object
- Support for new data types
- Added mypy_extensions to setup.py

### Added
- Relevant Error raised in getting deep_attribute when object has no attribute
- is_sequence function
- Documentation on blocks
_ Rerun method for WorkflowRuns & prerequisite (input_values in __init__ et method_jsonschema)
- Method dict attribute
- Generic serialize function
- ParallelPlot block
- Memorize attribute in Variables and intermediate variables values in workflow_run
- Non Standalone object default value in default dict support
- Demo classes for forms data format
- Add unit_tests.py script + exec in drone
- Recursive/complex deepattr function

### Changed
- Add a more explicit message to list as default value error
- Filter block doesn't write _display_angular anymore. See ParallelPlot
- Catalog _display_angular to conform to ParallelPlot Block

## [0.3.8]
### Added
- Change rerun method name to run_again
- Unpacker for sequence workflow block
- Cars dataset as imported models
- Models & Templates added to MANIFEST.in

### Changed
- ModelAttribute use dessia_common's getdeepattr to get attributes in subobjects
- Test directions and signs of coeff for maximization in find_best_objectives
- BestCoefficients names changed to remove space in it
- Directions argument is now mandatory

## [0.3.7]
### Fixed
- coefficients_from_angles list was used as dictionnary in from_angles method

## [0.3.6]
### Added
- Support of dict (keys and values) copy in generic deepcopy
- Find best objective

### Changed
- Export csv to fit vectored_objects removal
- All set variables in _display_angular config instead of just choice_variables
- Strategy for scale and custom value scaling 

## [0.3.5]
### Changed
- Objective settings is now inside Objective and not global inside Catalog
- Datasets are reordered to properly display in front
- Ordered attributes for catalog

### Fixed
- Classes in every type object jsonschema
- n_near_values now gives indices in display and is workings

## [0.3.4]
### Changed
- Changes in WorklowRun _display_angular to handle new datasets structure
- Removed VectoredObject. Catalog now know List of List as data array
- Datasets values are now indices of corresponding points in all values of data array

## [0.3.3]
## Added
- WorkflowBlock 
- Type checking in workflow
- imposed variable values

## [0.3.2]
### Added
- Plot data in display of DessiaObject
- Deprecation decorator

### Changed
- dessia_methods to allowed_methods
- return & progress_callback removed from _method_jsonschema
- copy as one DessiaObject method with deep attribute
- _editable_variables to _non_editable_attributes
- handling of new frontend display values

### Fixed
- (Quickfix) Check if output_value is None
- revert to working version of vectored_object scale

## [0.3.1]
### Added
- First version of sphinx documentation
- generic dict to arguments
- copy/deeepcopy

## [0.3.0]
### Added
- VectoredObjects

## [0.2.3]
### Added
- nonblock variables in workflow
- jointjs enhancements: layout colors for ports...

## [0.2.2]
### Added
- SerializationError
- is_jsonable
- get_python_class_from_class_name
- base_dict returns class name
### Changed
- Checks for volume_model implementation

## [0.2.1]

### Added
- Evolution class
- ConsistencyError in core

## [0.2.0]

### Added
- _export_formats to DessiaObject

### Fixed
- Check equality of methods working on classes

## [0.1.2] - 2019-12-20

### Added
- Generic eq,
- Copy volmdlr support
<|MERGE_RESOLUTION|>--- conflicted
+++ resolved
@@ -7,7 +7,6 @@
 
 ## Unreleased
 
-<<<<<<< HEAD
 ### Added
 - FiltersList class
 - Easy access to HeterogeneousList with getitem, len, add, extend, sort
@@ -21,11 +20,9 @@
 
 ### Performance
 - DessiaFilters and FiltersList: A priori optimized access to elements so it is really faster than before
-=======
-### Fixed
-
+
+### Fixed
 - Excel Export now used proper length of the cell value
->>>>>>> 53db1b2f
 
 ## v0.9.0 [7/20/2022]
 
