# Changelog

All notable changes to this project will be documented in this file.

The format is based on [Keep a Changelog](https://keepachangelog.com/en/1.0.0/),
and this project adheres to [Semantic Versioning](https://semver.org/spec/v2.0.0.html).


## 0.14.0

### Added

- Blocks : display blocks are now more configurable (custom selector and type)
- DessiaObject: add type to load_from_file method
- Files: .doc & .docx files typings
- Schemas refactor: add support of Ellipsed tuple (Tuple[T, ...])
- Schemas refactor: add more Error Checks
- Schemas refactor: add a json export to method schemas for low-code implementations
- Schemas refactor: add default value to method types
- files: add functions to init StringFile and BinaryFile from local path
<<<<<<< HEAD
- Export: export all 3d formats in zip file
=======
- document generator: add new module to write in docx file
>>>>>>> f7e2405f
- MarkdownWriter: add some functions (table_of_contents, header)


### Fixed

- Schemas refactor : allow incomplete schemas
- Schemas refactor : old jsonschema with magic Method Type serialized value
- Schemas refactor : Sequence schema uses args_schemas instead of unique items_schemas


### Refactored

- Refactor the whole jsonschema generation process. It now uses Oriented Object algorithms. Most of jsonschema module is now deprecated
- Remove Any support in schemas
- Use of Schemas to serialize typings
- Change serialize_typing function name to serialize_annotation
- Change tests. Unittests are in 'tests' folder. Other tests in scripts
- Check Platform is now verbose and split into several functions
- Workflow : to_dict method do not use pointers anymore
- Workflow : Remove some attributes from serialization


### Removed

- Serialization : remove warning for dict_to_object if class is not inheriting from SerializableObject

### Chore

- Fix Spelling (x2)

### Perf

- use ref__ instead of $ref in serialization to avoid overhead during CRUD operation on platform. Retrocompatibility for old marker.


## 0.13.2

### Added 

- Display settings now have load_by_default config option

### Fix

- Workflow state/run to_dict fix on adding references
- Handle serialization pointers of non-standalone objects
- hash fix: calling hash instead of data hash in eq.

## 0.13.1

### Fix

- Handle serialization pointers of non-standalone objects
- WorkflowRun settings now sets the right method to call for workflow display


## 0.13.0 [02/14/2023]


### Chore

- Tag for release candidate
- Toggle some D2xx errors

### Fix

- Do not take into account non-eq attributes

### CI

- tutorials/ci_tutorials.py added to check runnability of .ipynb files inside this new folder
- automatic upload of coverage
- spellcheck with pyenchant integrated to pylint
- fixing versions of pylint and pydocstyle to avoid uncontrolled new errors

### Performance

- Change sequence hash to check only first and last element recursively
- Change dict hash to check only first and last element recursively
- Refactor search_memo function to improve copy performance
- Add pre-checks for non list-like element in is_sequence function
- For is_serializable, not using pointers while trying to_dict
- Refactor workflow run values for serializability checks


### Chore

- Toggle some D2xx errors
- Tag for release candidate

### Fixed

- fix str of Dataset

## 0.12.0 [released 01/20/2023]


### Changed

- Reference path is now given all the way down to plot_data
- DessiaObject kwargs in init are deprecated

### Fixed

- serialization (to_dict) use some uuids instead of paths for references.
- Workflow : Serialize Imposed Variable Values
- Workflow : to_script Export now write only class name instead of full_classname
- Hot fix for is_valid method of workflow's Block
- Core : add a boolean for platform checking in check_list. Fixes a problem with testing classes not existing
- Reference path for datatools Dataset and ClusteredDataset

### Refactor

- Move ./utils/serialization to ./serialization to avoid cyclic-imports

### CI

- add a check to enforce update of changelog in PR
- code_pydocstyle.py checks daily instead of weekly
- Add a time decrease effect for pylint

### Performance

- Conform doc for many parts of dessia_common
- 100% coverage for clusters module
- cache inspect.fullargspecs calls
- Add trivial checks for simple types
- Avoid redundant serialization in display blocks

### Build

- Update python minimum version to 3.8 (3.7 was not supported in fact)
- Update scikit learn to minimum 1.2.0 for the parameter metric in Clustering

### Tests

- Add backend backward import tests in order to warn when imports are changed

### Chores
- Merge back master to dev
- Docs weekly decrease
- Fixed all remaining pydocstyle errors
- Docs new rules
- More docs


## 0.11.0 [released 12/19/2022]

### Fixed

- Workflow pipe order when copy
- Diff Dict is now robust to uneven arguments commutation
- Fix path deepth when dict misses keys

### Changed
- Refactor copy_pipes and nbv checking

### Performance

- Cache for fullargspec and deserialize sequence as comprehension list

## v0.10.2

- non serializable attributes were not working
- wrong import to sklearn -> scikit-learn

## v0.10.1

### Fixed
- jsonschema bug
- time rendering on workflow

## v0.10.0

### Added
- Generic save to file
- Sampler class
- (De)Serialization handles 'typing.Type'
- Workflow: handle position in to_dict / dict_to_object process
- sub_matrix method to Dataset


### Breaking Changes
- Measures moved to dessia_common.measures
- HeterogeneousList becomes Dataset
- CategorizedList becomes ClusteredDataset
- Change file organization for datatools:
    * File datatools.py becomes directory datatools
    * class Dataset is now coded in file dataset.py
    * class ClusteredDataset is now coded in file cluster.py
    * class Sampler is now coded in file sampling.py
    * Metrics function are now coded in file metrics.py
- Retrocompatibility is supported for the present time, with a big warning
- pareto methods of datatools are now called with a list of attributes and not anymore a costs matrix


### Changes
- Workflow: improve layout method

### Performance
- switch is_jsonable to orjson

### Fixed
- Workflow: improve to_script


## v0.10.0 [9/26/2022]

### Added
- FiltersList class
- Easy access to Dataset with getitem, len, add, extend, sort
- filtering method in Dataset that calls a FiltersList
- Documentation for Dataset (previously HeterogeneousList), ClusteredDataset (previously CategorizedList), DessiaFilter, FiltersList
- pareto front and parallel plot for Dataset
- Sort parallel plot axis with correlation coefficient (experimental algorithm that seems to work)
- Metrics for Dataset (previously HeterogeneousList) and ClusteredDataset (previously CategorizedList)
- Centroids for ClusteredDataset (previously CategorizedList)
- Nearly all required tests for all these developments

### Breaking Changes
- Change attribute "operator" of DessiaFilter to "comparison_operator"
- Change name of file "cluster.py" to "datatools.py"
- Move Dataset in "datatools.py"

### Changes
- Add 'logical_operator="and"' attribute to workflow.block.Filter
- Improve workflow._data_eq

### Performance
- DessiaFilters and FiltersList: A priori optimized access to elements so it is really faster than before

### Fixed
- Excel Export now used proper length of the cell value
- Fix workflow.copy() issue where a nbv with several pipes became several nbv with one pipe  

## v0.9.0 [7/20/2022]

### Added
- Clustering classes

### Fixed
- Implement to_script method for workflow class
- Prevent foreach name from being it's iter_input name
- Temporarly remove workflow-state from workflow run display settings

## v0.8.0

### Added
- performance analysis function

### Fixed
- babylon display fix
- Any typing does not trigger error with subclass anymore
- workflow: imposed variable values fixes

### Performance
- types: caching type from calling import_module

## v0.7.0

### Fixed
- FileTypes looks for subclass in jsonschema computation instead of wrong isinstance

### Added
- Physical Object: splitting CAD capabilities from DessiaObject
- Workflow to script (for a few blocks to begin with)
- Separate evaluation of displays with display settings feature
- workflow: port matching

### Changed
- Enhanced get attr use literal eval to try to get dict keys
- moved blocks in dessia_common.workflow.blocks, retrocompatbility with previous behavior

### Deleted
- Import Block in workflow

## v0.6.0
### Added
- Exports in workflows
- Workflow inputs documentation from docstrings
- Workflow description and documentation
- Custom Dessia FileTypes

### Changed
- split export functions in two: one to write to a file, one to save in a stream
- to_dict use jsonpointers, des

## v0.5.1
### Fixed
- copy problems
- more tests

## v0.5.0

### Added
- Workflow stop/start first features
- Files Typings
- Inputs can now search for upstream nonblock_variables
- Add input_values addition bulk methods (from block_index & indice sequence)
- Can compute jsonschema from Any annotation
- Add more structure to dev objects
- ClassMethod Block now supports MethodType
- WorkflowState add_input_values activates them
- Several variables index computation methods

### Changed
- data_eq checks for a dual non insinstance test before returning false
- Moved errors to submodule dessia_common.errors
- Workflow.variable_from_indices is not a classmethod anymore
- Full support of MethodType for ModelMethod Block

### Fixed
- Re-instantiate nonblock_variable when copying workflow
- WorkflowState now serialize its values keys in to_dict
- deepcopy of workflow

### Refactor
- Separate in utils module

## v0.4.7
## Added
- File typings
- Support for Iterator typing
- Object's default_dicts now implement objct_class

## v0.4.6

### Added
### Fixed
- Display block faulty definition (removed inputs as init argument & fixed to_dict)
- Workflow & WorkflowRun uses implemented data_eq
- WorkflowRun data_eq when output_value is a sequence
- ForEach checks for workflow_block equivalence instead of equality



#### New Features
* Block Display: propagation of kwargs to model _displays
* MethodType
* Fields in workflows jsonschema that were missing
* Names can now be set at Workflows run and run_again
* Dev Objects implement markdown display
* Support for None argument deserialization
* Support for InstanceOf argument deserialization
* add stl export
* (workflow): add kwargs to block Display subcall
* (markdown): clean indents inside DisplayObject Init
* (workflow): use method typing for ModelMethod
* (typing): add method typing
* (dev): add markdown to dev-objects
* (workflow): add name input to run arguments
* (deserialize_arg): add InstanceOf support
* (dict_to_object): add force_generic argument
* adding some units
* save to file handles stringio
* export formats
* (optimization): fixed attributes
* (forms): add Distance to forms objects
* (core): python_typing mandatory in jsonschema
* restric extrapolation in interpolation_from_istep
* (core): serialize Dict typing
* (core): add standalone_in_db entry to generic union jsonschema
* add InstanceOf typing
* add builtins default
* (typings): add deprecation warning on Subclass
* (core): add exception to prevent docstring parsing from failing platform
* separating __getstate__ and serailizable dict features in DessiaObject
* (forms): add graph2d to dev objects
* rename type datatype as class datatype
* callback in run_again
* (forms): add doc to dev objects
* add docstring parsing & description to jsonschema
* (core): add datatype for Type typing
* check platform
* (workflow): a couple features for workflows
* (forms): allow methods for dev purpose
* add method flag ton method_jsonschema
* (core): default_dict based on datatype
* (core): add standalone_in_db to jsonschema_from_annotation
* add standalone_in_db in DessiaObject's jsonschema method
* kwargs in volmdlr primitives
* Kwargs in plot_data
* (workflow): add input/output connections to ForEach
* (forms): add optionnal sequence
* propose support for default_value type serialization
* add subclass typed arg for dev purpose
* (core): raise TypeError if structure is used as static dict value
* (core): raise ValueError if plot_data is not a sequence
* (workflow): add input/output_connections to WorkflowBlock
* (core): add jsonschema_from_annonation Optional support
* (core): add is_typing function
* (workflow): positions in to_dict()
* (workflow): workflow.displays_() calls workflow_blocks.workflow's display_()
* (typings): add units to jsonschema if Measure
* (workflow): add types to block init

#### Fixes
* workflow ClassMethod in no returns in annotation
* (display_block): fix kwargs propagation
* (filter): remove TypedDict to use conventionnel non standalone class
* (workflow): add name argument to run_again
* (forms): remove extra " form multiline string
* finalize generation
* verbose typing for workflow
* (workflow): MultiPlot inputs
* (workflow): TypedVariable dict_to_object typo
* (deseriliaze_arguments): add supoport of None & Optional
* (workflow): display block inputs and to_dict
* working decision tree generator
* (workflow): fix WorkflowRun data_eq when output is sequence
* (workflow): workflow uses data_eq & ForEach use block.equivalent
* (makefile): revert command
* extrapolate in utils, biggest canvas for plot_data
* (core): remove raise serialise typing error
* sorted in istep
* getstate to dict
* default value for variable-length objects
* moving volume model
* (workflow): recursion error fix
* (workflow): refresh position before setting it in dict
* (workflow): workflowblock position
* (typings): add include_extra to get_type_hints
* (forms): add name and elements to scatterplot & forms workflow
* (core): add missing data to tuple from annotation
* (workflow): dict_to_arguments issues

#### Refactorings
* (workflow): remove pareto from workflow inputs
* (core): propagate subclass name change to jsonschema
* use InstanceOf instead of Subclass
* (workflow): import from dessia_common instead of whole module
* (core): format parsed docstring
* (workflow): change type-arguments typings to Type
* remove default_values on dev objects
* (workflow): set input/output connections to None
* (core): clean code
* (core): proposition on new default_dict
* (core): replace some jsonschema attributes out of loops
* (workflow): comment Function block out
* remove include_extras argument
* (core): add some more introspection helpers
* (workflow): class InstantiateModel instead of InstanciateModel
* (typings): use get_type_hints instead of __annotations__

#### Others
* (plot_data): update to 0.5.1


### [0.4.5]
## Added
- Dev Objects : add maldefined method
- Typings : add Mass typing
- Add force_generic argument to dict_to_object to avoid recursion when generic computation is needed
- Dict typing serilization/deserialization
- All typings serialization
- python_typing is set in all jsonschema

## [0.4.4]
### Added
- InstanceOf typing. Subclass is Deprecated
- Docstring parsing & failure prevention
- Description of class and attributes in jsonschema

### Changed
- Union cannot implement two classes with non coherent standalone_in_db attributes anymore

### Removed
- TypedDict not supported anymore

## [0.4.3]
### Added
- Datatype from jsonschema method
- Method flag in jsonschema
- Add is_builtin function
- Raise ValueError if plot_data is not a sequence
- compute_for argument to full_classname to allow classname computing for class object

### Fixed
- dict_to_arguments of workflows have now right signature

### Changed
- Default values are based on datatypes
- Complex structure as static dict value is not supported anymore
- Remove type from Sequence block
- Use Subclass instead of Type for typings
- Use of instrospection helpers for jsonschema computation from typings (get_type_hints, get_args, get_origin)
- WorkflowRun method_jsonschemas implements Workflow method

## 0.4.2
### Changed
- BREAKING CHANGE : _display_angular is renamed _displays
- BREAKING CHANGE : Block ParallelPlot is renamed MultiPlot
- Kwargs are added to _displays in order to pass args such as reference_attribute
- Display block is now a base class for all display blocks
- ForEach block implementation : workflow_block_input -> iter_input_index

### Added
- Serialization tuples
- DisplayObject
- _displayable_input as Display block class attribute

### Fix
- Fix wrong type check with __origin__ in deserialize argument

## [v0.4.1]


## [v0.4]
### Fix
- _eq_is_eq_data as False in workflow class definitions

### Changed
- introducing _eq_is_data_eq instead of _generic eq
- __origin__ used in serialize_typing instead of _name. For typing type checking

### Added
- _data_diff method to DessiaObject

### Removed
- Compiled parts of package, switching to full open-source

## [0.3.10]
### Fixed
- Run again takes input_values arguments as it should
- Changed workflow to workflow in to_dict/dict_to_object
- Support for new data types
- Added mypy_extensions to setup.py

### Added
- Relevant Error raised in getting deep_attribute when object has no attribute
- is_sequence function
- Documentation on blocks
_ Rerun method for WorkflowRuns & prerequisite (input_values in __init__ et method_jsonschema)
- Method dict attribute
- Generic serialize function
- ParallelPlot block
- Memorize attribute in Variables and intermediate variables values in workflow_run
- Non Standalone object default value in default dict support
- Demo classes for forms data format
- Add unit_tests.py script + exec in drone
- Recursive/complex deepattr function

### Changed
- Add a more explicit message to list as default value error
- Filter block doesn't write _display_angular anymore. See ParallelPlot
- Catalog _display_angular to conform to ParallelPlot Block

## [0.3.8]
### Added
- Change rerun method name to run_again
- Unpacker for sequence workflow block
- Cars dataset as imported models
- Models & Templates added to MANIFEST.in

### Changed
- ModelAttribute use dessia_common's getdeepattr to get attributes in subobjects
- Test directions and signs of coeff for maximization in find_best_objectives
- BestCoefficients names changed to remove space in it
- Directions argument is now mandatory

## [0.3.7]
### Fixed
- coefficients_from_angles list was used as dictionnary in from_angles method

## [0.3.6]
### Added
- Support of dict (keys and values) copy in generic deepcopy
- Find best objective

### Changed
- Export csv to fit vectored_objects removal
- All set variables in _display_angular config instead of just choice_variables
- Strategy for scale and custom value scaling

## [0.3.5]
### Changed
- Objective settings is now inside Objective and not global inside Catalog
- Datasets are reordered to properly display in front
- Ordered attributes for catalog

### Fixed
- Classes in every type object jsonschema
- n_near_values now gives indices in display and is workings

## [0.3.4]
### Changed
- Changes in WorklowRun _display_angular to handle new datasets structure
- Removed VectoredObject. Catalog now know List of List as data array
- Datasets values are now indices of corresponding points in all values of data array

## [0.3.3]
## Added
- WorkflowBlock
- Type checking in workflow
- imposed variable values

## [0.3.2]
### Added
- Plot data in display of DessiaObject
- Deprecation decorator

### Changed
- dessia_methods to allowed_methods
- return & progress_callback removed from _method_jsonschema
- copy as one DessiaObject method with deep attribute
- _editable_variables to _non_editable_attributes
- handling of new frontend display values

### Fixed
- (Quickfix) Check if output_value is None
- revert to working version of vectored_object scale

## [0.3.1]
### Added
- First version of sphinx documentation
- generic dict to arguments
- copy/deeepcopy

## [0.3.0]
### Added
- VectoredObjects

## [0.2.3]
### Added
- nonblock variables in workflow
- jointjs enhancements: layout colors for ports...

## [0.2.2]
### Added
- SerializationError
- is_jsonable
- get_python_class_from_class_name
- base_dict returns class name
### Changed
- Checks for volume_model implementation

## [0.2.1]

### Added
- Evolution class
- ConsistencyError in core

## [0.2.0]

### Added
- _export_formats to DessiaObject

### Fixed
- Check equality of methods working on classes

## [0.1.2] - 2019-12-20

### Added
- Generic eq,
- Copy volmdlr support<|MERGE_RESOLUTION|>--- conflicted
+++ resolved
@@ -18,11 +18,8 @@
 - Schemas refactor: add a json export to method schemas for low-code implementations
 - Schemas refactor: add default value to method types
 - files: add functions to init StringFile and BinaryFile from local path
-<<<<<<< HEAD
+- document generator: add new module to write in docx file
 - Export: export all 3d formats in zip file
-=======
-- document generator: add new module to write in docx file
->>>>>>> f7e2405f
 - MarkdownWriter: add some functions (table_of_contents, header)
 
 
