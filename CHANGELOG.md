# Changelog

All notable changes to this project will be documented in this file.

The format is based on [Keep a Changelog](https://keepachangelog.com/en/1.0.0/),
and this project adheres to [Semantic Versioning](https://semver.org/spec/v2.0.0.html).


## 0.14.0

### Added

- Blocks : display blocks are now more configurable (custom selector and type)
- Files: .doc & .docx files typings
- Schemas refactor: add support of Ellipsed tuple (Tuple[T, ...])
- Schemas refactor: add more Error Checks
- Schemas refactor: add a json export to method schemas for low-code implementations
<<<<<<< HEAD
- Schemas refactor: add default value to method types
=======
- files: .doc & .docx files typings
- DessiaObject: add type to load_from_file method
>>>>>>> 92a648b7

### Fixed

- Schemas refactor : allow incomplete schemas
- Schemas refactor : old jsonschema with magic Method Type serialized value
- Schemas refactor : Sequence schema uses args_schemas instead of unique items_schemas


### Refactored

- Refactor the whole jsonschema generation process. It now uses Oriented Object algorithms. Most of jsonschema module is now deprecated
- Remove Any support in schemas
- Use of Schemas to serialize typings
- Change serialize_typing function name to serialize_annotation
- Change tests. Unittests are in 'tests' folder. Other tests in scripts
- Check Platform is now verbose and split into several functions
- Workflow : to_dict method do not use pointers anymore
- Workflow : Remove some attributes from serialization


### Removed

- Serialization : remove warning for dict_to_object if class is not inheriting from SerializableObject

### Chore

- Fix Spelling

### Perf

- use ref__ instead of $ref in serialization to avoid overhead during CRUD operation on platform. Retrocompatibility for old marker.


## 0.13.2

### Added 

- Display settings now have load_by_default config option

### Fix

- Workflow state/run to_dict fix on adding references
- Handle serialization pointers of non-standalone objects
- hash fix: calling hash instead of data hash in eq.

## 0.13.1

### Fix

- Handle serialization pointers of non-standalone objects
- WorkflowRun settings now sets the right method to call for workflow display


## 0.13.0 [02/14/2023]


### Chore

- Tag for release candidate
- Toggle some D2xx errors

### Fix

- Do not take into account non-eq attributes

### CI

- tutorials/ci_tutorials.py added to check runnability of .ipynb files inside this new folder
- automatic upload of coverage
- spellcheck with pyenchant integrated to pylint
- fixing versions of pylint and pydocstyle to avoid uncontrolled new errors

### Performance

- Change sequence hash to check only first and last element recursively
- Change dict hash to check only first and last element recursively
- Refactor search_memo function to improve copy performance
- Add pre-checks for non list-like element in is_sequence function
- For is_serializable, not using pointers while trying to_dict
- Refactor workflow run values for serializability checks


### Chore

- Toggle some D2xx errors
- Tag for release candidate

### Fixed

- fix str of Dataset

## 0.12.0 [released 01/20/2023]


### Changed

- Reference path is now given all the way down to plot_data
- DessiaObject kwargs in init are deprecated

### Fixed

- serialization (to_dict) use some uuids instead of paths for references.
- Workflow : Serialize Imposed Variable Values
- Workflow : to_script Export now write only class name instead of full_classname
- Hot fix for is_valid method of workflow's Block
- Core : add a boolean for platform checking in check_list. Fixes a problem with testing classes not existing
- Reference path for datatools Dataset and ClusteredDataset

### Refactor

- Move ./utils/serialization to ./serialization to avoid cyclic-imports

### CI

- add a check to enforce update of changelog in PR
- code_pydocstyle.py checks daily instead of weekly
- Add a time decrease effect for pylint

### Performance

- Conform doc for many parts of dessia_common
- 100% coverage for clusters module
- cache inspect.fullargspecs calls
- Add trivial checks for simple types
- Avoid redundant serialization in display blocks

### Build

- Update python minimum version to 3.8 (3.7 was not supported in fact)
- Update scikit learn to minimum 1.2.0 for the parameter metric in Clustering

### Tests

- Add backend backward import tests in order to warn when imports are changed

### Chores
- Merge back master to dev
- Docs weekly decrease
- Fixed all remaining pydocstyle errors
- Docs new rules
- More docs


## 0.11.0 [released 12/19/2022]

### Fixed

- Workflow pipe order when copy
- Diff Dict is now robust to uneven arguments commutation
- Fix path deepth when dict misses keys

### Changed
- Refactor copy_pipes and nbv checking

### Performance

- Cache for fullargspec and deserialize sequence as comprehension list

## v0.10.2

- non serializable attributes were not working
- wrong import to sklearn -> scikit-learn

## v0.10.1

### Fixed
- jsonschema bug
- time rendering on workflow

## v0.10.0

### Added
- Generic save to file
- Sampler class
- (De)Serialization handles 'typing.Type'
- Workflow: handle position in to_dict / dict_to_object process
- sub_matrix method to Dataset


### Breaking Changes
- Measures moved to dessia_common.measures
- HeterogeneousList becomes Dataset
- CategorizedList becomes ClusteredDataset
- Change file organization for datatools:
    * File datatools.py becomes directory datatools
    * class Dataset is now coded in file dataset.py
    * class ClusteredDataset is now coded in file cluster.py
    * class Sampler is now coded in file sampling.py
    * Metrics function are now coded in file metrics.py
- Retrocompatibility is supported for the present time, with a big warning
- pareto methods of datatools are now called with a list of attributes and not anymore a costs matrix


### Changes
- Workflow: improve layout method

### Performance
- switch is_jsonable to orjson

### Fixed
- Workflow: improve to_script


## v0.10.0 [9/26/2022]

### Added
- FiltersList class
- Easy access to Dataset with getitem, len, add, extend, sort
- filtering method in Dataset that calls a FiltersList
- Documentation for Dataset (previously HeterogeneousList), ClusteredDataset (previously CategorizedList), DessiaFilter, FiltersList
- pareto front and parallel plot for Dataset
- Sort parallel plot axis with correlation coefficient (experimental algorithm that seems to work)
- Metrics for Dataset (previously HeterogeneousList) and ClusteredDataset (previously CategorizedList)
- Centroids for ClusteredDataset (previously CategorizedList)
- Nearly all required tests for all these developments

### Breaking Changes
- Change attribute "operator" of DessiaFilter to "comparison_operator"
- Change name of file "cluster.py" to "datatools.py"
- Move Dataset in "datatools.py"

### Changes
- Add 'logical_operator="and"' attribute to workflow.block.Filter
- Improve workflow._data_eq

### Performance
- DessiaFilters and FiltersList: A priori optimized access to elements so it is really faster than before

### Fixed
- Excel Export now used proper length of the cell value
- Fix workflow.copy() issue where a nbv with several pipes became several nbv with one pipe  

## v0.9.0 [7/20/2022]

### Added
- Clustering classes

### Fixed
- Implement to_script method for workflow class
- Prevent foreach name from being it's iter_input name
- Temporarly remove workflow-state from workflow run display settings

## v0.8.0

### Added
- performance analysis function

### Fixed
- babylon display fix
- Any typing does not trigger error with subclass anymore
- workflow: imposed variable values fixes

### Performance
- types: caching type from calling import_module

## v0.7.0

### Fixed
- FileTypes looks for subclass in jsonschema computation instead of wrong isinstance

### Added
- Physical Object: splitting CAD capabilities from DessiaObject
- Workflow to script (for a few blocks to begin with)
- Separate evaluation of displays with display settings feature
- workflow: port matching

### Changed
- Enhanced get attr use literal eval to try to get dict keys
- moved blocks in dessia_common.workflow.blocks, retrocompatbility with previous behavior

### Deleted
- Import Block in workflow

## v0.6.0
### Added
- Exports in workflows
- Workflow inputs documentation from docstrings
- Workflow description and documentation
- Custom Dessia FileTypes

### Changed
- split export functions in two: one to write to a file, one to save in a stream
- to_dict use jsonpointers, des

## v0.5.1
### Fixed
- copy problems
- more tests

## v0.5.0

### Added
- Workflow stop/start first features
- Files Typings
- Inputs can now search for upstream nonblock_variables
- Add input_values addition bulk methods (from block_index & indice sequence)
- Can compute jsonschema from Any annotation
- Add more structure to dev objects
- ClassMethod Block now supports MethodType
- WorkflowState add_input_values activates them
- Several variables index computation methods

### Changed
- data_eq checks for a dual non insinstance test before returning false
- Moved errors to submodule dessia_common.errors
- Workflow.variable_from_indices is not a classmethod anymore
- Full support of MethodType for ModelMethod Block

### Fixed
- Re-instantiate nonblock_variable when copying workflow
- WorkflowState now serialize its values keys in to_dict
- deepcopy of workflow

### Refactor
- Separate in utils module

## v0.4.7
## Added
- File typings
- Support for Iterator typing
- Object's default_dicts now implement objct_class

## v0.4.6

### Added
### Fixed
- Display block faulty definition (removed inputs as init argument & fixed to_dict)
- Workflow & WorkflowRun uses implemented data_eq
- WorkflowRun data_eq when output_value is a sequence
- ForEach checks for workflow_block equivalence instead of equality



#### New Features
* Block Display: propagation of kwargs to model _displays
* MethodType
* Fields in workflows jsonschema that were missing
* Names can now be set at Workflows run and run_again
* Dev Objects implement markdown display
* Support for None argument deserialization
* Support for InstanceOf argument deserialization
* add stl export
* (workflow): add kwargs to block Display subcall
* (markdown): clean indents inside DisplayObject Init
* (workflow): use method typing for ModelMethod
* (typing): add method typing
* (dev): add markdown to dev-objects
* (workflow): add name input to run arguments
* (deserialize_arg): add InstanceOf support
* (dict_to_object): add force_generic argument
* adding some units
* save to file handles stringio
* export formats
* (optimization): fixed attributes
* (forms): add Distance to forms objects
* (core): python_typing mandatory in jsonschema
* restric extrapolation in interpolation_from_istep
* (core): serialize Dict typing
* (core): add standalone_in_db entry to generic union jsonschema
* add InstanceOf typing
* add builtins default
* (typings): add deprecation warning on Subclass
* (core): add exception to prevent docstring parsing from failing platform
* separating __getstate__ and serailizable dict features in DessiaObject
* (forms): add graph2d to dev objects
* rename type datatype as class datatype
* callback in run_again
* (forms): add doc to dev objects
* add docstring parsing & description to jsonschema
* (core): add datatype for Type typing
* check platform
* (workflow): a couple features for workflows
* (forms): allow methods for dev purpose
* add method flag ton method_jsonschema
* (core): default_dict based on datatype
* (core): add standalone_in_db to jsonschema_from_annotation
* add standalone_in_db in DessiaObject's jsonschema method
* kwargs in volmdlr primitives
* Kwargs in plot_data
* (workflow): add input/output connections to ForEach
* (forms): add optionnal sequence
* propose support for default_value type serialization
* add subclass typed arg for dev purpose
* (core): raise TypeError if structure is used as static dict value
* (core): raise ValueError if plot_data is not a sequence
* (workflow): add input/output_connections to WorkflowBlock
* (core): add jsonschema_from_annonation Optional support
* (core): add is_typing function
* (workflow): positions in to_dict()
* (workflow): workflow.displays_() calls workflow_blocks.workflow's display_()
* (typings): add units to jsonschema if Measure
* (workflow): add types to block init

#### Fixes
* workflow ClassMethod in no returns in annotation
* (display_block): fix kwargs propagation
* (filter): remove TypedDict to use conventionnel non standalone class
* (workflow): add name argument to run_again
* (forms): remove extra " form multiline string
* finalize generation
* verbose typing for workflow
* (workflow): MultiPlot inputs
* (workflow): TypedVariable dict_to_object typo
* (deseriliaze_arguments): add supoport of None & Optional
* (workflow): display block inputs and to_dict
* working decision tree generator
* (workflow): fix WorkflowRun data_eq when output is sequence
* (workflow): workflow uses data_eq & ForEach use block.equivalent
* (makefile): revert command
* extrapolate in utils, biggest canvas for plot_data
* (core): remove raise serialise typing error
* sorted in istep
* getstate to dict
* default value for variable-length objects
* moving volume model
* (workflow): recursion error fix
* (workflow): refresh position before setting it in dict
* (workflow): workflowblock position
* (typings): add include_extra to get_type_hints
* (forms): add name and elements to scatterplot & forms workflow
* (core): add missing data to tuple from annotation
* (workflow): dict_to_arguments issues

#### Refactorings
* (workflow): remove pareto from workflow inputs
* (core): propagate subclass name change to jsonschema
* use InstanceOf instead of Subclass
* (workflow): import from dessia_common instead of whole module
* (core): format parsed docstring
* (workflow): change type-arguments typings to Type
* remove default_values on dev objects
* (workflow): set input/output connections to None
* (core): clean code
* (core): proposition on new default_dict
* (core): replace some jsonschema attributes out of loops
* (workflow): comment Function block out
* remove include_extras argument
* (core): add some more introspection helpers
* (workflow): class InstantiateModel instead of InstanciateModel
* (typings): use get_type_hints instead of __annotations__

#### Others
* (plot_data): update to 0.5.1


### [0.4.5]
## Added
- Dev Objects : add maldefined method
- Typings : add Mass typing
- Add force_generic argument to dict_to_object to avoid recursion when generic computation is needed
- Dict typing serilization/deserialization
- All typings serialization
- python_typing is set in all jsonschema

## [0.4.4]
### Added
- InstanceOf typing. Subclass is Deprecated
- Docstring parsing & failure prevention
- Description of class and attributes in jsonschema

### Changed
- Union cannot implement two classes with non coherent standalone_in_db attributes anymore

### Removed
- TypedDict not supported anymore

## [0.4.3]
### Added
- Datatype from jsonschema method
- Method flag in jsonschema
- Add is_builtin function
- Raise ValueError if plot_data is not a sequence
- compute_for argument to full_classname to allow classname computing for class object

### Fixed
- dict_to_arguments of workflows have now right signature

### Changed
- Default values are based on datatypes
- Complex structure as static dict value is not supported anymore
- Remove type from Sequence block
- Use Subclass instead of Type for typings
- Use of instrospection helpers for jsonschema computation from typings (get_type_hints, get_args, get_origin)
- WorkflowRun method_jsonschemas implements Workflow method

## 0.4.2
### Changed
- BREAKING CHANGE : _display_angular is renamed _displays
- BREAKING CHANGE : Block ParallelPlot is renamed MultiPlot
- Kwargs are added to _displays in order to pass args such as reference_attribute
- Display block is now a base class for all display blocks
- ForEach block implementation : workflow_block_input -> iter_input_index

### Added
- Serialization tuples
- DisplayObject
- _displayable_input as Display block class attribute

### Fix
- Fix wrong type check with __origin__ in deserialize argument

## [v0.4.1]


## [v0.4]
### Fix
- _eq_is_eq_data as False in workflow class definitions

### Changed
- introducing _eq_is_data_eq instead of _generic eq
- __origin__ used in serialize_typing instead of _name. For typing type checking

### Added
- _data_diff method to DessiaObject

### Removed
- Compiled parts of package, switching to full open-source

## [0.3.10]
### Fixed
- Run again takes input_values arguments as it should
- Changed workflow to workflow in to_dict/dict_to_object
- Support for new data types
- Added mypy_extensions to setup.py

### Added
- Relevant Error raised in getting deep_attribute when object has no attribute
- is_sequence function
- Documentation on blocks
_ Rerun method for WorkflowRuns & prerequisite (input_values in __init__ et method_jsonschema)
- Method dict attribute
- Generic serialize function
- ParallelPlot block
- Memorize attribute in Variables and intermediate variables values in workflow_run
- Non Standalone object default value in default dict support
- Demo classes for forms data format
- Add unit_tests.py script + exec in drone
- Recursive/complex deepattr function

### Changed
- Add a more explicit message to list as default value error
- Filter block doesn't write _display_angular anymore. See ParallelPlot
- Catalog _display_angular to conform to ParallelPlot Block

## [0.3.8]
### Added
- Change rerun method name to run_again
- Unpacker for sequence workflow block
- Cars dataset as imported models
- Models & Templates added to MANIFEST.in

### Changed
- ModelAttribute use dessia_common's getdeepattr to get attributes in subobjects
- Test directions and signs of coeff for maximization in find_best_objectives
- BestCoefficients names changed to remove space in it
- Directions argument is now mandatory

## [0.3.7]
### Fixed
- coefficients_from_angles list was used as dictionnary in from_angles method

## [0.3.6]
### Added
- Support of dict (keys and values) copy in generic deepcopy
- Find best objective

### Changed
- Export csv to fit vectored_objects removal
- All set variables in _display_angular config instead of just choice_variables
- Strategy for scale and custom value scaling

## [0.3.5]
### Changed
- Objective settings is now inside Objective and not global inside Catalog
- Datasets are reordered to properly display in front
- Ordered attributes for catalog

### Fixed
- Classes in every type object jsonschema
- n_near_values now gives indices in display and is workings

## [0.3.4]
### Changed
- Changes in WorklowRun _display_angular to handle new datasets structure
- Removed VectoredObject. Catalog now know List of List as data array
- Datasets values are now indices of corresponding points in all values of data array

## [0.3.3]
## Added
- WorkflowBlock
- Type checking in workflow
- imposed variable values

## [0.3.2]
### Added
- Plot data in display of DessiaObject
- Deprecation decorator

### Changed
- dessia_methods to allowed_methods
- return & progress_callback removed from _method_jsonschema
- copy as one DessiaObject method with deep attribute
- _editable_variables to _non_editable_attributes
- handling of new frontend display values

### Fixed
- (Quickfix) Check if output_value is None
- revert to working version of vectored_object scale

## [0.3.1]
### Added
- First version of sphinx documentation
- generic dict to arguments
- copy/deeepcopy

## [0.3.0]
### Added
- VectoredObjects

## [0.2.3]
### Added
- nonblock variables in workflow
- jointjs enhancements: layout colors for ports...

## [0.2.2]
### Added
- SerializationError
- is_jsonable
- get_python_class_from_class_name
- base_dict returns class name
### Changed
- Checks for volume_model implementation

## [0.2.1]

### Added
- Evolution class
- ConsistencyError in core

## [0.2.0]

### Added
- _export_formats to DessiaObject

### Fixed
- Check equality of methods working on classes

## [0.1.2] - 2019-12-20

### Added
- Generic eq,
- Copy volmdlr support<|MERGE_RESOLUTION|>--- conflicted
+++ resolved
@@ -11,16 +11,12 @@
 ### Added
 
 - Blocks : display blocks are now more configurable (custom selector and type)
+- DessiaObject: add type to load_from_file method
 - Files: .doc & .docx files typings
 - Schemas refactor: add support of Ellipsed tuple (Tuple[T, ...])
 - Schemas refactor: add more Error Checks
 - Schemas refactor: add a json export to method schemas for low-code implementations
-<<<<<<< HEAD
 - Schemas refactor: add default value to method types
-=======
-- files: .doc & .docx files typings
-- DessiaObject: add type to load_from_file method
->>>>>>> 92a648b7
 
 ### Fixed
 
