--- conflicted
+++ resolved
@@ -10,19 +10,15 @@
 
 ### Chore
 
-<<<<<<< HEAD
-- Toggle some D2xx errors 
+- Tag for release candidate
+- Toggle some D2xx errors
 
 ### CI
 
 - tutorials/ci_tutorials.py added to check runnability of .ipynb files inside this new folder
 
 ## 0.12.0
-=======
-- Tag for release candidate
-
-## 0.12.0 (now branch dev)
->>>>>>> c23d344c
+
 
 ### Changed
 
