# Changelog

All notable changes to this project will be documented in this file.

The format is based on [Keep a Changelog](https://keepachangelog.com/en/1.0.0/),
and this project adheres to [Semantic Versioning](https://semver.org/spec/v2.0.0.html).


## 0.16.2

### Fix

<<<<<<< HEAD
- Schema : Take `None` default value into account
=======
- WorkflowRun : Compute memory usage, subtract before_memory
>>>>>>> 2326aea4


## 0.16.1

### Fix

- ModelMethod : Call the right dict_to_object of MethodType
- MultiPlot : Add selector_name MultiPlot script
- WorkflowRun : Add markdown to display_settings


## 0.16.0

###

- Excel Reader

### Build

- Global : remove usage of pkg_resources to use importlib.resources instead

### Fix

- Serialization : Fix wrong path in serialization that result in pointers cycles in some cases
- Workflow : Fix export workflow in .py script

### Refactor

- Export: Add all export formats in zip file by iterating over _export_formats()
- Serialization : Mutualize DessiaObject and Regular objects pointer serialization


## 0.15.4

### Fix

- Workflow : Add display block class discovery


## 0.15.3

### Fix

- Workflow : Add backward compatibility for variables


## 0.15.2


### Build

- Drone : Use pip install instead of setup.py install
- Drone : Remove non-working try on failure ignore


## 0.15.1

### Removed

- Workflow : remove useless code

### Build

- Drone : Try to ignore pypi upload failure


## 0.15.0


### Added

- Documentation : Rewrite from scratch
- Forms : Update with last volmdlr
- Workflow : Variables now have a pretty type to display on frontend
- Workflow : add documentation to workflow when export in .py
- Workflow : Add Label to variables
- WorkflowState : add memory usage monitoring & markdown
- Schemas : Property file relevance. Replace 0.13.7 hot with this

### Changed

- PhysicalObject: Pool to_stem and to_step_stream
- Workflow : Block input and output names have been enhanced
- Workflow : Inputs now have entries for Imposed Variable Values

### Fixed

- Document generator : Fix add_picture to .docx

### Removed

- Workflow : jointjs plot


## 0.14.2


###  Fix

- Set right path in pointers for non DessiaObject equal elements


## 0.14.1


### Changed

- Multiplot block takes selector as a string

### Fixed

- 'reference_path' is now passed on by Display block while evaluating


## 0.14.0


### Added

- Blocks : GetModelAttribute block which will replace ModelAttribute in a few releases
- Blocks : Display blocks are now more configurable (Custom selector)
- DessiaObjegitct : Add type to load_from_file method arguments
- Displays : Displays can now be defined with decorators
- Document generator : New module to write in docx file
- Document generator : New class Table
- Files : Functions to init StringFile and BinaryFile from local path
- Files : .doc & .docx files typings
- MarkdownWriter : New functions (table_of_contents, header)
- Schemas refactor : Support of Ellipsed tuple (Tuple[T, ...])
- Schemas refactor : More Error Checks
- Schemas refactor : JSON export to method schemas for low-code implementations
- Schemas refactor : Default value to method types
- Schemas refactor : Standalone in db property
- Schemas refactor : Support for Display View Types
- Schemas refactor : Mutualize Display View Types and Attribute Types
- Typings : AttributeType, ClassAttributeType and View Types
- Workflow : Tasks display


### Changed
 
- Blocks : Add the possibility to have TypedValue in SetModelAttribute
- Blocks : ! Display blocks definition have changed to adapt to new View Decorator paradigm
- Dataset : Default color of points from blue to grey to make the difference between selected points and the other ones
- DessiaObject : Rename load_from_file and load_from_stream to from_json and from_json_stream
- Export : Export all 3d formats in zip file
- Workflow : WorkflowRun now has smart display by default computation
  - Documentation is disabled when at least one block is displayed by default, enabled otherwise
  - Workflow always shows Documentation and its Display by default
- Workflow : Memorize display pipes from init


### Fixed

- Dataset : Allow to specify attributes of subojects for creating dataset matrix ('subobject/attr')
- Exports : Add trailing line at the end of JSON export
- Schemas refactor : Allow incomplete schemas
- Schemas refactor : Old jsonschema with magic Method Type serialized value
- Schemas refactor : Sequence schema uses args_schemas instead of unique items_schemas
- Workflow : Propagate progress_callback to blocks
- Workflow Blocks : New display selectors are now correctly deserialized


### Refactored

- Tests : Change tests. Unittests are in 'tests' folder. Other tests in scripts
- DessiaObject : Check Platform is now verbose and split into several functions
- Document generator : Refactor document_generator module
- Schemas : Whole jsonschema generation process. It now uses Oriented Object algorithms. Most of jsonschema module is now deprecated
- Schemas : Remove Any support in schemas
- Schemas : Use of Schemas to serialize typings
- Schemas : Change serialize_typing function name to serialize_annotation
- Workflow : to_dict method do not use pointers anymore
- Workflow : Remove some attributes from serialization


### Removed

- Serialization : Remove warning for dict_to_object if class is not inheriting from SerializableObject

### Chore

- Fix Spelling (x2)
- Pylint : Fix iterator error
- Object : Add Backward Compatibality over method_dict to cover old frontend calls
- Workflow : Add Backward Compatibility over ModelMethod, ClassMethod, GetModelAttribute & SetModelAttribute blocks


### Build

- CI : Upload coverage is now optional


## 0.13.7


### Fix

- Workflow: Ignore Optional File-Like Sequence inputs in WorkflowRun serialization


## 0.13.6


### Fix

- Workflow: Ignore Optional File-Like Sequence inputs in WorkflowRun serialization


## 0.13.5 [09/25/2023]


### Fix

- add python 3.9 minimum requirement to avoid install issues


## 0.13.4 [07/31/2023]


### Added
- Add rotational speed to measures


## 0.13.3 [05/04/2023]


### Changed

- Add rotation speed in measures
- License changed from GPL to Lesser GPL
- package_version is removed from serialization

### Fix

- Fixes a bug when generating a script from a workflow : names containing special quote characters are now properly escaped
- Workflow name correction: correct the name if it contains an apostrophe.


## 0.13.2 [03/01/2023]


### Fix

- Workflow state/run to_dict fix on adding references
- Handle serialization pointers of non-standalone objects
- hash fix: calling hash instead of data hash in eq.

### Added

- Display settings now have load_by_default config option


## 0.13.1


### Fix

- Handle serialization pointers of non-standalone objects
- WorkflowRun settings now sets the right method to call for workflow display


## 0.13.0 [02/14/2023]


### Chore

- Tag for release candidate
- Toggle some D2xx errors

### Fix

- Do not take into account non-eq attributes

### CI

- tutorials/ci_tutorials.py added to check runnability of .ipynb files inside this new folder
- automatic upload of coverage
- spellcheck with pyenchant integrated to pylint
- fixing versions of pylint and pydocstyle to avoid uncontrolled new errors

### Performance

- Change sequence hash to check only first and last element recursively
- Change dict hash to check only first and last element recursively
- Refactor search_memo function to improve copy performance
- Add pre-checks for non list-like element in is_sequence function
- For is_serializable, not using pointers while trying to_dict
- Refactor workflow run values for serializability checks


### Chore

- Toggle some D2xx errors
- Tag for release candidate

### Fixed

- fix str of Dataset

## 0.12.0 [01/20/2023]


### Changed

- Reference path is now given all the way down to plot_data
- DessiaObject kwargs in init are deprecated

### Fixed

- serialization (to_dict) use some uuids instead of paths for references.
- Workflow : Serialize Imposed Variable Values
- Workflow : to_script Export now write only class name instead of full_classname
- Hot fix for is_valid method of workflow's Block
- Core : add a boolean for platform checking in check_list. Fixes a problem with testing classes not existing
- Reference path for datatools Dataset and ClusteredDataset

### Refactor

- Move ./utils/serialization to ./serialization to avoid cyclic-imports

### CI

- add a check to enforce update of changelog in PR
- code_pydocstyle.py checks daily instead of weekly
- Add a time decrease effect for pylint

### Performance

- Conform doc for many parts of dessia_common
- 100% coverage for clusters module
- cache inspect.fullargspecs calls
- Add trivial checks for simple types
- Avoid redundant serialization in display blocks

### Build

- Update python minimum version to 3.8 (3.7 was not supported in fact)
- Update scikit learn to minimum 1.2.0 for the parameter metric in Clustering

### Tests

- Add backend backward import tests in order to warn when imports are changed

### Chores
- Merge back master to dev
- Docs weekly decrease
- Fixed all remaining pydocstyle errors
- Docs new rules
- More docs


## 0.11.0 [12/19/2022]

### Fixed

- Workflow pipe order when copy
- Diff Dict is now robust to uneven arguments commutation
- Fix path deepth when dict misses keys

### Changed
- Refactor copy_pipes and nbv checking

### Performance

- Cache for fullargspec and deserialize sequence as comprehension list

## v0.10.2

- non serializable attributes were not working
- wrong import to sklearn -> scikit-learn

## v0.10.1

### Fixed
- jsonschema bug
- time rendering on workflow

## v0.10.0

### Added
- Generic save to file
- Sampler class
- (De)Serialization handles 'typing.Type'
- Workflow: handle position in to_dict / dict_to_object process
- sub_matrix method to Dataset


### Breaking Changes
- Measures moved to dessia_common.measures
- HeterogeneousList becomes Dataset
- CategorizedList becomes ClusteredDataset
- Change file organization for datatools:
    * File datatools.py becomes directory datatools
    * class Dataset is now coded in file dataset.py
    * class ClusteredDataset is now coded in file cluster.py
    * class Sampler is now coded in file sampling.py
    * Metrics function are now coded in file metrics.py
- Retrocompatibility is supported for the present time, with a big warning
- pareto methods of datatools are now called with a list of attributes and not anymore a costs matrix


### Changes
- Workflow: improve layout method

### Performance
- switch is_jsonable to orjson

### Fixed
- Workflow: improve to_script


## v0.10.0 [9/26/2022]

### Added
- FiltersList class
- Easy access to Dataset with getitem, len, add, extend, sort
- filtering method in Dataset that calls a FiltersList
- Documentation for Dataset (previously HeterogeneousList), ClusteredDataset (previously CategorizedList), DessiaFilter, FiltersList
- pareto front and parallel plot for Dataset
- Sort parallel plot axis with correlation coefficient (experimental algorithm that seems to work)
- Metrics for Dataset (previously HeterogeneousList) and ClusteredDataset (previously CategorizedList)
- Centroids for ClusteredDataset (previously CategorizedList)
- Nearly all required tests for all these developments

### Breaking Changes
- Change attribute "operator" of DessiaFilter to "comparison_operator"
- Change name of file "cluster.py" to "datatools.py"
- Move Dataset in "datatools.py"

### Changes
- Add 'logical_operator="and"' attribute to workflow.block.Filter
- Improve workflow._data_eq

### Performance
- DessiaFilters and FiltersList: A priori optimized access to elements so it is really faster than before

### Fixed
- Excel Export now used proper length of the cell value
- Fix workflow.copy() issue where a nbv with several pipes became several nbv with one pipe  

## v0.9.0 [7/20/2022]

### Added
- Clustering classes

### Fixed
- Implement to_script method for workflow class
- Prevent foreach name from being it's iter_input name
- Temporarly remove workflow-state from workflow run display settings

## v0.8.0

### Added
- performance analysis function

### Fixed
- babylon display fix
- Any typing does not trigger error with subclass anymore
- workflow: imposed variable values fixes

### Performance
- types: caching type from calling import_module

## v0.7.0

### Fixed
- FileTypes looks for subclass in jsonschema computation instead of wrong isinstance

### Added
- Physical Object: splitting CAD capabilities from DessiaObject
- Workflow to script (for a few blocks to begin with)
- Separate evaluation of displays with display settings feature
- workflow: port matching

### Changed
- Enhanced get attr use literal eval to try to get dict keys
- moved blocks in dessia_common.workflow.blocks, retrocompatbility with previous behavior

### Deleted
- Import Block in workflow

## v0.6.0
### Added
- Exports in workflows
- Workflow inputs documentation from docstrings
- Workflow description and documentation
- Custom Dessia FileTypes

### Changed
- split export functions in two: one to write to a file, one to save in a stream
- to_dict use jsonpointers, des

## v0.5.1
### Fixed
- copy problems
- more tests

## v0.5.0

### Added
- Workflow stop/start first features
- Files Typings
- Inputs can now search for upstream nonblock_variables
- Add input_values addition bulk methods (from block_index & indice sequence)
- Can compute jsonschema from Any annotation
- Add more structure to dev objects
- ClassMethod Block now supports MethodType
- WorkflowState add_input_values activates them
- Several variables index computation methods

### Changed
- data_eq checks for a dual non insinstance test before returning false
- Moved errors to submodule dessia_common.errors
- Workflow.variable_from_indices is not a classmethod anymore
- Full support of MethodType for ModelMethod Block

### Fixed
- Re-instantiate nonblock_variable when copying workflow
- WorkflowState now serialize its values keys in to_dict
- deepcopy of workflow

### Refactor
- Separate in utils module

## v0.4.7
## Added
- File typings
- Support for Iterator typing
- Object's default_dicts now implement objct_class

## v0.4.6

### Added
### Fixed
- Display block faulty definition (removed inputs as init argument & fixed to_dict)
- Workflow & WorkflowRun uses implemented data_eq
- WorkflowRun data_eq when output_value is a sequence
- ForEach checks for workflow_block equivalence instead of equality



#### New Features
* Block Display: propagation of kwargs to model _displays
* MethodType
* Fields in workflows jsonschema that were missing
* Names can now be set at Workflows run and run_again
* Dev Objects implement markdown display
* Support for None argument deserialization
* Support for InstanceOf argument deserialization
* add stl export
* (workflow): add kwargs to block Display subcall
* (markdown): clean indents inside DisplayObject Init
* (workflow): use method typing for ModelMethod
* (typing): add method typing
* (dev): add markdown to dev-objects
* (workflow): add name input to run arguments
* (deserialize_arg): add InstanceOf support
* (dict_to_object): add force_generic argument
* adding some units
* save to file handles stringio
* export formats
* (optimization): fixed attributes
* (forms): add Distance to forms objects
* (core): python_typing mandatory in jsonschema
* restric extrapolation in interpolation_from_istep
* (core): serialize Dict typing
* (core): add standalone_in_db entry to generic union jsonschema
* add InstanceOf typing
* add builtins default
* (typings): add deprecation warning on Subclass
* (core): add exception to prevent docstring parsing from failing platform
* separating __getstate__ and serailizable dict features in DessiaObject
* (forms): add graph2d to dev objects
* rename type datatype as class datatype
* callback in run_again
* (forms): add doc to dev objects
* add docstring parsing & description to jsonschema
* (core): add datatype for Type typing
* check platform
* (workflow): a couple features for workflows
* (forms): allow methods for dev purpose
* add method flag ton method_jsonschema
* (core): default_dict based on datatype
* (core): add standalone_in_db to jsonschema_from_annotation
* add standalone_in_db in DessiaObject's jsonschema method
* kwargs in volmdlr primitives
* Kwargs in plot_data
* (workflow): add input/output connections to ForEach
* (forms): add optionnal sequence
* propose support for default_value type serialization
* add subclass typed arg for dev purpose
* (core): raise TypeError if structure is used as static dict value
* (core): raise ValueError if plot_data is not a sequence
* (workflow): add input/output_connections to WorkflowBlock
* (core): add jsonschema_from_annonation Optional support
* (core): add is_typing function
* (workflow): positions in to_dict()
* (workflow): workflow.displays_() calls workflow_blocks.workflow's display_()
* (typings): add units to jsonschema if Measure
* (workflow): add types to block init

#### Fixes
* workflow ClassMethod in no returns in annotation
* (display_block): fix kwargs propagation
* (filter): remove TypedDict to use conventionnel non standalone class
* (workflow): add name argument to run_again
* (forms): remove extra " form multiline string
* finalize generation
* verbose typing for workflow
* (workflow): MultiPlot inputs
* (workflow): TypedVariable dict_to_object typo
* (deseriliaze_arguments): add supoport of None & Optional
* (workflow): display block inputs and to_dict
* working decision tree generator
* (workflow): fix WorkflowRun data_eq when output is sequence
* (workflow): workflow uses data_eq & ForEach use block.equivalent
* (makefile): revert command
* extrapolate in utils, biggest canvas for plot_data
* (core): remove raise serialise typing error
* sorted in istep
* getstate to dict
* default value for variable-length objects
* moving volume model
* (workflow): recursion error fix
* (workflow): refresh position before setting it in dict
* (workflow): workflowblock position
* (typings): add include_extra to get_type_hints
* (forms): add name and elements to scatterplot & forms workflow
* (core): add missing data to tuple from annotation
* (workflow): dict_to_arguments issues

#### Refactorings
* (workflow): remove pareto from workflow inputs
* (core): propagate subclass name change to jsonschema
* use InstanceOf instead of Subclass
* (workflow): import from dessia_common instead of whole module
* (core): format parsed docstring
* (workflow): change type-arguments typings to Type
* remove default_values on dev objects
* (workflow): set input/output connections to None
* (core): clean code
* (core): proposition on new default_dict
* (core): replace some jsonschema attributes out of loops
* (workflow): comment Function block out
* remove include_extras argument
* (core): add some more introspection helpers
* (workflow): class InstantiateModel instead of InstanciateModel
* (typings): use get_type_hints instead of __annotations__

#### Others
* (plot_data): update to 0.5.1


### [0.4.5]
## Added
- Dev Objects : add maldefined method
- Typings : add Mass typing
- Add force_generic argument to dict_to_object to avoid recursion when generic computation is needed
- Dict typing serilization/deserialization
- All typings serialization
- python_typing is set in all jsonschema

## [0.4.4]
### Added
- InstanceOf typing. Subclass is Deprecated
- Docstring parsing & failure prevention
- Description of class and attributes in jsonschema

### Changed
- Union cannot implement two classes with non coherent standalone_in_db attributes anymore

### Removed
- TypedDict not supported anymore

## [0.4.3]
### Added
- Datatype from jsonschema method
- Method flag in jsonschema
- Add is_builtin function
- Raise ValueError if plot_data is not a sequence
- compute_for argument to full_classname to allow classname computing for class object

### Fixed
- dict_to_arguments of workflows have now right signature

### Changed
- Default values are based on datatypes
- Complex structure as static dict value is not supported anymore
- Remove type from Sequence block
- Use Subclass instead of Type for typings
- Use of instrospection helpers for jsonschema computation from typings (get_type_hints, get_args, get_origin)
- WorkflowRun method_jsonschemas implements Workflow method

## 0.4.2
### Changed
- BREAKING CHANGE : _display_angular is renamed _displays
- BREAKING CHANGE : Block ParallelPlot is renamed MultiPlot
- Kwargs are added to _displays in order to pass args such as reference_attribute
- Display block is now a base class for all display blocks
- ForEach block implementation : workflow_block_input -> iter_input_index

### Added
- Serialization tuples
- DisplayObject
- _displayable_input as Display block class attribute

### Fix
- Fix wrong type check with __origin__ in deserialize argument

## [v0.4.1]


## [v0.4]
### Fix
- _eq_is_eq_data as False in workflow class definitions

### Changed
- introducing _eq_is_data_eq instead of _generic eq
- __origin__ used in serialize_typing instead of _name. For typing type checking

### Added
- _data_diff method to DessiaObject

### Removed
- Compiled parts of package, switching to full open-source

## [0.3.10]
### Fixed
- Run again takes input_values arguments as it should
- Changed workflow to workflow in to_dict/dict_to_object
- Support for new data types
- Added mypy_extensions to setup.py

### Added
- Relevant Error raised in getting deep_attribute when object has no attribute
- is_sequence function
- Documentation on blocks
_ Rerun method for WorkflowRuns & prerequisite (input_values in __init__ et method_jsonschema)
- Method dict attribute
- Generic serialize function
- ParallelPlot block
- Memorize attribute in Variables and intermediate variables values in workflow_run
- Non Standalone object default value in default dict support
- Demo classes for forms data format
- Add unit_tests.py script + exec in drone
- Recursive/complex deepattr function

### Changed
- Add a more explicit message to list as default value error
- Filter block doesn't write _display_angular anymore. See ParallelPlot
- Catalog _display_angular to conform to ParallelPlot Block

## [0.3.8]
### Added
- Change rerun method name to run_again
- Unpacker for sequence workflow block
- Cars dataset as imported models
- Models & Templates added to MANIFEST.in

### Changed
- ModelAttribute use dessia_common's getdeepattr to get attributes in subobjects
- Test directions and signs of coeff for maximization in find_best_objectives
- BestCoefficients names changed to remove space in it
- Directions argument is now mandatory

## [0.3.7]
### Fixed
- coefficients_from_angles list was used as dictionnary in from_angles method

## [0.3.6]
### Added
- Support of dict (keys and values) copy in generic deepcopy
- Find best objective

### Changed
- Export csv to fit vectored_objects removal
- All set variables in _display_angular config instead of just choice_variables
- Strategy for scale and custom value scaling

## [0.3.5]
### Changed
- Objective settings is now inside Objective and not global inside Catalog
- Datasets are reordered to properly display in front
- Ordered attributes for catalog

### Fixed
- Classes in every type object jsonschema
- n_near_values now gives indices in display and is workings

## [0.3.4]
### Changed
- Changes in WorklowRun _display_angular to handle new datasets structure
- Removed VectoredObject. Catalog now know List of List as data array
- Datasets values are now indices of corresponding points in all values of data array

## [0.3.3]
## Added
- WorkflowBlock
- Type checking in workflow
- imposed variable values

## [0.3.2]
### Added
- Plot data in display of DessiaObject
- Deprecation decorator

### Changed
- dessia_methods to allowed_methods
- return & progress_callback removed from _method_jsonschema
- copy as one DessiaObject method with deep attribute
- _editable_variables to _non_editable_attributes
- handling of new frontend display values

### Fixed
- (Quickfix) Check if output_value is None
- revert to working version of vectored_object scale

## [0.3.1]
### Added
- First version of sphinx documentation
- generic dict to arguments
- copy/deeepcopy

## [0.3.0]
### Added
- VectoredObjects

## [0.2.3]
### Added
- nonblock variables in workflow
- jointjs enhancements: layout colors for ports...

## [0.2.2]
### Added
- SerializationError
- is_jsonable
- get_python_class_from_class_name
- base_dict returns class name
### Changed
- Checks for volume_model implementation

## [0.2.1]

### Added
- Evolution class
- ConsistencyError in core

## [0.2.0]

### Added
- _export_formats to DessiaObject

### Fixed
- Check equality of methods working on classes

## [0.1.2] - 2019-12-20

### Added
- Generic eq,
- Copy volmdlr support<|MERGE_RESOLUTION|>--- conflicted
+++ resolved
@@ -10,11 +10,9 @@
 
 ### Fix
 
-<<<<<<< HEAD
+
 - Schema : Take `None` default value into account
-=======
 - WorkflowRun : Compute memory usage, subtract before_memory
->>>>>>> 2326aea4
 
 
 ## 0.16.1
