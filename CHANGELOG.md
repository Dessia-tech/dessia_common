--- conflicted
+++ resolved
@@ -5,15 +5,6 @@
 The format is based on [Keep a Changelog](https://keepachangelog.com/en/1.0.0/),
 and this project adheres to [Semantic Versioning](https://semver.org/spec/v2.0.0.html).
 
-<<<<<<< HEAD
-## 0.13.2 [Unreleased yet]
-
-### Added 
-
-- Display settings now have load_by_default config option
-
-### Fix
-=======
 
 ## 0.14.0
 
@@ -50,15 +41,18 @@
 
 
 
-## 0.13.2 [Unreleased yet]
+## 0.13.2
+
+### Added 
+
+- Display settings now have load_by_default config option
 
 ### Fix
+
 - Workflow state/run to_dict fix on adding references
 - Handle serialization pointers of non-standalone objects
 - hash fix: calling hash instead of data hash in eq.
 
->>>>>>> 4eb40ad2
-
 ## 0.13.1
 
 ### Fix
@@ -66,12 +60,9 @@
 - Handle serialization pointers of non-standalone objects
 - WorkflowRun settings now sets the right method to call for workflow display
 - Handle serialization pointers of non-standalone objects
-<<<<<<< HEAD
-=======
 
 
 ## 0.13.0 [02/14/2023]
->>>>>>> 4eb40ad2
 
 
 ### Chore
