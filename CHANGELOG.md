--- conflicted
+++ resolved
@@ -11,11 +11,8 @@
 ### Fix
 
 - ModelMethod : Call the right dict_to_object of MethodType
-<<<<<<< HEAD
+- MultiPlot : Add selector_name MultiPlot script
 - WorkflowRun : Add markdown to display_settings
-=======
-- MultiPlot : Add selector_name MultiPlot script
->>>>>>> f920f3f5
 
 
 ## 0.16.0
