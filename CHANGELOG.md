--- conflicted
+++ resolved
@@ -44,13 +44,8 @@
 - Documentation for Dataset (previously HeterogeneousList), ClusteredDataset (previously CategorizedList), DessiaFilter, FiltersList
 - pareto front and parallel plot for Dataset
 - Sort parallel plot axis with correlation coefficient (experimental algorithm that seems to work)
-<<<<<<< HEAD
-- Metrics for HeterogeneousList and CategorizedList
-- Centroids for CategorizedList
-=======
 - Metrics for Dataset (previously HeterogeneousList) and ClusteredDataset (previously CategorizedList)
 - Centroids for ClusteredDataset (previously CategorizedList)
->>>>>>> 24061a5a
 - Nearly all required tests for all these developments
 
 ### Breaking Changes
