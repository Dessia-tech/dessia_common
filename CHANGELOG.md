# Changelog

All notable changes to this project will be documented in this file.

The format is based on [Keep a Changelog](https://keepachangelog.com/en/1.0.0/),
and this project adheres to [Semantic Versioning](https://semver.org/spec/v2.0.0.html).


## 0.19.3

<<<<<<< HEAD
### Fixed

- Serialization : Strings that start with "." are now deserialized as strings and not as class anymore
=======
### Changed

- Wizard : add ids to steps
>>>>>>> 249113f4

## 0.19.2

### Changed

- Workflow : Deprecate start_run method availability from frontend
- Workflow : Default step is not a core concept anymore


## 0.19.1

### Changed

- Workflow : Incoming files now come as an array (even if single)

## 0.19.0

### Added

- Schemas : Steps have been added to provide a framework for wizard.
- Workflow : Steps and methods have been added to provide a framework for wizard.

### Changed

- Sequence : Untyped sequence block outputs

## 0.18.2

### Fixed

- Blocks : MultiObject now properly exports to .py

## 0.18.1

### Fixed

- Types : Literals can now be properly deserialized

## 0.18.0

### Added

- Displays : Tree is now a display
- Files : Method from_file now sets Binary and StringFile filename attribute
- Schemas : Order entry based on signature order

### Changed

- MultiObject : Now compute object names for sample names
- Workflow : Remove workflow display from WorkflowRun
- Displays : CAD/ volmdlr_primitives backward compatibility has been  


## 0.17.0

### Added

- Schemas : Add a new type to compute string literals
- Workflow : Display by default is now tasks only

### Misc

- Coverage : Remove warnings from tracked modules


## 0.16.5

### HOTFIX

- Workflow : Reset NBVs type to last downstream one found while regenerating workflow pipes from deserialization 


## 0.16.4

### Fix

- Workflow : Stop deserializing and setting block Variable. Instead, reconfigure them based on incoming dict
- Workflow : Blocks are not generating their to_dict with pointers anymore


### Feature

- Workflow : Display by default is now tasks only


## 0.16.3

### Fix

- Dataset : Update plot to new decorator paradigm
- Workflow : Reset variables types for block defined from user code (should not trust frontend json on variable types)
- Workflow : If type is provided, Variables do not reset their type based on their default value anymore

### Refactor

- Workflow : Use AttributeType to compute variable type for ModelAttribute Blocks


## 0.16.2

### Fix

- Export: Add block_index if export blocks
- PhysicalObject : Remove to_stl encoding element
- Schema : Take `None` default value into account
- WorkflowRun : Compute memory usage, subtract before_memory


### Build

- Numpy : Restrict version to lower 2.0.0


## 0.16.1

### Added

- Export : Define export method with decorator

### Fix

- ModelMethod : Call the right dict_to_object of MethodType
- MultiPlot : Add selector_name MultiPlot script
- WorkflowRun : Add markdown to display_settings

### Tests

- Schema : Add new unittest to test get_import_names methods


## 0.16.0

###

- Excel Reader

### Build

- Global : remove usage of pkg_resources to use importlib.resources instead

### Fix

- Serialization : Fix wrong path in serialization that result in pointers cycles in some cases
- Workflow : Fix export workflow in .py script

### Refactor

- Export: Add all export formats in zip file by iterating over _export_formats()
- Serialization : Mutualize DessiaObject and Regular objects pointer serialization


## 0.15.4

### Fix

- Workflow : Add display block class discovery


## 0.15.3

### Fix

- Workflow : Add backward compatibility for variables


## 0.15.2


### Build

- Drone : Use pip install instead of setup.py install
- Drone : Remove non-working try on failure ignore


## 0.15.1

### Removed

- Workflow : remove useless code

### Build

- Drone : Try to ignore pypi upload failure


## 0.15.0


### Added

- Documentation : Rewrite from scratch
- Forms : Update with last volmdlr
- Workflow : Variables now have a pretty type to display on frontend
- Workflow : add documentation to workflow when export in .py
- Workflow : Add Label to variables
- WorkflowState : add memory usage monitoring & markdown
- Schemas : Property file relevance. Replace 0.13.7 hot with this

### Changed

- PhysicalObject: Pool to_stem and to_step_stream
- Workflow : Block input and output names have been enhanced
- Workflow : Inputs now have entries for Imposed Variable Values

### Fixed

- Document generator : Fix add_picture to .docx

### Removed

- Workflow : jointjs plot


## 0.14.2


###  Fix

- Set right path in pointers for non DessiaObject equal elements


## 0.14.1


### Changed

- Multiplot block takes selector as a string

### Fixed

- 'reference_path' is now passed on by Display block while evaluating


## 0.14.0


### Added

- Blocks : GetModelAttribute block which will replace ModelAttribute in a few releases
- Blocks : Display blocks are now more configurable (Custom selector)
- DessiaObjegitct : Add type to load_from_file method arguments
- Displays : Displays can now be defined with decorators
- Document generator : New module to write in docx file
- Document generator : New class Table
- Files : Functions to init StringFile and BinaryFile from local path
- Files : .doc & .docx files typings
- MarkdownWriter : New functions (table_of_contents, header)
- Schemas refactor : Support of Ellipsed tuple (Tuple[T, ...])
- Schemas refactor : More Error Checks
- Schemas refactor : JSON export to method schemas for low-code implementations
- Schemas refactor : Default value to method types
- Schemas refactor : Standalone in db property
- Schemas refactor : Support for Display View Types
- Schemas refactor : Mutualize Display View Types and Attribute Types
- Typings : AttributeType, ClassAttributeType and View Types
- Workflow : Tasks display


### Changed
 
- Blocks : Add the possibility to have TypedValue in SetModelAttribute
- Blocks : ! Display blocks definition have changed to adapt to new View Decorator paradigm
- Dataset : Default color of points from blue to grey to make the difference between selected points and the other ones
- DessiaObject : Rename load_from_file and load_from_stream to from_json and from_json_stream
- Export : Export all 3d formats in zip file
- Workflow : WorkflowRun now has smart display by default computation
  - Documentation is disabled when at least one block is displayed by default, enabled otherwise
  - Workflow always shows Documentation and its Display by default
- Workflow : Memorize display pipes from init


### Fixed

- Dataset : Allow to specify attributes of subojects for creating dataset matrix ('subobject/attr')
- Exports : Add trailing line at the end of JSON export
- Schemas refactor : Allow incomplete schemas
- Schemas refactor : Old jsonschema with magic Method Type serialized value
- Schemas refactor : Sequence schema uses args_schemas instead of unique items_schemas
- Workflow : Propagate progress_callback to blocks
- Workflow Blocks : New display selectors are now correctly deserialized


### Refactored

- Tests : Change tests. Unittests are in 'tests' folder. Other tests in scripts
- DessiaObject : Check Platform is now verbose and split into several functions
- Document generator : Refactor document_generator module
- Schemas : Whole jsonschema generation process. It now uses Oriented Object algorithms. Most of jsonschema module is now deprecated
- Schemas : Remove Any support in schemas
- Schemas : Use of Schemas to serialize typings
- Schemas : Change serialize_typing function name to serialize_annotation
- Workflow : to_dict method do not use pointers anymore
- Workflow : Remove some attributes from serialization


### Removed

- Serialization : Remove warning for dict_to_object if class is not inheriting from SerializableObject

### Chore

- Fix Spelling (x2)
- Pylint : Fix iterator error
- Object : Add Backward Compatibality over method_dict to cover old frontend calls
- Workflow : Add Backward Compatibility over ModelMethod, ClassMethod, GetModelAttribute & SetModelAttribute blocks


### Build

- CI : Upload coverage is now optional


## 0.13.7


### Fix

- Workflow: Ignore Optional File-Like Sequence inputs in WorkflowRun serialization


## 0.13.6


### Fix

- Workflow: Ignore Optional File-Like Sequence inputs in WorkflowRun serialization


## 0.13.5 [09/25/2023]


### Fix

- add python 3.9 minimum requirement to avoid install issues


## 0.13.4 [07/31/2023]


### Added
- Add rotational speed to measures


## 0.13.3 [05/04/2023]


### Changed

- Add rotation speed in measures
- License changed from GPL to Lesser GPL
- package_version is removed from serialization

### Fix

- Fixes a bug when generating a script from a workflow : names containing special quote characters are now properly escaped
- Workflow name correction: correct the name if it contains an apostrophe.


## 0.13.2 [03/01/2023]


### Fix

- Workflow state/run to_dict fix on adding references
- Handle serialization pointers of non-standalone objects
- hash fix: calling hash instead of data hash in eq.

### Added

- Display settings now have load_by_default config option


## 0.13.1


### Fix

- Handle serialization pointers of non-standalone objects
- WorkflowRun settings now sets the right method to call for workflow display


## 0.13.0 [02/14/2023]


### Chore

- Tag for release candidate
- Toggle some D2xx errors

### Fix

- Do not take into account non-eq attributes

### CI

- tutorials/ci_tutorials.py added to check runnability of .ipynb files inside this new folder
- automatic upload of coverage
- spellcheck with pyenchant integrated to pylint
- fixing versions of pylint and pydocstyle to avoid uncontrolled new errors

### Performance

- Change sequence hash to check only first and last element recursively
- Change dict hash to check only first and last element recursively
- Refactor search_memo function to improve copy performance
- Add pre-checks for non list-like element in is_sequence function
- For is_serializable, not using pointers while trying to_dict
- Refactor workflow run values for serializability checks


### Chore

- Toggle some D2xx errors
- Tag for release candidate

### Fixed

- fix str of Dataset

## 0.12.0 [01/20/2023]


### Changed

- Reference path is now given all the way down to plot_data
- DessiaObject kwargs in init are deprecated

### Added
- Save WorkflowRun to a python script

### Fixed

- serialization (to_dict) use some uuids instead of paths for references.
- Workflow : Serialize Imposed Variable Values
- Workflow : to_script Export now write only class name instead of full_classname
- Hot fix for is_valid method of workflow's Block
- Core : add a boolean for platform checking in check_list. Fixes a problem with testing classes not existing
- Reference path for datatools Dataset and ClusteredDataset

### Refactor

- Move ./utils/serialization to ./serialization to avoid cyclic-imports

### CI

- add a check to enforce update of changelog in PR
- code_pydocstyle.py checks daily instead of weekly
- Add a time decrease effect for pylint

### Performance

- Conform doc for many parts of dessia_common
- 100% coverage for clusters module
- cache inspect.fullargspecs calls
- Add trivial checks for simple types
- Avoid redundant serialization in display blocks

### Build

- Update python minimum version to 3.8 (3.7 was not supported in fact)
- Update scikit learn to minimum 1.2.0 for the parameter metric in Clustering

### Tests

- Add backend backward import tests in order to warn when imports are changed

### Chores
- Merge back master to dev
- Docs weekly decrease
- Fixed all remaining pydocstyle errors
- Docs new rules
- More docs


## 0.11.0 [12/19/2022]

### Fixed

- Workflow pipe order when copy
- Diff Dict is now robust to uneven arguments commutation
- Fix path deepth when dict misses keys

### Changed
- Refactor copy_pipes and nbv checking

### Performance

- Cache for fullargspec and deserialize sequence as comprehension list

## v0.10.2

- non serializable attributes were not working
- wrong import to sklearn -> scikit-learn

## v0.10.1

### Fixed
- jsonschema bug
- time rendering on workflow

## v0.10.0

### Added
- Generic save to file
- Sampler class
- (De)Serialization handles 'typing.Type'
- Workflow: handle position in to_dict / dict_to_object process
- sub_matrix method to Dataset


### Breaking Changes
- Measures moved to dessia_common.measures
- HeterogeneousList becomes Dataset
- CategorizedList becomes ClusteredDataset
- Change file organization for datatools:
    * File datatools.py becomes directory datatools
    * class Dataset is now coded in file dataset.py
    * class ClusteredDataset is now coded in file cluster.py
    * class Sampler is now coded in file sampling.py
    * Metrics function are now coded in file metrics.py
- Retrocompatibility is supported for the present time, with a big warning
- pareto methods of datatools are now called with a list of attributes and not anymore a costs matrix


### Changes
- Workflow: improve layout method

### Performance
- switch is_jsonable to orjson

### Fixed
- Workflow: improve to_script


## v0.10.0 [9/26/2022]

### Added
- FiltersList class
- Easy access to Dataset with getitem, len, add, extend, sort
- filtering method in Dataset that calls a FiltersList
- Documentation for Dataset (previously HeterogeneousList), ClusteredDataset (previously CategorizedList), DessiaFilter, FiltersList
- pareto front and parallel plot for Dataset
- Sort parallel plot axis with correlation coefficient (experimental algorithm that seems to work)
- Metrics for Dataset (previously HeterogeneousList) and ClusteredDataset (previously CategorizedList)
- Centroids for ClusteredDataset (previously CategorizedList)
- Nearly all required tests for all these developments

### Breaking Changes
- Change attribute "operator" of DessiaFilter to "comparison_operator"
- Change name of file "cluster.py" to "datatools.py"
- Move Dataset in "datatools.py"

### Changes
- Add 'logical_operator="and"' attribute to workflow.block.Filter
- Improve workflow._data_eq

### Performance
- DessiaFilters and FiltersList: A priori optimized access to elements so it is really faster than before

### Fixed
- Excel Export now used proper length of the cell value
- Fix workflow.copy() issue where a nbv with several pipes became several nbv with one pipe  

## v0.9.0 [7/20/2022]

### Added
- Clustering classes

### Fixed
- Implement to_script method for workflow class
- Prevent foreach name from being it's iter_input name
- Temporarly remove workflow-state from workflow run display settings

## v0.8.0

### Added
- performance analysis function

### Fixed
- babylon display fix
- Any typing does not trigger error with subclass anymore
- workflow: imposed variable values fixes

### Performance
- types: caching type from calling import_module

## v0.7.0

### Fixed
- FileTypes looks for subclass in jsonschema computation instead of wrong isinstance

### Added
- Physical Object: splitting CAD capabilities from DessiaObject
- Workflow to script (for a few blocks to begin with)
- Separate evaluation of displays with display settings feature
- workflow: port matching

### Changed
- Enhanced get attr use literal eval to try to get dict keys
- moved blocks in dessia_common.workflow.blocks, retrocompatbility with previous behavior

### Deleted
- Import Block in workflow

## v0.6.0
### Added
- Exports in workflows
- Workflow inputs documentation from docstrings
- Workflow description and documentation
- Custom Dessia FileTypes

### Changed
- split export functions in two: one to write to a file, one to save in a stream
- to_dict use jsonpointers, des

## v0.5.1
### Fixed
- copy problems
- more tests

## v0.5.0

### Added
- Workflow stop/start first features
- Files Typings
- Inputs can now search for upstream nonblock_variables
- Add input_values addition bulk methods (from block_index & indice sequence)
- Can compute jsonschema from Any annotation
- Add more structure to dev objects
- ClassMethod Block now supports MethodType
- WorkflowState add_input_values activates them
- Several variables index computation methods

### Changed
- data_eq checks for a dual non insinstance test before returning false
- Moved errors to submodule dessia_common.errors
- Workflow.variable_from_indices is not a classmethod anymore
- Full support of MethodType for ModelMethod Block

### Fixed
- Re-instantiate nonblock_variable when copying workflow
- WorkflowState now serialize its values keys in to_dict
- deepcopy of workflow

### Refactor
- Separate in utils module

## v0.4.7
## Added
- File typings
- Support for Iterator typing
- Object's default_dicts now implement objct_class

## v0.4.6

### Added
### Fixed
- Display block faulty definition (removed inputs as init argument & fixed to_dict)
- Workflow & WorkflowRun uses implemented data_eq
- WorkflowRun data_eq when output_value is a sequence
- ForEach checks for workflow_block equivalence instead of equality



#### New Features
* Block Display: propagation of kwargs to model _displays
* MethodType
* Fields in workflows jsonschema that were missing
* Names can now be set at Workflows run and run_again
* Dev Objects implement markdown display
* Support for None argument deserialization
* Support for InstanceOf argument deserialization
* add stl export
* (workflow): add kwargs to block Display subcall
* (markdown): clean indents inside DisplayObject Init
* (workflow): use method typing for ModelMethod
* (typing): add method typing
* (dev): add markdown to dev-objects
* (workflow): add name input to run arguments
* (deserialize_arg): add InstanceOf support
* (dict_to_object): add force_generic argument
* adding some units
* save to file handles stringio
* export formats
* (optimization): fixed attributes
* (forms): add Distance to forms objects
* (core): python_typing mandatory in jsonschema
* restric extrapolation in interpolation_from_istep
* (core): serialize Dict typing
* (core): add standalone_in_db entry to generic union jsonschema
* add InstanceOf typing
* add builtins default
* (typings): add deprecation warning on Subclass
* (core): add exception to prevent docstring parsing from failing platform
* separating __getstate__ and serailizable dict features in DessiaObject
* (forms): add graph2d to dev objects
* rename type datatype as class datatype
* callback in run_again
* (forms): add doc to dev objects
* add docstring parsing & description to jsonschema
* (core): add datatype for Type typing
* check platform
* (workflow): a couple features for workflows
* (forms): allow methods for dev purpose
* add method flag ton method_jsonschema
* (core): default_dict based on datatype
* (core): add standalone_in_db to jsonschema_from_annotation
* add standalone_in_db in DessiaObject's jsonschema method
* kwargs in volmdlr primitives
* Kwargs in plot_data
* (workflow): add input/output connections to ForEach
* (forms): add optionnal sequence
* propose support for default_value type serialization
* add subclass typed arg for dev purpose
* (core): raise TypeError if structure is used as static dict value
* (core): raise ValueError if plot_data is not a sequence
* (workflow): add input/output_connections to WorkflowBlock
* (core): add jsonschema_from_annonation Optional support
* (core): add is_typing function
* (workflow): positions in to_dict()
* (workflow): workflow.displays_() calls workflow_blocks.workflow's display_()
* (typings): add units to jsonschema if Measure
* (workflow): add types to block init

#### Fixes
* workflow ClassMethod in no returns in annotation
* (display_block): fix kwargs propagation
* (filter): remove TypedDict to use conventionnel non standalone class
* (workflow): add name argument to run_again
* (forms): remove extra " form multiline string
* finalize generation
* verbose typing for workflow
* (workflow): MultiPlot inputs
* (workflow): TypedVariable dict_to_object typo
* (deseriliaze_arguments): add supoport of None & Optional
* (workflow): display block inputs and to_dict
* working decision tree generator
* (workflow): fix WorkflowRun data_eq when output is sequence
* (workflow): workflow uses data_eq & ForEach use block.equivalent
* (makefile): revert command
* extrapolate in utils, biggest canvas for plot_data
* (core): remove raise serialise typing error
* sorted in istep
* getstate to dict
* default value for variable-length objects
* moving volume model
* (workflow): recursion error fix
* (workflow): refresh position before setting it in dict
* (workflow): workflowblock position
* (typings): add include_extra to get_type_hints
* (forms): add name and elements to scatterplot & forms workflow
* (core): add missing data to tuple from annotation
* (workflow): dict_to_arguments issues

#### Refactorings
* (workflow): remove pareto from workflow inputs
* (core): propagate subclass name change to jsonschema
* use InstanceOf instead of Subclass
* (workflow): import from dessia_common instead of whole module
* (core): format parsed docstring
* (workflow): change type-arguments typings to Type
* remove default_values on dev objects
* (workflow): set input/output connections to None
* (core): clean code
* (core): proposition on new default_dict
* (core): replace some jsonschema attributes out of loops
* (workflow): comment Function block out
* remove include_extras argument
* (core): add some more introspection helpers
* (workflow): class InstantiateModel instead of InstanciateModel
* (typings): use get_type_hints instead of __annotations__

#### Others
* (plot_data): update to 0.5.1


### [0.4.5]
## Added
- Dev Objects : add maldefined method
- Typings : add Mass typing
- Add force_generic argument to dict_to_object to avoid recursion when generic computation is needed
- Dict typing serilization/deserialization
- All typings serialization
- python_typing is set in all jsonschema

## [0.4.4]
### Added
- InstanceOf typing. Subclass is Deprecated
- Docstring parsing & failure prevention
- Description of class and attributes in jsonschema

### Changed
- Union cannot implement two classes with non coherent standalone_in_db attributes anymore

### Removed
- TypedDict not supported anymore

## [0.4.3]
### Added
- Datatype from jsonschema method
- Method flag in jsonschema
- Add is_builtin function
- Raise ValueError if plot_data is not a sequence
- compute_for argument to full_classname to allow classname computing for class object

### Fixed
- dict_to_arguments of workflows have now right signature

### Changed
- Default values are based on datatypes
- Complex structure as static dict value is not supported anymore
- Remove type from Sequence block
- Use Subclass instead of Type for typings
- Use of instrospection helpers for jsonschema computation from typings (get_type_hints, get_args, get_origin)
- WorkflowRun method_jsonschemas implements Workflow method

## 0.4.2
### Changed
- BREAKING CHANGE : _display_angular is renamed _displays
- BREAKING CHANGE : Block ParallelPlot is renamed MultiPlot
- Kwargs are added to _displays in order to pass args such as reference_attribute
- Display block is now a base class for all display blocks
- ForEach block implementation : workflow_block_input -> iter_input_index

### Added
- Serialization tuples
- DisplayObject
- _displayable_input as Display block class attribute

### Fix
- Fix wrong type check with __origin__ in deserialize argument

## [v0.4.1]


## [v0.4]
### Fix
- _eq_is_eq_data as False in workflow class definitions

### Changed
- introducing _eq_is_data_eq instead of _generic eq
- __origin__ used in serialize_typing instead of _name. For typing type checking

### Added
- _data_diff method to DessiaObject

### Removed
- Compiled parts of package, switching to full open-source

## [0.3.10]
### Fixed
- Run again takes input_values arguments as it should
- Changed workflow to workflow in to_dict/dict_to_object
- Support for new data types
- Added mypy_extensions to setup.py

### Added
- Relevant Error raised in getting deep_attribute when object has no attribute
- is_sequence function
- Documentation on blocks
_ Rerun method for WorkflowRuns & prerequisite (input_values in __init__ et method_jsonschema)
- Method dict attribute
- Generic serialize function
- ParallelPlot block
- Memorize attribute in Variables and intermediate variables values in workflow_run
- Non Standalone object default value in default dict support
- Demo classes for forms data format
- Add unit_tests.py script + exec in drone
- Recursive/complex deepattr function

### Changed
- Add a more explicit message to list as default value error
- Filter block doesn't write _display_angular anymore. See ParallelPlot
- Catalog _display_angular to conform to ParallelPlot Block

## [0.3.8]
### Added
- Change rerun method name to run_again
- Unpacker for sequence workflow block
- Cars dataset as imported models
- Models & Templates added to MANIFEST.in

### Changed
- ModelAttribute use dessia_common's getdeepattr to get attributes in subobjects
- Test directions and signs of coeff for maximization in find_best_objectives
- BestCoefficients names changed to remove space in it
- Directions argument is now mandatory

## [0.3.7]
### Fixed
- coefficients_from_angles list was used as dictionnary in from_angles method

## [0.3.6]
### Added
- Support of dict (keys and values) copy in generic deepcopy
- Find best objective

### Changed
- Export csv to fit vectored_objects removal
- All set variables in _display_angular config instead of just choice_variables
- Strategy for scale and custom value scaling

## [0.3.5]
### Changed
- Objective settings is now inside Objective and not global inside Catalog
- Datasets are reordered to properly display in front
- Ordered attributes for catalog

### Fixed
- Classes in every type object jsonschema
- n_near_values now gives indices in display and is workings

## [0.3.4]
### Changed
- Changes in WorklowRun _display_angular to handle new datasets structure
- Removed VectoredObject. Catalog now know List of List as data array
- Datasets values are now indices of corresponding points in all values of data array

## [0.3.3]
## Added
- WorkflowBlock
- Type checking in workflow
- imposed variable values

## [0.3.2]
### Added
- Plot data in display of DessiaObject
- Deprecation decorator

### Changed
- dessia_methods to allowed_methods
- return & progress_callback removed from _method_jsonschema
- copy as one DessiaObject method with deep attribute
- _editable_variables to _non_editable_attributes
- handling of new frontend display values

### Fixed
- (Quickfix) Check if output_value is None
- revert to working version of vectored_object scale

## [0.3.1]
### Added
- First version of sphinx documentation
- generic dict to arguments
- copy/deeepcopy

## [0.3.0]
### Added
- VectoredObjects

## [0.2.3]
### Added
- nonblock variables in workflow
- jointjs enhancements: layout colors for ports...

## [0.2.2]
### Added
- SerializationError
- is_jsonable
- get_python_class_from_class_name
- base_dict returns class name
### Changed
- Checks for volume_model implementation

## [0.2.1]

### Added
- Evolution class
- ConsistencyError in core

## [0.2.0]

### Added
- _export_formats to DessiaObject

### Fixed
- Check equality of methods working on classes

## [0.1.2] - 2019-12-20

### Added
- Generic eq,
- Copy volmdlr support<|MERGE_RESOLUTION|>--- conflicted
+++ resolved
@@ -8,15 +8,16 @@
 
 ## 0.19.3
 
-<<<<<<< HEAD
+
 ### Fixed
 
 - Serialization : Strings that start with "." are now deserialized as strings and not as class anymore
-=======
+
+
 ### Changed
 
 - Wizard : add ids to steps
->>>>>>> 249113f4
+
 
 ## 0.19.2
 
