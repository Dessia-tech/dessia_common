--- conflicted
+++ resolved
@@ -5,30 +5,27 @@
 The format is based on [Keep a Changelog](https://keepachangelog.com/en/1.0.0/),
 and this project adheres to [Semantic Versioning](https://semver.org/spec/v2.0.0.html).
 
-
-## 0.16.5
-
-<<<<<<< HEAD
+## 0.17.0
+
+### Added
+
 - Schemas : Add a new type to compute string literals
 - Workflow : Display by default is now tasks only
-=======
+
+
+## 0.16.5
+
 ### HOTFIX
 
 - Workflow : Reset NBVs type to last downstream one found while regenerating workflow pipes from deserialization 
 
+
 ## 0.16.4
 
 ### Fix
 
 - Workflow : Stop deserializing and setting block Variable. Instead, reconfigure them based on incoming dict
-
-
-## 0.16.4
-
-### Fix
-
 - Workflow : Blocks are not generating their to_dict with pointers anymore
->>>>>>> 29e77240
 
 
 ## 0.16.3
