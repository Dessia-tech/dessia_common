# Changelog

All notable changes to this project will be documented in this file.

The format is based on [Keep a Changelog](https://keepachangelog.com/en/1.0.0/),
and this project adheres to [Semantic Versioning](https://semver.org/spec/v2.0.0.html).

## 0.12.0 (now branch dev)

### CI

- add a check to enforce update of changelog in PR

### Performance

<<<<<<< HEAD
- Conform doc for many parts of dessia_common
- 100% coverage for clusters module
=======
- cache inspect.fullargspecs calls
>>>>>>> 6701a8b5

## 0.11.0

### Fixed

- Workflow pipe order when copy
- Diff Dict is now robust to uneven arguments commutation
- Fix path deepth when dict misses keys

### Changed
- Refactor copy_pipes and nbv checking

### Performance

- Cache for fullargspec and deserialize sequence as comprehension list

## v0.10.2

- non serializable attributes were not working
- wrong import to sklearn -> scikit-learn

## v0.10.1

### Fixed
- jsonschema bug
- time rendering on workflow

## v0.10.0

### Added
- Generic save to file
- Sampler class
- (De)Serialization handles 'typing.Type'
- Workflow: handle position in to_dict / dict_to_object process
- sub_matrix method to Dataset


### Breaking Changes
- Measures moved to dessia_common.measures
- HeterogeneousList becomes Dataset
- CategorizedList becomes ClusteredDataset
- Change file organization for datatools:
    * File datatools.py becomes directory datatools
    * class Dataset is now coded in file dataset.py
    * class ClusteredDataset is now coded in file cluster.py
    * class Sampler is now coded in file sampling.py
    * Metrics function are now coded in file metrics.py
- Retrocompatibility is supported for the present time, with a big warning
- pareto methods of datatools are now called with a list of attributes and not anymore a costs matrix


### Changes
- Workflow: improve layout method

### Performance
- switch is_jsonable to orjson

### Fixed
- Workflow: improve to_script


## v0.10.0 [9/26/2022]

### Added
- FiltersList class
- Easy access to Dataset with getitem, len, add, extend, sort
- filtering method in Dataset that calls a FiltersList
- Documentation for Dataset (previously HeterogeneousList), ClusteredDataset (previously CategorizedList), DessiaFilter, FiltersList
- pareto front and parallel plot for Dataset
- Sort parallel plot axis with correlation coefficient (experimental algorithm that seems to work)
- Metrics for Dataset (previously HeterogeneousList) and ClusteredDataset (previously CategorizedList)
- Centroids for ClusteredDataset (previously CategorizedList)
- Nearly all required tests for all these developments

### Breaking Changes
- Change attribute "operator" of DessiaFilter to "comparison_operator"
- Change name of file "cluster.py" to "datatools.py"
- Move Dataset in "datatools.py"

### Changes
- Add 'logical_operator="and"' attribute to workflow.block.Filter
- Improve workflow._data_eq

### Performance
- DessiaFilters and FiltersList: A priori optimized access to elements so it is really faster than before

### Fixed
- Excel Export now used proper length of the cell value
- Fix workflow.copy() issue where a nbv with several pipes became several nbv with one pipe  

## v0.9.0 [7/20/2022]

### Added
- Clustering classes

### Fixed
- Implement to_script method for workflow class
- Prevent foreach name from being it's iter_input name
- Temporarly remove workflow-state from workflow run display settings

## v0.8.0

### Added
- performance analysis function

### Fixed
- babylon display fix
- Any typing does not trigger error with subclass anymore
- workflow: imposed variable values fixes

### Performance
- types: caching type from calling import_module

## v0.7.0

### Fixed
- FileTypes looks for subclass in jsonschema computation instead of wrong isinstance

### Added
- Physical Object: splitting CAD capabilities from DessiaObject
- Workflow to script (for a few blocks to begin with)
- Separate evaluation of displays with display settings feature
- workflow: port matching 

### Changed
- Enhanced get attr use literal eval to try to get dict keys
- moved blocks in dessia_common.workflow.blocks, retrocompatbility with previous behavior

### Deleted
- Import Block in workflow

## v0.6.0
### Added
- Exports in workflows
- Workflow inputs documentation from docstrings
- Workflow description and documentation
- Custom Dessia FileTypes

### Changed
- split export functions in two: one to write to a file, one to save in a stream
- to_dict use jsonpointers, des

## v0.5.1
### Fixed
- copy problems
- more tests

## v0.5.0

### Added
- Workflow stop/start first features
- Files Typings
- Inputs can now search for upstream nonblock_variables
- Add input_values addition bulk methods (from block_index & indice sequence)
- Can compute jsonschema from Any annotation
- Add more structure to dev objects
- ClassMethod Block now supports MethodType
- WorkflowState add_input_values activates them
- Several variables index computation methods

### Changed
- data_eq checks for a dual non insinstance test before returning false
- Moved errors to submodule dessia_common.errors
- Workflow.variable_from_indices is not a classmethod anymore
- Full support of MethodType for ModelMethod Block

### Fixed
- Re-instantiate nonblock_variable when copying workflow
- WorkflowState now serialize its values keys in to_dict
- deepcopy of workflow 

### Refactor
- Separate in utils module

## v0.4.7
## Added
- File typings
- Support for Iterator typing
- Object's default_dicts now implement objct_class

## v0.4.6

### Added
### Fixed
- Display block faulty definition (removed inputs as init argument & fixed to_dict)
- Workflow & WorkflowRun uses implemented data_eq
- WorkflowRun data_eq when output_value is a sequence
- ForEach checks for workflow_block equivalence instead of equality



#### New Features
* Block Display: propagation of kwargs to model _displays
* MethodType
* Fields in workflows jsonschema that were missing
* Names can now be set at Workflows run and run_again
* Dev Objects implement markdown display
* Support for None argument deserialization
* Support for InstanceOf argument deserialization
* add stl export
* (workflow): add kwargs to block Display subcall
* (markdown): clean indents inside DisplayObject Init
* (workflow): use method typing for ModelMethod
* (typing): add method typing
* (dev): add markdown to dev-objects
* (workflow): add name input to run arguments
* (deserialize_arg): add InstanceOf support
* (dict_to_object): add force_generic argument
* adding some units
* save to file handles stringio
* export formats
* (optimization): fixed attributes
* (forms): add Distance to forms objects
* (core): python_typing mandatory in jsonschema
* restric extrapolation in interpolation_from_istep
* (core): serialize Dict typing
* (core): add standalone_in_db entry to generic union jsonschema
* add InstanceOf typing
* add builtins default
* (typings): add deprecation warning on Subclass
* (core): add exception to prevent docstring parsing from failing platform
* separating __getstate__ and serailizable dict features in DessiaObject
* (forms): add graph2d to dev objects
* rename type datatype as class datatype
* callback in run_again
* (forms): add doc to dev objects
* add docstring parsing & description to jsonschema
* (core): add datatype for Type typing
* check platform
* (workflow): a couple features for workflows
* (forms): allow methods for dev purpose
* add method flag ton method_jsonschema
* (core): default_dict based on datatype
* (core): add standalone_in_db to jsonschema_from_annotation
* add standalone_in_db in DessiaObject's jsonschema method
* kwargs in volmdlr primitives
* Kwargs in plot_data
* (workflow): add input/output connections to ForEach
* (forms): add optionnal sequence
* propose support for default_value type serialization
* add subclass typed arg for dev purpose
* (core): raise TypeError if structure is used as static dict value
* (core): raise ValueError if plot_data is not a sequence
* (workflow): add input/output_connections to WorkflowBlock
* (core): add jsonschema_from_annonation Optional support
* (core): add is_typing function
* (workflow): positions in to_dict()
* (workflow): workflow.displays_() calls workflow_blocks.workflow's display_()
* (typings): add units to jsonschema if Measure
* (workflow): add types to block init

#### Fixes
* workflow ClassMethod in no returns in annotation
* (display_block): fix kwargs propagation
* (filter): remove TypedDict to use conventionnel non standalone class
* (workflow): add name argument to run_again
* (forms): remove extra " form multiline string
* finalize generation
* verbose typing for workflow
* (workflow): MultiPlot inputs
* (workflow): TypedVariable dict_to_object typo
* (deseriliaze_arguments): add supoport of None & Optional
* (workflow): display block inputs and to_dict
* working decision tree generator
* (workflow): fix WorkflowRun data_eq when output is sequence
* (workflow): workflow uses data_eq & ForEach use block.equivalent
* (makefile): revert command
* extrapolate in utils, biggest canvas for plot_data
* (core): remove raise serialise typing error
* sorted in istep
* getstate to dict
* default value for variable-length objects
* moving volume model
* (workflow): recursion error fix
* (workflow): refresh position before setting it in dict
* (workflow): workflowblock position
* (typings): add include_extra to get_type_hints
* (forms): add name and elements to scatterplot & forms workflow
* (core): add missing data to tuple from annotation
* (workflow): dict_to_arguments issues

#### Refactorings
* (workflow): remove pareto from workflow inputs
* (core): propagate subclass name change to jsonschema
* use InstanceOf instead of Subclass
* (workflow): import from dessia_common instead of whole module
* (core): format parsed docstring
* (workflow): change type-arguments typings to Type
* remove default_values on dev objects
* (workflow): set input/output connections to None
* (core): clean code
* (core): proposition on new default_dict
* (core): replace some jsonschema attributes out of loops
* (workflow): comment Function block out
* remove include_extras argument
* (core): add some more introspection helpers
* (workflow): class InstantiateModel instead of InstanciateModel
* (typings): use get_type_hints instead of __annotations__

#### Others
* (plot_data): update to 0.5.1


### [0.4.5]
## Added
- Dev Objects : add maldefined method
- Typings : add Mass typing
- Add force_generic argument to dict_to_object to avoid recursion when generic computation is needed
- Dict typing serilization/deserialization
- All typings serialization
- python_typing is set in all jsonschema

## [0.4.4]
### Added
- InstanceOf typing. Subclass is Deprecated
- Docstring parsing & failure prevention
- Description of class and attributes in jsonschema

### Changed
- Union cannot implement two classes with non coherent standalone_in_db attributes anymore

### Removed
- TypedDict not supported anymore

## [0.4.3]
### Added
- Datatype from jsonschema method
- Method flag in jsonschema
- Add is_builtin function
- Raise ValueError if plot_data is not a sequence
- compute_for argument to full_classname to allow classname computing for class object
	
### Fixed
- dict_to_arguments of workflows have now right signature

### Changed
- Default values are based on datatypes
- Complex structure as static dict value is not supported anymore
- Remove type from Sequence block
- Use Subclass instead of Type for typings
- Use of instrospection helpers for jsonschema computation from typings (get_type_hints, get_args, get_origin)
- WorkflowRun method_jsonschemas implements Workflow method

## 0.4.2
### Changed
- BREAKING CHANGE : _display_angular is renamed _displays
- BREAKING CHANGE : Block ParallelPlot is renamed MultiPlot
- Kwargs are added to _displays in order to pass args such as reference_attribute
- Display block is now a base class for all display blocks
- ForEach block implementation : workflow_block_input -> iter_input_index

### Added
- Serialization tuples
- DisplayObject
- _displayable_input as Display block class attribute

### Fix
- Fix wrong type check with __origin__ in deserialize argument

## [v0.4.1]


## [v0.4]
### Fix
- _eq_is_eq_data as False in workflow class definitions

### Changed
- introducing _eq_is_data_eq instead of _generic eq
- __origin__ used in serialize_typing instead of _name. For typing type checking

### Added
- _data_diff method to DessiaObject

### Removed
- Compiled parts of package, switching to full open-source

## [0.3.10]
### Fixed
- Run again takes input_values arguments as it should
- Changed workflow to workflow in to_dict/dict_to_object
- Support for new data types
- Added mypy_extensions to setup.py

### Added
- Relevant Error raised in getting deep_attribute when object has no attribute
- is_sequence function
- Documentation on blocks
_ Rerun method for WorkflowRuns & prerequisite (input_values in __init__ et method_jsonschema)
- Method dict attribute
- Generic serialize function
- ParallelPlot block
- Memorize attribute in Variables and intermediate variables values in workflow_run
- Non Standalone object default value in default dict support
- Demo classes for forms data format
- Add unit_tests.py script + exec in drone
- Recursive/complex deepattr function

### Changed
- Add a more explicit message to list as default value error
- Filter block doesn't write _display_angular anymore. See ParallelPlot
- Catalog _display_angular to conform to ParallelPlot Block

## [0.3.8]
### Added
- Change rerun method name to run_again
- Unpacker for sequence workflow block
- Cars dataset as imported models
- Models & Templates added to MANIFEST.in

### Changed
- ModelAttribute use dessia_common's getdeepattr to get attributes in subobjects
- Test directions and signs of coeff for maximization in find_best_objectives
- BestCoefficients names changed to remove space in it
- Directions argument is now mandatory

## [0.3.7]
### Fixed
- coefficients_from_angles list was used as dictionnary in from_angles method

## [0.3.6]
### Added
- Support of dict (keys and values) copy in generic deepcopy
- Find best objective

### Changed
- Export csv to fit vectored_objects removal
- All set variables in _display_angular config instead of just choice_variables
- Strategy for scale and custom value scaling 

## [0.3.5]
### Changed
- Objective settings is now inside Objective and not global inside Catalog
- Datasets are reordered to properly display in front
- Ordered attributes for catalog

### Fixed
- Classes in every type object jsonschema
- n_near_values now gives indices in display and is workings

## [0.3.4]
### Changed
- Changes in WorklowRun _display_angular to handle new datasets structure
- Removed VectoredObject. Catalog now know List of List as data array
- Datasets values are now indices of corresponding points in all values of data array

## [0.3.3]
## Added
- WorkflowBlock 
- Type checking in workflow
- imposed variable values

## [0.3.2]
### Added
- Plot data in display of DessiaObject
- Deprecation decorator

### Changed
- dessia_methods to allowed_methods
- return & progress_callback removed from _method_jsonschema
- copy as one DessiaObject method with deep attribute
- _editable_variables to _non_editable_attributes
- handling of new frontend display values

### Fixed
- (Quickfix) Check if output_value is None
- revert to working version of vectored_object scale

## [0.3.1]
### Added
- First version of sphinx documentation
- generic dict to arguments
- copy/deeepcopy

## [0.3.0]
### Added
- VectoredObjects

## [0.2.3]
### Added
- nonblock variables in workflow
- jointjs enhancements: layout colors for ports...

## [0.2.2]
### Added
- SerializationError
- is_jsonable
- get_python_class_from_class_name
- base_dict returns class name
### Changed
- Checks for volume_model implementation

## [0.2.1]

### Added
- Evolution class
- ConsistencyError in core

## [0.2.0]

### Added
- _export_formats to DessiaObject

### Fixed
- Check equality of methods working on classes

## [0.1.2] - 2019-12-20

### Added
- Generic eq,
- Copy volmdlr support
<|MERGE_RESOLUTION|>--- conflicted
+++ resolved
@@ -13,12 +13,9 @@
 
 ### Performance
 
-<<<<<<< HEAD
 - Conform doc for many parts of dessia_common
 - 100% coverage for clusters module
-=======
 - cache inspect.fullargspecs calls
->>>>>>> 6701a8b5
 
 ## 0.11.0
 
