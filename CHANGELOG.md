# Changelog

All notable changes to this project will be documented in this file.

The format is based on [Keep a Changelog](https://keepachangelog.com/en/1.0.0/),
and this project adheres to [Semantic Versioning](https://semver.org/spec/v2.0.0.html).


## 0.14.0

### Added

- Blocks : display blocks are now more configurable (custom selector and type)
- DessiaObject: add type to load_from_file method
- Files: .doc & .docx files typings
- Schemas refactor: add support of Ellipsed tuple (Tuple[T, ...])
- Schemas refactor: add more Error Checks
- Schemas refactor: add a json export to method schemas for low-code implementations
- Schemas refactor: add default value to method types
<<<<<<< HEAD
- Typings : add AttributeType and ClassAttributeType


### Changed

- Blocks : change ModelAttribute input attribute_name : str to attribute_type : AtributeType 
=======
- files: add functions to init StringFile and BinaryFile from local path
- MarkdownWriter: add some functions (table_of_contents, header)
>>>>>>> c68959b4

### Fixed

- Schemas refactor : allow incomplete schemas
- Schemas refactor : old jsonschema with magic Method Type serialized value
- Schemas refactor : Sequence schema uses args_schemas instead of unique items_schemas


### Refactored

- Refactor the whole jsonschema generation process. It now uses Oriented Object algorithms. Most of jsonschema module is now deprecated
- Remove Any support in schemas
- Use of Schemas to serialize typings
- Change serialize_typing function name to serialize_annotation
- Change tests. Unittests are in 'tests' folder. Other tests in scripts
- Check Platform is now verbose and split into several functions
- Workflow : to_dict method do not use pointers anymore
- Workflow : Remove some attributes from serialization


### Removed

- Serialization : remove warning for dict_to_object if class is not inheriting from SerializableObject

### Chore

- Fix Spelling (x2)

### Perf

- use ref__ instead of $ref in serialization to avoid overhead during CRUD operation on platform. Retrocompatibility for old marker.


## 0.13.2

### Added 

- Display settings now have load_by_default config option

### Fix

- Workflow state/run to_dict fix on adding references
- Handle serialization pointers of non-standalone objects
- hash fix: calling hash instead of data hash in eq.

## 0.13.1

### Fix

- Handle serialization pointers of non-standalone objects
- WorkflowRun settings now sets the right method to call for workflow display


## 0.13.0 [02/14/2023]


### Chore

- Tag for release candidate
- Toggle some D2xx errors

### Fix

- Do not take into account non-eq attributes

### CI

- tutorials/ci_tutorials.py added to check runnability of .ipynb files inside this new folder
- automatic upload of coverage
- spellcheck with pyenchant integrated to pylint
- fixing versions of pylint and pydocstyle to avoid uncontrolled new errors

### Performance

- Change sequence hash to check only first and last element recursively
- Change dict hash to check only first and last element recursively
- Refactor search_memo function to improve copy performance
- Add pre-checks for non list-like element in is_sequence function
- For is_serializable, not using pointers while trying to_dict
- Refactor workflow run values for serializability checks


### Chore

- Toggle some D2xx errors
- Tag for release candidate

### Fixed

- fix str of Dataset

## 0.12.0 [released 01/20/2023]


### Changed

- Reference path is now given all the way down to plot_data
- DessiaObject kwargs in init are deprecated

### Fixed

- serialization (to_dict) use some uuids instead of paths for references.
- Workflow : Serialize Imposed Variable Values
- Workflow : to_script Export now write only class name instead of full_classname
- Hot fix for is_valid method of workflow's Block
- Core : add a boolean for platform checking in check_list. Fixes a problem with testing classes not existing
- Reference path for datatools Dataset and ClusteredDataset

### Refactor

- Move ./utils/serialization to ./serialization to avoid cyclic-imports

### CI

- add a check to enforce update of changelog in PR
- code_pydocstyle.py checks daily instead of weekly
- Add a time decrease effect for pylint

### Performance

- Conform doc for many parts of dessia_common
- 100% coverage for clusters module
- cache inspect.fullargspecs calls
- Add trivial checks for simple types
- Avoid redundant serialization in display blocks

### Build

- Update python minimum version to 3.8 (3.7 was not supported in fact)
- Update scikit learn to minimum 1.2.0 for the parameter metric in Clustering

### Tests

- Add backend backward import tests in order to warn when imports are changed

### Chores
- Merge back master to dev
- Docs weekly decrease
- Fixed all remaining pydocstyle errors
- Docs new rules
- More docs


## 0.11.0 [released 12/19/2022]

### Fixed

- Workflow pipe order when copy
- Diff Dict is now robust to uneven arguments commutation
- Fix path deepth when dict misses keys

### Changed
- Refactor copy_pipes and nbv checking

### Performance

- Cache for fullargspec and deserialize sequence as comprehension list

## v0.10.2

- non serializable attributes were not working
- wrong import to sklearn -> scikit-learn

## v0.10.1

### Fixed
- jsonschema bug
- time rendering on workflow

## v0.10.0

### Added
- Generic save to file
- Sampler class
- (De)Serialization handles 'typing.Type'
- Workflow: handle position in to_dict / dict_to_object process
- sub_matrix method to Dataset


### Breaking Changes
- Measures moved to dessia_common.measures
- HeterogeneousList becomes Dataset
- CategorizedList becomes ClusteredDataset
- Change file organization for datatools:
    * File datatools.py becomes directory datatools
    * class Dataset is now coded in file dataset.py
    * class ClusteredDataset is now coded in file cluster.py
    * class Sampler is now coded in file sampling.py
    * Metrics function are now coded in file metrics.py
- Retrocompatibility is supported for the present time, with a big warning
- pareto methods of datatools are now called with a list of attributes and not anymore a costs matrix


### Changes
- Workflow: improve layout method

### Performance
- switch is_jsonable to orjson

### Fixed
- Workflow: improve to_script


## v0.10.0 [9/26/2022]

### Added
- FiltersList class
- Easy access to Dataset with getitem, len, add, extend, sort
- filtering method in Dataset that calls a FiltersList
- Documentation for Dataset (previously HeterogeneousList), ClusteredDataset (previously CategorizedList), DessiaFilter, FiltersList
- pareto front and parallel plot for Dataset
- Sort parallel plot axis with correlation coefficient (experimental algorithm that seems to work)
- Metrics for Dataset (previously HeterogeneousList) and ClusteredDataset (previously CategorizedList)
- Centroids for ClusteredDataset (previously CategorizedList)
- Nearly all required tests for all these developments

### Breaking Changes
- Change attribute "operator" of DessiaFilter to "comparison_operator"
- Change name of file "cluster.py" to "datatools.py"
- Move Dataset in "datatools.py"

### Changes
- Add 'logical_operator="and"' attribute to workflow.block.Filter
- Improve workflow._data_eq

### Performance
- DessiaFilters and FiltersList: A priori optimized access to elements so it is really faster than before

### Fixed
- Excel Export now used proper length of the cell value
- Fix workflow.copy() issue where a nbv with several pipes became several nbv with one pipe  

## v0.9.0 [7/20/2022]

### Added
- Clustering classes

### Fixed
- Implement to_script method for workflow class
- Prevent foreach name from being it's iter_input name
- Temporarly remove workflow-state from workflow run display settings

## v0.8.0

### Added
- performance analysis function

### Fixed
- babylon display fix
- Any typing does not trigger error with subclass anymore
- workflow: imposed variable values fixes

### Performance
- types: caching type from calling import_module

## v0.7.0

### Fixed
- FileTypes looks for subclass in jsonschema computation instead of wrong isinstance

### Added
- Physical Object: splitting CAD capabilities from DessiaObject
- Workflow to script (for a few blocks to begin with)
- Separate evaluation of displays with display settings feature
- workflow: port matching

### Changed
- Enhanced get attr use literal eval to try to get dict keys
- moved blocks in dessia_common.workflow.blocks, retrocompatbility with previous behavior

### Deleted
- Import Block in workflow

## v0.6.0
### Added
- Exports in workflows
- Workflow inputs documentation from docstrings
- Workflow description and documentation
- Custom Dessia FileTypes

### Changed
- split export functions in two: one to write to a file, one to save in a stream
- to_dict use jsonpointers, des

## v0.5.1
### Fixed
- copy problems
- more tests

## v0.5.0

### Added
- Workflow stop/start first features
- Files Typings
- Inputs can now search for upstream nonblock_variables
- Add input_values addition bulk methods (from block_index & indice sequence)
- Can compute jsonschema from Any annotation
- Add more structure to dev objects
- ClassMethod Block now supports MethodType
- WorkflowState add_input_values activates them
- Several variables index computation methods

### Changed
- data_eq checks for a dual non insinstance test before returning false
- Moved errors to submodule dessia_common.errors
- Workflow.variable_from_indices is not a classmethod anymore
- Full support of MethodType for ModelMethod Block

### Fixed
- Re-instantiate nonblock_variable when copying workflow
- WorkflowState now serialize its values keys in to_dict
- deepcopy of workflow

### Refactor
- Separate in utils module

## v0.4.7
## Added
- File typings
- Support for Iterator typing
- Object's default_dicts now implement objct_class

## v0.4.6

### Added
### Fixed
- Display block faulty definition (removed inputs as init argument & fixed to_dict)
- Workflow & WorkflowRun uses implemented data_eq
- WorkflowRun data_eq when output_value is a sequence
- ForEach checks for workflow_block equivalence instead of equality



#### New Features
* Block Display: propagation of kwargs to model _displays
* MethodType
* Fields in workflows jsonschema that were missing
* Names can now be set at Workflows run and run_again
* Dev Objects implement markdown display
* Support for None argument deserialization
* Support for InstanceOf argument deserialization
* add stl export
* (workflow): add kwargs to block Display subcall
* (markdown): clean indents inside DisplayObject Init
* (workflow): use method typing for ModelMethod
* (typing): add method typing
* (dev): add markdown to dev-objects
* (workflow): add name input to run arguments
* (deserialize_arg): add InstanceOf support
* (dict_to_object): add force_generic argument
* adding some units
* save to file handles stringio
* export formats
* (optimization): fixed attributes
* (forms): add Distance to forms objects
* (core): python_typing mandatory in jsonschema
* restric extrapolation in interpolation_from_istep
* (core): serialize Dict typing
* (core): add standalone_in_db entry to generic union jsonschema
* add InstanceOf typing
* add builtins default
* (typings): add deprecation warning on Subclass
* (core): add exception to prevent docstring parsing from failing platform
* separating __getstate__ and serailizable dict features in DessiaObject
* (forms): add graph2d to dev objects
* rename type datatype as class datatype
* callback in run_again
* (forms): add doc to dev objects
* add docstring parsing & description to jsonschema
* (core): add datatype for Type typing
* check platform
* (workflow): a couple features for workflows
* (forms): allow methods for dev purpose
* add method flag ton method_jsonschema
* (core): default_dict based on datatype
* (core): add standalone_in_db to jsonschema_from_annotation
* add standalone_in_db in DessiaObject's jsonschema method
* kwargs in volmdlr primitives
* Kwargs in plot_data
* (workflow): add input/output connections to ForEach
* (forms): add optionnal sequence
* propose support for default_value type serialization
* add subclass typed arg for dev purpose
* (core): raise TypeError if structure is used as static dict value
* (core): raise ValueError if plot_data is not a sequence
* (workflow): add input/output_connections to WorkflowBlock
* (core): add jsonschema_from_annonation Optional support
* (core): add is_typing function
* (workflow): positions in to_dict()
* (workflow): workflow.displays_() calls workflow_blocks.workflow's display_()
* (typings): add units to jsonschema if Measure
* (workflow): add types to block init

#### Fixes
* workflow ClassMethod in no returns in annotation
* (display_block): fix kwargs propagation
* (filter): remove TypedDict to use conventionnel non standalone class
* (workflow): add name argument to run_again
* (forms): remove extra " form multiline string
* finalize generation
* verbose typing for workflow
* (workflow): MultiPlot inputs
* (workflow): TypedVariable dict_to_object typo
* (deseriliaze_arguments): add supoport of None & Optional
* (workflow): display block inputs and to_dict
* working decision tree generator
* (workflow): fix WorkflowRun data_eq when output is sequence
* (workflow): workflow uses data_eq & ForEach use block.equivalent
* (makefile): revert command
* extrapolate in utils, biggest canvas for plot_data
* (core): remove raise serialise typing error
* sorted in istep
* getstate to dict
* default value for variable-length objects
* moving volume model
* (workflow): recursion error fix
* (workflow): refresh position before setting it in dict
* (workflow): workflowblock position
* (typings): add include_extra to get_type_hints
* (forms): add name and elements to scatterplot & forms workflow
* (core): add missing data to tuple from annotation
* (workflow): dict_to_arguments issues

#### Refactorings
* (workflow): remove pareto from workflow inputs
* (core): propagate subclass name change to jsonschema
* use InstanceOf instead of Subclass
* (workflow): import from dessia_common instead of whole module
* (core): format parsed docstring
* (workflow): change type-arguments typings to Type
* remove default_values on dev objects
* (workflow): set input/output connections to None
* (core): clean code
* (core): proposition on new default_dict
* (core): replace some jsonschema attributes out of loops
* (workflow): comment Function block out
* remove include_extras argument
* (core): add some more introspection helpers
* (workflow): class InstantiateModel instead of InstanciateModel
* (typings): use get_type_hints instead of __annotations__

#### Others
* (plot_data): update to 0.5.1


### [0.4.5]
## Added
- Dev Objects : add maldefined method
- Typings : add Mass typing
- Add force_generic argument to dict_to_object to avoid recursion when generic computation is needed
- Dict typing serilization/deserialization
- All typings serialization
- python_typing is set in all jsonschema

## [0.4.4]
### Added
- InstanceOf typing. Subclass is Deprecated
- Docstring parsing & failure prevention
- Description of class and attributes in jsonschema

### Changed
- Union cannot implement two classes with non coherent standalone_in_db attributes anymore

### Removed
- TypedDict not supported anymore

## [0.4.3]
### Added
- Datatype from jsonschema method
- Method flag in jsonschema
- Add is_builtin function
- Raise ValueError if plot_data is not a sequence
- compute_for argument to full_classname to allow classname computing for class object

### Fixed
- dict_to_arguments of workflows have now right signature

### Changed
- Default values are based on datatypes
- Complex structure as static dict value is not supported anymore
- Remove type from Sequence block
- Use Subclass instead of Type for typings
- Use of instrospection helpers for jsonschema computation from typings (get_type_hints, get_args, get_origin)
- WorkflowRun method_jsonschemas implements Workflow method

## 0.4.2
### Changed
- BREAKING CHANGE : _display_angular is renamed _displays
- BREAKING CHANGE : Block ParallelPlot is renamed MultiPlot
- Kwargs are added to _displays in order to pass args such as reference_attribute
- Display block is now a base class for all display blocks
- ForEach block implementation : workflow_block_input -> iter_input_index

### Added
- Serialization tuples
- DisplayObject
- _displayable_input as Display block class attribute

### Fix
- Fix wrong type check with __origin__ in deserialize argument

## [v0.4.1]


## [v0.4]
### Fix
- _eq_is_eq_data as False in workflow class definitions

### Changed
- introducing _eq_is_data_eq instead of _generic eq
- __origin__ used in serialize_typing instead of _name. For typing type checking

### Added
- _data_diff method to DessiaObject

### Removed
- Compiled parts of package, switching to full open-source

## [0.3.10]
### Fixed
- Run again takes input_values arguments as it should
- Changed workflow to workflow in to_dict/dict_to_object
- Support for new data types
- Added mypy_extensions to setup.py

### Added
- Relevant Error raised in getting deep_attribute when object has no attribute
- is_sequence function
- Documentation on blocks
_ Rerun method for WorkflowRuns & prerequisite (input_values in __init__ et method_jsonschema)
- Method dict attribute
- Generic serialize function
- ParallelPlot block
- Memorize attribute in Variables and intermediate variables values in workflow_run
- Non Standalone object default value in default dict support
- Demo classes for forms data format
- Add unit_tests.py script + exec in drone
- Recursive/complex deepattr function

### Changed
- Add a more explicit message to list as default value error
- Filter block doesn't write _display_angular anymore. See ParallelPlot
- Catalog _display_angular to conform to ParallelPlot Block

## [0.3.8]
### Added
- Change rerun method name to run_again
- Unpacker for sequence workflow block
- Cars dataset as imported models
- Models & Templates added to MANIFEST.in

### Changed
- ModelAttribute use dessia_common's getdeepattr to get attributes in subobjects
- Test directions and signs of coeff for maximization in find_best_objectives
- BestCoefficients names changed to remove space in it
- Directions argument is now mandatory

## [0.3.7]
### Fixed
- coefficients_from_angles list was used as dictionnary in from_angles method

## [0.3.6]
### Added
- Support of dict (keys and values) copy in generic deepcopy
- Find best objective

### Changed
- Export csv to fit vectored_objects removal
- All set variables in _display_angular config instead of just choice_variables
- Strategy for scale and custom value scaling

## [0.3.5]
### Changed
- Objective settings is now inside Objective and not global inside Catalog
- Datasets are reordered to properly display in front
- Ordered attributes for catalog

### Fixed
- Classes in every type object jsonschema
- n_near_values now gives indices in display and is workings

## [0.3.4]
### Changed
- Changes in WorklowRun _display_angular to handle new datasets structure
- Removed VectoredObject. Catalog now know List of List as data array
- Datasets values are now indices of corresponding points in all values of data array

## [0.3.3]
## Added
- WorkflowBlock
- Type checking in workflow
- imposed variable values

## [0.3.2]
### Added
- Plot data in display of DessiaObject
- Deprecation decorator

### Changed
- dessia_methods to allowed_methods
- return & progress_callback removed from _method_jsonschema
- copy as one DessiaObject method with deep attribute
- _editable_variables to _non_editable_attributes
- handling of new frontend display values

### Fixed
- (Quickfix) Check if output_value is None
- revert to working version of vectored_object scale

## [0.3.1]
### Added
- First version of sphinx documentation
- generic dict to arguments
- copy/deeepcopy

## [0.3.0]
### Added
- VectoredObjects

## [0.2.3]
### Added
- nonblock variables in workflow
- jointjs enhancements: layout colors for ports...

## [0.2.2]
### Added
- SerializationError
- is_jsonable
- get_python_class_from_class_name
- base_dict returns class name
### Changed
- Checks for volume_model implementation

## [0.2.1]

### Added
- Evolution class
- ConsistencyError in core

## [0.2.0]

### Added
- _export_formats to DessiaObject

### Fixed
- Check equality of methods working on classes

## [0.1.2] - 2019-12-20

### Added
- Generic eq,
- Copy volmdlr support<|MERGE_RESOLUTION|>--- conflicted
+++ resolved
@@ -17,17 +17,15 @@
 - Schemas refactor: add more Error Checks
 - Schemas refactor: add a json export to method schemas for low-code implementations
 - Schemas refactor: add default value to method types
-<<<<<<< HEAD
 - Typings : add AttributeType and ClassAttributeType
 
 
 ### Changed
 
 - Blocks : change ModelAttribute input attribute_name : str to attribute_type : AtributeType 
-=======
 - files: add functions to init StringFile and BinaryFile from local path
 - MarkdownWriter: add some functions (table_of_contents, header)
->>>>>>> c68959b4
+
 
 ### Fixed
 
