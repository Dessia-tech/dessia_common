--- conflicted
+++ resolved
@@ -90,14 +90,6 @@
 
 - Workflow name correction: correct the name if it contains an apostrophe.
 
-<<<<<<< HEAD
-
-## 0.13.2
-
-### Added 
-
-- Display settings now have load_by_default config option
-=======
 ## 0.13.5 [released 09/25/2023]
 
 ### Fix
@@ -114,13 +106,16 @@
 - Fixes a bug when generating a script from a workflow : names containing special quote characters are now properly escaped
 
 ## 0.13.2 [released 03/01/2023]
->>>>>>> 67c9a03c
 
 ### Fix
 
 - Workflow state/run to_dict fix on adding references
 - Handle serialization pointers of non-standalone objects
 - hash fix: calling hash instead of data hash in eq.
+
+### Added
+
+- Display settings now have load_by_default config option
 
 ## 0.13.1
 
