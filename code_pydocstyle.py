import pydocstyle
import os
from glob import glob
import random
from datetime import date

print(f'Pydocstyle version: {pydocstyle.__version__}')

file_list = filter(lambda z: not z.endswith("__init__.py"),
                   [y for x in os.walk('./dessia_common')
                    for y in glob(os.path.join(x[0], '*.py'))])

UNWATCHED_ERRORS = [
    # Do not watch these errors
    'D100', 'D104', 'D105', 'D107',
    'D200', 'D202', 'D203', 'D204', 'D206', 'D210', 'D212',
    'D301', 'D302',
    'D401', 'D402', 'D407', 'D408', 'D409',
    'D412', 'D415', 'D418'
]


MAX_ERROR_BY_TYPE = {
    # If the error code is not in this dict, then there is no tolerance on the error.
    # http://www.pydocstyle.org/en/stable/error_codes.html
<<<<<<< HEAD
    'D100': 1,
    'D101': 76,
    'D102': 133,
    'D103': 41,
    'D104': 1,
    'D105': 1,
    'D106': 1,
    'D107': 1,

    'D200': 1,
    'D201': 1,
    'D202': 1,
    'D203': 1,
    'D204': 1,
    'D205': 24,
    'D206': 1,
    'D207': 1,
    'D208': 1,
    'D209': 1,
    'D210': 1,
    'D211': 1,
    'D212': 1,
    'D213': 2,
    'D214': 1,
    'D215': 1,

    'D300': 1,
    'D301': 1,
    'D302': 1,

    'D400': 41,
    'D401': 1,
    'D402': 1,
    'D403': 4,
    'D404': 1,
    'D405': 1,
    'D406': 1,
    'D407': 1,
    'D408': 1,
    'D409': 1,
    'D410': 1,
    'D411': 1,
    'D412': 1,
    'D413': 8,
    'D414': 1,
    'D415': 1,
    'D416': 1,
    'D417': 1,
    'D418': 1,
=======
    'D101': 65,
    'D102': 129,
    'D103': 46,

    'D205': 36,

    'D400': 93,
>>>>>>> 6701a8b5
}

error_detected = False
error_over_ratchet_limit = False
ratchet_limit = 9
effective_date = date(2022, 11, 28)
today = date.today()
weekly_decrease = 5
time_decrease = (today - effective_date).days // 7 * weekly_decrease


code_to_errors = {}
for error in pydocstyle.check(file_list, ignore=UNWATCHED_ERRORS):
    code_to_errors.setdefault(error.code, [])
    code_to_errors[error.code].append(error)

code_to_number = {code: len(errors) for code, errors in code_to_errors.items()}

for error_code, number_errors in code_to_number.items():
    if error_code not in UNWATCHED_ERRORS:
        max_errors = max(MAX_ERROR_BY_TYPE.get(error_code, 0) - time_decrease, 0)

        if number_errors > max_errors:
            error_detected = True
            print(f'\nFix some {error_code} errors: {number_errors}/{max_errors}')

            errors = code_to_errors[error_code]
            errors_to_show = sorted(random.sample(errors, min(50, len(errors))),
                                    key=lambda m: (m.filename, m.line))
            for error in errors_to_show:
                print(f'{error.filename} line {error.line}: {error.message}')

        elif max_errors - ratchet_limit <= number_errors < max_errors:
            print((f'\nYou can lower number of {error_code} to {number_errors + time_decrease}'
                   + f' (actual {max_errors + time_decrease})'))
        elif number_errors < max_errors - ratchet_limit:
            error_over_ratchet_limit = True
            print((f'\nYou MUST lower number of {error_code} to {number_errors + time_decrease}'
                   + f'(actual {max_errors + time_decrease})'))

if error_detected:
    raise RuntimeError('Too many errors\nRun pydocstyle dessia_common to get the errors')

if error_over_ratchet_limit:
    raise RuntimeError(
        'Please lower the error limits in code_pydocstyle.py MAX_ERROR_BY_TYPE according to warnings above')<|MERGE_RESOLUTION|>--- conflicted
+++ resolved
@@ -23,10 +23,9 @@
 MAX_ERROR_BY_TYPE = {
     # If the error code is not in this dict, then there is no tolerance on the error.
     # http://www.pydocstyle.org/en/stable/error_codes.html
-<<<<<<< HEAD
     'D100': 1,
-    'D101': 76,
-    'D102': 133,
+    'D101': 65,
+    'D102': 129,
     'D103': 41,
     'D104': 1,
     'D105': 1,
@@ -73,15 +72,6 @@
     'D416': 1,
     'D417': 1,
     'D418': 1,
-=======
-    'D101': 65,
-    'D102': 129,
-    'D103': 46,
-
-    'D205': 36,
-
-    'D400': 93,
->>>>>>> 6701a8b5
 }
 
 error_detected = False
